--- conflicted
+++ resolved
@@ -1,268 +1,130 @@
-<<<<<<< HEAD
-import sys
-from datetime import datetime
-import os
-import time
-import uuid
-import json
-import subprocess
-import sys
-from subprocess import PIPE
-import httplib
-from urllib import urlencode
-from urllib2 import urlopen, Request, HTTPRedirectHandler
-import urllib2
-import urllib
-from cookielib import *
-from urlparse import urlparse
-
-serverhost = 'test.commcarehq.org'
-#serverhost = 'localhost'
-#serverhost = 'localhost:8000'
-
-curl_command = 'c:\curl\curl.exe'
-#curl_command = 'curl'
-
-
-def run(argv):
-    #directory = r'C:\Source\hq\commcare-hq\django-hq\bad'
-    #directory = r'C:\Source\hq\commcare-hq\django-hq\export'
-    #directory = r'C:\Source\hq\commcare-hq\django-hq\pathfinder\out'
-    #directory = r'C:\Source\hq\commcare-hq\django-hq\brac\out'
-    directory = r'C:\Source\hq\data\grexport\grexport'
-    if len(argv) > 1:
-        directory = argv[1]
-    # loop through once uploading all the schemas
-    files = os.listdir(directory)
-    for file in files:
-        if "xsdexport" in file:
-            _submit_schema(os.path.join(directory,file))
-    
-    # then a second time with all the instances
-    total = len(files)
-    count =0
-    for file in files:
-        if "postexport" in file:
-            _submit_form(os.path.join(directory,file))
-            if count % 100 == 0:
-                print "uploaded %s of %s xforms" % (count, total)
-                time.sleep(10)
-            count = count + 1
-    print "done"
-    
-def _submit_schema(filename):
-    file = open(filename, "rb")
-    # first line is the header dictionary
-    dict_string = file.readline()
-    dict = json.loads(dict_string)
-    # next line is empty
-    file.readline()
-    # after that is everything else
-    data = file.read()
-    file.close()
-    real_size = len(data)
-    domain_name = dict["domain"]
-    dict['content-length'] = real_size
-    up = urlparse('http://%s/xforms/reregister/%s' % (serverhost, domain_name))
-    dict["is_resubmission" ] =  "True" 
-    dict["schema-type" ] =  "xsd" 
-    dict['User-Agent'] = 'CCHQ-submitfromfile-python-v0.1'
-    try:
-        #print "submitting from %s to: %s" % (filename, up.path)
-        conn = httplib.HTTPConnection(up.netloc)
-        conn.request('POST', up.path, data, dict)
-        resp = conn.getresponse()
-        results = resp.read()
-        
-    except Exception, e:
-        print"problem submitting form: %s" % filename 
-        print e
-        return None
-    
-
-def _submit_form(filename):
-    file = open(filename, "rb")
-    # first line is the header dictionary
-    dict_string = file.readline()
-    dict = json.loads(dict_string)
-    # next line is empty
-    file.readline()
-    # after that is everything else
-    data = file.read()
-    file.close()
-    real_size = len(data)
-    content_length = dict['content-length']
-    domain_name = dict["domain"]
-    if int(real_size) != int(content_length):
-        print "form %s has mismatched size and content-length %s != %s, automatically fixing!" % (filename, real_size, content_length)
-        dict['content-length'] = real_size
-    up = urlparse('http://%s/receiver/resubmit/%s' % (serverhost, domain_name))
-    dict["is_resubmission" ] =  "True" 
-    dict['User-Agent'] = 'CCHQ-submitfromfile-python-v0.1'
-    try:
-        #print "submitting from %s to: %s" % (filename, up.path)
-        conn = httplib.HTTPConnection(up.netloc)
-        conn.request('POST', up.path, data, dict)
-        resp = conn.getresponse()
-        results = resp.read()
-        if not "thank you" in results:
-            print "unexpected response for %s\n%s" % (filename, results)
-    except Exception, e:
-        print"problem submitting form: %s" % filename 
-        print e
-        return None
-    
-if __name__ == "__main__":
-    real_args = [sys.argv[0]]
-    if len(sys.argv) > 1:
-        for arg in sys.argv[1:]:
-            argsplit = arg.split('=')
-            if len(argsplit) == 2:
-                if argsplit[0] == 'serverhost':
-                    serverhost = argsplit[-1]                
-                elif argsplit[0] == 'curlcommand':
-                    curl_command = argsplit[-1]
-                else:
-                    raise "Error, these arguments are wrong, it should only be\nt\tserverhost=<hostname>\n\tcurlcommand=<curl command>\n\t\tand they BOTH must be there!"
-            else:
-                #it's not an argument we want to parse, so put it into the actual args
-                real_args.append(arg)
-    run(argv=real_args)
-
-        
-            
-        
-=======
-import sys
-from datetime import datetime
-import os
-import time
-import uuid
-import json
-import subprocess
-import sys
-from subprocess import PIPE
-import httplib
-from urllib import urlencode
-from urllib2 import urlopen, Request, HTTPRedirectHandler
-import urllib2
-import urllib
-from cookielib import *
-from urlparse import urlparse
-
-serverhost = 'dev.commcarehq.org'
-#serverhost = 'localhost'
-#serverhost = 'localhost:8000'
-
-curl_command = 'c:\curl\curl.exe'
-#curl_command = 'curl'
-
-
-def run(argv):
-    #directory = r'C:\Source\hq\commcare-hq\django-hq\bad'
-    #directory = r'C:\Source\hq\commcare-hq\django-hq\export'
-    #directory = r'C:\Source\hq\commcare-hq\django-hq\pathfinder\out'
-    directory = r'C:\Source\hq\commcare-hq\django-hq\brac\out'
-    if len(argv) > 1:
-        directory = argv[1]
-    # loop through once uploading all the schemas
-    files = os.listdir(directory)
-    for file in files:
-        if "xsdexport" in file:
-            _submit_schema(os.path.join(directory,file))
-    
-    # then a second time with all the instances
-    total = len(files)
-    count =0
-    for file in files:
-        if "postexport" in file:
-            _submit_form(os.path.join(directory,file))
-            if count % 100 == 0:
-                print "uploaded %s of %s xforms" % (count, total)
-                time.sleep(10)
-            count = count + 1
-    print "done"
-    
-def _submit_schema(filename):
-    file = open(filename, "rb")
-    # first line is the header dictionary
-    dict_string = file.readline()
-    dict = json.loads(dict_string)
-    # next line is empty
-    file.readline()
-    # after that is everything else
-    data = file.read()
-    file.close()
-    real_size = len(data)
-    domain_name = dict["domain"]
-    dict['content-length'] = real_size
-    up = urlparse('http://%s/xforms/reregister/%s' % (serverhost, domain_name))
-    dict["is_resubmission" ] =  "True" 
-    dict["schema-type" ] =  "xsd" 
-    dict['User-Agent'] = 'CCHQ-submitfromfile-python-v0.1'
-    try:
-        #print "submitting from %s to: %s" % (filename, up.path)
-        conn = httplib.HTTPConnection(up.netloc)
-        conn.request('POST', up.path, data, dict)
-        resp = conn.getresponse()
-        results = resp.read()
-        
-    except Exception, e:
-        print"problem submitting form: %s" % filename 
-        print e
-        return None
-    
-
-def _submit_form(filename):
-    file = open(filename, "rb")
-    # first line is the header dictionary
-    dict_string = file.readline()
-    dict = json.loads(dict_string)
-    # next line is empty
-    file.readline()
-    # after that is everything else
-    data = file.read()
-    file.close()
-    real_size = len(data)
-    content_length = dict['content-length']
-    domain_name = dict["domain"]
-    if int(real_size) != int(content_length):
-        print "form %s has mismatched size and content-length %s != %s, automatically fixing!" % (filename, real_size, content_length)
-        dict['content-length'] = real_size
-    up = urlparse('http://%s/receiver/resubmit/%s' % (serverhost, domain_name))
-    dict["is_resubmission" ] =  "True" 
-    dict['User-Agent'] = 'CCHQ-submitfromfile-python-v0.1'
-    try:
-        #print "submitting from %s to: %s" % (filename, up.path)
-        conn = httplib.HTTPConnection(up.netloc)
-        conn.request('POST', up.path, data, dict)
-        resp = conn.getresponse()
-        results = resp.read()
-        if not "thank you" in results:
-            print "unexpected response for %sn%s" % (filename, results)
-    except Exception, e:
-        print"problem submitting form: %s" % filename 
-        print e
-        return None
-    
-if __name__ == "__main__":
-    real_args = [sys.argv[0]]
-    if len(sys.argv) > 1:
-        for arg in sys.argv[1:]:
-            argsplit = arg.split('=')
-            if len(argsplit) == 2:
-                if argsplit[0] == 'serverhost':
-                    serverhost = argsplit[-1]                
-                elif argsplit[0] == 'curlcommand':
-                    curl_command = argsplit[-1]
-                else:
-                    raise "Error, these arguments are wrong, it should only be\nt\tserverhost=<hostname>\n\tcurlcommand=<curl command>\n\t\tand they BOTH must be there!"
-            else:
-                #it's not an argument we want to parse, so put it into the actual args
-                real_args.append(arg)
-    run(argv=real_args)
-
-        
-            
-        
->>>>>>> e617b766
+import sys
+from datetime import datetime
+import os
+import time
+import uuid
+import json
+import subprocess
+import sys
+from subprocess import PIPE
+import httplib
+from urllib import urlencode
+from urllib2 import urlopen, Request, HTTPRedirectHandler
+import urllib2
+import urllib
+from cookielib import *
+from urlparse import urlparse
+
+serverhost = 'test.commcarehq.org'
+#serverhost = 'localhost'
+#serverhost = 'localhost:8000'
+
+curl_command = 'c:\curl\curl.exe'
+#curl_command = 'curl'
+
+
+def run(argv):
+    #directory = r'C:\Source\hq\commcare-hq\django-hq\bad'
+    #directory = r'C:\Source\hq\commcare-hq\django-hq\export'
+    #directory = r'C:\Source\hq\commcare-hq\django-hq\pathfinder\out'
+    #directory = r'C:\Source\hq\commcare-hq\django-hq\brac\out'
+    directory = r'C:\Source\hq\data\grexport\grexport'
+    if len(argv) > 1:
+        directory = argv[1]
+    # loop through once uploading all the schemas
+    files = os.listdir(directory)
+    for file in files:
+        if "xsdexport" in file:
+            _submit_schema(os.path.join(directory,file))
+    
+    # then a second time with all the instances
+    total = len(files)
+    count =0
+    for file in files:
+        if "postexport" in file:
+            _submit_form(os.path.join(directory,file))
+            if count % 100 == 0:
+                print "uploaded %s of %s xforms" % (count, total)
+                time.sleep(10)
+            count = count + 1
+    print "done"
+    
+def _submit_schema(filename):
+    file = open(filename, "rb")
+    # first line is the header dictionary
+    dict_string = file.readline()
+    dict = json.loads(dict_string)
+    # next line is empty
+    file.readline()
+    # after that is everything else
+    data = file.read()
+    file.close()
+    real_size = len(data)
+    domain_name = dict["domain"]
+    dict['content-length'] = real_size
+    up = urlparse('http://%s/xforms/reregister/%s' % (serverhost, domain_name))
+    dict["is_resubmission" ] =  "True" 
+    dict["schema-type" ] =  "xsd" 
+    dict['User-Agent'] = 'CCHQ-submitfromfile-python-v0.1'
+    try:
+        #print "submitting from %s to: %s" % (filename, up.path)
+        conn = httplib.HTTPConnection(up.netloc)
+        conn.request('POST', up.path, data, dict)
+        resp = conn.getresponse()
+        results = resp.read()
+        
+    except Exception, e:
+        print"problem submitting form: %s" % filename 
+        print e
+        return None
+    
+
+def _submit_form(filename):
+    file = open(filename, "rb")
+    # first line is the header dictionary
+    dict_string = file.readline()
+    dict = json.loads(dict_string)
+    # next line is empty
+    file.readline()
+    # after that is everything else
+    data = file.read()
+    file.close()
+    real_size = len(data)
+    content_length = dict['content-length']
+    domain_name = dict["domain"]
+    if int(real_size) != int(content_length):
+        print "form %s has mismatched size and content-length %s != %s, automatically fixing!" % (filename, real_size, content_length)
+        dict['content-length'] = real_size
+    up = urlparse('http://%s/receiver/resubmit/%s' % (serverhost, domain_name))
+    dict["is_resubmission" ] =  "True" 
+    dict['User-Agent'] = 'CCHQ-submitfromfile-python-v0.1'
+    try:
+        #print "submitting from %s to: %s" % (filename, up.path)
+        conn = httplib.HTTPConnection(up.netloc)
+        conn.request('POST', up.path, data, dict)
+        resp = conn.getresponse()
+        results = resp.read()
+        if not "thank you" in results:
+            print "unexpected response for %s\n%s" % (filename, results)
+    except Exception, e:
+        print"problem submitting form: %s" % filename 
+        print e
+        return None
+    
+if __name__ == "__main__":
+    real_args = [sys.argv[0]]
+    if len(sys.argv) > 1:
+        for arg in sys.argv[1:]:
+            argsplit = arg.split('=')
+            if len(argsplit) == 2:
+                if argsplit[0] == 'serverhost':
+                    serverhost = argsplit[-1]                
+                elif argsplit[0] == 'curlcommand':
+                    curl_command = argsplit[-1]
+                else:
+                    raise "Error, these arguments are wrong, it should only be\nt\tserverhost=<hostname>\n\tcurlcommand=<curl command>\n\t\tand they BOTH must be there!"
+            else:
+                #it's not an argument we want to parse, so put it into the actual args
+                real_args.append(arg)
+    run(argv=real_args)
+