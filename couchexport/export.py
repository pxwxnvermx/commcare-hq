--- conflicted
+++ resolved
@@ -1,10 +1,6 @@
 from couchdbkit.client import Database
 from django.conf import settings
-<<<<<<< HEAD
-import simplejson
-=======
 import hashlib
->>>>>>> 0d1dd584
 
 def export_excel(schema_index, file):
     """
