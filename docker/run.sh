#! /bin/bash
# This script runs inside the web container
set -e

if [ -z "$1" ]; then
    # the main container need not stay running for services
    exit 0
fi


# NOTE: the following variable is:
#   - Used by the 'run_tests' subcommand only.
#   - Not externally exposed because it's only useful for debugging this script.
# Enabling this option skips setup and actual tests and instead runs some recon
# commands inside the container for debugging overlay filesystem configurations,
# owners and file modes.
DOCKER_OVERLAY_TEST_DEBUG='no'

VALID_TEST_SUITES=(
    javascript
    python
    python-sharded
    python-sharded-and-javascript
    python-elasticsearch-v5
)


function setup {
    [ -n "$1" ] && TEST="$1"
    logmsg INFO "performing setup..."

    rm *.log || true

    pip-sync requirements/test-requirements.txt
    pip check  # make sure there are no incompatibilities in test-requirements.txt
    python_preheat  # preheat the python libs

    # compile pyc files
    python -m compileall -q corehq custom submodules testapps *.py

    if [[ "$TEST" =~ ^python ]]; then
        keytool -genkey \
            -keyalg RSA \
            -keysize 2048 \
            -validity 10000 \
            -alias javarosakey \
            -keypass onetwothreefourfive \
            -keystore InsecureTestingKeyStore \
            -storepass onetwothreefourfive \
            -dname 'CN=Foo, OU=Bar, O=Bizzle, L=Bazzle, ST=Bingle, C=US'
    fi

    if [ "$TEST" = "javascript" -o "$JS_SETUP" = "yes" ]; then
        yarn install --progress=false --frozen-lockfile
    fi

    /mnt/wait.sh
}

function python_preheat {
    # Perform preflight operations as the container's root user to "preheat"
    # libraries used by Django.
    #
    # Import the `eulxml.xmlmap` module which checks if its lextab module
    # (.../eulxml/xpath/lextab.py) is up-to-date and writes a new lextab.py file
    # if not. This write fails if performed by the container's cchq user due to
    # insufficient filesystem permissions at that path. E.g.
    #   WARNING: Couldn't write lextab module 'eulxml.xpath.lextab'. [Errno 13] Permission denied: '/vendor/lib/python3.6/site-packages/eulxml/xpath/lextab.py'
    #
    # NOTE: This "preheat" can also be performed by executing a no-op manage
    # action (e.g. `manage.py test -h`), but this operation is heavy-handed and
    # importing the python module directly is done instead to improve
    # performance.
    logmsg INFO "preheating python libraries"
    # send to /dev/null and allow to fail
    python -c 'import eulxml.xmlmap' >/dev/null 2>&1 || true
}

function run_tests {
    TEST="$1"
    shift
    suite_pat=$(printf '%s|' "${VALID_TEST_SUITES[@]}" | sed -E 's/\|$//')
    if ! echo "$TEST" | grep -E "^(${suite_pat})$" >/dev/null; then
        logmsg ERROR "invalid test suite: $TEST (choices=${suite_pat})"
        exit 1
    fi
    if truthy "$DOCKER_OVERLAY_TEST_DEBUG"; then
        # skip setup and tests and run debugging commands instead
        function overlay_debug {
            function logdo {
                echo -e "\\n$ $*"
                "$@"
            }
            logdo sh -c "mount | grep 'on /mnt/'"
            logdo id
            logdo pwd
            logdo ls -ld . .. corehq manage.py node_modules staticfiles docker/wait.sh
            if logdo df -hP .; then
                upone=..
            else
                # can't read CWD, use absolute path
                upone=$(dirname "$(pwd)")
            fi
            logdo ls -la "$upone"
            for dirpath in $(find /mnt -mindepth 1 -maxdepth 1 -type d -not -name 'commcare-hq*'); do
                logdo ls -la "$dirpath"
            done
            logdo cat -n ../run_tests
        }
        echo -e "$(func_text overlay_debug)\\noverlay_debug" | su cchq -c "/bin/bash -" || true
    else
        # ensure overlayfs (CWD) is readable and emit a useful message if it is not
        if ! su cchq -c "test -r ."; then
            logmsg ERROR "commcare-hq filesystem (${DOCKER_HQ_OVERLAY}) is not readable (consider setting/changing DOCKER_HQ_OVERLAY)"
            exit 1
        fi

        now=$(date +%s)
        setup "$TEST"
        delta=$(($(date +%s) - $now))

        send_timing_metric_to_datadog "setup" $delta

        now=$(date +%s)
        argv_str=$(printf ' %q' "$TEST" "$@")
        su cchq -c "/bin/bash ../run_tests $argv_str"
        [ "$TEST" == "python-sharded-and-javascript" ] && scripts/test-make-requirements.sh
        [ "$TEST" == "python-sharded-and-javascript" -o "$TEST_MIGRATIONS" ] && scripts/test-django-migrations.sh
        delta=$(($(date +%s) - $now))

        send_timing_metric_to_datadog "tests" $delta
        send_counter_metric_to_datadog
    fi
}

function send_timing_metric_to_datadog() {
    send_metric_to_datadog "travis.timings.$1" $2 "gauge" "test_type:$TEST"
}

function send_counter_metric_to_datadog() {
    send_metric_to_datadog "travis.count" 1 "counter" "test_type:$TEST"
}

function _run_tests {
    # NOTE: this function is only used as source code which gets written to a
    # file and executed by the test runner. It does not have implicit access to
    # the defining-script's environment (variables, functions, etc). Do not use
    # resources defined elsewhere in this *file* within this function unless
    # they also get written into the destination script.
    set -e
    TEST="$1"
    shift
    py_test_args=("$@")
    js_test_args=("$@")
<<<<<<< HEAD
    if [ "$TEST" == "python-sharded" -o "$TEST" == "python-sharded-and-javascript" ]; then
        export USE_PARTITIONED_DATABASE=yes
        # TODO make it possible to run a subset of python-sharded tests
        py_test_args+=("--attr=sharded_db")
    fi
=======
    case "$TEST" in
        python-sharded*)
            export USE_PARTITIONED_DATABASE=yes
            # TODO make it possible to run a subset of python-sharded tests
            py_test_args+=("--attr=sql_backend")
            ;;
        python-elasticsearch-v5)
            export ELASTICSEARCH_HOST='elasticsearch5'
            export ELASTICSEARCH_PORT=9205
            export ELASTICSEARCH_MAJOR_VERSION=5
            py_test_args+=("--attr=es_test")
            ;;
    esac
>>>>>>> 37cf083f

    function _test_python {
        ./manage.py create_kafka_topics
        if [ -n "$TRAVIS_EVENT_TYPE" ]; then
            logmsg INFO "coverage run --parallel-mode manage.py test ${py_test_args[*]}"
            # `coverage` generates a file that's then sent to codecov
            coverage run --parallel-mode manage.py test "${py_test_args[@]}"
            bash <(curl -s https://codecov.io/bash)
        else
            logmsg INFO "./manage.py test ${py_test_args[*]}"
            ./manage.py test "${py_test_args[@]}"
        fi
    }

    function _test_javascript {
        ./manage.py migrate --noinput
        ./manage.py runserver 0.0.0.0:8000 &> commcare-hq.log &
        /mnt/wait.sh 127.0.0.1:8000
        logmsg INFO "grunt test ${js_test_args[*]}"
        grunt test "${js_test_args[@]}"
    }

    case "$TEST" in
        python-sharded-and-javascript)
            _test_python
            _test_javascript
            ./manage.py static_analysis
            ;;
        python|python-sharded|python-elasticsearch-v5)
            _test_python
            ;;
        javascript)
            _test_javascript
            ;;
        *)
            # this should never happen (would mean there is a bug in this script)
            logmsg ERROR "invalid TEST value: '${TEST}'"
            exit 1
            ;;
    esac
}

function bootstrap {
    JS_SETUP=yes setup python
    su cchq -c "export CCHQ_IS_FRESH_INSTALL=1 &&
                ./manage.py sync_couch_views &&
                ./manage.py migrate --noinput &&
                ./manage.py compilejsi18n &&
                ./manage.py create_kafka_topics &&
                ./manage.py make_superuser admin@example.com"
}

function runserver {
    JS_SETUP=yes setup python
    su cchq -c "./manage.py runserver $@ 0.0.0.0:8000"
}

source /mnt/commcare-hq-ro/scripts/datadog-utils.sh  # provides send_metric_to_datadog
source /mnt/commcare-hq-ro/scripts/bash-utils.sh  # provides logmsg, func_text and truthy

# build the run_tests script to be executed as cchq later
func_text logmsg _run_tests  > /mnt/run_tests
echo '_run_tests "$@"'      >> /mnt/run_tests

# Initial state of /mnt docker volumes:
# /mnt/commcare-hq-ro:
#   - points to local commcare-hq repo directory
#   - read-only (except for travis).
# /mnt/lib:
#   - empty (except for travis)
cd /mnt
if [ "$DOCKER_HQ_OVERLAY" == "none" ]; then
    ln -s commcare-hq-ro commcare-hq
    mkdir commcare-hq/staticfiles
    chown cchq:cchq commcare-hq-ro commcare-hq/staticfiles
else
    # commcare-hq source overlay prevents modifications in this container
    # from leaking to the host; allows safe overwrite of localsettings.py
    rm -rf lib/overlay  # clear source overlay (if it exists)
    mkdir -p commcare-hq lib/{overlay,node_modules,staticfiles}
    ln -s /mnt/lib/node_modules lib/overlay/node_modules
    ln -s /mnt/lib/staticfiles lib/overlay/staticfiles
    logmsg INFO "mounting $(pwd)/commcare-hq via $DOCKER_HQ_OVERLAY"
    if [ "$DOCKER_HQ_OVERLAY" == "overlayfs" ]; then
        # Default Docker overlay engine
        rm -rf lib/work
        mkdir lib/work
        overlayopts="lowerdir=/mnt/commcare-hq-ro,upperdir=/mnt/lib/overlay,workdir=/mnt/lib/work"
        if truthy "$DOCKER_HQ_OVERLAYFS_METACOPY"; then
            # see: https://www.kernel.org/doc/html/latest/filesystems/overlayfs.html#metadata-only-copy-up
            # Significantly speeds up recursive chmods (<1sec when enabled
            # compared to ~20sec when not). Provided as a configurable setting
            # since there are security implications.
            overlayopts="metacopy=on,${overlayopts}"
        fi
        mount -t overlay -o"$overlayopts" overlay commcare-hq
        if truthy "$DOCKER_HQ_OVERLAYFS_CHMOD"; then
            # May be required so cchq user can read files in the mounted
            # commcare-hq volume. Provided as a configurable setting because it
            # is an expensive operation and some container ecosystems (travis
            # perhaps?) may not require it. I suspect this is the reason local
            # testing was not working for many people in the past.
            logmsg -n INFO "chmod'ing commcare-hq overlay... "
            now=$(date +%s)
            # add world-read (and world-x for dirs and existing-x files)
            chmod -R o+rX commcare-hq
            delta=$(($(date +%s) - $now))
            echo "(delta=${delta}sec)" >&2  # append the previous log line
        fi
    else
        # This (aufs) was the default (perhaps only?) Docker overlay engine when
        # this script was originally written, and has hung around ever since.
        # Likely because this script has not been kept up-to-date with the
        # latest Docker features.
        #
        # TODO: use overlayfs and drop support for aufs
        mount -t aufs -o br=/mnt/lib/overlay:/mnt/commcare-hq-ro none commcare-hq
    fi
    # Own the new dirs after the overlay is mounted.
    chown cchq:cchq commcare-hq lib/{overlay,node_modules,staticfiles}
    # Replace the existing symlink (links to RO mount, cchq may not have read/x)
    # with one that points at the overlay mount.
    ln -sf commcare-hq/docker/wait.sh wait.sh
fi
# New state of /mnt (depending on value of DOCKER_HQ_OVERLAY):
#
# none (travis, typically):
#   /mnt
#   ├── commcare-hq -> commcare-hq-ro
#   ├── commcare-hq-ro  # NOTE: not read-only
#   │   ├── staticfiles
#   │   │   └── [empty]
#   │   └── [existing commcare-hq files...]
#   └── lib
#       └── [maybe files with travis...]
#
# overlayfs:
#   /mnt
#   ├── commcare-hq
#   │   └── [overlayfs of /mnt/commcare-hq-ro + /mnt/lib/overlay + /mnt/lib/work]
#   ├── commcare-hq-ro
#   │   └── [existing commcare-hq files...]
#   └── lib
#       ├── node_modules
#       ├── overlay
#       │   ├── node_modules -> /mnt/lib/node_modules
#       │   └── staticfiles -> /mnt/lib/staticfiles
#       ├── staticfiles
#       └── work
#
# aufs:
#   /mnt
#   ├── commcare-hq
#   │   └── [aufs of /mnt/commcare-hq-ro + /mnt/lib/overlay]
#   ├── commcare-hq-ro
#   │   └── [existing commcare-hq files...]
#   └── lib
#       ├── node_modules
#       ├── overlay
#       │   ├── node_modules -> /mnt/lib/node_modules
#       │   └── staticfiles -> /mnt/lib/staticfiles
#       └── staticfiles

mkdir -p lib/sharedfiles
ln -sf /mnt/lib/sharedfiles /sharedfiles
chown cchq:cchq lib/sharedfiles

cd commcare-hq
ln -sf docker/localsettings.py localsettings.py

logmsg INFO "running: $*"
"$@"<|MERGE_RESOLUTION|>--- conflicted
+++ resolved
@@ -152,18 +152,11 @@
     shift
     py_test_args=("$@")
     js_test_args=("$@")
-<<<<<<< HEAD
-    if [ "$TEST" == "python-sharded" -o "$TEST" == "python-sharded-and-javascript" ]; then
-        export USE_PARTITIONED_DATABASE=yes
-        # TODO make it possible to run a subset of python-sharded tests
-        py_test_args+=("--attr=sharded_db")
-    fi
-=======
     case "$TEST" in
         python-sharded*)
             export USE_PARTITIONED_DATABASE=yes
             # TODO make it possible to run a subset of python-sharded tests
-            py_test_args+=("--attr=sql_backend")
+            py_test_args+=("--attr=sharded_db")
             ;;
         python-elasticsearch-v5)
             export ELASTICSEARCH_HOST='elasticsearch5'
@@ -172,7 +165,6 @@
             py_test_args+=("--attr=es_test")
             ;;
     esac
->>>>>>> 37cf083f
 
     function _test_python {
         ./manage.py create_kafka_topics
