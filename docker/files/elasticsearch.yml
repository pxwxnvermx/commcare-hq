# Don't forget to rebuild and start the elasticsearch image after changing this file:
#     $ ./scripts/docker rebuild elasticsearch
#     $ ./scripts/docker up -d elasticsearch

cluster.name: travis_hq
network.host: 0.0.0.0
http.port: 9200

discovery.type: single-node 

# dev-only setting to allow client-side ES front-ends
http.cors.allow-origin: "*"
http.cors.enabled: true

<<<<<<< HEAD
action.auto_create_index: ".watches,.triggered_watches,.watcher-history-*"
=======
# Eventually we want to enable this option, but currently it causes ES
# timeouts due to tests referencing non-existent indices. For example,
# saving a user triggers an async task that updates ES, and that fails
# if the index does not exist. Many tests create and save users but few
# do explicit ES index creation as is conventional for tests that
# interact with ES.
#action.auto_create_index: false
>>>>>>> 7fc0b619
<|MERGE_RESOLUTION|>--- conflicted
+++ resolved
@@ -12,14 +12,4 @@
 http.cors.allow-origin: "*"
 http.cors.enabled: true
 
-<<<<<<< HEAD
-action.auto_create_index: ".watches,.triggered_watches,.watcher-history-*"
-=======
-# Eventually we want to enable this option, but currently it causes ES
-# timeouts due to tests referencing non-existent indices. For example,
-# saving a user triggers an async task that updates ES, and that fails
-# if the index does not exist. Many tests create and save users but few
-# do explicit ES index creation as is conventional for tests that
-# interact with ES.
-#action.auto_create_index: false
->>>>>>> 7fc0b619
+action.auto_create_index: ".watches,.triggered_watches,.watcher-history-*"