import os

####### Configuration for CommCareHQ Running on Travis-CI #####

####### Database config. This assumes Postgres ####### 
DATABASES = {
    'default': {
        'ENGINE': 'django.db.backends.postgresql_psycopg2',
        'NAME': 'commcarehq',
        'USER': 'postgres',
        'PASSWORD': '',
        'HOST': 'localhost',
        'PORT': '5432'
    }
}

SQL_REPORTING_DATABASE_URL = "sqlite:////tmp/commcare_reporting_test.db"

####### Couch Config ######
COUCH_HTTPS = False 
COUCH_SERVER_ROOT = '127.0.0.1:5984' 
<<<<<<< HEAD
COUCH_USERNAME = None
COUCH_PASSWORD = None
=======
COUCH_USERNAME = 'commcarehq'
COUCH_PASSWORD = 'not-a-real-password'
>>>>>>> 6d16a41b
COUCH_DATABASE_NAME = 'commcarehq'

######## Email setup ########
# email settings: these ones are the custom hq ones
EMAIL_LOGIN = "notifications@dimagi.com"
EMAIL_PASSWORD = "******"
EMAIL_SMTP_HOST = "smtp.gmail.com"
EMAIL_SMTP_PORT = 587
EMAIL_BACKEND='django.core.mail.backends.console.EmailBackend'

####### Bitly ########

BITLY_LOGIN = 'dimagi'
BITLY_APIKEY = '*******'


####### Jar signing config ########

_ROOT_DIR  = os.path.dirname(os.path.abspath(__file__))
JAR_SIGN = dict(
    jad_tool = os.path.join(_ROOT_DIR, "corehq", "apps", "app_manager", "JadTool.jar"),
    key_store = os.path.join(_ROOT_DIR, "InsecureTestingKeyStore"),
    key_alias = "javarosakey",
    store_pass = "onetwothreefourfive",
    key_pass = "onetwothreefourfive",
)

# prod settings
SOIL_DEFAULT_CACHE = "redis"
SOIL_BACKEND = "soil.CachedDownload"

CACHES = {
    'default': {
        'BACKEND': 'django.core.cache.backends.memcached.MemcachedCache',
        'LOCATION': 'localhost:11211',
    },
    'redis': {
        'BACKEND': 'redis_cache.cache.RedisCache',
        'LOCATION': 'localhost:6379',
        'OPTIONS': {},
    }
}

ELASTICSEARCH_HOST = 'localhost' 
ELASTICSEARCH_PORT = 9200

AUDIT_ADMIN_VIEWS=False

# No logging
LOGGING = {
    'version': 1,
    'handlers': {
        'null': {
            'level': 'DEBUG',
            'class': 'django.utils.log.NullHandler',
        },
    },
    'loggers': {
        '': {
            'level': 'CRITICAL',
            'handler': 'null',
            'propagate': False,
        }
    }
}<|MERGE_RESOLUTION|>--- conflicted
+++ resolved
@@ -19,13 +19,8 @@
 ####### Couch Config ######
 COUCH_HTTPS = False 
 COUCH_SERVER_ROOT = '127.0.0.1:5984' 
-<<<<<<< HEAD
-COUCH_USERNAME = None
-COUCH_PASSWORD = None
-=======
 COUCH_USERNAME = 'commcarehq'
 COUCH_PASSWORD = 'not-a-real-password'
->>>>>>> 6d16a41b
 COUCH_DATABASE_NAME = 'commcarehq'
 
 ######## Email setup ########
