--- conflicted
+++ resolved
@@ -1,20 +1,7 @@
-<<<<<<< HEAD
-tree 5e6abd401e672fb4216e6fd8cdc5e6f1916b9405
-parent 656ecaa67e45feb3b578422fd99803b04c5e2db0
-author dmyung <dmyung@dimagi.com> 1359408561 -0500
-committer dmyung <dmyung@dimagi.com> 1359408561 -0500
+tree 5f3cbb9e5ceb07d52188158038e31a86c3f906fa
+parent 27a889939e16b2b12b2e4ca8794cf4875fba9c81
+parent ae9b6f0d3f926de3728b878e1908ff2109e17ddb
+author dmyung <dmyung@dimagi.com> 1359409849 -0500
+committer dmyung <dmyung@dimagi.com> 1359409849 -0500
 
-update v0_3 api to use behind the scenes magic 
-
-change case_name and case_type properties. this will need to be changed and made explicit for next version of api so as to not disturb existing clients using apis and not have them change their parameters.
-=======
-tree d05922326c4f4eeae5aeec60360a998668913559
-parent 7b7d76301d7235b65455274d54760e96a1afc9a8
-parent 9b9a6f3fdd03b8b684b3c168faa98d44307cde4f
-author Cory Zue <czue@dimagi.com> 1359407799 -0800
-committer Cory Zue <czue@dimagi.com> 1359407799 -0800
-
-Merge pull request #519 from dimagi/bug-report-full-name
-
-add full name to bug report & reply-to, to help us easily address the us...
->>>>>>> 4c455a19
+Merge branch 'master' into pact-dev