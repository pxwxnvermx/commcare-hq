--- conflicted
+++ resolved
@@ -1,15 +1,6 @@
-<<<<<<< HEAD
-tree 908945a0fc7db14bd8f0a960c6af1d516be0dcb9
-parent 898d78d67400f1a37748ae60bc40f0b49c09c0fd
-author Cory Zue <czue@dimagi.com> 1333659232 -0400
-committer Cory Zue <czue@dimagi.com> 1333659232 -0400
-
-fix filter support for case export
-=======
 tree 873485474a9eb56ca2c99a5345de33f11a885256
 parent c96c8b771e5ce0d421f52ed3e8945e7739b4d1b4
 author Cory Zue <czue@dimagi.com> 1333670103 -0400
 committer Cory Zue <czue@dimagi.com> 1333670103 -0400
 
-make migation a bit more memory friendly
->>>>>>> 81b0518b
+make migation a bit more memory friendly