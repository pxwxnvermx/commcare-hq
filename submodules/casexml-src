<<<<<<< HEAD
tree 254d1327c8c815d097adbefa2b8039d78a8c1d07
parent 1aaa15c4c355e99350d7b1844f8d00632726d30c
parent 36cccf65bfc8fb225519c84f5dc0d041b0f8c676
author Cory Zue <czue@dimagi.com> 1349368231 -0700
committer Cory Zue <czue@dimagi.com> 1349368231 -0700

Merge pull request #9 from dimagi/fix-case-list

change user_id property to get_user_id function
=======
tree 4eb39738c297b7f5e740271fd13f94fc589a9867
parent a1d909af8a7e3c5aeb95e9e8a001f3087e8d6f5e
parent fd59474e8b514ad36a697431f779485a349e6fa4
author Daniel Roberts <droberts@dimagi.com> 1349469459 -0700
committer Daniel Roberts <droberts@dimagi.com> 1349469459 -0700

Merge pull request #8 from dimagi/adm

Changes to what by_date_modified_owner emits (has no effect on the reduced view)
>>>>>>> ba7c445d
<|MERGE_RESOLUTION|>--- conflicted
+++ resolved
@@ -1,14 +1,3 @@
-<<<<<<< HEAD
-tree 254d1327c8c815d097adbefa2b8039d78a8c1d07
-parent 1aaa15c4c355e99350d7b1844f8d00632726d30c
-parent 36cccf65bfc8fb225519c84f5dc0d041b0f8c676
-author Cory Zue <czue@dimagi.com> 1349368231 -0700
-committer Cory Zue <czue@dimagi.com> 1349368231 -0700
-
-Merge pull request #9 from dimagi/fix-case-list
-
-change user_id property to get_user_id function
-=======
 tree 4eb39738c297b7f5e740271fd13f94fc589a9867
 parent a1d909af8a7e3c5aeb95e9e8a001f3087e8d6f5e
 parent fd59474e8b514ad36a697431f779485a349e6fa4
@@ -17,5 +6,4 @@
 
 Merge pull request #8 from dimagi/adm
 
-Changes to what by_date_modified_owner emits (has no effect on the reduced view)
->>>>>>> ba7c445d
+Changes to what by_date_modified_owner emits (has no effect on the reduced view)