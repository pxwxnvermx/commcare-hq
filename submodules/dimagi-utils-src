<<<<<<< HEAD
tree 5761c0f2910d8f1710850a4753df8e5d79832f6c
parent 501d5f34f30e6ec5b154015dec8bf155e2501c0f
parent 61e77a7467e469bac50c3da061b0bac2023f2b5a
author Cory Zue <czue@dimagi.com> 1372182787 -0700
committer Cory Zue <czue@dimagi.com> 1372182787 -0700

Merge pull request #115 from dimagi/gc-dev

Add automatically-trimmed CharField
=======
tree 6bf9433c6c68e7b749b1fa95fa6d3564f9c59f05
parent aa05da2c566df960bc1ee1760aaff74e2d544f58
parent cd39ea2ff7fc6b2c9c4bc2abf0c5f0713963b351
author dmyung <dmyung@dimagi.com> 1372335911 -0700
committer dmyung <dmyung@dimagi.com> 1372335911 -0700

Merge pull request #118 from dimagi/nomail

option to not send email after couch multi sync
>>>>>>> 7ad6eac7
<|MERGE_RESOLUTION|>--- conflicted
+++ resolved
@@ -1,14 +1,3 @@
-<<<<<<< HEAD
-tree 5761c0f2910d8f1710850a4753df8e5d79832f6c
-parent 501d5f34f30e6ec5b154015dec8bf155e2501c0f
-parent 61e77a7467e469bac50c3da061b0bac2023f2b5a
-author Cory Zue <czue@dimagi.com> 1372182787 -0700
-committer Cory Zue <czue@dimagi.com> 1372182787 -0700
-
-Merge pull request #115 from dimagi/gc-dev
-
-Add automatically-trimmed CharField
-=======
 tree 6bf9433c6c68e7b749b1fa95fa6d3564f9c59f05
 parent aa05da2c566df960bc1ee1760aaff74e2d544f58
 parent cd39ea2ff7fc6b2c9c4bc2abf0c5f0713963b351
@@ -17,5 +6,4 @@
 
 Merge pull request #118 from dimagi/nomail
 
-option to not send email after couch multi sync
->>>>>>> 7ad6eac7
+option to not send email after couch multi sync