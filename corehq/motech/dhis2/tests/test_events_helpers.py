import json

from django.test.testcases import TestCase

from fakecouch import FakeCouchDb

from corehq.apps.domain.shortcuts import create_domain
from corehq.apps.locations.models import LocationType, SQLLocation
from corehq.apps.users.models import WebUser
from corehq.motech.dhis2.const import DHIS2_DATA_TYPE_DATE, LOCATION_DHIS_ID
from corehq.motech.dhis2.dhis2_config import Dhis2FormConfig
from corehq.motech.dhis2.events_helpers import get_event
from corehq.motech.dhis2.forms import Dhis2ConfigForm
from corehq.motech.dhis2.repeaters import Dhis2Repeater

DOMAIN = "dhis2-test"


class TestDhisHandler(TestCase):

    @classmethod
    def setUpClass(cls):
        super(TestDhisHandler, cls).setUpClass()

<<<<<<< HEAD
        cls.domain = create_domain('dhis2')
=======
        domain = create_domain(DOMAIN)
>>>>>>> c0f6b555
        location_type = LocationType.objects.create(
            domain=cls.domain.name,
            name='test_location_type',
        )
        cls.location = SQLLocation.objects.create(
            domain=cls.domain.name,
            name='test location',
            location_id='test_location',
            location_type=location_type,
            metadata={LOCATION_DHIS_ID: "dhis2_location_id"},
        )

        cls.user = WebUser.create(cls.domain.name, 'test', 'passwordtest')
        cls.user.set_location(cls.domain.name, cls.location)

    @classmethod
    def tearDownClass(cls):
        cls.location.delete()
        cls.domain.delete()
        super(TestDhisHandler, cls).tearDownClass()

    def setUp(self):
        super().setUp()
        self.db = Dhis2Repeater.get_db()
        self.fakedb = FakeCouchDb()
        Dhis2Repeater.set_db(self.fakedb)

    def tearDown(self):
        Dhis2Repeater.set_db(self.db)
        super().tearDown()

    def test_form_processing(self):
        form = {
            "domain": DOMAIN,
            "form": {
                "@xmlns": "test_xmlns",
                "event_date": "2017-05-25T21:06:27.012000",
                "completed_date": "2017-05-25T21:06:27.012000",
                "name": "test event",
                "meta": {
                    "location": self.location.location_id,
                    "timeEnd": "2017-05-25T21:06:27.012000",
                    "timeStart": "2017-05-25T21:06:17.739000",
                    "userID": self.user.user_id,
                    "username": self.user.username
                }
            },
            "received_on": "2017-05-26T09:17:23.692083Z",
        }
        config = {
            'form_configs': json.dumps([{
                'xmlns': 'test_xmlns',
                'program_id': 'test program',
                'event_status': 'COMPLETED',
                'completed_date': {
                    'doc_type': 'FormQuestion',
                    'form_question': '/data/completed_date',
                    'external_data_type': DHIS2_DATA_TYPE_DATE
                },
                'org_unit_id': {
                    'doc_type': 'FormUserAncestorLocationField',
                    'location_field': LOCATION_DHIS_ID
                },
                'datavalue_maps': [
                    {
                        'data_element_id': 'dhis2_element_id',
                        'value': {
                            'doc_type': 'FormQuestion',
                            'form_question': '/data/name'
                        }
                    }
                ]
            }])
        }
        config_form = Dhis2ConfigForm(data=config)
        self.assertTrue(config_form.is_valid())
        data = config_form.cleaned_data
        repeater = Dhis2Repeater()
        repeater.dhis2_config.form_configs = list(map(Dhis2FormConfig.wrap, data['form_configs']))
        repeater.save()
        event = get_event(DOMAIN, repeater.dhis2_config.form_configs[0], form)
        self.assertDictEqual(
            {
                'dataValues': [
                    {
                        'dataElement': 'dhis2_element_id',
                        'value': 'test event'
                    }
                ],
                'status': 'COMPLETED',
                'completedDate': '2017-05-25',
                'program': 'test program',
                'eventDate': '2017-05-26',
                'orgUnit': 'dhis2_location_id'
            },
            event
        )<|MERGE_RESOLUTION|>--- conflicted
+++ resolved
@@ -22,11 +22,7 @@
     def setUpClass(cls):
         super(TestDhisHandler, cls).setUpClass()
 
-<<<<<<< HEAD
-        cls.domain = create_domain('dhis2')
-=======
-        domain = create_domain(DOMAIN)
->>>>>>> c0f6b555
+        cls.domain = create_domain(DOMAIN)
         location_type = LocationType.objects.create(
             domain=cls.domain.name,
             name='test_location_type',
