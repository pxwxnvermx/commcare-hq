import json
import re

from django.utils.translation import ugettext_lazy as _

from couchdbkit import BadValueError
from memoized import memoized

from couchforms.signals import successful_form_received
from dimagi.ext.couchdbkit import SchemaProperty, StringProperty

from corehq.form_processor.interfaces.dbaccessors import FormAccessors
from corehq.motech.dhis2.dhis2_config import Dhis2Config, Dhis2EntityConfig
from corehq.motech.dhis2.events_helpers import send_dhis2_event
from corehq.motech.dhis2.entities_helpers import send_dhis2_entities
from corehq.motech.repeater_helpers import (
    get_relevant_case_updates_from_form_json,
)
from corehq.motech.repeaters.models import CaseRepeater, FormRepeater
from corehq.motech.repeaters.repeater_generators import (
    FormRepeaterJsonPayloadGenerator,
)
from corehq.motech.repeaters.signals import create_repeat_records
from corehq.motech.requests import Requests
from corehq.motech.value_source import get_form_question_values
from corehq.toggles import DHIS2_INTEGRATION


<<<<<<< HEAD
class Dhis2EntityRepeater(CaseRepeater):
    class Meta(object):
        app_label = 'repeaters'

    include_app_id_param = False
    friendly_name = _("Forward Cases as DHIS2 Tracked Entities")
    payload_generator_classes = (FormRepeaterJsonPayloadGenerator,)

    dhis2_entity_config = SchemaProperty(Dhis2EntityConfig)

    _has_config = True

    def __str__(self):
        return f'Forwarding cases to "{self.url}" as DHIS2 Tracked Entity instances'

    def allowed_to_forward(self, payload):
        return True

    @memoized
    def payload_doc(self, repeat_record):
        return FormAccessors(repeat_record.domain).get_form(repeat_record.payload_id)

    @property
    def form_class_name(self):
        return self.__class__.__name__

    @classmethod
    def available_for_domain(cls, domain):
        return DHIS2_INTEGRATION.enabled(domain)

    def get_payload(self, repeat_record):
        payload = super().get_payload(repeat_record)
        return json.loads(payload)

    def send_request(self, repeat_record, payload):
        value_sources = []
        for case_config in self.dhis2_entity_config.case_configs:
            value_sources.append(case_config.org_unit_id)
            for value_source in case_config.attributes.values():
                value_sources.append(value_source)

        case_trigger_infos = get_relevant_case_updates_from_form_json(
            self.domain, payload, case_types=self.white_listed_case_types,
            extra_fields=[vs.case_property for vs in value_sources if hasattr(vs, 'case_property')],
            form_question_values=get_form_question_values(payload),
        )
        requests = Requests(
            self.domain,
            self.url,
            self.username,
            self.plaintext_password,
            verify=self.verify,
        )
        return send_dhis2_entities(
            requests,
            self.dhis2_entity_config,
            case_trigger_infos,
        )
=======
api_version_re = re.compile(r'^2\.\d+(\.\d)?$')


def is_dhis2_version(value):
    if api_version_re.match(value):
        return True
    raise BadValueError(_('Value must be a DHIS2 version in the format "2.xy" '
                          'or "2.xy.z".'))


def is_dhis2_version_or_blank(value):
    if value is None or value == "":
        return True
    try:
        return is_dhis2_version(value)
    except BadValueError:
        raise BadValueError(_('Value must be a DHIS2 version in the format '
                              '"2.xy" or "2.xy.z", or blank.'))
>>>>>>> c85d7981


class Dhis2Repeater(FormRepeater):
    class Meta(object):
        app_label = 'repeaters'

    include_app_id_param = False
    friendly_name = _("Forward Forms to DHIS2 as Anonymous Events")
    payload_generator_classes = (FormRepeaterJsonPayloadGenerator,)

    dhis2_version = StringProperty(validators=[is_dhis2_version_or_blank])
    dhis2_config = SchemaProperty(Dhis2Config)

    _has_config = True

    def __eq__(self, other):
        return (
            isinstance(other, self.__class__) and
            self.get_id == other.get_id
        )

    def __hash__(self):
        return hash(self.get_id)

    @memoized
    def payload_doc(self, repeat_record):
        return FormAccessors(repeat_record.domain).get_form(repeat_record.payload_id)

    @property
    def form_class_name(self):
        """
        The class name used to determine which edit form to use
        """
        return self.__class__.__name__

    @classmethod
    def available_for_domain(cls, domain):
        return DHIS2_INTEGRATION.enabled(domain)

    def get_payload(self, repeat_record):
        payload = super(Dhis2Repeater, self).get_payload(repeat_record)
        return json.loads(payload)

    @property
    def api_version(self):
        """
        Check API version to determine what calls/schema are supported
        by the remote system.

        e.g. Not all CRUD operations are supported before version 15.
        """
        if self.dhis2_version:
            return api_version_re.match(self.dhis2_version).groups(1)

    def send_request(self, repeat_record, payload):
        """
        Sends API request and returns response if ``payload`` is a form
        that is configured to be forwarded to DHIS2.

        If ``payload`` is a form that isn't configured to be forwarded,
        returns True.
        """
        requests = Requests(
            self.domain,
            self.url,
            self.username,
            self.plaintext_password,
            verify=self.verify,
        )
        for form_config in self.dhis2_config.form_configs:
            if form_config.xmlns == payload['form']['@xmlns']:
                return send_dhis2_event(
                    requests,
                    form_config,
                    payload,
                )
        return True


def create_dhis2_event_repeat_records(sender, xform, **kwargs):
    create_repeat_records(Dhis2Repeater, xform)


def create_dhis2_entity_repeat_records(sender, xform, **kwargs):
    create_repeat_records(Dhis2EntityRepeater, xform)


successful_form_received.connect(create_dhis2_event_repeat_records)
successful_form_received.connect(create_dhis2_entity_repeat_records)<|MERGE_RESOLUTION|>--- conflicted
+++ resolved
@@ -26,7 +26,26 @@
 from corehq.toggles import DHIS2_INTEGRATION
 
 
-<<<<<<< HEAD
+api_version_re = re.compile(r'^2\.\d+(\.\d)?$')
+
+
+def is_dhis2_version(value):
+    if api_version_re.match(value):
+        return True
+    raise BadValueError(_('Value must be a DHIS2 version in the format "2.xy" '
+                          'or "2.xy.z".'))
+
+
+def is_dhis2_version_or_blank(value):
+    if value is None or value == "":
+        return True
+    try:
+        return is_dhis2_version(value)
+    except BadValueError:
+        raise BadValueError(_('Value must be a DHIS2 version in the format '
+                              '"2.xy" or "2.xy.z", or blank.'))
+
+
 class Dhis2EntityRepeater(CaseRepeater):
     class Meta(object):
         app_label = 'repeaters'
@@ -85,26 +104,6 @@
             self.dhis2_entity_config,
             case_trigger_infos,
         )
-=======
-api_version_re = re.compile(r'^2\.\d+(\.\d)?$')
-
-
-def is_dhis2_version(value):
-    if api_version_re.match(value):
-        return True
-    raise BadValueError(_('Value must be a DHIS2 version in the format "2.xy" '
-                          'or "2.xy.z".'))
-
-
-def is_dhis2_version_or_blank(value):
-    if value is None or value == "":
-        return True
-    try:
-        return is_dhis2_version(value)
-    except BadValueError:
-        raise BadValueError(_('Value must be a DHIS2 version in the format '
-                              '"2.xy" or "2.xy.z", or blank.'))
->>>>>>> c85d7981
 
 
 class Dhis2Repeater(FormRepeater):
