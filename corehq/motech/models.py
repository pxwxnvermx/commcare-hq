--- conflicted
+++ resolved
@@ -3,10 +3,9 @@
 from typing import Callable, Optional
 
 from django.db import models
-from django.utils.translation import gettext_lazy as _
+from django.utils.translation import gettext as _
 
 import jsonfield
-from django.utils.translation import gettext as _
 
 import corehq.motech.auth
 from corehq.motech.auth import (
@@ -112,7 +111,6 @@
     def notify_addresses(self):
         return [addr for addr in re.split('[, ]+', self.notify_addresses_str) if addr]
 
-<<<<<<< HEAD
     def get_requests(
         self,
         payload_id: Optional[str] = None,
@@ -121,11 +119,6 @@
         from corehq.motech.requests import Requests
 
         auth_manager = self.get_auth_manager()
-=======
-    def get_requests(self, payload_id=None, logger=None):
-        from corehq.motech.requests import Requests
-
->>>>>>> 0815a541
         return Requests(
             self.domain,
             self.url,
@@ -136,7 +129,6 @@
             logger=logger,
         )
 
-<<<<<<< HEAD
     def get_auth_manager(self):
         if self.auth_type is None:
             return AuthManager()
@@ -199,7 +191,7 @@
         ):
             self.last_token = self._requests.auth_manager.last_token
             self.save()
-=======
+
     @property
     def used_by(self):
         """
@@ -219,7 +211,6 @@
         # TODO: Check OpenmrsImporters (ditto)
 
         return kinds
->>>>>>> 0815a541
 
 
 class RequestLog(models.Model):
