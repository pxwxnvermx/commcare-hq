import re

<<<<<<< HEAD
from django.http import JsonResponse
=======
from django.http import Http404
>>>>>>> aae7d720
from django.urls import reverse
from django.utils.decorators import method_decorator
from django.utils.translation import ugettext_lazy as _
from django.views.decorators.http import require_POST
from django.views.generic import DetailView, ListView
from django.views.generic.edit import ModelFormMixin, ProcessFormView

from django_prbac.utils import has_privilege
from memoized import memoized

from corehq import privileges, toggles
from corehq.apps.domain.views.settings import BaseProjectSettingsView
from corehq.apps.hqwebapp.views import CRUDPaginatedViewMixin
from corehq.apps.users.decorators import require_permission
from corehq.apps.users.models import Permissions
from corehq.motech.const import PASSWORD_PLACEHOLDER
from corehq.motech.forms import ConnectionSettingsForm
from corehq.motech.models import ConnectionSettings, RequestLog
from no_exceptions.exceptions import Http400


class Http409(Http400):
    status = 409
    meaning = 'CONFLICT'
    message = "Resource is in use."


@method_decorator(require_permission(Permissions.edit_motech), name='dispatch')
class MotechLogListView(BaseProjectSettingsView, ListView):
    urlname = 'motech_log_list_view'
    page_title = _("Remote API Logs")
    template_name = 'motech/logs.html'
    context_object_name = 'logs'
    paginate_by = 100

    def get_queryset(self):
        filter_from_date = self.request.GET.get("filter_from_date")
        filter_to_date = self.request.GET.get("filter_to_date")
        filter_payload = self.request.GET.get("filter_payload")
        filter_url = self.request.GET.get("filter_url")
        filter_status = self.request.GET.get("filter_status")

        queryset = RequestLog.objects.filter(domain=self.domain)
        if filter_from_date:
            queryset = queryset.filter(timestamp__gte=filter_from_date)
        if filter_to_date:
            queryset = queryset.filter(timestamp__lte=filter_to_date)
        if filter_payload:
            queryset = queryset.filter(payload_id=filter_payload)
        if filter_url:
            queryset = queryset.filter(request_url__istartswith=filter_url)
        if filter_status:
            if re.match(r'^\d{3}$', filter_status):
                queryset = queryset.filter(response_status=filter_status)
            elif re.match(r'^\dxx$', filter_status.lower()):
                # Filtering response status code by "2xx", "4xx", etc. will
                # return all responses in that range
                status_min = int(filter_status[0]) * 100
                status_max = status_min + 99
                queryset = (queryset.filter(response_status__gte=status_min)
                            .filter(response_status__lt=status_max))
            elif filter_status.lower() == "none":
                queryset = queryset.filter(response_status=None)

        return queryset.order_by('-timestamp').only(
            'timestamp',
            'payload_id',
            'request_method',
            'request_url',
            'response_status',
        )

    def get_context_data(self, **kwargs):
        context = super(MotechLogListView, self).get_context_data(**kwargs)
        context.update({
            "filter_from_date": self.request.GET.get("filter_from_date", ""),
            "filter_to_date": self.request.GET.get("filter_to_date", ""),
            "filter_payload": self.request.GET.get("filter_payload", ""),
            "filter_url": self.request.GET.get("filter_url", ""),
            "filter_status": self.request.GET.get("filter_status", ""),
        })
        return context

    @property
    def object_list(self):
        return self.get_queryset()


@method_decorator(require_permission(Permissions.edit_motech), name='dispatch')
class MotechLogDetailView(BaseProjectSettingsView, DetailView):
    urlname = 'motech_log_detail_view'
    page_title = _("Remote API Logs")
    template_name = 'motech/log_detail.html'
    context_object_name = 'log'

    def get_queryset(self):
        return RequestLog.objects.filter(domain=self.domain)

    @property
    def object(self):
        return self.get_object()

    @property
    @memoized
    def page_url(self):
        pk = self.kwargs['pk']
        return reverse(self.urlname, args=[self.domain, pk])


<<<<<<< HEAD
@method_decorator(requires_privilege_with_fallback(privileges.DATA_FORWARDING),
                  name='dispatch')
@method_decorator(require_permission(Permissions.edit_motech), name='dispatch')
class ConnectionSettingsListView(BaseProjectSettingsView, CRUDPaginatedViewMixin):
    urlname = 'connection_settings_list_view'
    page_title = _('Connection Settings')
=======
class ConnectionSettingsView(BaseProjectSettingsView, FormView):
    urlname = 'connection_settings_view'
    page_title = ugettext_lazy('Connection Settings')
>>>>>>> aae7d720
    template_name = 'motech/connection_settings.html'

    @property
    def total(self):
        return self.base_query.count()

    @property
    def base_query(self):
        return ConnectionSettings.objects.filter(domain=self.domain)

    @property
    def column_names(self):
        return [
            _("Name"),
            _("URL"),
            _("Notify Addresses"),
            _("Used By"),
        ]

    @property
    def page_context(self):
        return self.pagination_context

    @property
    def paginated_list(self):
        for connection_settings in self.base_query.all():
            yield {
                "itemData": self._get_item_data(connection_settings),
                "template": "connection-settings-template",
            }

    def _get_item_data(self, connection_settings):
        return {
            'id': connection_settings.id,
            'name': connection_settings.name,
            'url': connection_settings.url,
            'notifyAddresses': ', '.join(connection_settings.notify_addresses),
            'usedBy': ', '.join(connection_settings.used_by),
            'editUrl': reverse(
                ConnectionSettingsDetailView.urlname,
                kwargs={'domain': self.domain, 'pk': connection_settings.id}
            ),
        }

    def get_deleted_item_data(self, item_id):
        connection_settings = ConnectionSettings.objects.get(
            pk=item_id,
            domain=self.domain,
        )
        if connection_settings.used_by:
            raise Http409

        connection_settings.delete()
        return {
            'itemData': self._get_item_data(connection_settings),
            'template': 'connection-settings-deleted-template',
        }

    def post(self, *args, **kwargs):
        return self.paginate_crud_response


@method_decorator(requires_privilege_with_fallback(privileges.DATA_FORWARDING),
                  name='dispatch')
@method_decorator(require_permission(Permissions.edit_motech), name='dispatch')
class ConnectionSettingsDetailView(BaseProjectSettingsView, ModelFormMixin, ProcessFormView):
    urlname = 'connection_settings_detail_view'
    page_title = _('Connection Settings')
    template_name = 'motech/connection_settings_detail.html'
    model = ConnectionSettings
    form_class = ConnectionSettingsForm

    def get_queryset(self):
        return super().get_queryset().filter(domain=self.domain)

    def get(self, request, *args, **kwargs):
        # Allow us to update if 'pk' is given in the URL, otherwise create
        self.object = self.get_object() if self.pk_url_kwarg in self.kwargs else None
        return super().get(request, *args, **kwargs)

    def post(self, request, *args, **kwargs):
        self.object = self.get_object() if self.pk_url_kwarg in self.kwargs else None
        return super().post(request, *args, **kwargs)

    @method_decorator(require_permission(Permissions.edit_motech))
    def dispatch(self, request, *args, **kwargs):
        if (
            toggles.INCREMENTAL_EXPORTS.enabled_for_request(request)
            or has_privilege(request, privileges.DATA_FORWARDING)
        ):
            return super().dispatch(request, *args, **kwargs)
        raise Http404()

    def get_form_kwargs(self):
        kwargs = super().get_form_kwargs()
        kwargs['domain'] = self.domain
        return kwargs

    def get_success_url(self):
        return reverse(
            ConnectionSettingsListView.urlname,
            kwargs={'domain': self.domain},
        )

    def form_valid(self, form):
        form.save()
        return super().form_valid(form)


@require_POST
@require_permission(Permissions.edit_motech)
@requires_privilege_with_fallback(privileges.DATA_FORWARDING)
def test_connection_settings(request, domain):
    if request.POST.get('plaintext_password') == PASSWORD_PLACEHOLDER:
        # The user is editing an existing instance, and the form is
        # showing the password placeholder. (We don't tell the user what
        # the API password is.)
        return JsonResponse({
            "success": False,
            "response": _("Please enter API password again."),
        })
    form = ConnectionSettingsForm(domain=domain, data=request.POST)
    if form.is_valid():
        conn = form.save(commit=False)
        requests = conn.get_requests()
        try:
            # Send a GET request to the base URL. That should be enough
            # to test the URL and authentication.
            response = requests.get('')
            if 200 <= response.status_code < 300:
                return JsonResponse({
                    "success": True,
                    "status": response.status_code,
                    "response": response.text,
                })
            else:
                return JsonResponse({
                    "success": False,
                    "status": response.status_code,
                    "response": response.text,
                })
        except Exception as err:
            return JsonResponse({"success": False, "response": str(err)})
    else:
        return JsonResponse({
            "success": False,
            "response": form.errors,
        })<|MERGE_RESOLUTION|>--- conflicted
+++ resolved
@@ -1,10 +1,6 @@
 import re
 
-<<<<<<< HEAD
-from django.http import JsonResponse
-=======
-from django.http import Http404
->>>>>>> aae7d720
+from django.http import Http404, JsonResponse
 from django.urls import reverse
 from django.utils.decorators import method_decorator
 from django.utils.translation import ugettext_lazy as _
@@ -114,19 +110,19 @@
         return reverse(self.urlname, args=[self.domain, pk])
 
 
-<<<<<<< HEAD
-@method_decorator(requires_privilege_with_fallback(privileges.DATA_FORWARDING),
-                  name='dispatch')
-@method_decorator(require_permission(Permissions.edit_motech), name='dispatch')
 class ConnectionSettingsListView(BaseProjectSettingsView, CRUDPaginatedViewMixin):
     urlname = 'connection_settings_list_view'
     page_title = _('Connection Settings')
-=======
-class ConnectionSettingsView(BaseProjectSettingsView, FormView):
-    urlname = 'connection_settings_view'
-    page_title = ugettext_lazy('Connection Settings')
->>>>>>> aae7d720
     template_name = 'motech/connection_settings.html'
+
+    @method_decorator(require_permission(Permissions.edit_motech))
+    def dispatch(self, request, *args, **kwargs):
+        if (
+            toggles.INCREMENTAL_EXPORTS.enabled_for_request(request)
+            or has_privilege(request, privileges.DATA_FORWARDING)
+        ):
+            return super().dispatch(request, *args, **kwargs)
+        raise Http404()
 
     @property
     def total(self):
@@ -188,27 +184,12 @@
         return self.paginate_crud_response
 
 
-@method_decorator(requires_privilege_with_fallback(privileges.DATA_FORWARDING),
-                  name='dispatch')
-@method_decorator(require_permission(Permissions.edit_motech), name='dispatch')
 class ConnectionSettingsDetailView(BaseProjectSettingsView, ModelFormMixin, ProcessFormView):
     urlname = 'connection_settings_detail_view'
     page_title = _('Connection Settings')
     template_name = 'motech/connection_settings_detail.html'
     model = ConnectionSettings
     form_class = ConnectionSettingsForm
-
-    def get_queryset(self):
-        return super().get_queryset().filter(domain=self.domain)
-
-    def get(self, request, *args, **kwargs):
-        # Allow us to update if 'pk' is given in the URL, otherwise create
-        self.object = self.get_object() if self.pk_url_kwarg in self.kwargs else None
-        return super().get(request, *args, **kwargs)
-
-    def post(self, request, *args, **kwargs):
-        self.object = self.get_object() if self.pk_url_kwarg in self.kwargs else None
-        return super().post(request, *args, **kwargs)
 
     @method_decorator(require_permission(Permissions.edit_motech))
     def dispatch(self, request, *args, **kwargs):
@@ -219,6 +200,18 @@
             return super().dispatch(request, *args, **kwargs)
         raise Http404()
 
+    def get_queryset(self):
+        return super().get_queryset().filter(domain=self.domain)
+
+    def get(self, request, *args, **kwargs):
+        # Allow us to update if 'pk' is given in the URL, otherwise create
+        self.object = self.get_object() if self.pk_url_kwarg in self.kwargs else None
+        return super().get(request, *args, **kwargs)
+
+    def post(self, request, *args, **kwargs):
+        self.object = self.get_object() if self.pk_url_kwarg in self.kwargs else None
+        return super().post(request, *args, **kwargs)
+
     def get_form_kwargs(self):
         kwargs = super().get_form_kwargs()
         kwargs['domain'] = self.domain
@@ -237,8 +230,13 @@
 
 @require_POST
 @require_permission(Permissions.edit_motech)
-@requires_privilege_with_fallback(privileges.DATA_FORWARDING)
 def test_connection_settings(request, domain):
+    if not (
+        toggles.INCREMENTAL_EXPORTS.enabled_for_request(request)
+        or has_privilege(request, privileges.DATA_FORWARDING)
+    ):
+        raise Http404
+
     if request.POST.get('plaintext_password') == PASSWORD_PLACEHOLDER:
         # The user is editing an existing instance, and the form is
         # showing the password placeholder. (We don't tell the user what
