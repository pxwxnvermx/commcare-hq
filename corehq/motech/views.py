import re

from django.http import Http404, JsonResponse
from django.urls import reverse
from django.utils.decorators import method_decorator
from django.utils.translation import ugettext_lazy as _
from django.views.decorators.http import require_POST
from django.views.generic import DetailView, ListView
from django.views.generic.edit import ModelFormMixin, ProcessFormView

from django_prbac.utils import has_privilege
from memoized import memoized

<<<<<<< HEAD
from corehq import privileges, toggles
=======
from corehq import toggles, privileges
from corehq.apps.accounting.decorators import requires_privilege_with_fallback
>>>>>>> d413951e
from corehq.apps.domain.views.settings import BaseProjectSettingsView
from corehq.apps.hqwebapp.views import CRUDPaginatedViewMixin
from corehq.apps.users.decorators import require_permission
from corehq.apps.users.models import Permissions
from corehq.motech.const import PASSWORD_PLACEHOLDER
from corehq.motech.forms import ConnectionSettingsForm
from corehq.motech.models import ConnectionSettings, RequestLog
from no_exceptions.exceptions import Http400


class Http409(Http400):
    status = 409
    meaning = 'CONFLICT'
    message = "Resource is in use."


@method_decorator(require_permission(Permissions.edit_motech), name='dispatch')
class MotechLogListView(BaseProjectSettingsView, ListView):
    urlname = 'motech_log_list_view'
    page_title = _("Remote API Logs")
    template_name = 'motech/logs.html'
    context_object_name = 'logs'
    paginate_by = 100

    def get_queryset(self):
        filter_from_date = self.request.GET.get("filter_from_date")
        filter_to_date = self.request.GET.get("filter_to_date")
        filter_payload = self.request.GET.get("filter_payload")
        filter_url = self.request.GET.get("filter_url")
        filter_status = self.request.GET.get("filter_status")

        queryset = RequestLog.objects.filter(domain=self.domain)
        if filter_from_date:
            queryset = queryset.filter(timestamp__gte=filter_from_date)
        if filter_to_date:
            queryset = queryset.filter(timestamp__lte=filter_to_date)
        if filter_payload:
            queryset = queryset.filter(payload_id=filter_payload)
        if filter_url:
            queryset = queryset.filter(request_url__istartswith=filter_url)
        if filter_status:
            if re.match(r'^\d{3}$', filter_status):
                queryset = queryset.filter(response_status=filter_status)
            elif re.match(r'^\dxx$', filter_status.lower()):
                # Filtering response status code by "2xx", "4xx", etc. will
                # return all responses in that range
                status_min = int(filter_status[0]) * 100
                status_max = status_min + 99
                queryset = (queryset.filter(response_status__gte=status_min)
                            .filter(response_status__lt=status_max))
            elif filter_status.lower() == "none":
                queryset = queryset.filter(response_status=None)

        return queryset.order_by('-timestamp').only(
            'timestamp',
            'payload_id',
            'request_method',
            'request_url',
            'response_status',
        )

    def get_context_data(self, **kwargs):
        context = super(MotechLogListView, self).get_context_data(**kwargs)
        context.update({
            "filter_from_date": self.request.GET.get("filter_from_date", ""),
            "filter_to_date": self.request.GET.get("filter_to_date", ""),
            "filter_payload": self.request.GET.get("filter_payload", ""),
            "filter_url": self.request.GET.get("filter_url", ""),
            "filter_status": self.request.GET.get("filter_status", ""),
        })
        return context

    @property
    def object_list(self):
        return self.get_queryset()


@method_decorator(require_permission(Permissions.edit_motech), name='dispatch')
class MotechLogDetailView(BaseProjectSettingsView, DetailView):
    urlname = 'motech_log_detail_view'
    page_title = _("Remote API Logs")
    template_name = 'motech/log_detail.html'
    context_object_name = 'log'

    def get_queryset(self):
        return RequestLog.objects.filter(domain=self.domain)

    @property
    def object(self):
        return self.get_object()

    @property
    @memoized
    def page_url(self):
        pk = self.kwargs['pk']
        return reverse(self.urlname, args=[self.domain, pk])


<<<<<<< HEAD
class ConnectionSettingsView(BaseProjectSettingsView, FormView):
    urlname = 'connection_settings_view'
    page_title = ugettext_lazy('Connection Settings')
=======
@method_decorator(require_permission(Permissions.edit_motech), name='dispatch')
class ConnectionSettingsListView(BaseProjectSettingsView, CRUDPaginatedViewMixin):
    urlname = 'connection_settings_list_view'
    page_title = _('Connection Settings')
>>>>>>> d413951e
    template_name = 'motech/connection_settings.html'

    @method_decorator(require_permission(Permissions.edit_motech))
    def dispatch(self, request, *args, **kwargs):
<<<<<<< HEAD
        if (
            toggles.INCREMENTAL_EXPORTS.enabled_for_request(request)
            or has_privilege(request, privileges.DATA_FORWARDING)
        ):
            return super().dispatch(request, *args, **kwargs)
        raise Http404()
=======
        # TODO: When Repeaters use Connection Settings, drop, and use
        # @requires_privilege_with_fallback(privileges.DATA_FORWARDING)
        if not (
                toggles.DHIS2_INTEGRATION.enabled_for_request(request)
                or toggles.INCREMENTAL_EXPORTS.enabled_for_request(request)
        ):
            raise Http404()
        return super().dispatch(request, *args, **kwargs)

    @property
    def total(self):
        return self.base_query.count()

    @property
    def base_query(self):
        return ConnectionSettings.objects.filter(domain=self.domain)

    @property
    def column_names(self):
        return [
            _("Name"),
            _("URL"),
            _("Notify Addresses"),
            _("Used By"),
        ]

    @property
    def page_context(self):
        return self.pagination_context

    @property
    def paginated_list(self):
        for connection_settings in self.base_query.all():
            yield {
                "itemData": self._get_item_data(connection_settings),
                "template": "connection-settings-template",
            }

    def _get_item_data(self, connection_settings):
        return {
            'id': connection_settings.id,
            'name': connection_settings.name,
            'url': connection_settings.url,
            'notifyAddresses': ', '.join(connection_settings.notify_addresses),
            'usedBy': ', '.join(connection_settings.used_by),
            'editUrl': reverse(
                ConnectionSettingsDetailView.urlname,
                kwargs={'domain': self.domain, 'pk': connection_settings.id}
            ),
        }

    def get_deleted_item_data(self, item_id):
        connection_settings = ConnectionSettings.objects.get(
            pk=item_id,
            domain=self.domain,
        )
        if connection_settings.used_by:
            raise Http409

        connection_settings.delete()
        return {
            'itemData': self._get_item_data(connection_settings),
            'template': 'connection-settings-deleted-template',
        }

    def post(self, *args, **kwargs):
        return self.paginate_crud_response


@method_decorator(require_permission(Permissions.edit_motech), name='dispatch')
class ConnectionSettingsDetailView(BaseProjectSettingsView, ModelFormMixin, ProcessFormView):
    urlname = 'connection_settings_detail_view'
    page_title = _('Connection Settings')
    template_name = 'motech/connection_settings_detail.html'
    model = ConnectionSettings
    form_class = ConnectionSettingsForm

    def dispatch(self, request, *args, **kwargs):
        # TODO: When Repeaters use Connection Settings, drop, and use
        # @requires_privilege_with_fallback(privileges.DATA_FORWARDING)
        if not (
                toggles.DHIS2_INTEGRATION.enabled_for_request(request)
                or toggles.INCREMENTAL_EXPORTS.enabled_for_request(request)
        ):
            raise Http404()
        return super().dispatch(request, *args, **kwargs)

    def get_queryset(self):
        return super().get_queryset().filter(domain=self.domain)

    def get(self, request, *args, **kwargs):
        # Allow us to update if 'pk' is given in the URL, otherwise create
        self.object = self.get_object() if self.pk_url_kwarg in self.kwargs else None
        return super().get(request, *args, **kwargs)

    def post(self, request, *args, **kwargs):
        self.object = self.get_object() if self.pk_url_kwarg in self.kwargs else None
        return super().post(request, *args, **kwargs)
>>>>>>> d413951e

    def get_form_kwargs(self):
        kwargs = super().get_form_kwargs()
        kwargs['domain'] = self.domain
        return kwargs

    def get_success_url(self):
        return reverse(
            ConnectionSettingsListView.urlname,
            kwargs={'domain': self.domain},
        )

    def form_valid(self, form):
        form.save()
        return super().form_valid(form)


@require_POST
@require_permission(Permissions.edit_motech)
@requires_privilege_with_fallback(privileges.DATA_FORWARDING)
def test_connection_settings(request, domain):
    if request.POST.get('plaintext_password') == PASSWORD_PLACEHOLDER:
        # The user is editing an existing instance, and the form is
        # showing the password placeholder. (We don't tell the user what
        # the API password is.)
        return JsonResponse({
            "success": False,
            "response": _("Please enter API password again."),
        })
    form = ConnectionSettingsForm(domain=domain, data=request.POST)
    if form.is_valid():
        conn = form.save(commit=False)
        requests = conn.get_requests()
        try:
            # Send a GET request to the base URL. That should be enough
            # to test the URL and authentication.
            response = requests.get('')
            if 200 <= response.status_code < 300:
                return JsonResponse({
                    "success": True,
                    "status": response.status_code,
                    "response": response.text,
                })
            else:
                return JsonResponse({
                    "success": False,
                    "status": response.status_code,
                    "response": response.text,
                })
        except Exception as err:
            return JsonResponse({"success": False, "response": str(err)})
    else:
        return JsonResponse({
            "success": False,
            "response": form.errors,
        })<|MERGE_RESOLUTION|>--- conflicted
+++ resolved
@@ -11,12 +11,7 @@
 from django_prbac.utils import has_privilege
 from memoized import memoized
 
-<<<<<<< HEAD
 from corehq import privileges, toggles
-=======
-from corehq import toggles, privileges
-from corehq.apps.accounting.decorators import requires_privilege_with_fallback
->>>>>>> d413951e
 from corehq.apps.domain.views.settings import BaseProjectSettingsView
 from corehq.apps.hqwebapp.views import CRUDPaginatedViewMixin
 from corehq.apps.users.decorators import require_permission
@@ -115,36 +110,19 @@
         return reverse(self.urlname, args=[self.domain, pk])
 
 
-<<<<<<< HEAD
-class ConnectionSettingsView(BaseProjectSettingsView, FormView):
-    urlname = 'connection_settings_view'
-    page_title = ugettext_lazy('Connection Settings')
-=======
-@method_decorator(require_permission(Permissions.edit_motech), name='dispatch')
 class ConnectionSettingsListView(BaseProjectSettingsView, CRUDPaginatedViewMixin):
     urlname = 'connection_settings_list_view'
     page_title = _('Connection Settings')
->>>>>>> d413951e
     template_name = 'motech/connection_settings.html'
 
     @method_decorator(require_permission(Permissions.edit_motech))
     def dispatch(self, request, *args, **kwargs):
-<<<<<<< HEAD
         if (
             toggles.INCREMENTAL_EXPORTS.enabled_for_request(request)
             or has_privilege(request, privileges.DATA_FORWARDING)
         ):
             return super().dispatch(request, *args, **kwargs)
         raise Http404()
-=======
-        # TODO: When Repeaters use Connection Settings, drop, and use
-        # @requires_privilege_with_fallback(privileges.DATA_FORWARDING)
-        if not (
-                toggles.DHIS2_INTEGRATION.enabled_for_request(request)
-                or toggles.INCREMENTAL_EXPORTS.enabled_for_request(request)
-        ):
-            raise Http404()
-        return super().dispatch(request, *args, **kwargs)
 
     @property
     def total(self):
@@ -206,7 +184,6 @@
         return self.paginate_crud_response
 
 
-@method_decorator(require_permission(Permissions.edit_motech), name='dispatch')
 class ConnectionSettingsDetailView(BaseProjectSettingsView, ModelFormMixin, ProcessFormView):
     urlname = 'connection_settings_detail_view'
     page_title = _('Connection Settings')
@@ -214,15 +191,14 @@
     model = ConnectionSettings
     form_class = ConnectionSettingsForm
 
+    @method_decorator(require_permission(Permissions.edit_motech))
     def dispatch(self, request, *args, **kwargs):
-        # TODO: When Repeaters use Connection Settings, drop, and use
-        # @requires_privilege_with_fallback(privileges.DATA_FORWARDING)
-        if not (
-                toggles.DHIS2_INTEGRATION.enabled_for_request(request)
-                or toggles.INCREMENTAL_EXPORTS.enabled_for_request(request)
+        if (
+            toggles.INCREMENTAL_EXPORTS.enabled_for_request(request)
+            or has_privilege(request, privileges.DATA_FORWARDING)
         ):
-            raise Http404()
-        return super().dispatch(request, *args, **kwargs)
+            return super().dispatch(request, *args, **kwargs)
+        raise Http404()
 
     def get_queryset(self):
         return super().get_queryset().filter(domain=self.domain)
@@ -235,7 +211,6 @@
     def post(self, request, *args, **kwargs):
         self.object = self.get_object() if self.pk_url_kwarg in self.kwargs else None
         return super().post(request, *args, **kwargs)
->>>>>>> d413951e
 
     def get_form_kwargs(self):
         kwargs = super().get_form_kwargs()
@@ -255,8 +230,13 @@
 
 @require_POST
 @require_permission(Permissions.edit_motech)
-@requires_privilege_with_fallback(privileges.DATA_FORWARDING)
 def test_connection_settings(request, domain):
+    if not (
+        toggles.INCREMENTAL_EXPORTS.enabled_for_request(request)
+        or has_privilege(request, privileges.DATA_FORWARDING)
+    ):
+        raise Http404
+
     if request.POST.get('plaintext_password') == PASSWORD_PLACEHOLDER:
         # The user is editing an existing instance, and the form is
         # showing the password placeholder. (We don't tell the user what
