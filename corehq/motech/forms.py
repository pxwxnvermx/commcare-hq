--- conflicted
+++ resolved
@@ -157,8 +157,5 @@
     def save(self, commit=True):
         self.instance.domain = self.domain
         self.instance.plaintext_password = self.cleaned_data['plaintext_password']
-<<<<<<< HEAD
-=======
         self.instance.plaintext_client_secret = self.cleaned_data['plaintext_client_secret']
->>>>>>> 12a3f729
         return super().save(commit)