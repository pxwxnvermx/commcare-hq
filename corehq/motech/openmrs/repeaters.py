import json
from collections import defaultdict
from itertools import chain

from django.utils.functional import cached_property
from django.utils.translation import ugettext_lazy as _

import attr
from memoized import memoized

from casexml.apps.case.xform import extract_case_blocks
from couchforms.signals import successful_form_received
from dimagi.ext.couchdbkit import (
    BooleanProperty,
    DateTimeProperty,
    DocumentSchema,
    SchemaDictProperty,
    SchemaProperty,
    StringProperty,
)

from corehq.apps.locations.dbaccessors import get_one_commcare_user_at_location
from corehq.form_processor.interfaces.dbaccessors import (
    CaseAccessors,
    FormAccessors,
)
from corehq.motech.const import DIRECTION_IMPORT
from corehq.motech.openmrs.const import ATOM_FEED_NAME_PATIENT, XMLNS_OPENMRS
from corehq.motech.openmrs.openmrs_config import OpenmrsConfig
from corehq.motech.openmrs.repeater_helpers import (
    get_case_location_ancestor_repeaters,
    get_patient,
    get_relevant_case_updates_from_form_json,
)
from corehq.motech.openmrs.workflow import execute_workflow
from corehq.motech.openmrs.workflow_tasks import (
    CreatePersonAddressTask,
    CreateVisitsEncountersObsTask,
    SyncPatientIdentifiersTask,
    SyncPersonAttributesTask,
    UpdatePersonAddressTask,
    UpdatePersonNameTask,
    UpdatePersonPropertiesTask,
)
from corehq.motech.repeaters.models import CaseRepeater, Repeater
from corehq.motech.repeaters.repeater_generators import (
    FormRepeaterJsonPayloadGenerator,
)
from corehq.motech.repeaters.signals import create_repeat_records
from corehq.motech.requests import Requests
from corehq.motech.utils import pformat_json
from corehq.motech.value_source import (
    CaseTriggerInfo,
    get_form_question_values,
)
from corehq.toggles import OPENMRS_INTEGRATION


@attr.s
class OpenmrsResponse:
    """
    Ducktypes an HTTP response for Repeater.handle_response(),
    RepeatRecord.handle_success() and RepeatRecord.handle_failure()
    """
    status_code = attr.ib()
    reason = attr.ib()
    text = attr.ib(default="")


class AtomFeedStatus(DocumentSchema):
    last_polled_at = DateTimeProperty(default=None)
    last_page = StringProperty(default=None)


# it actually triggers on forms,
# but I wanted to get a case type, and this is the easiest way
class OpenmrsRepeater(CaseRepeater):
    class Meta(object):
        app_label = 'repeaters'

    include_app_id_param = False
    friendly_name = _("Forward to OpenMRS")
    payload_generator_classes = (FormRepeaterJsonPayloadGenerator,)

    location_id = StringProperty(default='')
    openmrs_config = SchemaProperty(OpenmrsConfig)

    _has_config = True

    # self.white_listed_case_types must have exactly one case type set
    # for Atom feed integration to add cases for OpenMRS patients.
    # self.location_id must be set to determine their case owner. The
    # owner is set to the first CommCareUser instance found at that
    # location.
    atom_feed_enabled = BooleanProperty(default=False)
    atom_feed_status = SchemaDictProperty(AtomFeedStatus)

    def __init__(self, *args, **kwargs):
        super(OpenmrsRepeater, self).__init__(*args, **kwargs)

    def __eq__(self, other):
        return (
            isinstance(other, self.__class__) and
            self.get_id == other.get_id
        )

    def __str__(self):
        return Repeater.__str__(self)

    @classmethod
    def wrap(cls, data):
        if 'atom_feed_last_polled_at' in data:
            data['atom_feed_status'] = {
                ATOM_FEED_NAME_PATIENT: {
                    'last_polled_at': data.pop('atom_feed_last_polled_at'),
                    'last_page': data.pop('atom_feed_last_page', None),
                }
            }
        return super(OpenmrsRepeater, cls).wrap(data)

    @cached_property
    def requests(self):
        return Requests(
            self.domain,
            self.url,
            self.username,
            self.plaintext_password,
            verify=self.verify,
            notify_addresses=self.notify_addresses,
        )

    @cached_property
    def observation_mappings(self):
        obs_mappings = defaultdict(list)
        for form_config in self.openmrs_config.form_configs:
            for obs_mapping in form_config.openmrs_observations:
                if (
                    obs_mapping.value.check_direction(DIRECTION_IMPORT)
                    and (obs_mapping.case_property or obs_mapping.indexed_case_mapping)
                ):
                    # It's possible that an OpenMRS concept appears more
                    # than once in form_configs. We are using a
                    # defaultdict(list) so that earlier definitions
                    # don't get overwritten by later ones:
                    obs_mappings[obs_mapping.concept].append(obs_mapping)
        return obs_mappings

    @cached_property
<<<<<<< HEAD
    def diagnosis_mappings(self):
        diag_mappings = defaultdict(list)
        for form_config in self.openmrs_config.form_configs:
            for diag_mapping in form_config.bahmni_diagnoses:
                if (
                    diag_mapping.value.check_direction(DIRECTION_IMPORT)
                    and (diag_mapping.case_property or diag_mapping.indexed_case_mapping)
                ):
                    diag_mappings[diag_mapping.concept].append(diag_mapping)
        return diag_mappings

    def get_first_user(self):
=======
    def first_user(self):
>>>>>>> 90cb3549
        return get_one_commcare_user_at_location(self.domain, self.location_id)

    @memoized
    def payload_doc(self, repeat_record):
        return FormAccessors(repeat_record.domain).get_form(repeat_record.payload_id)

    @property
    def form_class_name(self):
        """
        The class name used to determine which edit form to use
        """
        return self.__class__.__name__

    @classmethod
    def available_for_domain(cls, domain):
        return OPENMRS_INTEGRATION.enabled(domain)

    def allowed_to_forward(self, payload):
        """
        Forward the payload if ...

        * it did not come from OpenMRS, and
        * CaseRepeater says it's OK for the case types and users of any
          of the payload's cases, and
        * this repeater forwards to the right OpenMRS server for any of
          the payload's cases.

        :param payload: An XFormInstance (not a case)

        """
        if payload.xmlns == XMLNS_OPENMRS:
            # payload came from OpenMRS. Don't send it back.
            return False

        case_blocks = extract_case_blocks(payload)
        case_ids = [case_block['@case_id'] for case_block in case_blocks]
        cases = CaseAccessors(payload.domain).get_cases(case_ids, ordered=True)
        if not any(CaseRepeater.allowed_to_forward(self, case) for case in cases):
            # If none of the case updates in the payload are allowed to
            # be forwarded, drop it.
            return False

        if not self.location_id:
            # If this repeater  does not have a location, all payloads
            # should go to it.
            return True

        repeaters = [repeater for case in cases for repeater in get_case_location_ancestor_repeaters(case)]
        # If this repeater points to the wrong OpenMRS server for this
        # payload then let the right repeater handle it.
        return self in repeaters

    def get_payload(self, repeat_record):
        payload = super(OpenmrsRepeater, self).get_payload(repeat_record)
        return json.loads(payload)

    def send_request(self, repeat_record, payload):
        value_sources = chain(
            self.openmrs_config.case_config.patient_identifiers.values(),
            self.openmrs_config.case_config.person_properties.values(),
            self.openmrs_config.case_config.person_preferred_name.values(),
            self.openmrs_config.case_config.person_preferred_address.values(),
            self.openmrs_config.case_config.person_attributes.values(),
        )
        case_trigger_infos = get_relevant_case_updates_from_form_json(
            self.domain, payload, case_types=self.white_listed_case_types,
            extra_fields=[vs.case_property for vs in value_sources if hasattr(vs, 'case_property')],
            form_question_values=get_form_question_values(payload),
        )

        return send_openmrs_data(
            self.requests,
            self.domain,
            payload,
            self.openmrs_config,
            case_trigger_infos,
        )


def send_openmrs_data(requests, domain, form_json, openmrs_config, case_trigger_infos):
    """
    Updates an OpenMRS patient and (optionally) creates visits.

    This involves several requests to the `OpenMRS REST Web Services`_. If any of those requests fail, we want to
    roll back previous changes to avoid inconsistencies in OpenMRS. To do this we define a workflow of tasks we
    want to do. Each workflow task has a rollback task. If a task fails, all previous tasks are rolled back in
    reverse order.

    :return: A response-like object that can be used by Repeater.handle_response(),
             RepeatRecord.handle_success() and RepeatRecord.handle_failure()


    .. _OpenMRS REST Web Services: https://wiki.openmrs.org/display/docs/REST+Web+Services+API+For+Clients
    """
    warnings = []
    errors = []
    for info in case_trigger_infos:
        assert isinstance(info, CaseTriggerInfo)
        patient = get_patient(requests, domain, info, openmrs_config)
        if patient is None:
            warnings.append(
                f"CommCare case '{info.case_id}' was not matched to a "
                f"patient in OpenMRS instance '{requests.base_url}'."
            )
            continue

        # case_trigger_infos are info about all of the cases
        # created/updated by the form. Execute a separate workflow to
        # update each patient.
        workflow = [
            # Update name first. If the current name in OpenMRS fails
            # validation, other API requests will be rejected.
            UpdatePersonNameTask(requests, info, openmrs_config, patient['person']),
            # Update identifiers second. If a current identifier fails
            # validation, other API requests will be rejected.
            SyncPatientIdentifiersTask(requests, info, openmrs_config, patient),
            # Now we should be able to update the rest.
            UpdatePersonPropertiesTask(requests, info, openmrs_config, patient['person']),
            SyncPersonAttributesTask(
                requests, info, openmrs_config, patient['person']['uuid'], patient['person']['attributes']
            ),
        ]
        if patient['person']['preferredAddress']:
            workflow.append(
                UpdatePersonAddressTask(requests, info, openmrs_config, patient['person'])
            )
        else:
            workflow.append(
                CreatePersonAddressTask(requests, info, openmrs_config, patient['person'])
            )
        workflow.append(
            CreateVisitsEncountersObsTask(
                requests, domain, info, form_json, openmrs_config, patient['person']['uuid']
            ),
        )

        errors.extend(
            execute_workflow(workflow)
        )

    if errors:
        requests.notify_error(f'Errors encountered sending OpenMRS data: {errors}')
        # If the form included multiple patients, some workflows may
        # have succeeded, but don't say everything was OK if any
        # workflows failed. (Of course most forms will only involve one
        # case, so one workflow.)
        return OpenmrsResponse(400, 'Bad Request', "Errors: " + pformat_json([str(e) for e in errors]))

    if warnings:
        return OpenmrsResponse(201, "Accepted", "Warnings: " + pformat_json([str(e) for e in warnings]))

    return OpenmrsResponse(200, "OK")


def create_openmrs_repeat_records(sender, xform, **kwargs):
    create_repeat_records(OpenmrsRepeater, xform)


successful_form_received.connect(create_openmrs_repeat_records)<|MERGE_RESOLUTION|>--- conflicted
+++ resolved
@@ -146,7 +146,6 @@
         return obs_mappings
 
     @cached_property
-<<<<<<< HEAD
     def diagnosis_mappings(self):
         diag_mappings = defaultdict(list)
         for form_config in self.openmrs_config.form_configs:
@@ -158,10 +157,8 @@
                     diag_mappings[diag_mapping.concept].append(diag_mapping)
         return diag_mappings
 
-    def get_first_user(self):
-=======
+    @cached_property
     def first_user(self):
->>>>>>> 90cb3549
         return get_one_commcare_user_at_location(self.domain, self.location_id)
 
     @memoized
