from __future__ import absolute_import
from __future__ import unicode_literals

<<<<<<< HEAD
from collections import namedtuple
from operator import eq

from jsonpath_rw import Child, Fields, Slice, Where, parse as parse_jsonpath

=======
from itertools import chain

from corehq.motech.openmrs.const import OPENMRS_PROPERTIES
>>>>>>> 8c476736
from corehq.motech.openmrs.finders import PatientFinder
from corehq.motech.openmrs.jsonpath import Cmp
from corehq.motech.value_source import ValueSource
from dimagi.ext.couchdbkit import (
    DocumentSchema,
    ListProperty,
    SchemaDictProperty,
    SchemaProperty,
    StringProperty,
)


class IdMatcher(DocumentSchema):
    case_property = StringProperty()
    identifier_type_id = StringProperty()


class OpenmrsCaseConfig(DocumentSchema):

    # "patient_identifiers": {
    #     "e2b966d0-1d5f-11e0-b929-000c29ad1d07": {
    #         "doc_type": "CaseProperty",
    #         "case_property": "nid"
    #     },
    #     "uuid": {
    #         "doc_type": "CaseProperty",
    #         "case_property": "openmrs_uuid",
    #     }
    # }
    patient_identifiers = SchemaDictProperty(ValueSource)

    # The patient_identifiers that are considered reliable
    # "match_on_ids": ["uuid", "e2b966d0-1d5f-11e0-b929-000c29ad1d07",
    match_on_ids = ListProperty()

    # "person_properties": {
    #     "gender": {
    #         "doc_type": "CaseProperty",
    #         "case_property": "gender"
    #     },
    #     "birthdate": {
    #         "doc_type": "CaseProperty",
    #         "case_property": "dob"
    #     }
    # }
    person_properties = SchemaDictProperty(ValueSource)

    # "patient_finder": {
    #     "doc_type": "WeightedPropertyPatientFinder",
    #     "searchable_properties": ["nid", "family_name"],
    #     "property_weights": [
    #         {"case_property": "nid", "weight": 0.9},
    #         // if "match_type" is not given it defaults to "exact"
    #         {"case_property": "family_name", "weight": 0.4},
    #         {
    #             "case_property": "given_name",
    #             "weight": 0.3,
    #             "match_type": "levenshtein",
    #             // levenshtein function takes edit_distance / len
    #             "match_params": [0.2]
    #             // i.e. 0.2 (20%) is one edit for every 5 characters
    #             // e.g. "Riyaz" matches "Riaz" but not "Riazz"
    #         },
    #         {"case_property": "city", "weight": 0.2},
    #         {
    #             "case_property": "dob",
    #             "weight": 0.3,
    #             "match_type": "days_diff",
    #             // days_diff matches based on days difference from given date
    #             "match_params": [364]
    #         }
    #     ]
    # }
    patient_finder = PatientFinder(required=False)

    # "person_preferred_name": {
    #     "givenName": {
    #         "doc_type": "CaseProperty",
    #         "case_property": "given_name"
    #     },
    #     "middleName": {
    #         "doc_type": "CaseProperty",
    #         "case_property": "middle_name"
    #     },
    #     "familyName": {
    #         "doc_type": "CaseProperty",
    #         "case_property": "family_name"
    #     }
    # }
    person_preferred_name = SchemaDictProperty(ValueSource)

    # "person_preferred_address": {
    #     "address1": {
    #         "doc_type": "CaseProperty",
    #         "case_property": "address_1"
    #     },
    #     "address2": {
    #         "doc_type": "CaseProperty",
    #         "case_property": "address_2"
    #     },
    #     "cityVillage": {
    #         "doc_type": "CaseProperty",
    #         "case_property": "city"
    #     }
    # }
    person_preferred_address = SchemaDictProperty(ValueSource)

    # "person_attributes": {
    #     "c1f4239f-3f10-11e4-adec-0800271c1b75": {
    #         "doc_type": "CaseProperty",
    #         "case_property": "caste"
    #     },
    #     "c1f455e7-3f10-11e4-adec-0800271c1b75": {
    #         "doc_type": "CasePropertyMap",
    #         "case_property": "class",
    #         "value_map": {
    #             "sc": "c1fcd1c6-3f10-11e4-adec-0800271c1b75",
    #             "general": "c1fc20ab-3f10-11e4-adec-0800271c1b75",
    #             "obc": "c1fb51cc-3f10-11e4-adec-0800271c1b75",
    #             "other_caste": "c207073d-3f10-11e4-adec-0800271c1b75",
    #             "st": "c20478b6-3f10-11e4-adec-0800271c1b75"
    #         }
    #     }
    # }
    person_attributes = SchemaDictProperty(ValueSource)

    @classmethod
    def wrap(cls, data):
        if 'id_matchers' in data:
            # Convert id_matchers to patient_identifiers. e.g.
            #     [{'doc_type': 'IdMatcher'
            #       'identifier_type_id': 'e2b966d0-1d5f-11e0-b929-000c29ad1d07',
            #       'case_property': 'nid'}]
            # to
            #     {'e2b966d0-1d5f-11e0-b929-000c29ad1d07': {'doc_type': 'CaseProperty', 'case_property': 'nid'}},
            patient_identifiers = {
                m['identifier_type_id']: {
                    'doc_type': 'CaseProperty',
                    'case_property': m['case_property']
                } for m in data['id_matchers']
            }
            data['patient_identifiers'] = patient_identifiers
            data['match_on_ids'] = list(patient_identifiers)
            data.pop('id_matchers')
        # Set default data types for known properties
        for property_, value_source in chain(
                data['person_properties'].items(),
                data['person_preferred_name'].items(),
                data['person_preferred_address'].items(),
        ):
            data_type = OPENMRS_PROPERTIES[property_]
            value_source.setdefault('external_data_type', data_type)
        return super(OpenmrsCaseConfig, cls).wrap(data)


class ObservationMapping(DocumentSchema):
    concept = StringProperty()
    value = SchemaProperty(ValueSource)


class OpenmrsFormConfig(DocumentSchema):
    xmlns = StringProperty()
    openmrs_visit_type = StringProperty()
    openmrs_encounter_type = StringProperty()
    openmrs_form = StringProperty()
    openmrs_observations = ListProperty(ObservationMapping)


class OpenmrsConfig(DocumentSchema):
    openmrs_provider = StringProperty(required=False)
    case_config = SchemaProperty(OpenmrsCaseConfig)
    form_configs = ListProperty(OpenmrsFormConfig)


# JsonpathValueMap is for comparing OpenMRS patients with CommCare
# cases.
#
# The `jsonpath` attribute is used for retrieving values from an
# OpenMRS patient and the `value_map` attribute is for converting
# OpenMRS concept UUIDs to CommCare property values, if necessary.
JsonpathValuemap = namedtuple('JsonpathValuemap', ['jsonpath', 'value_map'])


def get_caseproperty_jsonpathvaluemap(jsonpath, value_source):
    """
    Used for updating _property_map to map case properties to OpenMRS
    patient property-, attribute- and concept values.

    i.e. Allows us to answer the question, "If we know the case property how
    do we find the OpenMRS value?"

    :param jsonpath: The path to a value in an OpenMRS patient JSON object
    :param value_source: A case_config ValueSource instance
    :return: A single-item dictionary with the name of the case
             property as key, and a JsonpathValuemap as value. If
             value_source is a constant, then there is no corresponding
             case property, so the function returns an empty dictionary
    """
    if value_source['doc_type'] == 'ConstantString':
        return {}
    if value_source['doc_type'] == 'CaseProperty':
        return {value_source['case_property']: JsonpathValuemap(jsonpath, {})}
    if value_source['doc_type'] == 'CasePropertyMap':
        value_map = {v: k for k, v in value_source['value_map'].items()}
        return {value_source['case_property']: JsonpathValuemap(jsonpath, value_map)}
    raise ValueError(
        '"{}" is not a recognised ValueSource for setting OpenMRS patient values from CommCare case properties. '
        'Please check your OpenMRS case config.'.format(value_source['doc_type'])
    )


def get_property_map(case_config):
    """
    Returns a map of OpenMRS patient properties and attributes to case
    properties.
    """
    property_map = {}

    for person_prop, value_source in case_config['person_properties'].items():
        jsonpath = parse_jsonpath('person.' + person_prop)
        property_map.update(get_caseproperty_jsonpathvaluemap(jsonpath, value_source))

    for attr_uuid, value_source in case_config['person_attributes'].items():
        # jsonpath_rw offers programmatic JSONPath expressions. For details on how to create JSONPath
        # expressions programmatically see the
        # `jsonpath_rw documentation <https://github.com/kennknowles/python-jsonpath-rw#programmatic-jsonpath>`__
        #
        # The `Where` JSONPath expression "*jsonpath1* `where` *jsonpath2*" returns nodes matching *jsonpath1*
        # where a child matches *jsonpath2*. `Cmp` does a comparison in *jsonpath2*. It accepts a
        # comparison operator and a value. The JSONPath expression below is the equivalent of::
        #
        #     (person.attributes[*] where attributeType.uuid eq attr_uuid).value
        #
        # This `for` loop will let us extract the person attribute values where their attribute type UUIDs
        # match those configured in case_config['person_attributes']
        jsonpath = Child(
            Where(
                Child(Child(Fields('person'), Fields('attributes')), Slice()),
                Cmp(Child(Fields('attributeType'), Fields('uuid')), eq, attr_uuid)
            ),
            Fields('value')
        )
        property_map.update(get_caseproperty_jsonpathvaluemap(jsonpath, value_source))

    for name_prop, value_source in case_config['person_preferred_name'].items():
        jsonpath = parse_jsonpath('person.preferredName.' + name_prop)
        property_map.update(get_caseproperty_jsonpathvaluemap(jsonpath, value_source))

    for addr_prop, value_source in case_config['person_preferred_address'].items():
        jsonpath = parse_jsonpath('person.preferredAddress.' + addr_prop)
        property_map.update(get_caseproperty_jsonpathvaluemap(jsonpath, value_source))

    for id_type_uuid, value_source in case_config['patient_identifiers'].items():
        if id_type_uuid == 'uuid':
            jsonpath = parse_jsonpath('uuid')
        else:
            # The JSONPath expression below is the equivalent of::
            #
            #     (identifiers[*] where identifierType.uuid eq id_type_uuid).identifier
            #
            # Similar to `person_attributes` above, this will extract the person identifier values where
            # their identifier type UUIDs match those configured in case_config['patient_identifiers']
            jsonpath = Child(
                Where(
                    Child(Fields('identifiers'), Slice()),
                    Cmp(Child(Fields('identifierType'), Fields('uuid')), eq, id_type_uuid)
                ),
                Fields('identifier')
            )
        property_map.update(get_caseproperty_jsonpathvaluemap(jsonpath, value_source))

    return property_map<|MERGE_RESOLUTION|>--- conflicted
+++ resolved
@@ -1,17 +1,13 @@
 from __future__ import absolute_import
 from __future__ import unicode_literals
 
-<<<<<<< HEAD
 from collections import namedtuple
+from itertools import chain
 from operator import eq
 
 from jsonpath_rw import Child, Fields, Slice, Where, parse as parse_jsonpath
 
-=======
-from itertools import chain
-
 from corehq.motech.openmrs.const import OPENMRS_PROPERTIES
->>>>>>> 8c476736
 from corehq.motech.openmrs.finders import PatientFinder
 from corehq.motech.openmrs.jsonpath import Cmp
 from corehq.motech.value_source import ValueSource
