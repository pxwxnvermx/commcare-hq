--- conflicted
+++ resolved
@@ -1,13 +1,8 @@
 from django import forms
 from django.core.exceptions import ValidationError
-<<<<<<< HEAD
+from django.utils.safestring import mark_safe
 from django.utils.translation import gettext as _
 from django.utils.translation import gettext_lazy
-=======
-from django.utils.safestring import mark_safe
-from django.utils.translation import ugettext as _
-from django.utils.translation import ugettext_lazy
->>>>>>> a2bc2f49
 
 from crispy_forms import bootstrap as twbscrispy
 from crispy_forms.helper import FormHelper
