--- conflicted
+++ resolved
@@ -253,7 +253,6 @@
         import_patients_to_domain(domain_name)
 
 
-<<<<<<< HEAD
 @task(queue='background_queue')
 def poll_openmrs_atom_feeds(domain_name):
     for repeater in OpenmrsRepeater.by_domain(domain_name):
@@ -267,9 +266,6 @@
     run_every=crontab(**OPENMRS_ATOM_FEED_POLL_INTERVAL),
     queue='background_queue'
 )
-=======
-@task(serializer='pickle', queue='background_queue')
->>>>>>> db15b80e
 def track_changes():
     """
     Uses the OpenMRS Atom Feed to track changes
