--- conflicted
+++ resolved
@@ -1,8 +1,5 @@
-<<<<<<< HEAD
+from datetime import datetime
 from memoized import memoized
-=======
-from datetime import datetime
->>>>>>> d0617207
 
 from dimagi.ext.couchdbkit import (
     DictProperty,
@@ -90,14 +87,13 @@
     def __str__(self):
         return self.server_url
 
-<<<<<<< HEAD
     @memoized
     def get_timezone(self):
         if self.timezone:
             return coerce_timezone_value(self.timezone)
         else:
             return get_timezone_for_domain(self.domain)
-=======
+
     def should_import_today(self):
         today = datetime.today()
         return (
@@ -110,5 +106,4 @@
                 self.import_frequency == IMPORT_FREQUENCY_MONTHLY
                 and today.day == 1
             )
-        )
->>>>>>> d0617207
+        )