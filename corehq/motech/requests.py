--- conflicted
+++ resolved
@@ -5,12 +5,7 @@
 from django.conf import settings
 
 import attr
-<<<<<<< HEAD
-=======
-import requests
-from requests.auth import HTTPBasicAuth, HTTPDigestAuth
 from requests.structures import CaseInsensitiveDict
->>>>>>> 73eb9277
 
 from dimagi.utils.logging import notify_exception
 
@@ -226,6 +221,7 @@
         "content-length": str(len(data)),
     })
     default_headers.update(headers)
+    # TODO: Broken by merge. Fix.
     requests = Requests(
         domain,
         base_url='',
