--- conflicted
+++ resolved
@@ -249,13 +249,9 @@
     location = GeoPointProperty()
 
 
-<<<<<<< HEAD
-class CommCareCaseSQL(models.Model, AbstractCommCareCase, RedisLockableMixIn):
-=======
 class CommCareCaseSQL(PreSaveHashableMixin, models.Model, AbstractCommCareCase, RedisLockableMixIn, SaveStateMixin):
     hash_property = 'case_uuid'
 
->>>>>>> 5cd228d6
     case_uuid = models.CharField(max_length=255, unique=True, db_index=True)
     domain = models.CharField(max_length=255)
     case_type = models.CharField(max_length=255)
