from django.conf import settings
from django.http import Http404
from django.urls import reverse
from django.utils.html import format_html, strip_tags
from django.utils.translation import ugettext as _
from django.utils.translation import ugettext_lazy, ugettext_noop

from django_prbac.utils import has_privilege
from memoized import memoized
from six.moves.urllib.parse import urlencode

from corehq import privileges, toggles
from corehq.apps.accounting.dispatcher import (
    AccountingAdminInterfaceDispatcher,
)
from corehq.apps.accounting.models import Invoice, Subscription
from corehq.apps.accounting.utils import (
    domain_has_privilege,
    domain_is_on_trial,
    is_accounting_admin,
)
from corehq.apps.accounting.views import (
    TriggerAutopaymentsView,
    TriggerDowngradeView,
)
from corehq.apps.app_manager.dbaccessors import (
    domain_has_apps,
    get_brief_apps_in_domain,
)
from corehq.apps.app_manager.util import is_remote_app
from corehq.apps.builds.views import EditMenuView
from corehq.apps.domain.views.internal import ProjectLimitsView
from corehq.apps.domain.views.releases import (
    ManageReleasesByAppProfile,
    ManageReleasesByLocation,
)
from corehq.apps.export.views.incremental import IncrementalExportView
from corehq.apps.hqadmin.reports import (
    DeployHistoryReport,
    DeviceLogSoftAssertReport,
    UserAuditReport,
    UserListReport,
)
from corehq.apps.hqadmin.views.system import GlobalThresholds
from corehq.apps.hqwebapp.models import GaTracker
from corehq.apps.hqwebapp.view_permissions import user_can_view_reports
from corehq.apps.integration.views import (
    DialerSettingsView,
    GaenOtpServerSettingsView,
    HmacCalloutSettingsView,
)
from corehq.apps.locations.analytics import users_have_locations
from corehq.apps.receiverwrapper.rate_limiter import (
    SHOULD_RATE_LIMIT_SUBMISSIONS,
)
from corehq.apps.reminders.views import (
    AddNormalKeywordView,
    AddStructuredKeywordView,
    EditNormalKeywordView,
    EditStructuredKeywordView,
    KeywordsListView,
)
from corehq.apps.reports.dispatcher import (
    CustomProjectReportDispatcher,
    ProjectReportDispatcher,
)
from corehq.apps.reports.models import ReportsSidebarOrdering
from corehq.apps.saved_reports.models import ReportConfig
from corehq.apps.smsbillables.dispatcher import SMSAdminInterfaceDispatcher
from corehq.apps.sso.models import IdentityProvider
from corehq.apps.styleguide.views import MainStyleGuideView
from corehq.apps.translations.integrations.transifex.utils import (
    transifex_details_available_for_domain,
)
from corehq.apps.userreports.util import has_report_builder_access
from corehq.apps.users.models import AnonymousCouchUser
from corehq.apps.users.permissions import (
    can_download_data_files,
    can_view_sms_exports,
)
from corehq.feature_previews import (
    EXPLORE_CASE_DATA_PREVIEW,
    is_eligible_for_ecd_preview,
)
from corehq.messaging.scheduling.views import \
    BroadcastListView as NewBroadcastListView
from corehq.messaging.scheduling.views import (
    ConditionalAlertListView,
    CreateConditionalAlertView,
    CreateScheduleView,
    EditConditionalAlertView,
    EditScheduleView,
    MessagingDashboardView,
    UploadConditionalAlertView,
)
from corehq.motech.dhis2.views import DataSetMapListView
from corehq.motech.openmrs.views import OpenmrsImporterView
from corehq.motech.views import ConnectionSettingsListView, MotechLogListView
from corehq.privileges import DAILY_SAVED_EXPORT, EXCEL_DASHBOARD
from corehq.tabs.uitab import UITab
from corehq.tabs.utils import (
    dropdown_dict,
    regroup_sidebar_items,
    sidebar_to_dropdown,
)


class ProjectReportsTab(UITab):
    title = ugettext_noop("Reports")
    view = "reports_home"

    url_prefix_formats = (
        '/a/{domain}/reports/',
        '/a/{domain}/configurable_reports/',
        '/a/{domain}/location_reassignment_download/',
    )

    @property
    def _is_viewable(self):
        return (user_can_view_reports(self.project, self.couch_user)
                and has_privilege(self._request, privileges.PROJECT_ACCESS))

    @property
    def view(self):
        from corehq.apps.reports.views import MySavedReportsView
        return MySavedReportsView.urlname

    @property
    def sidebar_items(self):
        tools = self._get_tools_items()
        report_builder_nav = self._get_report_builder_items()
        project_reports = ProjectReportDispatcher.navigation_sections(
            request=self._request, domain=self.domain)
        custom_reports = CustomProjectReportDispatcher.navigation_sections(
            request=self._request, domain=self.domain)
        sidebar_items = tools + report_builder_nav + self._regroup_sidebar_items(custom_reports + project_reports)
        return self._filter_sidebar_items(sidebar_items)

    def _regroup_sidebar_items(self, sidebar_items):
        try:
            ordering = ReportsSidebarOrdering.objects.get(domain=self.domain)
        except ReportsSidebarOrdering.DoesNotExist:
            return sidebar_items
        return regroup_sidebar_items(ordering.config, sidebar_items)

    def _get_tools_items(self):
        from corehq.apps.reports.views import MySavedReportsView
        if isinstance(self.couch_user, AnonymousCouchUser) and toggles.PUBLISH_CUSTOM_REPORTS.enabled(self.domain):
            return []
        tools = [{
            'title': _(MySavedReportsView.page_title),
            'url': reverse(MySavedReportsView.urlname, args=[self.domain]),
            'icon': 'icon-tasks fa fa-tasks',
            'show_in_dropdown': True,
        }]
        if toggles.USER_CONFIGURABLE_REPORTS.enabled(self.couch_user.username):
            # Only show for **users** with the flag. This flag is also available for domains
            # but should not be granted by domain, as the feature is too advanced to turn
            # on for all of a domain's users.
            from corehq.apps.userreports.views import UserConfigReportsHomeView
            tools.append({
                'title': _(UserConfigReportsHomeView.section_name),
                'url': reverse(UserConfigReportsHomeView.urlname, args=[self.domain]),
                'icon': 'icon-tasks fa fa-wrench',
            })
        return [(_("Tools"), tools)]

    def _get_report_builder_items(self):
        user_reports = []
        if self.couch_user.can_edit_reports():
            has_access = has_report_builder_access(self._request)
            user_reports = [(
                _("Report Builder"),
                [{
                    "title": _('Create New Report'),
                    "url": self._get_create_report_url(),
                    "icon": "icon-plus fa fa-plus {}".format(
                        "has-access" if has_access else "preview"
                    ),
                    "id": "create-new-report-left-nav",
                }]
            )]
        return user_reports

    def _get_create_report_url(self):
        """
        Return the url for the start of the report builder, or the paywall.
        """
        from corehq.apps.userreports.views import ReportBuilderDataSourceSelect
        return reverse(ReportBuilderDataSourceSelect.urlname, args=[self.domain])

    @staticmethod
    def _filter_sidebar_items(sidebar_items):
        """
        Exclude sidebar items where `item["show_in_navigation"] == False`
        """
        filtered_sidebar_items = []
        for section, items in sidebar_items:
            filtered_items = []
            for item in items:
                if not item.get("show_in_navigation", True):
                    continue
                filtered_items.append(item)
            if filtered_items:
                filtered_sidebar_items.append((section, filtered_items))
        return filtered_sidebar_items

    def _get_saved_reports_dropdown(self):
        saved_report_header = dropdown_dict(_('My Saved Reports'), is_header=True)
        saved_reports_list = list(ReportConfig.by_domain_and_owner(
                                  self.domain,
                                  self.couch_user._id))

        MAX_DISPLAYABLE_SAVED_REPORTS = 5
        first_five_items = [
            dropdown_dict(saved_report.name, url=saved_report.url)
            for counter, saved_report in enumerate(saved_reports_list)
            if counter < MAX_DISPLAYABLE_SAVED_REPORTS
        ]
        rest_as_second_level_items = [
            dropdown_dict("More Saved Reports", "#", second_level_dropdowns=[
                dropdown_dict(saved_report.name, url=saved_report.url)
                for counter, saved_report in enumerate(saved_reports_list)
                if counter >= MAX_DISPLAYABLE_SAVED_REPORTS
            ])
        ] if len(saved_reports_list) > MAX_DISPLAYABLE_SAVED_REPORTS else []

        if first_five_items:
            return ([saved_report_header] + first_five_items + rest_as_second_level_items)
        else:
            return []

    @property
    def dropdown_items(self):
        if self.can_access_all_locations:
            reports = sidebar_to_dropdown(
                ProjectReportDispatcher.navigation_sections(
                    request=self._request, domain=self.domain),
                current_url=self.url)
            return self._get_saved_reports_dropdown() + reports

        else:
            return (self._get_saved_reports_dropdown()
                    + self._get_all_sidebar_items_as_dropdown())

    def _get_all_sidebar_items_as_dropdown(self):
        def show(page):
            page['show_in_dropdown'] = True
            return page
        return sidebar_to_dropdown([
            (header, list(map(show, pages)))
            for header, pages in self.sidebar_items
        ])


class DashboardTab(UITab):
    title = ugettext_noop("Dashboard")
    view = 'dashboard_default'

    url_prefix_formats = ('/a/{domain}/dashboard/project/',)

    @property
    def _is_viewable(self):
        if self.domain and self.project and not self.project.is_snapshot and self.couch_user:
            if self.couch_user.is_commcare_user():
                # never show the dashboard for mobile workers
                return False
            else:
                return domain_has_apps(self.domain)
        return False

    @property
    @memoized
    def url(self):
        from corehq.apps.dashboard.views import DomainDashboardView
        return reverse(DomainDashboardView.urlname, args=[self.domain])


class SetupTab(UITab):
    title = ugettext_noop("Setup")
    view = "default_commtrack_setup"

    url_prefix_formats = (
        '/a/{domain}/settings/products/',
        '/a/{domain}/settings/programs/',
        '/a/{domain}/settings/commtrack/',
    )

    @property
    def dropdown_items(self):
        # circular import
        from corehq.apps.commtrack.views import (
            CommTrackSettingsView,
            DefaultConsumptionView,
            SMSSettingsView,
        )
        from corehq.apps.programs.views import ProgramListView
        from corehq.apps.products.views import ProductListView

        if self.project.commtrack_enabled:
            dropdown_items = [(_(view.page_title), view) for view in (
                ProductListView,
                ProgramListView,
                SMSSettingsView,
                DefaultConsumptionView,
                CommTrackSettingsView,
            )]

            return [
                dropdown_dict(
                    item[0],
                    url=reverse(item[1].urlname, args=[self.domain])
                ) for item in dropdown_items
            ] + [
                self.divider,
                dropdown_dict(_("View All"), url=reverse(ProductListView.urlname, args=[self.domain])),
            ]

        return []

    @property
    def _is_viewable(self):
        return (self.couch_user.is_domain_admin() and
                self.project.commtrack_enabled)

    @property
    @memoized
    def url(self):
        from corehq.apps.commtrack.views import default_commtrack_url
        return default_commtrack_url(self.domain)

    @property
    def sidebar_items(self):
        # circular import
        from corehq.apps.commtrack.views import (
            CommTrackSettingsView,
            DefaultConsumptionView,
            SMSSettingsView,
        )
        from corehq.apps.programs.views import (
            ProgramListView,
            NewProgramView,
            EditProgramView,
        )
        from corehq.apps.products.views import (
            ProductListView,
            NewProductView,
            EditProductView,
            ProductFieldsView,
            UploadProductView,
        )

        if self.project.commtrack_enabled:
            commcare_supply_setup = [
                {
                    'title': _(ProductListView.page_title),
                    'url': reverse(ProductListView.urlname, args=[self.domain]),
                    'subpages': [
                        {
                            'title': _(NewProductView.page_title),
                            'urlname': NewProductView.urlname,
                        },
                        {
                            'title': _(EditProductView.page_title),
                            'urlname': EditProductView.urlname,
                        },
                        {
                            'title': _(ProductFieldsView.page_name()),
                            'urlname': ProductFieldsView.urlname,
                        },
                        {
                            'title': _(UploadProductView.page_title),
                            'urlname': UploadProductView.urlname,
                        },
                    ]
                },
                {
                    'title': _(ProgramListView.page_title),
                    'url': reverse(ProgramListView.urlname, args=[self.domain]),
                    'subpages': [
                        {
                            'title': _(NewProgramView.page_title),
                            'urlname': NewProgramView.urlname,
                        },
                        {
                            'title': _(EditProgramView.page_title),
                            'urlname': EditProgramView.urlname,
                        },
                    ]
                },
                {
                    'title': _(SMSSettingsView.page_title),
                    'url': reverse(SMSSettingsView.urlname, args=[self.domain]),
                },
                {
                    'title': _(DefaultConsumptionView.page_title),
                    'url': reverse(DefaultConsumptionView.urlname, args=[self.domain]),
                },
                {
                    'title': _(CommTrackSettingsView.page_title),
                    'url': reverse(CommTrackSettingsView.urlname, args=[self.domain]),
                },
            ]
            return [[_('CommCare Supply Setup'), commcare_supply_setup]]


class ProjectDataTab(UITab):
    title = ugettext_noop("Data")
    view = "data_interfaces_default"
    url_prefix_formats = (
        '/a/{domain}/data/',
        '/a/{domain}/fixtures/',
        '/a/{domain}/data_dictionary/',
        '/a/{domain}/importer/',
        '/a/{domain}/case/',
    )

    @property
    @memoized
    def url(self):
        from corehq.apps.data_interfaces.views import default_data_view_url
        try:
            return default_data_view_url(self._request, self.domain)
        except Http404:
            return None

    @property
    @memoized
    def can_edit_commcare_data(self):
        return self.couch_user.can_edit_data()

    @property
    @memoized
    def can_use_data_cleanup(self):
        return domain_has_privilege(self.domain, privileges.DATA_CLEANUP)

    @property
    @memoized
    def can_export_data(self):
        return (self.project and not self.project.is_snapshot
                and self.couch_user.can_access_any_exports(self.domain))

    @property
    @memoized
    def can_view_form_exports(self):
        from corehq.apps.export.views.utils import can_view_form_exports
        return can_view_form_exports(self.couch_user, self.domain)

    @property
    @memoized
    def can_view_case_exports(self):
        from corehq.apps.export.views.utils import can_view_case_exports
        return can_view_case_exports(self.couch_user, self.domain)

    @property
    @memoized
    def can_view_form_or_case_exports(self):
        return self.can_view_case_exports or self.can_view_form_exports

    @property
    @memoized
    def can_view_sms_exports(self):
        return can_view_sms_exports(self.couch_user, self.domain)

    @property
    @memoized
    def should_see_daily_saved_export_list_view(self):
        return (
            self.can_view_form_or_case_exports
            and domain_has_privilege(self.domain, DAILY_SAVED_EXPORT)
        )

    @property
    @memoized
    def should_see_daily_saved_export_paywall(self):
        return (
            self.can_view_form_or_case_exports
            and not domain_has_privilege(self.domain, DAILY_SAVED_EXPORT)
        )

    @property
    @memoized
    def should_see_dashboard_feed_list_view(self):
        return (
            self.can_view_form_or_case_exports
            and domain_has_privilege(self.domain, EXCEL_DASHBOARD)
        )

    @property
    @memoized
    def should_see_dashboard_feed_paywall(self):
        return (
            self.can_view_form_or_case_exports
            and not domain_has_privilege(self.domain, EXCEL_DASHBOARD)
        )

    @property
    @memoized
    def can_only_see_deid_exports(self):
        from corehq.apps.export.views.utils import user_can_view_deid_exports
        return (not self.can_view_form_exports
                and user_can_view_deid_exports(self.domain, self.couch_user))

    @property
    @memoized
    def can_view_odata_feed(self):
        from corehq.apps.export.views.utils import user_can_view_odata_feed
        return user_can_view_odata_feed(self.domain, self.couch_user)

    @property
    @memoized
    def can_use_lookup_tables(self):
        return domain_has_privilege(self.domain, privileges.LOOKUP_TABLES)

    @property
    def can_view_ecd_preview(self):
        return (EXPLORE_CASE_DATA_PREVIEW.enabled_for_request(self._request) and
                is_eligible_for_ecd_preview(self._request))

    @property
    def _is_viewable(self):
        return self.domain and (
            self.can_edit_commcare_data
            or self.can_export_data
            or can_download_data_files(self.domain, self.couch_user)
        ) and has_privilege(self._request, privileges.PROJECT_ACCESS)

    @property
    def sidebar_items(self):
        items = []

        export_data_views = []
        if self.can_only_see_deid_exports:
            from corehq.apps.export.views.list import (
                DeIdFormExportListView,
                DeIdDailySavedExportListView,
                DeIdDashboardFeedListView,
                ODataFeedListView,
            )
            export_data_views.append({
                'title': _(DeIdFormExportListView.page_title),
                'url': reverse(DeIdFormExportListView.urlname, args=(self.domain,)),
            })
            export_data_views.extend([
                {
                    'title': _(DeIdDailySavedExportListView.page_title),
                    'url': reverse(DeIdDailySavedExportListView.urlname, args=(self.domain,)),
                },
                {
                    'title': _(DeIdDashboardFeedListView.page_title),
                    'url': reverse(DeIdDashboardFeedListView.urlname, args=(self.domain,)),
                },
            ])

            if self.can_view_odata_feed:
                export_data_views.append({
                    'title': _(ODataFeedListView.page_title),
                    'url': reverse(ODataFeedListView.urlname, args=(self.domain,)),
                })

        elif self.can_export_data:
            from corehq.apps.export.views.download import (
                DownloadNewFormExportView,
                DownloadNewCaseExportView,
                DownloadNewSmsExportView,
                BulkDownloadNewFormExportView,
            )
            from corehq.apps.export.views.edit import (
                EditCaseDailySavedExportView,
                EditCaseFeedView,
                EditODataCaseFeedView,
                EditODataFormFeedView,
                EditFormDailySavedExportView,
                EditFormFeedView,
                EditNewCustomCaseExportView,
                EditNewCustomFormExportView,
            )
            from corehq.apps.export.views.list import (
                FormExportListView,
                CaseExportListView,
                DashboardFeedListView,
                DailySavedExportListView,
                ODataFeedListView,
            )
            from corehq.apps.export.views.new import (
                CreateNewCustomFormExportView,
                CreateNewCustomCaseExportView,
                CreateNewDailySavedFormExport,
                CreateNewDailySavedCaseExport,
                CreateNewFormFeedView,
                CreateNewCaseFeedView,
                CreateODataCaseFeedView,
                CreateODataFormFeedView,
            )
            from corehq.apps.export.views.utils import (
                DashboardFeedPaywall,
                DailySavedExportPaywall
            )

            if self.can_view_form_exports:
                export_data_views.append(
                    {
                        'title': _(FormExportListView.page_title),
                        'url': reverse(FormExportListView.urlname,
                                       args=(self.domain,)),
                        'show_in_dropdown': True,
                        'icon': 'icon icon-list-alt fa fa-list-alt',
                        'subpages': [_f for _f in [
                            {
                                'title': _(CreateNewCustomFormExportView.page_title),
                                'urlname': CreateNewCustomFormExportView.urlname,
                            } if self.can_edit_commcare_data else None,
                            {
                                'title': _(BulkDownloadNewFormExportView.page_title),
                                'urlname': BulkDownloadNewFormExportView.urlname,
                            },
                            {
                                'title': _(DownloadNewFormExportView.page_title),
                                'urlname': DownloadNewFormExportView.urlname,
                            },
                            {
                                'title': _(EditNewCustomFormExportView.page_title),
                                'urlname': EditNewCustomFormExportView.urlname,
                            } if self.can_edit_commcare_data else None,
                        ] if _f]
                    }
                )
            if self.can_view_case_exports:
                export_data_views.extend([
                    {
                        'title': _(CaseExportListView.page_title),
                        'url': reverse(CaseExportListView.urlname,
                                       args=(self.domain,)),
                        'show_in_dropdown': True,
                        'icon': 'icon icon-share fa fa-share-square-o',
                        'subpages': [_f for _f in [
                            {
                                'title': _(CreateNewCustomCaseExportView.page_title),
                                'urlname': CreateNewCustomCaseExportView.urlname,
                            } if self.can_edit_commcare_data else None,
                            {
                                'title': _(DownloadNewCaseExportView.page_title),
                                'urlname': DownloadNewCaseExportView.urlname,
                            },
                            {
                                'title': _(EditNewCustomCaseExportView.page_title),
                                'urlname': EditNewCustomCaseExportView.urlname,
                            } if self.can_edit_commcare_data else None,
                        ] if _f]
                    },
                ])
            if toggles.INCREMENTAL_EXPORTS.enabled(self.domain):
                export_data_views.append(
                    {
                        'title': _(IncrementalExportView.page_title),
                        'url': reverse(IncrementalExportView.urlname,
                                       args=(self.domain,)),
                        'show_in_dropdown': True,
                        'icon': 'icon icon-share fa fa-share-square-o',
                        'subpages': []
                    }
                )

            if self.can_view_sms_exports:
                export_data_views.append(
                    {
                        'title': _(DownloadNewSmsExportView.page_title),
                        'url': reverse(DownloadNewSmsExportView.urlname, args=(self.domain,)),
                        'show_in_dropdown': True,
                        'icon': 'icon icon-share fa fa-commenting-o',
                        'subpages': []
                    })

            if self.can_view_form_exports or self.can_view_case_exports:
                export_data_views.append({
                    'title': _('Find Data by ID'),
                    'url': reverse('data_find_by_id', args=[self.domain]),
                    'icon': 'fa fa-search',
                })

            if self.should_see_daily_saved_export_list_view:
                export_data_views.append({
                    "title": _(DailySavedExportListView.page_title),
                    "url": reverse(DailySavedExportListView.urlname, args=(self.domain,)),
                    'icon': 'fa fa-calendar',
                    "show_in_dropdown": True,
                    "subpages": [_f for _f in [
                        {
                            'title': _(CreateNewDailySavedFormExport.page_title),
                            'urlname': CreateNewDailySavedFormExport.urlname,
                        } if self.can_edit_commcare_data else None,
                        {
                            'title': _(CreateNewDailySavedCaseExport.page_title),
                            'urlname': CreateNewDailySavedCaseExport.urlname,
                        } if self.can_edit_commcare_data else None,
                        {
                            'title': _(EditFormDailySavedExportView.page_title),
                            'urlname': EditFormDailySavedExportView.urlname,
                        } if self.can_edit_commcare_data else None,
                        {
                            'title': _(EditCaseDailySavedExportView.page_title),
                            'urlname': EditCaseDailySavedExportView.urlname,
                        } if self.can_edit_commcare_data else None,
                    ] if _f]
                })
            elif self.should_see_daily_saved_export_paywall:
                export_data_views.append({
                    'title': _(DailySavedExportListView.page_title),
                    'url': reverse(DailySavedExportPaywall.urlname, args=(self.domain,)),
                    'icon': 'fa fa-calendar',
                    'show_in_dropdown': True,
                    'subpages': []
                })
            if self.should_see_dashboard_feed_list_view:
                subpages = []
                if self.can_edit_commcare_data:
                    subpages = [
                        {
                            'title': _(CreateNewFormFeedView.page_title),
                            'urlname': CreateNewFormFeedView.urlname,
                        },
                        {
                            'title': _(CreateNewCaseFeedView.page_title),
                            'urlname': CreateNewCaseFeedView.urlname,
                        },
                        {
                            'title': _(EditFormFeedView.page_title),
                            'urlname': EditFormFeedView.urlname,
                        },
                        {
                            'title': _(EditCaseFeedView.page_title),
                            'urlname': EditCaseFeedView.urlname,
                        },
                    ]
                export_data_views.append({
                    'title': _(DashboardFeedListView.page_title),
                    'url': reverse(DashboardFeedListView.urlname, args=(self.domain,)),
                    'icon': 'fa fa-dashboard',
                    'show_in_dropdown': True,
                    'subpages': subpages
                })
            elif self.should_see_dashboard_feed_paywall:
                export_data_views.append({
                    'title': _(DashboardFeedListView.page_title),
                    'url': reverse(DashboardFeedPaywall.urlname, args=(self.domain,)),
                    'icon': 'fa fa-dashboard',
                    'show_in_dropdown': True,
                    'subpages': []
                })
            if self.can_view_odata_feed:
                subpages = [
                    {
                        'title': _(CreateODataCaseFeedView.page_title),
                        'urlname': CreateODataCaseFeedView.urlname,
                    },
                    {
                        'title': _(EditODataCaseFeedView.page_title),
                        'urlname': EditODataCaseFeedView.urlname,
                    },
                    {
                        'title': _(CreateODataFormFeedView.page_title),
                        'urlname': CreateODataFormFeedView.urlname,
                    },
                    {
                        'title': _(EditODataFormFeedView.page_title),
                        'urlname': EditODataFormFeedView.urlname,
                    },
                ]
                export_data_views.append({
                    'title': _(ODataFeedListView.page_title),
                    'url': reverse(ODataFeedListView.urlname, args=(self.domain,)),
                    'icon': 'fa fa-plug',
                    'show_in_dropdown': False,
                    'subpages': subpages
                })

        if can_download_data_files(self.domain, self.couch_user):
            from corehq.apps.export.views.utils import DataFileDownloadList

            export_data_views.append({
                'title': _(DataFileDownloadList.page_title),
                'url': reverse(DataFileDownloadList.urlname, args=(self.domain,)),
                'icon': 'fa fa-file-text-o',
                'show_in_dropdown': True,
                'subpages': []
            })

        if export_data_views:
            items.append([_("Export Data"), export_data_views])

        if self.can_edit_commcare_data:
            edit_section = None
            from corehq.apps.data_interfaces.dispatcher import EditDataInterfaceDispatcher
            edit_section = EditDataInterfaceDispatcher.navigation_sections(
                request=self._request, domain=self.domain)

            if self.can_use_data_cleanup:
                from corehq.apps.data_interfaces.views import AutomaticUpdateRuleListView
                automatic_update_rule_list_view = {
                    'title': _(AutomaticUpdateRuleListView.page_title),
                    'url': reverse(AutomaticUpdateRuleListView.urlname, args=[self.domain]),
                }
                if edit_section:
                    edit_section[0][1].append(automatic_update_rule_list_view)
                else:
                    edit_section = [(ugettext_lazy('Edit Data'), [automatic_update_rule_list_view])]
            items.extend(edit_section)

        explore_data_views = []
        if ((toggles.EXPLORE_CASE_DATA.enabled_for_request(self._request)
             or self.can_view_ecd_preview) and self.can_edit_commcare_data):
            from corehq.apps.data_interfaces.views import ExploreCaseDataView
            explore_data_views.append({
                'title': _(ExploreCaseDataView.page_title),
                'url': reverse(ExploreCaseDataView.urlname, args=(self.domain,)),
                'show_in_dropdown': False,
                'icon': 'fa fa-map-marker',
                'subpages': [],
            })
        if self.couch_user.is_superuser or toggles.IS_CONTRACTOR.enabled(self.couch_user.username):
            from corehq.apps.case_search.models import case_search_enabled_for_domain
            if case_search_enabled_for_domain(self.domain):
                from corehq.apps.case_search.views import CaseSearchView
                explore_data_views.append({
                    'title': _(CaseSearchView.page_title),
                    'url': reverse(CaseSearchView.urlname, args=(self.domain,)),
                    'icon': 'fa fa-search',
                    'show_in_dropdown': False,
                    'subpages': [],
                })
        if explore_data_views:
            items.append([_("Explore Data"), explore_data_views])

        if self.can_use_lookup_tables:
            from corehq.apps.fixtures.dispatcher import FixtureInterfaceDispatcher
            items.extend(FixtureInterfaceDispatcher.navigation_sections(
                request=self._request, domain=self.domain))

        if toggles.DATA_DICTIONARY.enabled(self.domain):
            items.append([_('Data Dictionary'),
                          [{'title': 'Data Dictionary',
                            'url': reverse('data_dictionary', args=[self.domain])}]])
        return items

    @property
    def dropdown_items(self):
        if (
            self.can_only_see_deid_exports or (
                not self.can_export_data and not can_download_data_files(self.domain, self.couch_user)
            )
        ):
            return []

        from corehq.apps.export.views.download import (
            DownloadNewSmsExportView,
        )
        from corehq.apps.export.views.list import (
            FormExportListView, CaseExportListView
        )

        items = []
        if self.can_view_form_exports:
            items.append(dropdown_dict(
                _(FormExportListView.page_title),
                url=reverse(FormExportListView.urlname, args=(self.domain,))
            ))
        if self.can_view_case_exports:
            items.append(dropdown_dict(
                _(CaseExportListView.page_title),
                url=reverse(CaseExportListView.urlname, args=(self.domain,))
            ))
        if self.can_view_sms_exports:
            items.append(dropdown_dict(
                _(DownloadNewSmsExportView.page_title),
                url=reverse(DownloadNewSmsExportView.urlname, args=(self.domain,))
            ))
        if self.can_view_ecd_preview and self.can_edit_commcare_data:
            from corehq.apps.data_interfaces.views import ExploreCaseDataView
            items.append(dropdown_dict(
                _('Explore Case Data (Preview)'),
                url=reverse(ExploreCaseDataView.urlname, args=(self.domain,)),
            ))
        if self.can_view_odata_feed:
            from corehq.apps.export.views.list import ODataFeedListView
            items.append(dropdown_dict(
                _(ODataFeedListView.page_title),
                url=reverse(ODataFeedListView.urlname, args=(self.domain,)),
            ))

        if items:
            items += [self.divider]
        items += [dropdown_dict(_("View All"), url=self.url)]
        return items


class ApplicationsTab(UITab):
    view = "default_new_app"

    url_prefix_formats = ('/a/{domain}/apps/',)

    @property
    def title(self):
        return _("Applications")

    @classmethod
    def make_app_title(cls, app):
        return format_html(
            '{}{}',
            strip_tags(app.name) or _('(Untitled)'),
            ' (Remote)' if is_remote_app(app) else '',
        )

    @property
    def dropdown_items(self):
        apps = get_brief_apps_in_domain(self.domain)
        apps = sorted(apps, key=lambda item: item.name.lower())
        submenu_context = []
        if not apps:
            return submenu_context

        submenu_context.append(dropdown_dict(_('My Applications'),
                               is_header=True))
        for app in apps:
            url = reverse('view_app', args=[self.domain, app.get_id]) if self.couch_user.can_edit_apps() \
                else reverse('release_manager', args=[self.domain, app.get_id])
            app_title = self.make_app_title(app)
            if 'created_from_template' in app and app['created_from_template'] == 'appcues':
                if domain_is_on_trial(self.domain):
                    # If trial is over, domain may have lost web apps access, don't do appcues intro
                    url = url + '?appcues=1'

            submenu_context.append(dropdown_dict(
                app_title,
                url=url,
                data_id=app.get_id,
            ))

        if self.couch_user.can_edit_apps():
            submenu_context.append(self.divider)
            submenu_context.append(dropdown_dict(
                _('New Application'),
                url=(reverse('default_new_app', args=[self.domain])),
            ))
        if toggles.APP_TRANSLATIONS_WITH_TRANSIFEX.enabled_for_request(self._request):
            submenu_context.append(dropdown_dict(
                _('Translations'),
                url=(reverse('convert_translations', args=[self.domain])),
            ))

        return submenu_context

    @property
    def _is_viewable(self):
        couch_user = self.couch_user
        return (self.domain and couch_user
                and couch_user.can_view_apps()
                and (couch_user.is_member_of(self.domain, allow_mirroring=True) or couch_user.is_superuser)
                and has_privilege(self._request, privileges.PROJECT_ACCESS))


class CloudcareTab(UITab):
    title = ugettext_noop("Web Apps")
    url_prefix_formats = ('/a/{domain}/cloudcare/',)

    ga_tracker = GaTracker('CloudCare', 'Click Cloud-Care top-level nav')

    @property
    def view(self):
        from corehq.apps.cloudcare.views import FormplayerMain
        return FormplayerMain.urlname

    @property
    def _is_viewable(self):
        return (
            has_privilege(self._request, privileges.CLOUDCARE)
            and self.domain
            and not isinstance(self.couch_user, AnonymousCouchUser)
            and (self.couch_user.can_access_web_apps() or self.couch_user.is_commcare_user())
        )


class MessagingTab(UITab):
    title = ugettext_noop("Messaging")
    view = "sms_default"

    url_prefix_formats = (
        '/a/{domain}/messaging/',
        '/a/{domain}/sms/',
        '/a/{domain}/reminders/',
        '/a/{domain}/data/edit/case_groups/',
    )

    @property
    def _is_viewable(self):
        return (self.can_access_reminders or self.can_use_outbound_sms) and (
            self.project and not (self.project.is_snapshot or
                                  self.couch_user.is_commcare_user())
        ) and self.couch_user.can_edit_data()

    @property
    @memoized
    def can_use_outbound_sms(self):
        return has_privilege(self._request, privileges.OUTBOUND_SMS)

    @property
    @memoized
    def can_use_inbound_sms(self):
        return has_privilege(self._request, privileges.INBOUND_SMS)

    @property
    @memoized
    def can_access_reminders(self):
        return has_privilege(self._request, privileges.REMINDERS_FRAMEWORK)

    @property
    @memoized
    def reminders_urls(self):
        reminders_urls = []

        if self.can_use_inbound_sms:
            reminders_urls.append({
                'title': _("Keywords"),
                'url': reverse(KeywordsListView.urlname, args=[self.domain]),
                'subpages': [
                    {
                        'title': _(AddNormalKeywordView.page_title),
                        'urlname': AddNormalKeywordView.urlname,
                    },
                    {
                        'title': _(AddStructuredKeywordView.page_title),
                        'urlname': AddStructuredKeywordView.urlname,
                    },
                    {
                        'title': _(EditNormalKeywordView.page_title),
                        'urlname': EditNormalKeywordView.urlname,
                    },
                    {
                        'title': _(EditStructuredKeywordView.page_title),
                        'urlname': EditStructuredKeywordView.urlname,
                    },
                ],
            })

        return reminders_urls

    @property
    @memoized
    def messages_urls(self):
        messages_urls = []

        if self.can_use_outbound_sms:
            messages_urls.extend([
                {
                    'title': _('Compose SMS Message'),
                    'url': reverse('sms_compose_message', args=[self.domain])
                },
            ])

        if self.can_access_reminders:
            messages_urls.extend([
                {
                    'title': _("Broadcasts"),
                    'url': reverse(NewBroadcastListView.urlname, args=[self.domain]),
                    'subpages': [
                        {
                            'title': _("New"),
                            'urlname': CreateScheduleView.urlname,
                        },
                        {
                            'title': _("Edit"),
                            'urlname': EditScheduleView.urlname,
                        },
                    ],
                },
                {
                    'title': _("Conditional Alerts"),
                    'url': reverse(ConditionalAlertListView.urlname, args=[self.domain]),
                    'subpages': [
                        {
                            'title': _("New"),
                            'urlname': CreateConditionalAlertView.urlname,
                        },
                        {
                            'title': _("Edit"),
                            'urlname': EditConditionalAlertView.urlname,
                        },
                        {
                            'title': UploadConditionalAlertView.page_title,
                            'urlname': UploadConditionalAlertView.urlname,
                        },
                    ],
                },
            ])

        return messages_urls

    @property
    @memoized
    def supply_urls(self):
        supply_urls = []

        if self.project.commtrack_enabled:
            from corehq.apps.sms.views import SubscribeSMSView
            supply_urls.append(
                {'title': ugettext_lazy("Subscribe to SMS Reports"),
                 'url': reverse(SubscribeSMSView.urlname, args=[self.domain])}
            )

        return supply_urls

    @property
    @memoized
    def contacts_urls(self):
        contacts_urls = []

        if self.couch_user.can_edit_data():
            contacts_urls.append(
                {'title': _('Chat'),
                 'url': reverse('chat_contacts', args=[self.domain])}
            )

        if self.couch_user.can_edit_data():
            from corehq.apps.data_interfaces.views import CaseGroupListView, CaseGroupCaseManagementView
            contacts_urls.append({
                'title': _(CaseGroupListView.page_title),
                'url': reverse(CaseGroupListView.urlname, args=[self.domain]),
                'subpages': [
                    {
                        'title': _(CaseGroupCaseManagementView.page_title),
                        'urlname': CaseGroupCaseManagementView.urlname,
                    }
                ]
            })

        return contacts_urls

    @property
    @memoized
    def settings_urls(self):
        settings_urls = []

        if self.can_use_outbound_sms:
            from corehq.apps.sms.views import (
                DomainSmsGatewayListView, AddDomainGatewayView,
                EditDomainGatewayView,
            )
            settings_urls.append({
                'title': _('SMS Connectivity'),
                'url': reverse(DomainSmsGatewayListView.urlname, args=[self.domain]),
                'subpages': [
                    {
                        'title': _("Add Gateway"),
                        'urlname': AddDomainGatewayView.urlname,
                    },
                    {
                        'title': _("Edit Gateway"),
                        'urlname': EditDomainGatewayView.urlname,
                    },
                ],
            })

        if self.couch_user.is_superuser or self.couch_user.is_domain_admin(self.domain):
            settings_urls.extend([
                {'title': ugettext_lazy("General Settings"),
                 'url': reverse('sms_settings', args=[self.domain])},
                {'title': ugettext_lazy("Languages"),
                 'url': reverse('sms_languages', args=[self.domain])},
            ])

        return settings_urls

    @property
    @memoized
    def whatsapp_urls(self):
        from corehq.apps.sms.models import SQLMobileBackend
        from corehq.messaging.smsbackends.turn.models import SQLTurnWhatsAppBackend
        from corehq.messaging.smsbackends.infobip.models import InfobipBackend
        from corehq.apps.sms.views import WhatsAppTemplatesView
        whatsapp_urls = []

        domain_has_turn_integration = (
            SQLTurnWhatsAppBackend.get_api_id() in
            (b.get_api_id() for b in
             SQLMobileBackend.get_domain_backends(SQLMobileBackend.SMS, self.domain)))
        domain_has_infobip_integration = (
            InfobipBackend.get_api_id() in
            (b.get_api_id() for b in
             SQLMobileBackend.get_domain_backends(SQLMobileBackend.SMS, self.domain)))
        user_is_admin = (self.couch_user.is_superuser or self.couch_user.is_domain_admin(self.domain))

        if user_is_admin and (domain_has_turn_integration or domain_has_infobip_integration):
            whatsapp_urls.append({
                'title': _('Template Management'),
                'url': reverse(WhatsAppTemplatesView.urlname, args=[self.domain]),
            })
        return whatsapp_urls

    @property
    def dropdown_items(self):
        result = []

        result.append(dropdown_dict(_("Dashboard"), is_header=True))
        result.append(dropdown_dict(
            _("Dashboard"),
            url=reverse(MessagingDashboardView.urlname, args=[self.domain]),
        ))

        if result:
            result.append(self.divider)

        result.append(dropdown_dict(_("Messages"), is_header=True))
        result.append(dropdown_dict(
            _("Broadcasts"),
            url=reverse(NewBroadcastListView.urlname, args=[self.domain]),
        ))
        result.append(dropdown_dict(
            _("Conditional Alerts"),
            url=reverse(ConditionalAlertListView.urlname, args=[self.domain]),
        ))

        if result:
            result.append(self.divider)

        result.append(dropdown_dict(
            _("View All"),
            url=reverse(MessagingDashboardView.urlname, args=[self.domain]),
        ))

        return result

    @property
    def sidebar_items(self):
        items = []

        items.append((
            _("Dashboard"),
            [{
                'title': _("Dashboard"),
                'url': reverse(MessagingDashboardView.urlname, args=[self.domain])
            }]
        ))

        for title, urls in (
            (_("Messages"), self.messages_urls),
            (_("Data Collection and Reminders"), self.reminders_urls),
            (_("CommCare Supply"), self.supply_urls),
            (_("Contacts"), self.contacts_urls),
            (_("Settings"), self.settings_urls),
            (_("WhatsApp Settings"), self.whatsapp_urls),
        ):
            if urls:
                items.append((title, urls))

        return items


class ProjectUsersTab(UITab):
    title = ugettext_noop("Users")
    view = "users_default"

    url_prefix_formats = (
        '/a/{domain}/settings/users/',
        '/a/{domain}/settings/cloudcare/',
        '/a/{domain}/settings/locations/',
        '/a/{domain}/location_reassignment/',
    )

    @property
    def _is_viewable(self):
        can_do_something = (
            self.couch_user.can_edit_commcare_users()
            or self.couch_user.can_view_commcare_users()
            or self.couch_user.can_edit_groups()
            or self.couch_user.can_view_groups()
            or self.couch_user.can_edit_locations()
            or self.couch_user.can_view_locations()
            or self.couch_user.can_view_roles()
        ) and self.has_project_access

        return self.domain and (
            can_do_something
            or self.couch_user.can_edit_web_users()
            or self.couch_user.can_view_web_users()
        )

    @property
    def can_view_cloudcare(self):
        return has_privilege(self._request, privileges.CLOUDCARE) and self.couch_user.is_domain_admin()

    @property
    def has_project_access(self):
        return has_privilege(self._request, privileges.PROJECT_ACCESS)

    def _get_mobile_users_menu(self):
        menu = []
        if ((self.couch_user.can_edit_commcare_users() or self.couch_user.can_view_commcare_users())
                and self.has_project_access):
            def _get_commcare_username(request=None, couch_user=None,
                                       **context):
                if (couch_user.user_id != request.couch_user.user_id or
                        couch_user.is_commcare_user()):
                    username = couch_user.username_in_report
                    if couch_user.is_deleted():
                        username = format_html('{} ({})', username, _("Deleted"))
                    return username
                else:
                    return None

            from corehq.apps.users.views.mobile import (
                EditCommCareUserView,
                ConfirmBillingAccountForExtraUsersView,
                MobileWorkerListView,
            )

            menu.append({
                'title': _(MobileWorkerListView.page_title),
                'url': reverse(MobileWorkerListView.urlname,
                               args=[self.domain]),
                'description': _(
                    "Create and manage users for CommCare and CloudCare."),
                'subpages': [
                    {'title': _get_commcare_username,
                     'urlname': EditCommCareUserView.urlname},
                    {'title': _('Bulk Upload'),
                     'urlname': 'upload_commcare_users'},
                    {'title': _('Bulk Delete'),
                     'urlname': 'delete_commcare_users'},
                    {'title': _('Bulk Lookup'),
                     'urlname': 'commcare_users_lookup'},
                    {'title': _('Edit User Fields'),
                     'urlname': 'user_fields_view'},
                    {'title': _('Filter and Download Users'),
                     'urlname': 'filter_and_download_commcare_users'},
                    {'title': _(
                        ConfirmBillingAccountForExtraUsersView.page_title),
                        'urlname': ConfirmBillingAccountForExtraUsersView.urlname},
                ],
                'show_in_dropdown': True,
            })

        if ((self.couch_user.can_edit_groups() or self.couch_user.can_view_groups())
                and self.has_project_access):
            is_view_only_subpage = (hasattr(self._request, 'is_view_only')
                                    and self._request.is_view_only)
            menu.append({
                'title': _('Groups'),
                'url': reverse('all_groups', args=[self.domain]),
                'description': _("""Create and manage
                            reporting and case sharing groups
                            for Mobile Workers."""),
                'subpages': [
                    {'title': lambda **context: (
                        "%s %s" % (_("Viewing") if is_view_only_subpage
                                   else _("Editing"), context['group'].name)),
                     'urlname': 'group_members'},
                    {'title': _('Membership Info'),
                     'urlname': 'group_membership'}
                ],
                'show_in_dropdown': True,
            })

        if self.can_view_cloudcare:
            title = _("Web Apps Permissions")
            menu.append({
                'title': title,
                'url': reverse('cloudcare_app_settings',
                               args=[self.domain])
            })

        return menu

    def _get_project_users_menu(self):
        menu = []

        if self.couch_user.can_edit_web_users() or self.couch_user.can_view_web_users():
            def _get_web_username(request=None, couch_user=None, **context):
                if (couch_user.user_id != request.couch_user.user_id or
                        not couch_user.is_commcare_user()):
                    username = couch_user.human_friendly_name
                    if couch_user.is_deleted():
                        username = format_html('{} ({})', username, _('Deleted'))
                    return username
                else:
                    return None

            from corehq.apps.users.views import (
                EditWebUserView,
                ListWebUsersView,
            )
            from corehq.apps.users.views.mobile.users import FilteredWebUserDownload
            menu.append({
                'title': _(ListWebUsersView.page_title),
                'url': reverse(ListWebUsersView.urlname,
                               args=[self.domain]),
                'description': _(
                    "Grant other CommCare HQ users access to your project."),
                'subpages': [
                    {
                        'title': _("Invite Web User"),
                        'urlname': 'invite_web_user'
                    },
                    {
                        'title': _get_web_username,
                        'urlname': EditWebUserView.urlname
                    },
                    {
                        'title': _("Bulk Upload"),
                        'urlname': 'upload_web_users'
<<<<<<< HEAD
                    }
=======
                    },
                    {
                        'title': FilteredWebUserDownload.page_title,
                        'urlname': FilteredWebUserDownload.urlname,
                    },
>>>>>>> b247275f
                ],
                'show_in_dropdown': True,
            })

        if ((self.couch_user.is_domain_admin() or self.couch_user.can_view_roles())
                and self.has_project_access):
            from corehq.apps.users.views import (
                ListRolesView,
            )
            menu.append({
                'title': _(ListRolesView.page_title),
                'url': reverse(ListRolesView.urlname,
                               args=[self.domain]),
                'description': _(
                    "View and manage user roles."),
                'subpages': [],
                'show_in_dropdown': True,
            })

        if self.couch_user.is_superuser:
            from corehq.apps.users.models import DomainPermissionsMirror
            if toggles.DOMAIN_PERMISSIONS_MIRROR.enabled_for_request(self._request) \
                    or DomainPermissionsMirror.mirror_domains(self.domain):
                from corehq.apps.users.views import DomainPermissionsMirrorView
                menu.append({
                    'title': _(DomainPermissionsMirrorView.page_title),
                    'url': reverse(DomainPermissionsMirrorView.urlname, args=[self.domain]),
                    'description': _("View project spaces where users receive automatic access"),
                    'subpages': [],
                    'show_in_dropdown': False,
                })

        return menu

    def _get_locations_menu(self):
        if (not has_privilege(self._request, privileges.LOCATIONS)
                and users_have_locations(self.domain)):
            return [
                {
                    'title': _("No longer available"),
                    'url': reverse('downgrade_locations', args=[self.domain]),
                    'show_in_dropdown': True,
                },
            ]

        if not has_privilege(self._request, privileges.LOCATIONS):
            return []

        menu = []

        if (self.couch_user.can_edit_locations()
                or self.couch_user.can_view_locations()):
            from corehq.apps.locations.views import (
                LocationsListView,
                NewLocationView,
                EditLocationView,
                FilteredLocationDownload,
                LocationImportView,
                LocationImportStatusView,
                LocationFieldsView,
            )
            is_view_only = (hasattr(self._request, 'is_view_only')
                            and self._request.is_view_only)
            menu.append({
                'title': _(LocationsListView.page_title),
                'url': reverse(LocationsListView.urlname, args=[self.domain]),
                'show_in_dropdown': True,
                'subpages': [
                    {
                        'title': _(NewLocationView.page_title),
                        'urlname': NewLocationView.urlname,
                    },
                    {
                        'title': _("View Location") if is_view_only
                        else _(EditLocationView.page_title),
                        'urlname': EditLocationView.urlname,
                    },
                    {
                        'title': _(LocationImportView.page_title),
                        'urlname': LocationImportView.urlname,
                    },
                    {
                        'title': _(LocationImportStatusView.page_title),
                        'urlname': LocationImportStatusView.urlname,
                    },
                    {
                        'title': _(LocationFieldsView.page_name()),
                        'urlname': LocationFieldsView.urlname,
                    },
                    {
                        'title': _(FilteredLocationDownload.page_title),
                        'urlname': FilteredLocationDownload.urlname,
                    },
                ]
            })

        from corehq.apps.locations.permissions import user_can_edit_location_types
        if (user_can_edit_location_types(self.couch_user, self.domain) and
                self.couch_user.can_edit_locations()):
            from corehq.apps.locations.views import LocationTypesView
            menu.append({
                'title': _(LocationTypesView.page_title),
                'url': reverse(LocationTypesView.urlname, args=[self.domain]),
                'show_in_dropdown': True,
            })

        return menu

    @property
    def sidebar_items(self):
        items = []

        mobile_users_menu = self._get_mobile_users_menu()
        if mobile_users_menu:
            items.append((_('Application Users'), mobile_users_menu))

        project_users_menu = self._get_project_users_menu()
        if project_users_menu:
            items.append((_('Project Users'), project_users_menu))

        locations_menu = self._get_locations_menu()
        if locations_menu:
            items.append((_('Organization'), locations_menu))

        return items


class EnterpriseSettingsTab(UITab):
    title = ugettext_noop("Enterprise Settings")

    url_prefix_formats = (
        '/a/{domain}/enterprise/',
    )

    _is_viewable = False

    @property
    def sidebar_items(self):
        items = super(EnterpriseSettingsTab, self).sidebar_items
        enterprise_views = []

        if has_privilege(self._request, privileges.PROJECT_ACCESS):
            enterprise_views.extend([
                {
                    'title': _('Enterprise Dashboard'),
                    'url': reverse('enterprise_dashboard', args=[self.domain]),
                },
                {
                    'title': _('Enterprise Settings'),
                    'url': reverse('enterprise_settings', args=[self.domain]),
                },
            ])
        enterprise_views.append({
            'title': _('Billing Statements'),
            'url': reverse('enterprise_billing_statements',
                           args=[self.domain])
        })
        if toggles.ENTERPRISE_SSO.enabled_for_request(self._request):
            if IdentityProvider.domain_has_editable_identity_provider(self.domain):
                from corehq.apps.sso.views.enterprise_admin import (
                    ManageSSOEnterpriseView,
                    EditIdentityProviderEnterpriseView,
                )
                enterprise_views.append({
                    'title': _(ManageSSOEnterpriseView.page_title),
                    'url': reverse(ManageSSOEnterpriseView.urlname, args=(self.domain,)),
                    'subpages': [
                        {
                            'title': _(EditIdentityProviderEnterpriseView.page_title),
                            'urlname': EditIdentityProviderEnterpriseView.urlname,
                        },
                    ],
                })
        items.append((_('Manage Enterprise'), enterprise_views))
        return items


class TranslationsTab(UITab):
    title = ugettext_noop('Translations')

    url_prefix_formats = (
        '/a/{domain}/translations/',
    )
    _is_viewable = False

    @property
    def sidebar_items(self):
        items = super(TranslationsTab, self).sidebar_items
        items.append((_('Translations'), [
            {'url': reverse('convert_translations', args=[self.domain]),
             'title': 'Convert Translations'
             }
        ]))
        if transifex_details_available_for_domain(self.domain):
            if toggles.APP_TRANSLATIONS_WITH_TRANSIFEX.enabled_for_request(self._request):
                items.append((_('Translations'), [
                    {
                        'url': reverse('app_translations', args=[self.domain]),
                        'title': _('Manage App Translations')
                    },
                    {
                        'url': reverse('pull_resource', args=[self.domain]),
                        'title': _('Pull Resource')
                    },
                    {
                        'url': reverse('blacklist_translations', args=[self.domain]),
                        'title': _('Blacklist Translations')
                    },
                    {
                        'url': reverse('download_translations', args=[self.domain]),
                        'title': _('Download Translations')
                    },
                    {
                        'url': reverse('migrate_transifex_project', args=[self.domain]),
                        'title': _('Migrate Project')
                    },
                ]))
        return items


class ProjectSettingsTab(UITab):
    title = ugettext_noop("Project Settings")
    view = 'domain_settings_default'

    url_prefix_formats = (
        '/a/{domain}/settings/project/',
        '/a/{domain}/phone/prime_restore/',
        '/a/{domain}/motech/',
        '/a/{domain}/dhis2/',
        '/a/{domain}/openmrs/',
    )

    _is_viewable = False

    @property
    def sidebar_items(self):
        items = []
        user_is_admin = self.couch_user.is_domain_admin(self.domain)
        user_is_billing_admin = self.couch_user.can_edit_billing()
        has_project_access = has_privilege(self._request, privileges.PROJECT_ACCESS)

        project_info = []

        if user_is_admin and has_project_access:
            from corehq.apps.domain.views.settings import EditBasicProjectInfoView, EditPrivacySecurityView

            project_info.extend([
                {
                    'title': _(EditBasicProjectInfoView.page_title),
                    'url': reverse(EditBasicProjectInfoView.urlname, args=[self.domain])
                },
                {
                    'title': _(EditPrivacySecurityView.page_title),
                    'url': reverse(EditPrivacySecurityView.urlname, args=[self.domain])
                }
            ])

        from corehq.apps.domain.views.settings import EditMyProjectSettingsView
        project_info.append({
            'title': _(EditMyProjectSettingsView.page_title),
            'url': reverse(EditMyProjectSettingsView.urlname, args=[self.domain])
        })

        if toggles.OPENCLINICA.enabled(self.domain):
            from corehq.apps.domain.views.settings import EditOpenClinicaSettingsView
            project_info.append({
                'title': _(EditOpenClinicaSettingsView.page_title),
                'url': reverse(EditOpenClinicaSettingsView.urlname, args=[self.domain])
            })

        items.append((_('Project Information'), project_info))

        if user_is_admin and has_project_access:
            items.append((_('Project Administration'), _get_administration_section(self.domain)))

        if self.couch_user.can_edit_motech() and has_project_access:
            integration_nav = _get_integration_section(self.domain)
            if integration_nav:
                items.append((_('Integration'), integration_nav))

        feature_flag_items = _get_feature_flag_items(self.domain)
        if feature_flag_items and user_is_admin and has_project_access:
            items.append((_('Pre-release Features'), feature_flag_items))

        from corehq.apps.users.models import WebUser
        if isinstance(self.couch_user, WebUser):
            if (user_is_billing_admin or self.couch_user.is_superuser) and not settings.ENTERPRISE_MODE:
                from corehq.apps.domain.views.accounting import (
                    DomainSubscriptionView, EditExistingBillingAccountView,
                    DomainBillingStatementsView, ConfirmSubscriptionRenewalView,
                    InternalSubscriptionManagementView,
                )
                current_subscription = Subscription.get_active_subscription_by_domain(self.domain)
                subscription = [
                    {
                        'title': _(DomainSubscriptionView.page_title),
                        'url': reverse(DomainSubscriptionView.urlname,
                                       args=[self.domain]),
                        'subpages': [
                            {
                                'title': _(ConfirmSubscriptionRenewalView.page_title),
                                'urlname': ConfirmSubscriptionRenewalView.urlname,
                                'url': reverse(
                                    ConfirmSubscriptionRenewalView.urlname,
                                    args=[self.domain]),
                            }
                        ]
                    },
                ]
                if current_subscription is not None:
                    subscription.append(
                        {
                            'title': _(EditExistingBillingAccountView.page_title),
                            'url': reverse(EditExistingBillingAccountView.urlname,
                                           args=[self.domain]),
                        },
                    )
                if (current_subscription is not None
                        and Invoice.exists_for_domain(self.domain)):
                    subscription.append(
                        {
                            'title': _(DomainBillingStatementsView.page_title),
                            'url': reverse(DomainBillingStatementsView.urlname,
                                           args=[self.domain]),
                        }
                    )
                if self.couch_user.is_superuser:
                    subscription.append({
                        'title': _('Internal Subscription Management (Dimagi Only)'),
                        'url': reverse(
                            InternalSubscriptionManagementView.urlname,
                            args=[self.domain],
                        )
                    })
                items.append((_('Subscription'), subscription))

        if self.couch_user.is_superuser:
            from corehq.apps.domain.views.internal import (
                EditInternalDomainInfoView,
                EditInternalCalculationsView,
                FlagsAndPrivilegesView,
            )

            internal_admin = [
                {
                    'title': _(EditInternalDomainInfoView.page_title),
                    'url': reverse(EditInternalDomainInfoView.urlname,
                                   args=[self.domain])
                },
                {
                    'title': _(EditInternalCalculationsView.page_title),
                    'url': reverse(EditInternalCalculationsView.urlname,
                                   args=[self.domain])
                },
                {
                    'title': _(FlagsAndPrivilegesView.page_title),
                    'url': reverse(FlagsAndPrivilegesView.urlname, args=[self.domain])
                },
            ]
            if SHOULD_RATE_LIMIT_SUBMISSIONS:
                internal_admin.append({
                    'title': _(ProjectLimitsView.page_title),
                    'url': reverse(ProjectLimitsView.urlname, args=[self.domain])
                })
            items.append((_('Internal Data (Dimagi Only)'), internal_admin))

        return items


def _get_administration_section(domain):
    from corehq.apps.domain.views.internal import TransferDomainView
    from corehq.apps.domain.views.settings import (
        FeaturePreviewsView,
        RecoveryMeasuresHistory,
    )
    from corehq.apps.ota.models import MobileRecoveryMeasure

    administration = []
    if (toggles.MOBILE_RECOVERY_MEASURES.enabled(domain)
            and MobileRecoveryMeasure.objects.filter(domain=domain).exists()):
        administration.append({
            'title': _(RecoveryMeasuresHistory.page_title),
            'url': reverse(RecoveryMeasuresHistory.urlname, args=[domain])
        })

    administration.append({
        'title': _(FeaturePreviewsView.page_title),
        'url': reverse(FeaturePreviewsView.urlname, args=[domain])
    })

    if toggles.TRANSFER_DOMAIN.enabled(domain):
        administration.append({
            'title': _(TransferDomainView.page_title),
            'url': reverse(TransferDomainView.urlname, args=[domain])
        })

    if toggles.MANAGE_RELEASES_PER_LOCATION.enabled(domain):
        administration.append({
            'title': _(ManageReleasesByLocation.page_title),
            'url': reverse(ManageReleasesByLocation.urlname, args=[domain])
        })

    return administration


def _get_integration_section(domain):

    def _get_forward_name(repeater_type=None, **context):
        if repeater_type == 'FormRepeater':
            return _("Forward Forms")
        elif repeater_type == 'ShortFormRepeater':
            return _("Forward Form Stubs")
        elif repeater_type == 'CaseRepeater':
            return _("Forward Cases")

    integration = []

    if (
        toggles.INCREMENTAL_EXPORTS.enabled(domain)
        or domain_has_privilege(domain, privileges.DATA_FORWARDING)
    ):
        integration.append({
            'title': _(ConnectionSettingsListView.page_title),
            'url': reverse(ConnectionSettingsListView.urlname, args=[domain])
        })

    if domain_has_privilege(domain, privileges.DATA_FORWARDING):
        integration.extend([
            {
                'title': _('Data Forwarding'),
                'url': reverse('domain_forwarding', args=[domain]),
                'subpages': [
                    {
                        'title': _get_forward_name,
                        'urlname': 'add_repeater',
                    },
                    {
                        'title': _get_forward_name,
                        'urlname': 'add_form_repeater',
                    },
                ]
            },
            {
                'title': _('Data Forwarding Records'),
                'url': reverse('domain_report_dispatcher',
                               args=[domain, _get_repeat_record_report(domain)])
            },
            {
                'title': _(MotechLogListView.page_title),
                'url': reverse(MotechLogListView.urlname, args=[domain])
            }
        ])

    if toggles.BIOMETRIC_INTEGRATION.enabled(domain):
        from corehq.apps.integration.views import BiometricIntegrationView
        integration.append({
            'title': _(BiometricIntegrationView.page_title),
            'url': reverse(BiometricIntegrationView.urlname, args=[domain])
        })

    if toggles.DHIS2_INTEGRATION.enabled(domain):
        integration.append({
            'title': _(DataSetMapListView.page_title),
            'url': reverse(DataSetMapListView.urlname, args=[domain])
        })

    if toggles.INCREMENTAL_EXPORTS.enabled(domain):
        from corehq.apps.export.views.incremental import IncrementalExportLogView
        integration.append({
            'title': _(IncrementalExportLogView.name),
            'url': reverse('domain_report_dispatcher', args=[domain, 'incremental_export_logs']),
        })

    if toggles.OPENMRS_INTEGRATION.enabled(domain):
        integration.append({
            'title': _(OpenmrsImporterView.page_title),
            'url': reverse(OpenmrsImporterView.urlname, args=[domain])
        })

    if toggles.WIDGET_DIALER.enabled(domain):
        integration.append({
            'title': _(DialerSettingsView.page_title),
            'url': reverse(DialerSettingsView.urlname, args=[domain])
        })

    if toggles.HMAC_CALLOUT.enabled(domain):
        integration.append({
            'title': _(HmacCalloutSettingsView.page_title),
            'url': reverse(HmacCalloutSettingsView.urlname, args=[domain])
        })

    if toggles.GAEN_OTP_SERVER.enabled(domain):
        integration.append({
            'title': _(GaenOtpServerSettingsView.page_title),
            'url': reverse(GaenOtpServerSettingsView.urlname, args=[domain])
        })

    return integration


def _get_feature_flag_items(domain):
    from corehq.apps.domain.views.fixtures import LocationFixtureConfigView
    feature_flag_items = []
    if toggles.SYNC_SEARCH_CASE_CLAIM.enabled(domain):
        feature_flag_items.append({
            'title': _('Case Search'),
            'url': reverse('case_search_config', args=[domain])
        })
    if toggles.HIERARCHICAL_LOCATION_FIXTURE.enabled(domain):
        feature_flag_items.append({
            'title': _('Location Fixture'),
            'url': reverse(LocationFixtureConfigView.urlname, args=[domain])
        })

    if toggles.LINKED_DOMAINS.enabled(domain):
        feature_flag_items.append({
            'title': _('Linked Projects'),
            'url': reverse('domain_links', args=[domain])
        })
        feature_flag_items.append({
            'title': _('Linked Project History'),
            'url': reverse('domain_report_dispatcher', args=[domain, 'project_link_report'])
        })
    return feature_flag_items


class MySettingsTab(UITab):
    title = ugettext_noop("My Settings")
    view = 'default_my_settings'
    url_prefix_formats = ('/account/',)

    _is_viewable = False

    @property
    def sidebar_items(self):
        from corehq.apps.settings.views import (
            ApiKeyView,
            ChangeMyPasswordView,
            EnableMobilePrivilegesView,
            MyAccountSettingsView,
            MyProjectsList,
            TwoFactorProfileView,
        )
        menu_items = [
            {
                'title': _(MyAccountSettingsView.page_title),
                'url': reverse(MyAccountSettingsView.urlname),
            },
        ]

        if self.couch_user and self.couch_user.is_web_user():
            menu_items.append({
                'title': _(MyProjectsList.page_title),
                'url': reverse(MyProjectsList.urlname),
            })

        menu_items.extend([
            {
                'title': _(ChangeMyPasswordView.page_title),
                'url': reverse(ChangeMyPasswordView.urlname),
            },
            {
                'title': _(TwoFactorProfileView.page_title),
                'url': reverse(TwoFactorProfileView.urlname),
            },
            {
                'title': _(ApiKeyView.page_title),
                'url': reverse(ApiKeyView.urlname),
            },
        ])

        if (
            self.couch_user and self.couch_user.is_dimagi or
            toggles.MOBILE_PRIVILEGES_FLAG.enabled(self.couch_user.username)
        ):
            menu_items.append({
                'title': _(EnableMobilePrivilegesView.page_title),
                'url': reverse(EnableMobilePrivilegesView.urlname),
            })
        return [[_("Manage My Settings"), menu_items]]


class AccountingTab(UITab):
    title = ugettext_noop("Accounting")
    view = "accounting_default"

    url_prefix_formats = ('/hq/accounting/',)
    show_by_default = False

    @property
    def _is_viewable(self):
        return is_accounting_admin(self._request.user)

    @property
    @memoized
    def sidebar_items(self):
        items = AccountingAdminInterfaceDispatcher.navigation_sections(request=self._request, domain=self.domain)

        from corehq.apps.accounting.views import ManageAccountingAdminsView
        items.append(('Permissions', (
            {
                'title': _(ManageAccountingAdminsView.page_title),
                'url': reverse(ManageAccountingAdminsView.urlname),
            },
        )))

        from corehq.apps.accounting.views import (
            TriggerInvoiceView, TriggerBookkeeperEmailView,
            TestRenewalEmailView, TriggerCustomerInvoiceView
        )
        other_actions = [
            {
                'title': _(TriggerInvoiceView.page_title),
                'url': reverse(TriggerInvoiceView.urlname),
            },
            {
                'title': _(TriggerCustomerInvoiceView.page_title),
                'url': reverse(TriggerCustomerInvoiceView.urlname),
            },
            {
                'title': _(TriggerBookkeeperEmailView.page_title),
                'url': reverse(TriggerBookkeeperEmailView.urlname),
            },
            {
                'title': _(TestRenewalEmailView.page_title),
                'url': reverse(TestRenewalEmailView.urlname),
            }
        ]
        if toggles.ACCOUNTING_TESTING_TOOLS.enabled_for_request(self._request):
            other_actions.extend([
                {
                    'title': _(TriggerDowngradeView.page_title),
                    'url': reverse(TriggerDowngradeView.urlname),
                },
                {
                    'title': _(TriggerAutopaymentsView.page_title),
                    'url': reverse(TriggerAutopaymentsView.urlname),
                },
            ])
        items.append(('Other Actions', other_actions))
        return items


class SMSAdminTab(UITab):
    title = ugettext_noop("SMS Connectivity & Billing")
    view = "default_sms_admin_interface"

    url_prefix_formats = ('/hq/sms/',)
    show_by_default = False

    @property
    @memoized
    def sidebar_items(self):
        from corehq.apps.sms.views import (GlobalSmsGatewayListView,
            AddGlobalGatewayView, EditGlobalGatewayView)
        items = SMSAdminInterfaceDispatcher.navigation_sections(request=self._request, domain=self.domain)
        items.append((_('SMS Connectivity'), [
            {'title': _('Gateways'),
             'url': reverse(GlobalSmsGatewayListView.urlname),
             'subpages': [
                 {'title': _('Add Gateway'),
                  'urlname': AddGlobalGatewayView.urlname},
                 {'title': _('Edit Gateway'),
                  'urlname': EditGlobalGatewayView.urlname},
            ]},
            {'title': _('Default Gateways'),
             'url': reverse('global_backend_map')},
        ]))
        return items

    @property
    def _is_viewable(self):
        return self.couch_user and self.couch_user.is_superuser


class AdminTab(UITab):
    title = ugettext_noop("Admin")
    view = "default_admin_report"

    url_prefix_formats = ('/hq/admin/',)

    @property
    def dropdown_items(self):
        if (self.couch_user and not self.couch_user.is_superuser
                and (toggles.IS_CONTRACTOR.enabled(self.couch_user.username))):
            return [
                dropdown_dict(_("System Info"), url=reverse("system_info")),
                dropdown_dict(_("Feature Flags"), url=reverse("toggle_list")),
            ]

        submenu_context = [
            dropdown_dict(_("Reports"), is_header=True),
            dropdown_dict(_("Admin Reports"), url=reverse("default_admin_report")),
            dropdown_dict(_("System Info"), url=reverse("system_info")),
            dropdown_dict(_("Management"), is_header=True),
        ]
        try:
            if AccountingTab(self._request)._is_viewable:
                submenu_context.append(
                    dropdown_dict(AccountingTab.title, url=reverse('accounting_default'))
                )
        except Exception:
            pass
        submenu_context.extend([
            dropdown_dict(_("Feature Flags"), url=reverse("toggle_list")),
            dropdown_dict(_("SMS Connectivity & Billing"), url=reverse("default_sms_admin_interface")),
            self.divider,
            dropdown_dict(_("Django Admin"), url="/admin"),
            dropdown_dict(_("View All"), url=self.url),
        ])
        return submenu_context

    @property
    def sidebar_items(self):
        # todo: convert these to dispatcher-style like other reports
        if (self.couch_user and
                (not self.couch_user.is_superuser and
                 toggles.IS_CONTRACTOR.enabled(self.couch_user.username))):
            return [
                (_('System Health'), [
                    {'title': _('System Info'),
                     'url': reverse('system_info')},
                ])]

        admin_operations = [
            {'title': _('Style Guide'),
             'url': reverse(MainStyleGuideView.urlname),
             'icon': 'fa fa-paint-brush'},
        ]
        data_operations = []
        system_operations = []
        user_operations = [
            {'title': _('Look up user by email'),
             'url': reverse('web_user_lookup'),
             'icon': 'fa fa-address-book'},
        ]

        if self.couch_user and self.couch_user.is_staff:
            from corehq.apps.hqadmin.views.operations import ReprocessMessagingCaseUpdatesView
            from corehq.apps.notifications.views import ManageNotificationView
            data_operations = [
                {'title': _('View raw documents'),
                 'url': reverse('raw_doc')},
                {'title': _('View documents in ES'),
                 'url': reverse('doc_in_es')},
            ]
            system_operations = [
                {'title': _('System Info'),
                 'url': reverse('system_info'),
                 'icon': 'fa fa-heartbeat'},
                {'title': _('Branches on Staging'),
                 'url': reverse('branches_on_staging'),
                 'icon': 'fa fa-tree'},
                {'title': GlobalThresholds.page_title,
                 'url': reverse(GlobalThresholds.urlname),
                 'icon': 'fa fa-fire'},
            ]
            user_operations = user_operations + [
                {'title': _('Grant superuser privileges'),
                 'url': reverse('superuser_management'),
                 'icon': 'fa fa-magic'},
                {'title': _('Manage deleted domains'),
                 'url': reverse('tombstone_management'),
                 'icon': 'fa fa-minus-circle'},
            ]
            admin_operations = [
                {'title': _('CommCare Builds'),
                 'url': reverse(EditMenuView.urlname),
                 'icon': 'fa fa-wrench'},
                {'title': _('Manage Notifications'),
                 'url': reverse(ManageNotificationView.urlname),
                 'icon': 'fa fa-bell'},
                {'title': _('Mass Email Users'),
                 'url': reverse('mass_email'),
                 'icon': 'fa fa-envelope'},
                {'title': _('Maintenance Alerts'),
                 'url': reverse('alerts'),
                 'icon': 'fa fa-warning'},
                {'title': _('Check Call Center UCR tables'),
                 'url': reverse('callcenter_ucr_check'),
                 'icon': 'fa fa-table'},
                {'title': _('Reprocess Messaging Case Updates'),
                 'url': reverse(ReprocessMessagingCaseUpdatesView.urlname),
                 'icon': 'fa fa-refresh'},
            ] + admin_operations
        sections = [
            (_('Administrative Reports'), [
                {'title': _('User List'),
                 'url': UserListReport.get_url()},
                {'title': _('Deploy History'),
                 'url': DeployHistoryReport.get_url()},
                {'title': _('Download Malt table'),
                 'url': reverse('download_malt')},
                {'title': _('Download Global Impact Report'),
                 'url': reverse('download_gir')},
                {'title': _('Admin Phone Number Report'),
                 'url': reverse('admin_report_dispatcher', args=('phone_number_report',))},
            ]),
        ]
        if admin_operations:
            sections.append((_('Administrative Operations'), admin_operations))
        if user_operations:
            sections.append((_('User Administration'), user_operations))
        if system_operations:
            sections.append((_('System Health'), system_operations))
        if data_operations:
            sections.append((_('Inspect Data'), data_operations))
        sections.append((_('CommCare Reports'), [
            {
                'title': report.name,
                'url': '{url}{params}'.format(
                    url=reverse('admin_report_dispatcher', args=(report.slug,)),
                    params="?{}".format(urlencode(report.default_params)) if report.default_params else ""
                )
            } for report in [DeviceLogSoftAssertReport, UserAuditReport]
        ]))
        return sections

    @property
    def _is_viewable(self):
        return (self.couch_user and
                (self.couch_user.is_superuser or
                 toggles.IS_CONTRACTOR.enabled(self.couch_user.username)))


def _get_repeat_record_report(domain):
    from corehq.motech.repeaters.models import are_repeat_records_migrated
    from corehq.motech.repeaters.views import (
        DomainForwardingRepeatRecords,
        SQLRepeatRecordReport,
    )

    if are_repeat_records_migrated(domain):
        return SQLRepeatRecordReport.slug
    return DomainForwardingRepeatRecords.slug<|MERGE_RESOLUTION|>--- conflicted
+++ resolved
@@ -1406,15 +1406,11 @@
                     {
                         'title': _("Bulk Upload"),
                         'urlname': 'upload_web_users'
-<<<<<<< HEAD
-                    }
-=======
                     },
                     {
                         'title': FilteredWebUserDownload.page_title,
                         'urlname': FilteredWebUserDownload.urlname,
                     },
->>>>>>> b247275f
                 ],
                 'show_in_dropdown': True,
             })
