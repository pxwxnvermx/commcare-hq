from corehq.apps.enterprise.dispatcher import EnterpriseReportDispatcher
from django.conf import settings
from django.http import Http404
from django.urls import reverse
from django.utils.html import format_html, strip_tags
from django.utils.translation import ugettext as _
from django.utils.translation import ugettext_lazy, ugettext_noop

from django_prbac.utils import has_privilege
from memoized import memoized
from six.moves.urllib.parse import urlencode

from corehq import privileges, toggles
from corehq.apps.accounting.dispatcher import (
    AccountingAdminInterfaceDispatcher,
)
from corehq.apps.accounting.models import Invoice, Subscription
from corehq.apps.accounting.utils import (
    domain_has_privilege,
    domain_is_on_trial,
    is_accounting_admin,
)
from corehq.apps.accounting.views import (
    TriggerAutopaymentsView,
    TriggerDowngradeView,
)
from corehq.apps.app_manager.dbaccessors import (
    domain_has_apps,
    get_brief_apps_in_domain,
)
from corehq.apps.app_manager.util import is_remote_app
from corehq.apps.builds.views import EditMenuView
from corehq.apps.domain.views.internal import ProjectLimitsView
from corehq.apps.domain.views.releases import (
    ManageReleasesByLocation,
)
from corehq.apps.export.views.incremental import IncrementalExportView
from corehq.apps.hqadmin.reports import (
    DeployHistoryReport,
    DeviceLogSoftAssertReport,
    UserAuditReport,
    UserListReport,
)
from corehq.apps.hqadmin.views.system import GlobalThresholds
from corehq.apps.hqwebapp.models import GaTracker
from corehq.apps.hqwebapp.view_permissions import user_can_view_reports
from corehq.apps.integration.views import (
    DialerSettingsView,
    GaenOtpServerSettingsView,
    HmacCalloutSettingsView,
)
from corehq.apps.locations.analytics import users_have_locations
from corehq.apps.receiverwrapper.rate_limiter import (
    SHOULD_RATE_LIMIT_SUBMISSIONS,
)
from corehq.apps.reminders.views import (
    AddNormalKeywordView,
    AddStructuredKeywordView,
    EditNormalKeywordView,
    EditStructuredKeywordView,
    KeywordsListView,
)
from corehq.apps.reports.dispatcher import (
    CustomProjectReportDispatcher,
    ProjectReportDispatcher,
)
from corehq.apps.reports.models import ReportsSidebarOrdering
from corehq.apps.reports.standard.users.reports import UserHistoryReport
from corehq.apps.saved_reports.models import ReportConfig
from corehq.apps.smsbillables.dispatcher import SMSAdminInterfaceDispatcher
from corehq.apps.sso.models import IdentityProvider
from corehq.apps.sso.utils.request_helpers import is_request_using_sso
from corehq.apps.styleguide.views import MainStyleGuideView
from corehq.apps.translations.integrations.transifex.utils import (
    transifex_details_available_for_domain,
)
from corehq.apps.userreports.util import has_report_builder_access
from corehq.apps.users.models import AnonymousCouchUser
from corehq.apps.users.permissions import (
    can_download_data_files,
    can_view_sms_exports,
)
from corehq.feature_previews import (
    EXPLORE_CASE_DATA_PREVIEW,
    is_eligible_for_ecd_preview,
)
from corehq.messaging.scheduling.views import \
    BroadcastListView as NewBroadcastListView
from corehq.messaging.scheduling.views import (
    ConditionalAlertListView,
    CreateConditionalAlertView,
    CreateScheduleView,
    EditConditionalAlertView,
    EditScheduleView,
    MessagingDashboardView,
    UploadConditionalAlertView,
)
from corehq.motech.dhis2.views import DataSetMapListView
from corehq.motech.openmrs.views import OpenmrsImporterView
from corehq.motech.views import ConnectionSettingsListView, MotechLogListView
from corehq.privileges import DAILY_SAVED_EXPORT, EXCEL_DASHBOARD
from corehq.tabs.uitab import UITab
from corehq.tabs.utils import (
    dropdown_dict,
    regroup_sidebar_items,
    sidebar_to_dropdown,
)


class ProjectReportsTab(UITab):
    title = ugettext_noop("Reports")
    view = "reports_home"

    url_prefix_formats = (
        '/a/{domain}/reports/',
        '/a/{domain}/configurable_reports/',
        '/a/{domain}/location_reassignment_download/',
    )

    @property
    def _is_viewable(self):
        return (user_can_view_reports(self.project, self.couch_user)
                and has_privilege(self._request, privileges.PROJECT_ACCESS))

    @property
    def view(self):
        from corehq.apps.reports.views import MySavedReportsView
        return MySavedReportsView.urlname

    @property
    def sidebar_items(self):
        tools = self._get_tools_items()
        tableau = self._get_tableau_items()
        report_builder_nav = self._get_report_builder_items()

        project_reports = ProjectReportDispatcher.navigation_sections(
            request=self._request, domain=self.domain)
        custom_reports = CustomProjectReportDispatcher.navigation_sections(
            request=self._request, domain=self.domain)
        sidebar_items = (tools + tableau + report_builder_nav
                         + self._regroup_sidebar_items(custom_reports + project_reports))
        return self._filter_sidebar_items(sidebar_items)

    def _regroup_sidebar_items(self, sidebar_items):
        try:
            ordering = ReportsSidebarOrdering.objects.get(domain=self.domain)
        except ReportsSidebarOrdering.DoesNotExist:
            return sidebar_items
        return regroup_sidebar_items(ordering.config, sidebar_items)

    def _get_tools_items(self):
        from corehq.apps.reports.views import MySavedReportsView
        if isinstance(self.couch_user, AnonymousCouchUser) and toggles.PUBLISH_CUSTOM_REPORTS.enabled(self.domain):
            return []
        tools = [{
            'title': _(MySavedReportsView.page_title),
            'url': reverse(MySavedReportsView.urlname, args=[self.domain]),
            'icon': 'icon-tasks fa fa-tasks',
            'show_in_dropdown': True,
        }]
        if toggles.USER_CONFIGURABLE_REPORTS.enabled(self.couch_user.username):
            # Only show for **users** with the flag. This flag is also available for domains
            # but should not be granted by domain, as the feature is too advanced to turn
            # on for all of a domain's users.
            from corehq.apps.userreports.views import UserConfigReportsHomeView
            tools.append({
                'title': _(UserConfigReportsHomeView.section_name),
                'url': reverse(UserConfigReportsHomeView.urlname, args=[self.domain]),
                'icon': 'icon-tasks fa fa-wrench',
            })
        return [(_("Tools"), tools)]

    def _get_tableau_items(self):
        if not toggles.EMBEDDED_TABLEAU.enabled(self.domain):
            return []

        from corehq.apps.reports.models import TableauVisualization
        from corehq.apps.reports.standard.tableau import TableauView
        items = [{
            'title': viz.name,
            'url': reverse(TableauView.urlname, args=[self.domain, viz.id]),
            'show_in_dropdown': False,
        } for viz in TableauVisualization.objects.filter(domain=self.domain)]

        return [(_("Tableau Reports"), items)] if items else []

    def _get_report_builder_items(self):
        user_reports = []
        if self.couch_user.can_edit_reports():
            has_access = has_report_builder_access(self._request)
            user_reports = [(
                _("Report Builder"),
                [{
                    "title": _('Create New Report'),
                    "url": self._get_create_report_url(),
                    "icon": "icon-plus fa fa-plus {}".format(
                        "has-access" if has_access else "preview"
                    ),
                    "id": "create-new-report-left-nav",
                }]
            )]
        return user_reports

    def _get_create_report_url(self):
        """
        Return the url for the start of the report builder, or the paywall.
        """
        from corehq.apps.userreports.views import ReportBuilderDataSourceSelect
        return reverse(ReportBuilderDataSourceSelect.urlname, args=[self.domain])

    @staticmethod
    def _filter_sidebar_items(sidebar_items):
        """
        Exclude sidebar items where `item["show_in_navigation"] == False`
        """
        filtered_sidebar_items = []
        for section, items in sidebar_items:
            filtered_items = []
            for item in items:
                if not item.get("show_in_navigation", True):
                    continue
                filtered_items.append(item)
            if filtered_items:
                filtered_sidebar_items.append((section, filtered_items))
        return filtered_sidebar_items

    def _get_saved_reports_dropdown(self):
        saved_report_header = dropdown_dict(_('My Saved Reports'), is_header=True)
        saved_reports_list = list(ReportConfig.by_domain_and_owner(
                                  self.domain,
                                  self.couch_user._id))

        MAX_DISPLAYABLE_SAVED_REPORTS = 5
        first_five_items = [
            dropdown_dict(saved_report.name, url=saved_report.url)
            for counter, saved_report in enumerate(saved_reports_list)
            if counter < MAX_DISPLAYABLE_SAVED_REPORTS
        ]
        rest_as_second_level_items = [
            dropdown_dict("More Saved Reports", "#", second_level_dropdowns=[
                dropdown_dict(saved_report.name, url=saved_report.url)
                for counter, saved_report in enumerate(saved_reports_list)
                if counter >= MAX_DISPLAYABLE_SAVED_REPORTS
            ])
        ] if len(saved_reports_list) > MAX_DISPLAYABLE_SAVED_REPORTS else []

        if first_five_items:
            return ([saved_report_header] + first_five_items + rest_as_second_level_items)
        else:
            return []

    @property
    def dropdown_items(self):
        if self.can_access_all_locations:
            reports = sidebar_to_dropdown(
                ProjectReportDispatcher.navigation_sections(
                    request=self._request, domain=self.domain),
                current_url=self.url)
            return self._get_saved_reports_dropdown() + reports

        else:
            return (self._get_saved_reports_dropdown()
                    + self._get_all_sidebar_items_as_dropdown())

    def _get_all_sidebar_items_as_dropdown(self):
        def show(page):
            page['show_in_dropdown'] = True
            return page
        return sidebar_to_dropdown([
            (header, list(map(show, pages)))
            for header, pages in self.sidebar_items
        ])


class DashboardTab(UITab):
    title = ugettext_noop("Dashboard")
    view = 'dashboard_default'

    url_prefix_formats = ('/a/{domain}/dashboard/project/',)

    @property
    def _is_viewable(self):
        if self.domain and self.project and not self.project.is_snapshot and self.couch_user:
            if self.couch_user.is_commcare_user():
                # never show the dashboard for mobile workers
                return False
            else:
                return domain_has_apps(self.domain)
        return False

    @property
    @memoized
    def url(self):
        from corehq.apps.dashboard.views import DomainDashboardView
        return reverse(DomainDashboardView.urlname, args=[self.domain])


class SetupTab(UITab):
    title = ugettext_noop("Setup")
    view = "default_commtrack_setup"

    url_prefix_formats = (
        '/a/{domain}/settings/products/',
        '/a/{domain}/settings/programs/',
        '/a/{domain}/settings/commtrack/',
    )

    @property
    def dropdown_items(self):
        # circular import
        from corehq.apps.commtrack.views import (
            CommTrackSettingsView,
            DefaultConsumptionView,
            SMSSettingsView,
        )
        from corehq.apps.programs.views import ProgramListView
        from corehq.apps.products.views import ProductListView

        if self.project.commtrack_enabled:
            dropdown_items = [(_(view.page_title), view) for view in (
                ProductListView,
                ProgramListView,
                SMSSettingsView,
                DefaultConsumptionView,
                CommTrackSettingsView,
            )]

            return [
                dropdown_dict(
                    item[0],
                    url=reverse(item[1].urlname, args=[self.domain])
                ) for item in dropdown_items
            ] + [
                self.divider,
                dropdown_dict(_("View All"), url=reverse(ProductListView.urlname, args=[self.domain])),
            ]

        return []

    @property
    def _is_viewable(self):
        return (self.couch_user.is_domain_admin() and
                self.project.commtrack_enabled)

    @property
    @memoized
    def url(self):
        from corehq.apps.commtrack.views import default_commtrack_url
        return default_commtrack_url(self.domain)

    @property
    def sidebar_items(self):
        # circular import
        from corehq.apps.commtrack.views import (
            CommTrackSettingsView,
            DefaultConsumptionView,
            SMSSettingsView,
        )
        from corehq.apps.programs.views import (
            ProgramListView,
            NewProgramView,
            EditProgramView,
        )
        from corehq.apps.products.views import (
            ProductListView,
            NewProductView,
            EditProductView,
            ProductFieldsView,
            UploadProductView,
        )

        if self.project.commtrack_enabled:
            commcare_supply_setup = [
                {
                    'title': _(ProductListView.page_title),
                    'url': reverse(ProductListView.urlname, args=[self.domain]),
                    'subpages': [
                        {
                            'title': _(NewProductView.page_title),
                            'urlname': NewProductView.urlname,
                        },
                        {
                            'title': _(EditProductView.page_title),
                            'urlname': EditProductView.urlname,
                        },
                        {
                            'title': _(ProductFieldsView.page_name()),
                            'urlname': ProductFieldsView.urlname,
                        },
                        {
                            'title': _(UploadProductView.page_title),
                            'urlname': UploadProductView.urlname,
                        },
                    ]
                },
                {
                    'title': _(ProgramListView.page_title),
                    'url': reverse(ProgramListView.urlname, args=[self.domain]),
                    'subpages': [
                        {
                            'title': _(NewProgramView.page_title),
                            'urlname': NewProgramView.urlname,
                        },
                        {
                            'title': _(EditProgramView.page_title),
                            'urlname': EditProgramView.urlname,
                        },
                    ]
                },
                {
                    'title': _(SMSSettingsView.page_title),
                    'url': reverse(SMSSettingsView.urlname, args=[self.domain]),
                },
                {
                    'title': _(DefaultConsumptionView.page_title),
                    'url': reverse(DefaultConsumptionView.urlname, args=[self.domain]),
                },
                {
                    'title': _(CommTrackSettingsView.page_title),
                    'url': reverse(CommTrackSettingsView.urlname, args=[self.domain]),
                },
            ]
            return [[_('CommCare Supply Setup'), commcare_supply_setup]]


class ProjectDataTab(UITab):
    title = ugettext_noop("Data")
    view = "data_interfaces_default"
    url_prefix_formats = (
        '/a/{domain}/data/',
        '/a/{domain}/fixtures/',
        '/a/{domain}/data_dictionary/',
        '/a/{domain}/importer/',
        '/a/{domain}/case/',
    )

    @property
    @memoized
    def url(self):
        from corehq.apps.data_interfaces.views import default_data_view_url
        try:
            return default_data_view_url(self._request, self.domain)
        except Http404:
            return None

    @property
    @memoized
    def can_edit_commcare_data(self):
        return self.couch_user.can_edit_data()

    @property
    @memoized
    def can_use_data_cleanup(self):
        return domain_has_privilege(self.domain, privileges.DATA_CLEANUP)

    @property
    @memoized
    def can_export_data(self):
        return (self.project and not self.project.is_snapshot
                and self.couch_user.can_access_any_exports(self.domain))

    @property
    @memoized
    def can_view_form_exports(self):
        from corehq.apps.export.views.utils import can_view_form_exports
        return can_view_form_exports(self.couch_user, self.domain)

    @property
    @memoized
    def can_view_case_exports(self):
        from corehq.apps.export.views.utils import can_view_case_exports
        return can_view_case_exports(self.couch_user, self.domain)

    @property
    @memoized
    def can_view_form_or_case_exports(self):
        return self.can_view_case_exports or self.can_view_form_exports

    @property
    @memoized
    def can_view_sms_exports(self):
        return can_view_sms_exports(self.couch_user, self.domain)

    @property
    @memoized
    def should_see_daily_saved_export_list_view(self):
        return (
            self.can_view_form_or_case_exports
            and domain_has_privilege(self.domain, DAILY_SAVED_EXPORT)
        )

    @property
    @memoized
    def should_see_daily_saved_export_paywall(self):
        return (
            self.can_view_form_or_case_exports
            and not domain_has_privilege(self.domain, DAILY_SAVED_EXPORT)
        )

    @property
    @memoized
    def should_see_dashboard_feed_list_view(self):
        return (
            self.can_view_form_or_case_exports
            and domain_has_privilege(self.domain, EXCEL_DASHBOARD)
        )

    @property
    @memoized
    def should_see_dashboard_feed_paywall(self):
        return (
            self.can_view_form_or_case_exports
            and not domain_has_privilege(self.domain, EXCEL_DASHBOARD)
        )

    @property
    @memoized
    def can_only_see_deid_exports(self):
        from corehq.apps.export.views.utils import user_can_view_deid_exports
        return (not self.can_view_form_exports
                and user_can_view_deid_exports(self.domain, self.couch_user))

    @property
    @memoized
    def can_view_odata_feed(self):
        from corehq.apps.export.views.utils import user_can_view_odata_feed
        return user_can_view_odata_feed(self.domain, self.couch_user)

    @property
    @memoized
    def can_use_lookup_tables(self):
        return domain_has_privilege(self.domain, privileges.LOOKUP_TABLES)

    @property
    def can_view_ecd_preview(self):
        return (EXPLORE_CASE_DATA_PREVIEW.enabled_for_request(self._request) and
                is_eligible_for_ecd_preview(self._request))

    @property
    def _is_viewable(self):
        return self.domain and (
            self.can_edit_commcare_data
            or self.can_export_data
            or can_download_data_files(self.domain, self.couch_user)
        ) and has_privilege(self._request, privileges.PROJECT_ACCESS)

    @property
    def sidebar_items(self):
        items = []

        export_data_views = []
        if self.can_only_see_deid_exports:
            from corehq.apps.export.views.list import (
                DeIdFormExportListView,
                DeIdDailySavedExportListView,
                DeIdDashboardFeedListView,
                ODataFeedListView,
            )
            export_data_views.append({
                'title': _(DeIdFormExportListView.page_title),
                'url': reverse(DeIdFormExportListView.urlname, args=(self.domain,)),
            })
            export_data_views.extend([
                {
                    'title': _(DeIdDailySavedExportListView.page_title),
                    'url': reverse(DeIdDailySavedExportListView.urlname, args=(self.domain,)),
                },
                {
                    'title': _(DeIdDashboardFeedListView.page_title),
                    'url': reverse(DeIdDashboardFeedListView.urlname, args=(self.domain,)),
                },
            ])

            if self.can_view_odata_feed:
                export_data_views.append({
                    'title': _(ODataFeedListView.page_title),
                    'url': reverse(ODataFeedListView.urlname, args=(self.domain,)),
                })

        elif self.can_export_data:
            from corehq.apps.export.views.download import (
                DownloadNewFormExportView,
                DownloadNewCaseExportView,
                DownloadNewSmsExportView,
                BulkDownloadNewFormExportView,
            )
            from corehq.apps.export.views.edit import (
                EditCaseDailySavedExportView,
                EditCaseFeedView,
                EditODataCaseFeedView,
                EditODataFormFeedView,
                EditFormDailySavedExportView,
                EditFormFeedView,
                EditNewCustomCaseExportView,
                EditNewCustomFormExportView,
            )
            from corehq.apps.export.views.list import (
                FormExportListView,
                CaseExportListView,
                DashboardFeedListView,
                DailySavedExportListView,
                ODataFeedListView,
            )
            from corehq.apps.export.views.new import (
                CreateNewCustomFormExportView,
                CreateNewCustomCaseExportView,
                CreateNewDailySavedFormExport,
                CreateNewDailySavedCaseExport,
                CreateNewFormFeedView,
                CreateNewCaseFeedView,
                CreateODataCaseFeedView,
                CreateODataFormFeedView,
            )
            from corehq.apps.export.views.utils import (
                DashboardFeedPaywall,
                DailySavedExportPaywall
            )

            if self.can_view_form_exports:
                export_data_views.append(
                    {
                        'title': _(FormExportListView.page_title),
                        'url': reverse(FormExportListView.urlname,
                                       args=(self.domain,)),
                        'show_in_dropdown': True,
                        'icon': 'icon icon-list-alt fa fa-list-alt',
                        'subpages': [_f for _f in [
                            {
                                'title': _(CreateNewCustomFormExportView.page_title),
                                'urlname': CreateNewCustomFormExportView.urlname,
                            } if self.can_edit_commcare_data else None,
                            {
                                'title': _(BulkDownloadNewFormExportView.page_title),
                                'urlname': BulkDownloadNewFormExportView.urlname,
                            },
                            {
                                'title': _(DownloadNewFormExportView.page_title),
                                'urlname': DownloadNewFormExportView.urlname,
                            },
                            {
                                'title': _(EditNewCustomFormExportView.page_title),
                                'urlname': EditNewCustomFormExportView.urlname,
                            } if self.can_edit_commcare_data else None,
                        ] if _f]
                    }
                )
            if self.can_view_case_exports:
                export_data_views.extend([
                    {
                        'title': _(CaseExportListView.page_title),
                        'url': reverse(CaseExportListView.urlname,
                                       args=(self.domain,)),
                        'show_in_dropdown': True,
                        'icon': 'icon icon-share fa fa-share-square-o',
                        'subpages': [_f for _f in [
                            {
                                'title': _(CreateNewCustomCaseExportView.page_title),
                                'urlname': CreateNewCustomCaseExportView.urlname,
                            } if self.can_edit_commcare_data else None,
                            {
                                'title': _(DownloadNewCaseExportView.page_title),
                                'urlname': DownloadNewCaseExportView.urlname,
                            },
                            {
                                'title': _(EditNewCustomCaseExportView.page_title),
                                'urlname': EditNewCustomCaseExportView.urlname,
                            } if self.can_edit_commcare_data else None,
                        ] if _f]
                    },
                ])
            if toggles.INCREMENTAL_EXPORTS.enabled(self.domain):
                export_data_views.append(
                    {
                        'title': _(IncrementalExportView.page_title),
                        'url': reverse(IncrementalExportView.urlname,
                                       args=(self.domain,)),
                        'show_in_dropdown': True,
                        'icon': 'icon icon-share fa fa-share-square-o',
                        'subpages': []
                    }
                )

            if self.can_view_sms_exports:
                export_data_views.append(
                    {
                        'title': _(DownloadNewSmsExportView.page_title),
                        'url': reverse(DownloadNewSmsExportView.urlname, args=(self.domain,)),
                        'show_in_dropdown': True,
                        'icon': 'icon icon-share fa fa-commenting-o',
                        'subpages': []
                    })

            if self.can_view_form_exports or self.can_view_case_exports:
                export_data_views.append({
                    'title': _('Find Data by ID'),
                    'url': reverse('data_find_by_id', args=[self.domain]),
                    'icon': 'fa fa-search',
                })

            if self.should_see_daily_saved_export_list_view:
                export_data_views.append({
                    "title": _(DailySavedExportListView.page_title),
                    "url": reverse(DailySavedExportListView.urlname, args=(self.domain,)),
                    'icon': 'fa fa-calendar',
                    "show_in_dropdown": True,
                    "subpages": [_f for _f in [
                        {
                            'title': _(CreateNewDailySavedFormExport.page_title),
                            'urlname': CreateNewDailySavedFormExport.urlname,
                        } if self.can_edit_commcare_data else None,
                        {
                            'title': _(CreateNewDailySavedCaseExport.page_title),
                            'urlname': CreateNewDailySavedCaseExport.urlname,
                        } if self.can_edit_commcare_data else None,
                        {
                            'title': _(EditFormDailySavedExportView.page_title),
                            'urlname': EditFormDailySavedExportView.urlname,
                        } if self.can_edit_commcare_data else None,
                        {
                            'title': _(EditCaseDailySavedExportView.page_title),
                            'urlname': EditCaseDailySavedExportView.urlname,
                        } if self.can_edit_commcare_data else None,
                    ] if _f]
                })
            elif self.should_see_daily_saved_export_paywall:
                export_data_views.append({
                    'title': _(DailySavedExportListView.page_title),
                    'url': reverse(DailySavedExportPaywall.urlname, args=(self.domain,)),
                    'icon': 'fa fa-calendar',
                    'show_in_dropdown': True,
                    'subpages': []
                })
            if self.should_see_dashboard_feed_list_view:
                subpages = []
                if self.can_edit_commcare_data:
                    subpages = [
                        {
                            'title': _(CreateNewFormFeedView.page_title),
                            'urlname': CreateNewFormFeedView.urlname,
                        },
                        {
                            'title': _(CreateNewCaseFeedView.page_title),
                            'urlname': CreateNewCaseFeedView.urlname,
                        },
                        {
                            'title': _(EditFormFeedView.page_title),
                            'urlname': EditFormFeedView.urlname,
                        },
                        {
                            'title': _(EditCaseFeedView.page_title),
                            'urlname': EditCaseFeedView.urlname,
                        },
                    ]
                export_data_views.append({
                    'title': _(DashboardFeedListView.page_title),
                    'url': reverse(DashboardFeedListView.urlname, args=(self.domain,)),
                    'icon': 'fa fa-dashboard',
                    'show_in_dropdown': True,
                    'subpages': subpages
                })
            elif self.should_see_dashboard_feed_paywall:
                export_data_views.append({
                    'title': _(DashboardFeedListView.page_title),
                    'url': reverse(DashboardFeedPaywall.urlname, args=(self.domain,)),
                    'icon': 'fa fa-dashboard',
                    'show_in_dropdown': True,
                    'subpages': []
                })
            if self.can_view_odata_feed:
                subpages = [
                    {
                        'title': _(CreateODataCaseFeedView.page_title),
                        'urlname': CreateODataCaseFeedView.urlname,
                    },
                    {
                        'title': _(EditODataCaseFeedView.page_title),
                        'urlname': EditODataCaseFeedView.urlname,
                    },
                    {
                        'title': _(CreateODataFormFeedView.page_title),
                        'urlname': CreateODataFormFeedView.urlname,
                    },
                    {
                        'title': _(EditODataFormFeedView.page_title),
                        'urlname': EditODataFormFeedView.urlname,
                    },
                ]
                export_data_views.append({
                    'title': _(ODataFeedListView.page_title),
                    'url': reverse(ODataFeedListView.urlname, args=(self.domain,)),
                    'icon': 'fa fa-plug',
                    'show_in_dropdown': False,
                    'subpages': subpages
                })

        if can_download_data_files(self.domain, self.couch_user):
            from corehq.apps.export.views.utils import DataFileDownloadList

            export_data_views.append({
                'title': _(DataFileDownloadList.page_title),
                'url': reverse(DataFileDownloadList.urlname, args=(self.domain,)),
                'icon': 'fa fa-file-text-o',
                'show_in_dropdown': True,
                'subpages': []
            })

        if export_data_views:
            items.append([_("Export Data"), export_data_views])

        if self.can_edit_commcare_data:
            edit_section = None
            from corehq.apps.data_interfaces.dispatcher import EditDataInterfaceDispatcher
            edit_section = EditDataInterfaceDispatcher.navigation_sections(
                request=self._request, domain=self.domain)

            if self.can_use_data_cleanup:
                from corehq.apps.data_interfaces.views import AutomaticUpdateRuleListView
                automatic_update_rule_list_view = {
                    'title': _(AutomaticUpdateRuleListView.page_title),
                    'url': reverse(AutomaticUpdateRuleListView.urlname, args=[self.domain]),
                }
                if edit_section:
                    edit_section[0][1].append(automatic_update_rule_list_view)
                else:
                    edit_section = [(ugettext_lazy('Edit Data'), [automatic_update_rule_list_view])]
            items.extend(edit_section)

        explore_data_views = []
        if ((toggles.EXPLORE_CASE_DATA.enabled_for_request(self._request)
             or self.can_view_ecd_preview) and self.can_edit_commcare_data):
            from corehq.apps.data_interfaces.views import ExploreCaseDataView
            explore_data_views.append({
                'title': _(ExploreCaseDataView.page_title),
                'url': reverse(ExploreCaseDataView.urlname, args=(self.domain,)),
                'show_in_dropdown': False,
                'icon': 'fa fa-map-marker',
                'subpages': [],
            })
        if self.couch_user.is_superuser or toggles.IS_CONTRACTOR.enabled(self.couch_user.username):
            from corehq.apps.case_search.models import case_search_enabled_for_domain
            if case_search_enabled_for_domain(self.domain):
                from corehq.apps.case_search.views import CaseSearchView
                explore_data_views.append({
                    'title': _(CaseSearchView.page_title),
                    'url': reverse(CaseSearchView.urlname, args=(self.domain,)),
                    'icon': 'fa fa-search',
                    'show_in_dropdown': False,
                    'subpages': [],
                })
        if explore_data_views:
            items.append([_("Explore Data"), explore_data_views])

        if self.can_use_lookup_tables:
            from corehq.apps.fixtures.dispatcher import FixtureInterfaceDispatcher
            items.extend(FixtureInterfaceDispatcher.navigation_sections(
                request=self._request, domain=self.domain))

        if toggles.DATA_DICTIONARY.enabled(self.domain):
            items.append([_('Data Dictionary'),
                          [{'title': 'Data Dictionary',
                            'url': reverse('data_dictionary', args=[self.domain])}]])
        return items

    @property
    def dropdown_items(self):
        if (
            self.can_only_see_deid_exports or (
                not self.can_export_data and not can_download_data_files(self.domain, self.couch_user)
            )
        ):
            return []

        from corehq.apps.export.views.download import (
            DownloadNewSmsExportView,
        )
        from corehq.apps.export.views.list import (
            FormExportListView, CaseExportListView
        )

        items = []
        if self.can_view_form_exports:
            items.append(dropdown_dict(
                _(FormExportListView.page_title),
                url=reverse(FormExportListView.urlname, args=(self.domain,))
            ))
        if self.can_view_case_exports:
            items.append(dropdown_dict(
                _(CaseExportListView.page_title),
                url=reverse(CaseExportListView.urlname, args=(self.domain,))
            ))
        if self.can_view_sms_exports:
            items.append(dropdown_dict(
                _(DownloadNewSmsExportView.page_title),
                url=reverse(DownloadNewSmsExportView.urlname, args=(self.domain,))
            ))
        if self.can_view_ecd_preview and self.can_edit_commcare_data:
            from corehq.apps.data_interfaces.views import ExploreCaseDataView
            items.append(dropdown_dict(
                _('Explore Case Data (Preview)'),
                url=reverse(ExploreCaseDataView.urlname, args=(self.domain,)),
            ))
        if self.can_view_odata_feed:
            from corehq.apps.export.views.list import ODataFeedListView
            items.append(dropdown_dict(
                _(ODataFeedListView.page_title),
                url=reverse(ODataFeedListView.urlname, args=(self.domain,)),
            ))

        if items:
            items += [self.divider]
        items += [dropdown_dict(_("View All"), url=self.url)]
        return items


class ApplicationsTab(UITab):
    view = "default_new_app"

    url_prefix_formats = ('/a/{domain}/apps/',)

    @property
    def title(self):
        return _("Applications")

    @classmethod
    def make_app_title(cls, app):
        return format_html(
            '{}{}',
            strip_tags(app.name) or _('(Untitled)'),
            ' (Remote)' if is_remote_app(app) else '',
        )

    @property
    def dropdown_items(self):
        apps = get_brief_apps_in_domain(self.domain)
        apps = sorted(apps, key=lambda item: item.name.lower())
        submenu_context = []
        if not apps:
            return submenu_context

        submenu_context.append(dropdown_dict(_('My Applications'),
                               is_header=True))
        for app in apps:
            url = reverse('view_app', args=[self.domain, app.get_id]) if self.couch_user.can_edit_apps() \
                else reverse('release_manager', args=[self.domain, app.get_id])
            app_title = self.make_app_title(app)
            if 'created_from_template' in app and app['created_from_template'] == 'appcues':
                if domain_is_on_trial(self.domain):
                    # If trial is over, domain may have lost web apps access, don't do appcues intro
                    url = url + '?appcues=1'

            submenu_context.append(dropdown_dict(
                app_title,
                url=url,
                data_id=app.get_id,
            ))

        if self.couch_user.can_edit_apps():
            submenu_context.append(self.divider)
            submenu_context.append(dropdown_dict(
                _('New Application'),
                url=(reverse('default_new_app', args=[self.domain])),
            ))
        if toggles.APP_TRANSLATIONS_WITH_TRANSIFEX.enabled_for_request(self._request):
            submenu_context.append(dropdown_dict(
                _('Translations'),
                url=(reverse('convert_translations', args=[self.domain])),
            ))

        return submenu_context

    @property
    def _is_viewable(self):
        couch_user = self.couch_user
        return (self.domain and couch_user
                and couch_user.can_view_apps()
                and (couch_user.is_member_of(self.domain, allow_enterprise=True) or couch_user.is_superuser)
                and has_privilege(self._request, privileges.PROJECT_ACCESS))


class CloudcareTab(UITab):
    title = ugettext_noop("Web Apps")
    url_prefix_formats = ('/a/{domain}/cloudcare/',)

    ga_tracker = GaTracker('CloudCare', 'Click Cloud-Care top-level nav')

    @property
    def view(self):
        from corehq.apps.cloudcare.views import FormplayerMain
        return FormplayerMain.urlname

    @property
    def _is_viewable(self):
        return (
            has_privilege(self._request, privileges.CLOUDCARE)
            and self.domain
            and not isinstance(self.couch_user, AnonymousCouchUser)
            and (self.couch_user.can_access_web_apps() or self.couch_user.is_commcare_user())
        )


class MessagingTab(UITab):
    title = ugettext_noop("Messaging")
    view = "sms_default"

    url_prefix_formats = (
        '/a/{domain}/messaging/',
        '/a/{domain}/sms/',
        '/a/{domain}/reminders/',
        '/a/{domain}/data/edit/case_groups/',
    )

    @property
    def _is_viewable(self):
        return (self.can_access_reminders or self.can_use_outbound_sms) and (
            self.project and not (self.project.is_snapshot or
                                  self.couch_user.is_commcare_user())
        ) and self.couch_user.can_edit_data()

    @property
    @memoized
    def can_use_outbound_sms(self):
        return has_privilege(self._request, privileges.OUTBOUND_SMS)

    @property
    @memoized
    def can_use_inbound_sms(self):
        return has_privilege(self._request, privileges.INBOUND_SMS)

    @property
    @memoized
    def can_access_reminders(self):
        return has_privilege(self._request, privileges.REMINDERS_FRAMEWORK)

    @property
    @memoized
    def reminders_urls(self):
        reminders_urls = []

        if self.can_use_inbound_sms:
            reminders_urls.append({
                'title': _("Keywords"),
                'url': reverse(KeywordsListView.urlname, args=[self.domain]),
                'subpages': [
                    {
                        'title': _(AddNormalKeywordView.page_title),
                        'urlname': AddNormalKeywordView.urlname,
                    },
                    {
                        'title': _(AddStructuredKeywordView.page_title),
                        'urlname': AddStructuredKeywordView.urlname,
                    },
                    {
                        'title': _(EditNormalKeywordView.page_title),
                        'urlname': EditNormalKeywordView.urlname,
                    },
                    {
                        'title': _(EditStructuredKeywordView.page_title),
                        'urlname': EditStructuredKeywordView.urlname,
                    },
                ],
            })

        return reminders_urls

    @property
    @memoized
    def messages_urls(self):
        messages_urls = []

        if self.can_use_outbound_sms:
            messages_urls.extend([
                {
                    'title': _('Compose SMS Message'),
                    'url': reverse('sms_compose_message', args=[self.domain])
                },
            ])

        if self.can_access_reminders:
            messages_urls.extend([
                {
                    'title': _("Broadcasts"),
                    'url': reverse(NewBroadcastListView.urlname, args=[self.domain]),
                    'subpages': [
                        {
                            'title': _("New"),
                            'urlname': CreateScheduleView.urlname,
                        },
                        {
                            'title': _("Edit"),
                            'urlname': EditScheduleView.urlname,
                        },
                    ],
                },
                {
                    'title': _("Conditional Alerts"),
                    'url': reverse(ConditionalAlertListView.urlname, args=[self.domain]),
                    'subpages': [
                        {
                            'title': _("New"),
                            'urlname': CreateConditionalAlertView.urlname,
                        },
                        {
                            'title': _("Edit"),
                            'urlname': EditConditionalAlertView.urlname,
                        },
                        {
                            'title': UploadConditionalAlertView.page_title,
                            'urlname': UploadConditionalAlertView.urlname,
                        },
                    ],
                },
            ])

        return messages_urls

    @property
    @memoized
    def supply_urls(self):
        supply_urls = []

        if self.project.commtrack_enabled:
            from corehq.apps.sms.views import SubscribeSMSView
            supply_urls.append(
                {'title': ugettext_lazy("Subscribe to SMS Reports"),
                 'url': reverse(SubscribeSMSView.urlname, args=[self.domain])}
            )

        return supply_urls

    @property
    @memoized
    def contacts_urls(self):
        contacts_urls = []

        if self.couch_user.can_edit_data():
            contacts_urls.append(
                {'title': _('Chat'),
                 'url': reverse('chat_contacts', args=[self.domain])}
            )

        if self.couch_user.can_edit_data():
            from corehq.apps.data_interfaces.views import CaseGroupListView, CaseGroupCaseManagementView
            contacts_urls.append({
                'title': _(CaseGroupListView.page_title),
                'url': reverse(CaseGroupListView.urlname, args=[self.domain]),
                'subpages': [
                    {
                        'title': _(CaseGroupCaseManagementView.page_title),
                        'urlname': CaseGroupCaseManagementView.urlname,
                    }
                ]
            })

        return contacts_urls

    @property
    @memoized
    def settings_urls(self):
        settings_urls = []

        if self.can_use_outbound_sms and self.couch_user.is_domain_admin():
            from corehq.apps.sms.views import (
                DomainSmsGatewayListView, AddDomainGatewayView,
                EditDomainGatewayView,
            )
            settings_urls.append({
                'title': _('SMS Connectivity'),
                'url': reverse(DomainSmsGatewayListView.urlname, args=[self.domain]),
                'subpages': [
                    {
                        'title': _("Add Gateway"),
                        'urlname': AddDomainGatewayView.urlname,
                    },
                    {
                        'title': _("Edit Gateway"),
                        'urlname': EditDomainGatewayView.urlname,
                    },
                ],
            })

        if self.couch_user.is_superuser or self.couch_user.is_domain_admin(self.domain):
            settings_urls.extend([
                {'title': ugettext_lazy("General Settings"),
                 'url': reverse('sms_settings', args=[self.domain])},
                {'title': ugettext_lazy("Languages"),
                 'url': reverse('sms_languages', args=[self.domain])},
            ])

        return settings_urls

    @property
    @memoized
    def whatsapp_urls(self):
        from corehq.apps.sms.models import SQLMobileBackend
        from corehq.messaging.smsbackends.turn.models import SQLTurnWhatsAppBackend
        from corehq.messaging.smsbackends.infobip.models import InfobipBackend
        from corehq.apps.sms.views import WhatsAppTemplatesView

        whatsapp_urls = []

        domain_has_turn_integration = (
            SQLTurnWhatsAppBackend.get_api_id() in
            (b.get_api_id() for b in
             SQLMobileBackend.get_domain_backends(SQLMobileBackend.SMS, self.domain)))

        domain_has_infobip_integration = (
            InfobipBackend.get_api_id() in
            (b.get_api_id() for b in
             SQLMobileBackend.get_domain_backends(SQLMobileBackend.SMS, self.domain)))
        user_is_admin = (self.couch_user.is_superuser or self.couch_user.is_domain_admin(self.domain))

        if user_is_admin and (domain_has_turn_integration or domain_has_infobip_integration):
            whatsapp_urls.append({
                'title': _('Template Management'),
                'url': reverse(WhatsAppTemplatesView.urlname, args=[self.domain]),
            })
        return whatsapp_urls

    @property
    def dropdown_items(self):
        result = []

        result.append(dropdown_dict(_("Dashboard"), is_header=True))
        result.append(dropdown_dict(
            _("Dashboard"),
            url=reverse(MessagingDashboardView.urlname, args=[self.domain]),
        ))

        if result:
            result.append(self.divider)

        result.append(dropdown_dict(_("Messages"), is_header=True))
        result.append(dropdown_dict(
            _("Broadcasts"),
            url=reverse(NewBroadcastListView.urlname, args=[self.domain]),
        ))
        result.append(dropdown_dict(
            _("Conditional Alerts"),
            url=reverse(ConditionalAlertListView.urlname, args=[self.domain]),
        ))

        if result:
            result.append(self.divider)

        result.append(dropdown_dict(
            _("View All"),
            url=reverse(MessagingDashboardView.urlname, args=[self.domain]),
        ))

        return result

    @property
    def sidebar_items(self):
        items = []

        items.append((
            _("Dashboard"),
            [{
                'title': _("Dashboard"),
                'url': reverse(MessagingDashboardView.urlname, args=[self.domain])
            }]
        ))

        for title, urls in (
            (_("Messages"), self.messages_urls),
            (_("Data Collection and Reminders"), self.reminders_urls),
            (_("CommCare Supply"), self.supply_urls),
            (_("Contacts"), self.contacts_urls),
            (_("Settings"), self.settings_urls),
            (_("WhatsApp Settings"), self.whatsapp_urls),
        ):
            if urls:
                items.append((title, urls))

        return items


class ProjectUsersTab(UITab):
    title = ugettext_noop("Users")
    view = "users_default"

    url_prefix_formats = (
        '/a/{domain}/settings/users/',
        '/a/{domain}/settings/cloudcare/',
        '/a/{domain}/settings/locations/',
        '/a/{domain}/location_reassignment/',
    )

    @property
    def _is_viewable(self):
        can_do_something = (
            self.couch_user.can_edit_commcare_users()
            or self.couch_user.can_view_commcare_users()
            or self.couch_user.can_edit_groups()
            or self.couch_user.can_view_groups()
            or self.couch_user.can_edit_locations()
            or self.couch_user.can_view_locations()
            or self.couch_user.can_view_roles()
        ) and self.has_project_access

        return self.domain and (
            can_do_something
            or self.couch_user.can_edit_web_users()
            or self.couch_user.can_view_web_users()
        )

    @property
    def can_view_cloudcare(self):
        return has_privilege(self._request, privileges.CLOUDCARE) and self.couch_user.is_domain_admin()

    @property
    def has_project_access(self):
        return has_privilege(self._request, privileges.PROJECT_ACCESS)

    def _get_mobile_users_menu(self):
        menu = []
        if ((self.couch_user.can_edit_commcare_users() or self.couch_user.can_view_commcare_users())
                and self.has_project_access):
            def _get_commcare_username(request=None, couch_user=None,
                                       **context):
                if (couch_user.user_id != request.couch_user.user_id or
                        couch_user.is_commcare_user()):
                    username = couch_user.username_in_report
                    if couch_user.is_deleted():
                        username = format_html('{} ({})', username, _("Deleted"))
                    return username
                else:
                    return None

            from corehq.apps.users.views.mobile import (
                EditCommCareUserView,
                ConfirmBillingAccountForExtraUsersView,
                MobileWorkerListView,
            )

            menu.append({
                'title': _(MobileWorkerListView.page_title),
                'url': reverse(MobileWorkerListView.urlname,
                               args=[self.domain]),
                'description': _(
                    "Create and manage users for CommCare and CloudCare."),
                'subpages': [
                    {'title': _get_commcare_username,
                     'urlname': EditCommCareUserView.urlname},
                    {'title': _('Bulk Upload'),
                     'urlname': 'upload_commcare_users'},
                    {'title': _('Bulk Delete'),
                     'urlname': 'delete_commcare_users'},
                    {'title': _('Bulk Lookup'),
                     'urlname': 'commcare_users_lookup'},
                    {'title': _('Edit User Fields'),
                     'urlname': 'user_fields_view'},
                    {'title': _('Filter and Download Users'),
                     'urlname': 'filter_and_download_commcare_users'},
                    {'title': _(
                        ConfirmBillingAccountForExtraUsersView.page_title),
                        'urlname': ConfirmBillingAccountForExtraUsersView.urlname},
                ],
                'show_in_dropdown': True,
            })

        if ((self.couch_user.can_edit_groups() or self.couch_user.can_view_groups())
                and self.has_project_access):
            is_view_only_subpage = (hasattr(self._request, 'is_view_only')
                                    and self._request.is_view_only)
            menu.append({
                'title': _('Groups'),
                'url': reverse('all_groups', args=[self.domain]),
                'description': _("""Create and manage
                            reporting and case sharing groups
                            for Mobile Workers."""),
                'subpages': [
                    {'title': lambda **context: (
                        "%s %s" % (_("Viewing") if is_view_only_subpage
                                   else _("Editing"), context['group'].name)),
                     'urlname': 'group_members'},
                    {'title': _('Membership Info'),
                     'urlname': 'group_membership'}
                ],
                'show_in_dropdown': True,
            })

        if self.can_view_cloudcare:
            title = _("Web Apps Permissions")
            menu.append({
                'title': title,
                'url': reverse('cloudcare_app_settings',
                               args=[self.domain])
            })

        return menu

    def _get_project_users_menu(self):
        menu = []

        if self.couch_user.can_edit_web_users() or self.couch_user.can_view_web_users():
            def _get_web_username(request=None, couch_user=None, **context):
                if (couch_user.user_id != request.couch_user.user_id or
                        not couch_user.is_commcare_user()):
                    username = couch_user.human_friendly_name
                    if couch_user.is_deleted():
                        username = format_html('{} ({})', username, _('Deleted'))
                    return username
                else:
                    return None

            from corehq.apps.users.views import (
                EnterpriseUsersView,
                EditWebUserView,
                ListWebUsersView,
            )
            from corehq.apps.users.views.mobile.users import FilteredWebUserDownload

            if toggles.ENTERPRISE_USER_MANAGEMENT.enabled_for_request(self._request):
                menu.append({
                    'title': _(EnterpriseUsersView.page_title),
                    'url': reverse(EnterpriseUsersView.urlname, args=[self.domain]),
                    'show_in_dropdown': True,
                })

            menu = menu + [{
                'title': _(ListWebUsersView.page_title),
                'url': reverse(ListWebUsersView.urlname,
                               args=[self.domain]),
                'description': _(
                    "Grant other CommCare HQ users access to your project."),
                'subpages': [
                    {
                        'title': _("Invite Web User"),
                        'urlname': 'invite_web_user'
                    },
                    {
                        'title': _get_web_username,
                        'urlname': EditWebUserView.urlname
                    },
                    {
                        'title': FilteredWebUserDownload.page_title,
                        'urlname': FilteredWebUserDownload.urlname,
                    },
                    {
                        'title': _("Bulk Upload"),
                        'urlname': 'upload_web_users',
                    },
                ],
                'show_in_dropdown': True,
            }]

        if ((self.couch_user.is_domain_admin() or self.couch_user.can_view_roles())
                and self.has_project_access):
            from corehq.apps.users.views import (
                ListRolesView,
            )
            menu.append({
                'title': _(ListRolesView.page_title),
                'url': reverse(ListRolesView.urlname,
                               args=[self.domain]),
                'description': _(
                    "View and manage user roles."),
                'subpages': [],
                'show_in_dropdown': True,
            })

        return menu

    def _get_locations_menu(self):
        if (not has_privilege(self._request, privileges.LOCATIONS)
                and users_have_locations(self.domain)):
            return [
                {
                    'title': _("No longer available"),
                    'url': reverse('downgrade_locations', args=[self.domain]),
                    'show_in_dropdown': True,
                },
            ]

        if not has_privilege(self._request, privileges.LOCATIONS):
            return []

        menu = []

        if (self.couch_user.can_edit_locations()
                or self.couch_user.can_view_locations()):
            from corehq.apps.locations.views import (
                LocationsListView,
                NewLocationView,
                EditLocationView,
                FilteredLocationDownload,
                LocationImportView,
                LocationImportStatusView,
                LocationFieldsView,
            )
            is_view_only = (hasattr(self._request, 'is_view_only')
                            and self._request.is_view_only)
            menu.append({
                'title': _(LocationsListView.page_title),
                'url': reverse(LocationsListView.urlname, args=[self.domain]),
                'show_in_dropdown': True,
                'subpages': [
                    {
                        'title': _(NewLocationView.page_title),
                        'urlname': NewLocationView.urlname,
                    },
                    {
                        'title': _("View Location") if is_view_only
                        else _(EditLocationView.page_title),
                        'urlname': EditLocationView.urlname,
                    },
                    {
                        'title': _(LocationImportView.page_title),
                        'urlname': LocationImportView.urlname,
                    },
                    {
                        'title': _(LocationImportStatusView.page_title),
                        'urlname': LocationImportStatusView.urlname,
                    },
                    {
                        'title': _(LocationFieldsView.page_name()),
                        'urlname': LocationFieldsView.urlname,
                    },
                    {
                        'title': _(FilteredLocationDownload.page_title),
                        'urlname': FilteredLocationDownload.urlname,
                    },
                ]
            })

        from corehq.apps.locations.permissions import user_can_edit_location_types
        if (user_can_edit_location_types(self.couch_user, self.domain) and
                self.couch_user.can_edit_locations()):
            from corehq.apps.locations.views import LocationTypesView
            menu.append({
                'title': _(LocationTypesView.page_title),
                'url': reverse(LocationTypesView.urlname, args=[self.domain]),
                'show_in_dropdown': True,
            })

        return menu

    @property
    def sidebar_items(self):
        items = []

        mobile_users_menu = self._get_mobile_users_menu()
        if mobile_users_menu:
            items.append((_('Application Users'), mobile_users_menu))

        project_users_menu = self._get_project_users_menu()
        if project_users_menu:
            items.append((_('Project Users'), project_users_menu))

        locations_menu = self._get_locations_menu()
        if locations_menu:
            items.append((_('Organization'), locations_menu))

        if (
                user_can_view_reports(self.project, self.couch_user)
                and has_privilege(self._request, privileges.PROJECT_ACCESS)
                and toggles.USER_HISTORY_REPORT.enabled(self.couch_user.username)
        ):
            user_management_menu = [{
                'title': UserHistoryReport.name,
                'url': reverse('user_management_report_dispatcher',
                               args=[self.domain, UserHistoryReport.slug])
            }]
            items.append((_('User Management'), user_management_menu))
        return items


class EnterpriseSettingsTab(UITab):
    title = ugettext_noop("Enterprise Settings")

    url_prefix_formats = (
        '/a/{domain}/enterprise/',
    )

    _is_viewable = False

    @property
    def sidebar_items(self):
        items = super(EnterpriseSettingsTab, self).sidebar_items
        enterprise_views = []

        if has_privilege(self._request, privileges.PROJECT_ACCESS):
            enterprise_views.extend([
                {
                    'title': _('Enterprise Dashboard'),
                    'url': reverse('enterprise_dashboard', args=[self.domain]),
                },
                {
                    'title': _('Enterprise Settings'),
                    'url': reverse('enterprise_settings', args=[self.domain]),
                },
            ])
        enterprise_views.append({
            'title': _('Billing Statements'),
            'url': reverse('enterprise_billing_statements',
                        args=[self.domain])
        })
        if IdentityProvider.domain_has_editable_identity_provider(self.domain):
            from corehq.apps.sso.views.enterprise_admin import (
                ManageSSOEnterpriseView,
                EditIdentityProviderEnterpriseView,
            )
            enterprise_views.append({
                'title': _(ManageSSOEnterpriseView.page_title),
                'url': reverse(ManageSSOEnterpriseView.urlname, args=(self.domain,)),
                'subpages': [
                    {
                        'title': _(EditIdentityProviderEnterpriseView.page_title),
                        'urlname': EditIdentityProviderEnterpriseView.urlname,
                    },
                ],
            })
<<<<<<< HEAD
        if self.couch_user.is_superuser:
            from corehq.apps.enterprise.models import EnterprisePermissions
            if toggles.DOMAIN_PERMISSIONS_MIRROR.enabled_for_request(self._request) \
                    or EnterprisePermissions.get_by_domain(self.domain).is_enabled:
                enterprise_views.append({
                    'title': _("Enterprise Permissions"),
                    'url': reverse("enterprise_permissions", args=[self.domain]),
                    'description': _("View project spaces where users receive automatic access"),
                    'subpages': [],
                    'show_in_dropdown': False,
                })

=======
>>>>>>> 70dc6099
        items.append((_('Manage Enterprise'), enterprise_views))

        items.extend(EnterpriseReportDispatcher.navigation_sections(
            request=self._request, domain=self.domain))
        return items


class TranslationsTab(UITab):
    title = ugettext_noop('Translations')

    url_prefix_formats = (
        '/a/{domain}/translations/',
    )
    _is_viewable = False

    @property
    def sidebar_items(self):
        items = super(TranslationsTab, self).sidebar_items
        items.append((_('Translations'), [
            {'url': reverse('convert_translations', args=[self.domain]),
             'title': 'Convert Translations'
             }
        ]))
        if transifex_details_available_for_domain(self.domain):
            if toggles.APP_TRANSLATIONS_WITH_TRANSIFEX.enabled_for_request(self._request):
                items.append((_('Translations'), [
                    {
                        'url': reverse('app_translations', args=[self.domain]),
                        'title': _('Manage App Translations')
                    },
                    {
                        'url': reverse('pull_resource', args=[self.domain]),
                        'title': _('Pull Resource')
                    },
                    {
                        'url': reverse('blacklist_translations', args=[self.domain]),
                        'title': _('Blacklist Translations')
                    },
                    {
                        'url': reverse('download_translations', args=[self.domain]),
                        'title': _('Download Translations')
                    },
                    {
                        'url': reverse('migrate_transifex_project', args=[self.domain]),
                        'title': _('Migrate Project')
                    },
                ]))
        return items


class ProjectSettingsTab(UITab):
    title = ugettext_noop("Project Settings")
    view = 'domain_settings_default'

    url_prefix_formats = (
        '/a/{domain}/settings/project/',
        '/a/{domain}/phone/prime_restore/',
        '/a/{domain}/motech/',
        '/a/{domain}/dhis2/',
        '/a/{domain}/openmrs/',
    )

    _is_viewable = False

    @property
    def sidebar_items(self):
        items = []
        user_is_admin = self.couch_user.is_domain_admin(self.domain)
        user_is_billing_admin = self.couch_user.can_edit_billing()
        has_project_access = has_privilege(self._request, privileges.PROJECT_ACCESS)

        project_info = []

        if user_is_admin and has_project_access:
            from corehq.apps.domain.views.settings import EditBasicProjectInfoView, EditPrivacySecurityView

            project_info.extend([
                {
                    'title': _(EditBasicProjectInfoView.page_title),
                    'url': reverse(EditBasicProjectInfoView.urlname, args=[self.domain])
                },
                {
                    'title': _(EditPrivacySecurityView.page_title),
                    'url': reverse(EditPrivacySecurityView.urlname, args=[self.domain])
                }
            ])

        from corehq.apps.domain.views.settings import EditMyProjectSettingsView
        project_info.append({
            'title': _(EditMyProjectSettingsView.page_title),
            'url': reverse(EditMyProjectSettingsView.urlname, args=[self.domain])
        })

        if toggles.OPENCLINICA.enabled(self.domain):
            from corehq.apps.domain.views.settings import EditOpenClinicaSettingsView
            project_info.append({
                'title': _(EditOpenClinicaSettingsView.page_title),
                'url': reverse(EditOpenClinicaSettingsView.urlname, args=[self.domain])
            })

        items.append((_('Project Information'), project_info))

        if user_is_admin and has_project_access:
            items.append((_('Project Administration'), _get_administration_section(self.domain)))

        if self.couch_user.can_edit_motech() and has_project_access:
            integration_nav = _get_integration_section(self.domain)
            if integration_nav:
                items.append((_('Integration'), integration_nav))

        feature_flag_items = _get_feature_flag_items(self.domain)
        if feature_flag_items and user_is_admin and has_project_access:
            items.append((_('Pre-release Features'), feature_flag_items))

        from corehq.apps.users.models import WebUser
        if isinstance(self.couch_user, WebUser):
            if (user_is_billing_admin or self.couch_user.is_superuser) and not settings.ENTERPRISE_MODE:
                from corehq.apps.domain.views.accounting import (
                    DomainSubscriptionView, EditExistingBillingAccountView,
                    DomainBillingStatementsView, ConfirmSubscriptionRenewalView,
                    InternalSubscriptionManagementView,
                )
                current_subscription = Subscription.get_active_subscription_by_domain(self.domain)
                subscription = [
                    {
                        'title': _(DomainSubscriptionView.page_title),
                        'url': reverse(DomainSubscriptionView.urlname,
                                       args=[self.domain]),
                        'subpages': [
                            {
                                'title': _(ConfirmSubscriptionRenewalView.page_title),
                                'urlname': ConfirmSubscriptionRenewalView.urlname,
                                'url': reverse(
                                    ConfirmSubscriptionRenewalView.urlname,
                                    args=[self.domain]),
                            }
                        ]
                    },
                ]
                if current_subscription is not None:
                    subscription.append(
                        {
                            'title': _(EditExistingBillingAccountView.page_title),
                            'url': reverse(EditExistingBillingAccountView.urlname,
                                           args=[self.domain]),
                        },
                    )
                if (current_subscription is not None
                        and Invoice.exists_for_domain(self.domain)):
                    subscription.append(
                        {
                            'title': _(DomainBillingStatementsView.page_title),
                            'url': reverse(DomainBillingStatementsView.urlname,
                                           args=[self.domain]),
                        }
                    )
                if self.couch_user.is_superuser:
                    subscription.append({
                        'title': _('Internal Subscription Management (Dimagi Only)'),
                        'url': reverse(
                            InternalSubscriptionManagementView.urlname,
                            args=[self.domain],
                        )
                    })
                items.append((_('Subscription'), subscription))

        if self.couch_user.is_superuser:
            from corehq.apps.domain.views.internal import (
                EditInternalDomainInfoView,
                EditInternalCalculationsView,
                FlagsAndPrivilegesView,
            )

            internal_admin = [
                {
                    'title': _(EditInternalDomainInfoView.page_title),
                    'url': reverse(EditInternalDomainInfoView.urlname,
                                   args=[self.domain])
                },
                {
                    'title': _(EditInternalCalculationsView.page_title),
                    'url': reverse(EditInternalCalculationsView.urlname,
                                   args=[self.domain])
                },
                {
                    'title': _(FlagsAndPrivilegesView.page_title),
                    'url': reverse(FlagsAndPrivilegesView.urlname, args=[self.domain])
                },
            ]
            if SHOULD_RATE_LIMIT_SUBMISSIONS:
                internal_admin.append({
                    'title': _(ProjectLimitsView.page_title),
                    'url': reverse(ProjectLimitsView.urlname, args=[self.domain])
                })
            items.append((_('Internal Data (Dimagi Only)'), internal_admin))

        return items


def _get_administration_section(domain):
    from corehq.apps.domain.views.internal import TransferDomainView
    from corehq.apps.domain.views.settings import (
        FeaturePreviewsView,
        RecoveryMeasuresHistory,
    )
    from corehq.apps.ota.models import MobileRecoveryMeasure

    administration = []
    if (toggles.MOBILE_RECOVERY_MEASURES.enabled(domain)
            and MobileRecoveryMeasure.objects.filter(domain=domain).exists()):
        administration.append({
            'title': _(RecoveryMeasuresHistory.page_title),
            'url': reverse(RecoveryMeasuresHistory.urlname, args=[domain])
        })

    administration.append({
        'title': _(FeaturePreviewsView.page_title),
        'url': reverse(FeaturePreviewsView.urlname, args=[domain])
    })

    if toggles.TRANSFER_DOMAIN.enabled(domain):
        administration.append({
            'title': _(TransferDomainView.page_title),
            'url': reverse(TransferDomainView.urlname, args=[domain])
        })

    if toggles.MANAGE_RELEASES_PER_LOCATION.enabled(domain):
        administration.append({
            'title': _(ManageReleasesByLocation.page_title),
            'url': reverse(ManageReleasesByLocation.urlname, args=[domain])
        })

    return administration


def _get_integration_section(domain):

    def _get_forward_name(repeater_type=None, **context):
        if repeater_type == 'FormRepeater':
            return _("Forward Forms")
        elif repeater_type == 'ShortFormRepeater':
            return _("Forward Form Stubs")
        elif repeater_type == 'CaseRepeater':
            return _("Forward Cases")

    integration = []

    if (
        toggles.INCREMENTAL_EXPORTS.enabled(domain)
        or domain_has_privilege(domain, privileges.DATA_FORWARDING)
    ):
        integration.append({
            'title': _(ConnectionSettingsListView.page_title),
            'url': reverse(ConnectionSettingsListView.urlname, args=[domain])
        })

    if domain_has_privilege(domain, privileges.DATA_FORWARDING):
        integration.extend([
            {
                'title': _('Data Forwarding'),
                'url': reverse('domain_forwarding', args=[domain]),
                'subpages': [
                    {
                        'title': _get_forward_name,
                        'urlname': 'add_repeater',
                    },
                    {
                        'title': _get_forward_name,
                        'urlname': 'add_form_repeater',
                    },
                ]
            },
            {
                'title': _('Data Forwarding Records'),
                'url': reverse('domain_report_dispatcher',
                               args=[domain, _get_repeat_record_report(domain)])
            },
            {
                'title': _(MotechLogListView.page_title),
                'url': reverse(MotechLogListView.urlname, args=[domain])
            }
        ])

    if toggles.BIOMETRIC_INTEGRATION.enabled(domain):
        from corehq.apps.integration.views import BiometricIntegrationView
        integration.append({
            'title': _(BiometricIntegrationView.page_title),
            'url': reverse(BiometricIntegrationView.urlname, args=[domain])
        })

    if toggles.DHIS2_INTEGRATION.enabled(domain):
        integration.append({
            'title': _(DataSetMapListView.page_title),
            'url': reverse(DataSetMapListView.urlname, args=[domain])
        })

    if toggles.INCREMENTAL_EXPORTS.enabled(domain):
        from corehq.apps.export.views.incremental import IncrementalExportLogView
        integration.append({
            'title': _(IncrementalExportLogView.name),
            'url': reverse('domain_report_dispatcher', args=[domain, 'incremental_export_logs']),
        })

    if toggles.OPENMRS_INTEGRATION.enabled(domain):
        integration.append({
            'title': _(OpenmrsImporterView.page_title),
            'url': reverse(OpenmrsImporterView.urlname, args=[domain])
        })

    if toggles.WIDGET_DIALER.enabled(domain):
        integration.append({
            'title': _(DialerSettingsView.page_title),
            'url': reverse(DialerSettingsView.urlname, args=[domain])
        })

    if toggles.HMAC_CALLOUT.enabled(domain):
        integration.append({
            'title': _(HmacCalloutSettingsView.page_title),
            'url': reverse(HmacCalloutSettingsView.urlname, args=[domain])
        })

    if toggles.GAEN_OTP_SERVER.enabled(domain):
        integration.append({
            'title': _(GaenOtpServerSettingsView.page_title),
            'url': reverse(GaenOtpServerSettingsView.urlname, args=[domain])
        })

    if toggles.EMBEDDED_TABLEAU.enabled(domain):
        from corehq.apps.reports.views import TableauServerView
        integration.append({
            'title': _(TableauServerView.page_title),
            'url': reverse(TableauServerView.urlname, args=[domain])
        })

        from corehq.apps.reports.views import TableauVisualizationListView
        integration.append({
            'title': _(TableauVisualizationListView.page_title),
            'url': reverse(TableauVisualizationListView.urlname, args=[domain])
        })

    return integration


def _get_feature_flag_items(domain):
    from corehq.apps.domain.views.fixtures import LocationFixtureConfigView
    feature_flag_items = []
    if toggles.SYNC_SEARCH_CASE_CLAIM.enabled(domain):
        feature_flag_items.append({
            'title': _('Case Search'),
            'url': reverse('case_search_config', args=[domain])
        })
    if toggles.HIERARCHICAL_LOCATION_FIXTURE.enabled(domain):
        feature_flag_items.append({
            'title': _('Location Fixture'),
            'url': reverse(LocationFixtureConfigView.urlname, args=[domain])
        })

    if toggles.LINKED_DOMAINS.enabled(domain):
        feature_flag_items.append({
            'title': _('Linked Project Spaces'),
            'url': reverse('domain_links', args=[domain])
        })
        feature_flag_items.append({
            'title': _('Linked Project Space History'),
            'url': reverse('domain_report_dispatcher', args=[domain, 'project_link_report'])
        })
    return feature_flag_items


class MySettingsTab(UITab):
    title = ugettext_noop("My Settings")
    view = 'default_my_settings'
    url_prefix_formats = ('/account/',)

    _is_viewable = False

    @property
    def sidebar_items(self):
        from corehq.apps.settings.views import (
            ApiKeyView,
            ChangeMyPasswordView,
            EnableMobilePrivilegesView,
            MyAccountSettingsView,
            MyProjectsList,
            TwoFactorProfileView,
        )
        menu_items = [
            {
                'title': _(MyAccountSettingsView.page_title),
                'url': reverse(MyAccountSettingsView.urlname),
            },
        ]

        if self.couch_user and self.couch_user.is_web_user():
            menu_items.append({
                'title': _(MyProjectsList.page_title),
                'url': reverse(MyProjectsList.urlname),
            })

        menu_items.extend([
            {
                'title': _(ChangeMyPasswordView.page_title),
                'url': reverse(ChangeMyPasswordView.urlname),
            },
            {
                'title': _(TwoFactorProfileView.page_title),
                'url': reverse(TwoFactorProfileView.urlname),
            },
            {
                'title': _(ApiKeyView.page_title),
                'url': reverse(ApiKeyView.urlname),
            },
        ])

        if (
            self.couch_user and self.couch_user.is_dimagi or
            toggles.MOBILE_PRIVILEGES_FLAG.enabled(self.couch_user.username)
        ):
            menu_items.append({
                'title': _(EnableMobilePrivilegesView.page_title),
                'url': reverse(EnableMobilePrivilegesView.urlname),
            })
        return [[_("Manage My Settings"), menu_items]]


class AccountingTab(UITab):
    title = ugettext_noop("Accounting")
    view = "accounting_default"

    url_prefix_formats = ('/hq/accounting/',)
    show_by_default = False

    @property
    def _is_viewable(self):
        return is_accounting_admin(self._request.user)

    @property
    @memoized
    def sidebar_items(self):
        items = AccountingAdminInterfaceDispatcher.navigation_sections(request=self._request, domain=self.domain)

        from corehq.apps.accounting.views import ManageAccountingAdminsView
        items.append(('Permissions', (
            {
                'title': _(ManageAccountingAdminsView.page_title),
                'url': reverse(ManageAccountingAdminsView.urlname),
            },
        )))

        from corehq.apps.accounting.views import (
            TriggerInvoiceView, TriggerBookkeeperEmailView,
            TestRenewalEmailView, TriggerCustomerInvoiceView
        )
        other_actions = [
            {
                'title': _(TriggerInvoiceView.page_title),
                'url': reverse(TriggerInvoiceView.urlname),
            },
            {
                'title': _(TriggerCustomerInvoiceView.page_title),
                'url': reverse(TriggerCustomerInvoiceView.urlname),
            },
            {
                'title': _(TriggerBookkeeperEmailView.page_title),
                'url': reverse(TriggerBookkeeperEmailView.urlname),
            },
            {
                'title': _(TestRenewalEmailView.page_title),
                'url': reverse(TestRenewalEmailView.urlname),
            }
        ]
        if toggles.ACCOUNTING_TESTING_TOOLS.enabled_for_request(self._request):
            other_actions.extend([
                {
                    'title': _(TriggerDowngradeView.page_title),
                    'url': reverse(TriggerDowngradeView.urlname),
                },
                {
                    'title': _(TriggerAutopaymentsView.page_title),
                    'url': reverse(TriggerAutopaymentsView.urlname),
                },
            ])
        items.append(('Other Actions', other_actions))
        return items


class SMSAdminTab(UITab):
    title = ugettext_noop("SMS Connectivity & Billing")
    view = "default_sms_admin_interface"

    url_prefix_formats = ('/hq/sms/',)
    show_by_default = False

    @property
    @memoized
    def sidebar_items(self):
        from corehq.apps.sms.views import (GlobalSmsGatewayListView,
            AddGlobalGatewayView, EditGlobalGatewayView)
        items = SMSAdminInterfaceDispatcher.navigation_sections(request=self._request, domain=self.domain)
        items.append((_('SMS Connectivity'), [
            {'title': _('Gateways'),
             'url': reverse(GlobalSmsGatewayListView.urlname),
             'subpages': [
                 {'title': _('Add Gateway'),
                  'urlname': AddGlobalGatewayView.urlname},
                 {'title': _('Edit Gateway'),
                  'urlname': EditGlobalGatewayView.urlname},
            ]},
            {'title': _('Default Gateways'),
             'url': reverse('global_backend_map')},
        ]))
        return items

    @property
    def _is_viewable(self):
        return self.couch_user and self.couch_user.is_superuser


class AdminTab(UITab):
    title = ugettext_noop("Admin")
    view = "default_admin_report"

    url_prefix_formats = ('/hq/admin/',)

    @property
    def dropdown_items(self):
        if (self.couch_user and not self.couch_user.is_superuser
                and (toggles.IS_CONTRACTOR.enabled(self.couch_user.username))):
            return [
                dropdown_dict(_("System Info"), url=reverse("system_info")),
                dropdown_dict(_("Feature Flags"), url=reverse("toggle_list")),
            ]

        submenu_context = [
            dropdown_dict(_("Reports"), is_header=True),
            dropdown_dict(_("Admin Reports"), url=reverse("default_admin_report")),
            dropdown_dict(_("System Info"), url=reverse("system_info")),
            dropdown_dict(_("Management"), is_header=True),
        ]
        try:
            if AccountingTab(self._request)._is_viewable:
                submenu_context.append(
                    dropdown_dict(AccountingTab.title, url=reverse('accounting_default'))
                )
        except Exception:
            pass
        submenu_context.extend([
            dropdown_dict(_("Feature Flags"), url=reverse("toggle_list")),
            dropdown_dict(_("SMS Connectivity & Billing"), url=reverse("default_sms_admin_interface")),
            self.divider,
            dropdown_dict(_("Django Admin"), url="/admin"),
            dropdown_dict(_("View All"), url=self.url),
        ])
        return submenu_context

    @property
    def sidebar_items(self):
        # todo: convert these to dispatcher-style like other reports
        if (self.couch_user and
                (not self.couch_user.is_superuser and
                 toggles.IS_CONTRACTOR.enabled(self.couch_user.username))):
            return [
                (_('System Health'), [
                    {'title': _('System Info'),
                     'url': reverse('system_info')},
                ])]

        admin_operations = [
            {'title': _('Style Guide'),
             'url': reverse(MainStyleGuideView.urlname),
             'icon': 'fa fa-paint-brush'},
        ]
        data_operations = []
        system_operations = []
        user_operations = [
            {'title': _('Look up user by email'),
             'url': reverse('web_user_lookup'),
             'icon': 'fa fa-address-book'},
        ]

        if self.couch_user and self.couch_user.is_staff:
            from corehq.apps.hqadmin.views.operations import ReprocessMessagingCaseUpdatesView
            from corehq.apps.notifications.views import ManageNotificationView
            data_operations = [
                {'title': _('View raw documents'),
                 'url': reverse('raw_doc')},
                {'title': _('View documents in ES'),
                 'url': reverse('doc_in_es')},
            ]
            system_operations = [
                {'title': _('System Info'),
                 'url': reverse('system_info'),
                 'icon': 'fa fa-heartbeat'},
                {'title': _('Branches on Staging'),
                 'url': reverse('branches_on_staging'),
                 'icon': 'fa fa-tree'},
                {'title': GlobalThresholds.page_title,
                 'url': reverse(GlobalThresholds.urlname),
                 'icon': 'fa fa-fire'},
            ]
            user_operations = user_operations + [
                {'title': _('Grant superuser privileges'),
                 'url': reverse('superuser_management'),
                 'icon': 'fa fa-magic'},
                {'title': _('Manage deleted domains'),
                 'url': reverse('tombstone_management'),
                 'icon': 'fa fa-minus-circle'},
            ]
            admin_operations = [
                {'title': _('CommCare Builds'),
                 'url': reverse(EditMenuView.urlname),
                 'icon': 'fa fa-wrench'},
                {'title': _('Manage Notifications'),
                 'url': reverse(ManageNotificationView.urlname),
                 'icon': 'fa fa-bell'},
                {'title': _('Mass Email Users'),
                 'url': reverse('mass_email'),
                 'icon': 'fa fa-envelope'},
                {'title': _('Maintenance Alerts'),
                 'url': reverse('alerts'),
                 'icon': 'fa fa-warning'},
                {'title': _('Check Call Center UCR tables'),
                 'url': reverse('callcenter_ucr_check'),
                 'icon': 'fa fa-table'},
                {'title': _('Reprocess Messaging Case Updates'),
                 'url': reverse(ReprocessMessagingCaseUpdatesView.urlname),
                 'icon': 'fa fa-refresh'},
            ] + admin_operations
        sections = [
            (_('Administrative Reports'), [
                {'title': _('User List'),
                 'url': UserListReport.get_url()},
                {'title': _('Deploy History'),
                 'url': DeployHistoryReport.get_url()},
                {'title': _('Download Malt table'),
                 'url': reverse('download_malt')},
                {'title': _('Download Global Impact Report'),
                 'url': reverse('download_gir')},
                {'title': _('Admin Phone Number Report'),
                 'url': reverse('admin_report_dispatcher', args=('phone_number_report',))},
            ]),
        ]
        if admin_operations:
            sections.append((_('Administrative Operations'), admin_operations))
        if user_operations:
            sections.append((_('User Administration'), user_operations))
        if system_operations:
            sections.append((_('System Health'), system_operations))
        if data_operations:
            sections.append((_('Inspect Data'), data_operations))
        sections.append((_('CommCare Reports'), [
            {
                'title': report.name,
                'url': '{url}{params}'.format(
                    url=reverse('admin_report_dispatcher', args=(report.slug,)),
                    params="?{}".format(urlencode(report.default_params)) if report.default_params else ""
                )
            } for report in [DeviceLogSoftAssertReport, UserAuditReport]
        ]))
        return sections

    @property
    def _is_viewable(self):
        return (self.couch_user
                and (self.couch_user.is_superuser
                     or toggles.IS_CONTRACTOR.enabled(self.couch_user.username))
                and not is_request_using_sso(self._request))


def _get_repeat_record_report(domain):
    from corehq.motech.repeaters.models import are_repeat_records_migrated
    from corehq.motech.repeaters.views import (
        DomainForwardingRepeatRecords,
        SQLRepeatRecordReport,
    )

    if are_repeat_records_migrated(domain):
        return SQLRepeatRecordReport.slug
    return DomainForwardingRepeatRecords.slug<|MERGE_RESOLUTION|>--- conflicted
+++ resolved
@@ -1611,7 +1611,6 @@
                     },
                 ],
             })
-<<<<<<< HEAD
         if self.couch_user.is_superuser:
             from corehq.apps.enterprise.models import EnterprisePermissions
             if toggles.DOMAIN_PERMISSIONS_MIRROR.enabled_for_request(self._request) \
@@ -1624,8 +1623,6 @@
                     'show_in_dropdown': False,
                 })
 
-=======
->>>>>>> 70dc6099
         items.append((_('Manage Enterprise'), enterprise_views))
 
         items.extend(EnterpriseReportDispatcher.navigation_sections(
