--- conflicted
+++ resolved
@@ -41,10 +41,6 @@
                     },
                     'type': 'nested'},
         'closed': {'type': 'boolean'},
-<<<<<<< HEAD
-        # todo; check with team
-=======
->>>>>>> 3512b80e
         'closed_by': {"type": "string", "index": "not_analyzed"},
         'closed_on': {'format': DATE_FORMATS_STRING,
                       'type': 'date'},
@@ -82,17 +78,9 @@
                             'name': {'index': 'analyzed',
                                      'type': 'string'}},
                  'type': 'multi_field'},
-<<<<<<< HEAD
-        # todo; check with team
         'opened_by': {"type": "string", "index": "not_analyzed"},
         'opened_on': {'format': DATE_FORMATS_STRING,
                       'type': 'date'},
-        # Todo; check with team whether okay to update this without triggering reindex for other envs
-=======
-        'opened_by': {"type": "string", "index": "not_analyzed"},
-        'opened_on': {'format': DATE_FORMATS_STRING,
-                      'type': 'date'},
->>>>>>> 3512b80e
         "owner_id": {"type": "string", "index": "not_analyzed"},
         'owner_type': {'type': 'string', "index": "not_analyzed", "null_value": NULL_VALUE},
         'referrals': {'enabled': False, 'type': 'object'},
