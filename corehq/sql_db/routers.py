from django.conf import settings
from django.db import DEFAULT_DB_ALIAS, connections

from corehq.sql_db.connections import (
    AAA_DB_ENGINE_ID,
    ICDS_UCR_CITUS_ENGINE_ID,
    connection_manager,
    get_aaa_db_alias,
    get_icds_ucr_citus_db_alias,
)
from corehq.sql_db.util import select_db_for_read

from .config import plproxy_config

HINT_INSTANCE = 'instance'
HINT_PARTITION_VALUE = 'partition_value'
HINT_PLPROXY = 'plproxy'
HINT_USING = 'using'
ALL_HINTS = {HINT_INSTANCE, HINT_PARTITION_VALUE, HINT_PLPROXY, HINT_USING}

PROXY_APP = 'sql_proxy_accessors'
FORM_PROCESSOR_APP = 'form_processor'
BLOB_DB_APP = 'blobs'
SQL_ACCESSORS_APP = 'sql_accessors'
ICDS_REPORTS_APP = 'icds_reports'
SCHEDULING_PARTITIONED_APP = 'scheduling_partitioned'
SYNCLOGS_APP = 'phone'
AAA_APP = 'aaa'


class MultiDBRouter(object):

    def db_for_read(self, model, **hints):
        return db_for_read_write(model, write=False, hints=hints)

    def db_for_write(self, model, **hints):
        return db_for_read_write(model, write=True, hints=hints)

    def allow_migrate(self, db, app_label, model=None, model_name=None, **hints):
        return allow_migrate(db, app_label, model_name)

    def allow_relation(self, obj1, obj2, **hints):
        from corehq.sql_db.models import PartitionedModel
        obj1_partitioned = isinstance(obj1, PartitionedModel)
        obj2_partitioned = isinstance(obj2, PartitionedModel)
        if obj1_partitioned and obj2_partitioned:
            return obj1.db == obj2.db
        elif not obj1_partitioned and not obj2_partitioned:
            app1, app2 = obj1._meta.app_label, obj2._meta.app_label
            if app1 == SYNCLOGS_APP:
                # this app lives in its own database
                return app1 == app2
            return True
        return False


def allow_migrate(db, app_label, model_name=None):
    """
    Return ``True`` if a app's migrations should be applied to the specified database otherwise
    return ``False``.

    Note: returning ``None`` is tantamount to returning ``True``

    :return: Must return a boolean value, not None.
    """
    if app_label == ICDS_REPORTS_APP:
        db_alias = get_icds_ucr_citus_db_alias()
        return bool(db_alias and db_alias == db)
    elif app_label == AAA_APP:
        db_alias = get_aaa_db_alias()
        return bool(db_alias and db_alias == db)
    elif app_label == SYNCLOGS_APP:
        return db == settings.SYNCLOGS_SQL_DB_ALIAS

    if not settings.USE_PARTITIONED_DATABASE:
        return app_label != PROXY_APP and db in (DEFAULT_DB_ALIAS, None)

    if app_label == PROXY_APP:
        return db == plproxy_config.proxy_db
    elif app_label == BLOB_DB_APP and db == DEFAULT_DB_ALIAS:
        return True
    elif app_label == BLOB_DB_APP and model_name == 'blobexpiration':
        return False
    elif app_label in (FORM_PROCESSOR_APP, SCHEDULING_PARTITIONED_APP, BLOB_DB_APP):
        return (
            db == plproxy_config.proxy_db or
            db in plproxy_config.form_processing_dbs
        )
    elif app_label == SQL_ACCESSORS_APP:
        return db in plproxy_config.form_processing_dbs
    else:
        return db == DEFAULT_DB_ALIAS


def db_for_read_write(model, write=True, hints=None):
    """
    :param model: Django model being queried
    :param write: Default to True since the DB for writes can also handle reads
    :return: Django DB alias to use for query
    """
    hints = hints or {}
    app_label = model._meta.app_label

    if app_label == SYNCLOGS_APP:
        return settings.SYNCLOGS_SQL_DB_ALIAS
    elif app_label == ICDS_REPORTS_APP:
        return connection_manager.get_django_db_alias(ICDS_UCR_CITUS_ENGINE_ID)
    elif app_label == AAA_APP:
        engine_id = AAA_DB_ENGINE_ID
        if not write:
            return connection_manager.get_load_balanced_read_db_alias(AAA_DB_ENGINE_ID)
        return connection_manager.get_django_db_alias(engine_id)

    if not settings.USE_PARTITIONED_DATABASE:
        return DEFAULT_DB_ALIAS

    if app_label == BLOB_DB_APP:
        if hasattr(model, 'partition_attr'):
            return get_db_for_plproxy_cluster(model, hints)
        return DEFAULT_DB_ALIAS
    if app_label in (FORM_PROCESSOR_APP, SCHEDULING_PARTITIONED_APP):
        return get_db_for_plproxy_cluster(model, hints)
    else:
        default_db = DEFAULT_DB_ALIAS
        if not write:
            return get_load_balanced_app_db(app_label, default_db)
        return default_db


def get_db_for_plproxy_cluster(model, hints):
    from corehq.sql_db.util import get_db_alias_for_partitioned_doc, get_db_aliases_for_partitioned_query

    if not hints:
        raise Exception(f'Routing for partitioned models requires a hint. Use one of {ALL_HINTS}')

    if len(set(hints) & ALL_HINTS) > 1:
        raise Exception(f'Unable to perform routing, multiple hints provided: {hints}')

    if HINT_INSTANCE in hints:
        partition_value = getattr(hints[HINT_INSTANCE], 'partition_value', None)
        if partition_value is not None:
            return get_db_alias_for_partitioned_doc(partition_value)
    if hints.get(HINT_PLPROXY):
        return plproxy_config.proxy_db
    if HINT_USING in hints:
        db = hints[HINT_USING]
        assert db in get_db_aliases_for_partitioned_query()
        return db
    if HINT_PARTITION_VALUE in hints:
        return get_db_alias_for_partitioned_doc(hints[HINT_PARTITION_VALUE])

    raise Exception(f'Unable to route query for {model}. No matching hints. Use one of {ALL_HINTS}')


def get_load_balanced_app_db(app_name: str, default: str) -> str:
    read_dbs = settings.LOAD_BALANCED_APPS.get(app_name)
    return select_db_for_read(read_dbs) or default


<<<<<<< HEAD
def get_cursor(model):
    db = db_for_read_write(model)
    return connections[db].cursor()
=======
@contextmanager
def force_citus_engine(force=False):
    warnings.warn('Use of non-citus is deprecated', DeprecationWarning)
    yield
>>>>>>> f00fe2ed
<|MERGE_RESOLUTION|>--- conflicted
+++ resolved
@@ -154,16 +154,4 @@
 
 def get_load_balanced_app_db(app_name: str, default: str) -> str:
     read_dbs = settings.LOAD_BALANCED_APPS.get(app_name)
-    return select_db_for_read(read_dbs) or default
-
-
-<<<<<<< HEAD
-def get_cursor(model):
-    db = db_for_read_write(model)
-    return connections[db].cursor()
-=======
-@contextmanager
-def force_citus_engine(force=False):
-    warnings.warn('Use of non-citus is deprecated', DeprecationWarning)
-    yield
->>>>>>> f00fe2ed
+    return select_db_for_read(read_dbs) or default