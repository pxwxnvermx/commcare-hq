--- conflicted
+++ resolved
@@ -30,14 +30,9 @@
 from casexml.apps.phone.const import ASYNC_RETRY_AFTER
 from casexml.apps.phone.models import loadtest_users_enabled
 from casexml.apps.phone.tasks import ASYNC_RESTORE_SENT
-<<<<<<< HEAD
+
 from corehq.apps.users.tasks import reset_loadtest_factor
-
-from corehq.form_processor.interfaces.dbaccessors import CaseAccessors
-from corehq.form_processor.models import CommCareCase
-=======
 from corehq.form_processor.models import CommCareCase, CommCareCaseIndex
->>>>>>> c47c6d3e
 from corehq.sql_db.routers import read_from_plproxy_standbys
 from corehq.toggles import LIVEQUERY_READ_FROM_STANDBYS, NAMESPACE_USER
 from corehq.util.metrics import metrics_counter, metrics_histogram
@@ -90,14 +85,9 @@
             sync_ids = live_ids
         restore_state.current_sync_log.case_ids_on_phone = live_ids
 
-<<<<<<< HEAD
         total_cases = len(sync_ids)
         with timing_context("compile_response(%s cases)" % total_cases):
-            iaccessor = PrefetchIndexCaseAccessor(restore_state.domain, indices)
-=======
-        with timing_context("compile_response(%s cases)" % len(sync_ids)):
             iaccessor = PrefetchIndexCaseAccessor(domain, indices)
->>>>>>> c47c6d3e
             metrics_histogram(
                 'commcare.restore.case_load',
                 len(sync_ids),
@@ -108,11 +98,7 @@
                     'restore_type': 'incremental' if restore_state.last_sync_log else 'fresh'
                 }
             )
-<<<<<<< HEAD
-            metrics_counter('commcare.restore.case_load.count', total_cases, {'domain': accessor.domain})
-=======
-            metrics_counter('commcare.restore.case_load.count', len(sync_ids), {'domain': domain})
->>>>>>> c47c6d3e
+            metrics_counter('commcare.restore.case_load.count', total_cases, {'domain': domain})
             compile_response(
                 timing_context,
                 restore_state,
