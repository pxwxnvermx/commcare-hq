from __future__ import absolute_import
from StringIO import StringIO
import base64
import re
from datetime import datetime
import logging
import copy
import sys

from django.core.cache import cache
from django.conf import settings
from django.core.urlresolvers import reverse
from django.utils.translation import ugettext as _
from couchdbkit.ext.django.schema import *
from couchdbkit.exceptions import ResourceNotFound, ResourceConflict
from PIL import Image
from casexml.apps.case.exceptions import MissingServerDate, ReconciliationError
<<<<<<< HEAD
=======
from corehq import toggles
>>>>>>> 7bc307da
from corehq.util.couch_helpers import CouchAttachmentsBuilder
from dimagi.utils.django.cached_object import CachedObject, OBJECT_ORIGINAL, OBJECT_SIZE_MAP, CachedImage, IMAGE_SIZE_ORDERING
from casexml.apps.phone.xml import get_case_element
from casexml.apps.case.signals import case_post_save
from casexml.apps.case.util import (
    couchable_property,
    get_case_xform_ids,
    reverse_indices,
)
from casexml.apps.case import const
from dimagi.utils.modules import to_function
from dimagi.utils import parsing, web
from dimagi.utils.decorators.memoized import memoized
from dimagi.utils.indicators import ComputedDocumentMixin
from couchforms.models import XFormInstance
from casexml.apps.case.sharedmodels import IndexHoldingMixIn, CommCareCaseIndex, CommCareCaseAttachment
from dimagi.utils.couch.database import SafeSaveDocument, iter_docs
from dimagi.utils.couch import (
    CouchDocLockableMixIn,
    LooselyEqualDocumentSchema,
)


"""
Couch models for commcare cases.  

For details on casexml check out:
http://bitbucket.org/javarosa/javarosa/wiki/casexml
"""

CASE_STATUS_OPEN = 'open'
CASE_STATUS_CLOSED = 'closed'
CASE_STATUS_ALL = 'all'

INDEX_ID_PARENT = 'parent'


class CommCareCaseAction(LooselyEqualDocumentSchema):
    """
    An atomic action on a case. Either a create, update, or close block in
    the xml.
    """
    action_type = StringProperty(choices=list(const.CASE_ACTIONS))
    user_id = StringProperty()
    date = DateTimeProperty()
    server_date = DateTimeProperty()
    xform_id = StringProperty()
    xform_xmlns = StringProperty()
    xform_name = StringProperty()
    sync_log_id = StringProperty()

    updated_known_properties = DictProperty()
    updated_unknown_properties = DictProperty()
    indices = SchemaListProperty(CommCareCaseIndex)
    attachments = SchemaDictProperty(CommCareCaseAttachment)

    @classmethod
    def from_parsed_action(cls, date, user_id, xformdoc, action):
        if not action.action_type_slug in const.CASE_ACTIONS:
            raise ValueError("%s not a valid case action!" % action.action_type_slug)
        
        ret = CommCareCaseAction(action_type=action.action_type_slug, date=date, user_id=user_id)
        
        def _couchify(d):
            return dict((k, couchable_property(v)) for k, v in d.items())

        ret.server_date = xformdoc.received_on
        ret.xform_id = xformdoc.get_id
        ret.xform_xmlns = xformdoc.xmlns
        ret.xform_name = xformdoc.name
        ret.updated_known_properties = _couchify(action.get_known_properties())

        ret.updated_unknown_properties = _couchify(action.dynamic_properties)
        ret.indices = [CommCareCaseIndex.from_case_index_update(i) for i in action.indices]
        ret.attachments = dict((attach_id, CommCareCaseAttachment.from_case_index_update(attach))
                               for attach_id, attach in action.attachments.items())
        if hasattr(xformdoc, "last_sync_token"):
            ret.sync_log_id = xformdoc.last_sync_token
        return ret

    @property
    def xform(self):
        try:
            return XFormInstance.get(self.xform_id) if self.xform_id else None
        except ResourceNotFound:
            logging.exception("couldn't access form {form} inside of a referenced case.".format(
                form=self.xform_id,
            ))
            return None

    def get_user_id(self):
        key = 'xform-%s-user_id' % self.xform_id
        id = cache.get(key)
        if not id:
            xform = self.xform
            try:
                id = xform.metadata.userID
            except AttributeError:
                id = None
            cache.set(key, id, 12*60*60)
        return id

    def __repr__(self):
        return "{xform}: {type} - {date} ({server_date})".format(
            xform=self.xform_id, type=self.action_type,
            date=self.date, server_date=self.server_date
        )


class Referral(DocumentSchema):
    """
    A referral, taken from casexml.  
    """
    
    # Referrals have top-level couch guids, but this id is important
    # to the phone, so we keep it here.  This is _not_ globally unique
    # but case_id/referral_id/type should be.  
    # (in our world: case_id/referral_id/type)
    opened_on = DateTimeProperty()
    modified_on = DateTimeProperty()
    type = StringProperty()
    closed = BooleanProperty(default=False)
    closed_on = DateTimeProperty()
    referral_id = StringProperty()
    followup_on = DateTimeProperty()
    outcome = StringProperty()
    
    def __unicode__(self):
        return ("%s:%s" % (self.type, self.referral_id))
        
    def apply_updates(self, date, referral_block):
        if not const.REFERRAL_ACTION_UPDATE in referral_block:
            logging.warn("No update action found in referral block, nothing to be applied")
            return
        
        update_block = referral_block[const.REFERRAL_ACTION_UPDATE] 
        if not self.type == update_block[const.REFERRAL_TAG_TYPE]:
            logging.warn("Tried to update from a block with a mismatched type!")
            return

        if date > self.modified_on:
            self.modified_on = date
        
        if const.REFERRAL_TAG_FOLLOWUP_DATE in referral_block:
            self.followup_on = parsing.string_to_datetime(referral_block[const.REFERRAL_TAG_FOLLOWUP_DATE])
        
        if const.REFERRAL_TAG_DATE_CLOSED in update_block:
            self.closed = True
            self.closed_on = parsing.string_to_datetime(update_block[const.REFERRAL_TAG_DATE_CLOSED])
            
            
    @classmethod
    def from_block(cls, date, block):
        """
        Create referrals from a block of processed data (a dictionary)
        """
        if not const.REFERRAL_ACTION_OPEN in block:
            raise ValueError("No open tag found in referral block!")
        id = block[const.REFERRAL_TAG_ID]
        follow_date = parsing.string_to_datetime(block[const.REFERRAL_TAG_FOLLOWUP_DATE])
        open_block = block[const.REFERRAL_ACTION_OPEN]
        types = open_block[const.REFERRAL_TAG_TYPES].split(" ")
        
        ref_list = []
        for type in types:
            ref = Referral(referral_id=id, followup_on=follow_date, 
                            type=type, opened_on=date, modified_on=date, 
                            closed=False)
            ref_list.append(ref)
        
        # there could be a single update block that closes a referral
        # that we just opened.  not sure why this would happen, but 
        # we'll support it.
        if const.REFERRAL_ACTION_UPDATE in block:
            update_block = block[const.REFERRAL_ACTION_UPDATE]
            for ref in ref_list:
                if ref.type == update_block[const.REFERRAL_TAG_TYPE]:
                    ref.apply_updates(date, block)
        
        return ref_list


class CaseQueryMixin(object):
    @classmethod
    def get_by_xform_id(cls, xform_id):
        return cls.view("case/by_xform_id", reduce=False, include_docs=True,
                        key=xform_id)

    @classmethod
    def get_all_cases(cls, domain, case_type=None, owner_id=None, status=None,
                      reduce=False, include_docs=False, **kwargs):
        """
        :param domain: The domain the cases belong to.
        :param type: Restrict results to only cases of this type.
        :param owner_id: Restrict results to only cases owned by this user / group.
        :param status: Restrict results to cases with this status. Either 'open' or 'closed'.
        """
        key = cls.get_all_cases_key(domain, case_type=case_type, owner_id=owner_id, status=status)
        return CommCareCase.view('case/all_cases',
            startkey=key,
            endkey=key + [{}],
            reduce=reduce,
            include_docs=include_docs,
            **kwargs).all()

    @classmethod
    def get_all_cases_key(cls, domain, case_type=None, owner_id=None, status=None):
        """
        :param status: One of 'all', 'open' or 'closed'.
        """
        if status and status not in [CASE_STATUS_ALL, CASE_STATUS_OPEN, CASE_STATUS_CLOSED]:
            raise ValueError("Invalid value for 'status': '%s'" % status)

        key = [domain]
        prefix = status or CASE_STATUS_ALL
        if case_type:
            prefix += ' type'
            key += [case_type]
            if owner_id:
                prefix += ' owner'
                key += [owner_id]
        elif owner_id:
            prefix += ' owner'
            key += [owner_id]

        return [prefix] + key


class CommCareCase(SafeSaveDocument, IndexHoldingMixIn, ComputedDocumentMixin,
                   CaseQueryMixin, CouchDocLockableMixIn):
    """
    A case, taken from casexml.  This represents the latest
    representation of the case - the result of playing all
    the actions in sequence.
    """
    domain = StringProperty()
    export_tag = StringListProperty()
    xform_ids = StringListProperty()

    external_id = StringProperty()
    opened_on = DateTimeProperty()
    modified_on = DateTimeProperty()
    type = StringProperty()
    closed = BooleanProperty(default=False)
    closed_on = DateTimeProperty()
    user_id = StringProperty()
    owner_id = StringProperty()
    opened_by = StringProperty()
    closed_by = StringProperty()

    referrals = SchemaListProperty(Referral)
    actions = SchemaListProperty(CommCareCaseAction)
    name = StringProperty()
    version = StringProperty()
    indices = SchemaListProperty(CommCareCaseIndex)
    case_attachments = SchemaDictProperty(CommCareCaseAttachment)
    
    # TODO: move to commtrack.models.SupplyPointCases (and full regression test)
    location_id = StringProperty()

    server_modified_on = DateTimeProperty()

    def __unicode__(self):
        return "CommCareCase: %s (%s)" % (self.case_id, self.get_id)

    def __setattr__(self, key, value):
        # couchdbkit's auto-type detection gets us into problems for various
        # workflows here, so just force known string properties to strings
        # before setting them. this would just end up failing hard later if
        # it wasn't a string
        _STRING_ATTRS = ('external_id', 'user_id', 'owner_id', 'opened_by',
                         'closed_by', 'type', 'name')
        if key in _STRING_ATTRS:
            value = unicode(value or '')
        super(CommCareCase, self).__setattr__(key, value)

    def __get_case_id(self):
        return self._id

    def __set_case_id(self, id):
        self._id = id
    
    case_id = property(__get_case_id, __set_case_id)

    def __repr__(self):
        return "%s(name=%r, type=%r, id=%r)" % (
                self.__class__.__name__, self.name, self.type, self._id)

    @property
    @memoized
    def parent(self):
        """
        Returns the parent case if one exists, else None.
        NOTE: This property should only return the first parent in the list
        of indices. If for some reason your use case creates more than one, 
        please write/use a different property.
        """
        for index in self.indices:
            if index.identifier == INDEX_ID_PARENT:
                return CommCareCase.get(index.referenced_id)
        return None

    @property
    def server_opened_on(self):
        try:
            open_action = self.actions[0]
            return open_action.server_date
        except Exception:
            pass

    @property
    @memoized
    def reverse_indices(self):
        return reverse_indices(self.get_db(), self)

    @memoized
    def get_subcases(self):
        subcase_ids = [ix.referenced_id for ix in self.reverse_indices]
        return CommCareCase.view('_all_docs', keys=subcase_ids, include_docs=True)

    @property
    def has_indices(self):
        return self.indices or self.reverse_indices
        
    def to_full_dict(self):
        """
        Include calculated properties that need to be available to the case
        details display by overriding this method.

        """
        json = self.to_json()
        json['status'] = _('Closed') if self.closed else _('Open')

        return json

    def get_json(self, lite=False):
        ret = {
            # referrals and actions excluded here
            "domain": self.domain,
            "case_id": self.case_id,
            "user_id": self.user_id,
            "closed": self.closed,
            "date_closed": self.closed_on,
            "xform_ids": self.xform_ids,
            # renamed
            "date_modified": self.modified_on,
            "version": self.version,
            # renamed
            "server_date_modified": self.server_modified_on,
            # renamed
            "server_date_opened": self.server_opened_on,
            "properties": dict(self.dynamic_case_properties() + {
                "external_id": self.external_id,
                "owner_id": self.owner_id,
                # renamed
                "case_name": self.name,
                # renamed
                "case_type": self.type,
                # renamed
                "date_opened": self.opened_on,
                # all custom properties go here
            }.items()),
            #reorganized
            "indices": self.get_index_map(),
            "attachments": self.get_attachment_map(),
        }
        if not lite:
            ret.update({
                "reverse_indices": self.get_index_map(True),
            })
        return ret

    @memoized
    def get_attachment_map(self):
        return dict([
            (name, {
                'url': self.get_attachment_server_url(att.attachment_key),
                'mime': att.attachment_from
            }) for name, att in self.case_attachments.items()
        ])

    @memoized
    def get_index_map(self, reversed=False):
        return dict([
            (index.identifier, {
                "case_type": index.referenced_type,
                "case_id": index.referenced_id
            }) for index in (self.indices if not reversed else self.reverse_indices)
        ])

    @classmethod
    def get(cls, id, strip_history=False, **kwargs):
        if strip_history:
            return cls.get_lite(id)
        return super(CommCareCase, cls).get(id, **kwargs)

    @classmethod
    def get_with_rebuild(cls, id):
        try:
            return cls.get(id)
        except ResourceNotFound:
            from casexml.apps.case.cleanup import rebuild_case
            case = rebuild_case(id)
            if case is None:
                raise
            return case

    @classmethod
    def get_lite(cls, id):
        results = cls.get_db().view("case/get_lite", key=id, include_docs=False).one()
        if results is None:
            raise ResourceNotFound('no case with id %s exists' % id)
        return cls.wrap(results['value'])

    @classmethod
    def get_wrap_class(cls, data):
        try:
            settings.CASE_WRAPPER
        except AttributeError:
            cls._case_wrapper = None
        else:
            CASE_WRAPPER = to_function(settings.CASE_WRAPPER, failhard=True)
        
        if CASE_WRAPPER:
            return CASE_WRAPPER(data) or cls
        return cls

    @classmethod
    def bulk_get_lite(cls, ids):
        for res in cls.get_db().view("case/get_lite", keys=ids,
                                 include_docs=False):
            # cls.wrap is called in a lot of places; do they all need to be updated?
            yield cls.get_wrap_class(res['value']).wrap(res['value'])

    def get_preloader_dict(self):
        """
        Gets the case as a dictionary for use in touchforms preloader framework
        """
        ret = copy.copy(self._doc)
        ret["case-id"] = self.get_id
        return ret

    def get_server_modified_date(self):
        # gets (or adds) the server modified timestamp
        if not self.server_modified_on:
            self.save()
        return self.server_modified_on
        
    def get_case_property(self, property):
        try:
            return getattr(self, property)
        except Exception:
            return None

    def set_case_property(self, property, value):
        setattr(self, property, value)

    def case_properties(self):
        return self.to_json()

    def get_actions_for_form(self, form_id):
        return [a for a in self.actions if a.xform_id == form_id]
        
    def get_version_token(self):
        """
        A unique token for this version. 
        """
        # in theory since case ids are unique and modification dates get updated
        # upon any change, this is all we need
        return "%s::%s" % (self.case_id, self.modified_on)

    @memoized
    def get_forms(self):
        """
        Gets the form docs associated with a case. If it can't find a form
        it won't be included.
        """
        forms = iter_docs(self.get_db(), self.xform_ids)
        return [XFormInstance(form) for form in forms]

    def get_attachment(self, attachment_key):
        return self.fetch_attachment(attachment_key)

    def get_attachment_server_url(self, attachment_key):
        """
        A server specific URL for remote clients to access case attachment resources async.
        """
        if attachment_key in self.case_attachments:
            return "%s%s" % (web.get_url_base(),
                             reverse("api_case_attachment", kwargs={
                                 "domain": self.domain,
                                 "case_id": self._id,
                                 "attachment_id": attachment_key,
                             })
            )
        else:
            return None


    @classmethod
    def cache_and_get_object(cls, cobject, case_id, attachment_key, size_key=OBJECT_ORIGINAL):
        """
        Retrieve cached_object or image and cache sizes if necessary
        """
        if not cobject.is_cached():
            resp = cls.get_db().fetch_attachment(case_id, attachment_key, stream=True)
            stream = StringIO(resp.read())
            headers = resp.resp.headers
            cobject.cache_put(stream, headers)

        meta, stream = cobject.get(size_key=size_key)
        return meta, stream


    @classmethod
    def fetch_case_image(cls, case_id, attachment_key, filesize_limit=0, width_limit=0, height_limit=0, fixed_size=None):
        """
        Return (metadata, stream) information of best matching image attachment.
        attachment_key is the case property of the attachment
        attachment filename is the filename of the original submission - full extension and all.
        """
        if fixed_size is not None:
            size_key = fixed_size
        else:
            size_key = OBJECT_ORIGINAL

        constraint_dict = {}
        if filesize_limit:
            constraint_dict['content_length'] = filesize_limit

        if height_limit:
            constraint_dict['height'] = height_limit

        if width_limit:
            constraint_dict['width'] = width_limit
        do_constrain = bool(constraint_dict)

        # if size key is None, then one of the limit criteria are set
        attachment_cache_key = "%(case_id)s_%(attachment)s" % {
            "case_id": case_id,
            "attachment": attachment_key,
        }

        cached_image = CachedImage(attachment_cache_key)
        meta, stream = cls.cache_and_get_object(cached_image, case_id, attachment_key, size_key=size_key)

        # now that we got it cached, let's check for size constraints

        if do_constrain:
            #check this size first
            #see if the current size matches the criteria

            def meets_constraint(constraints, meta):
                for c, limit in constraints.items():
                    if meta[c] > limit:
                        return False
                return True

            if meets_constraint(constraint_dict, meta):
                #yay, do nothing
                pass
            else:
                #this meta is no good, find another one
                lesser_keys = IMAGE_SIZE_ORDERING[0:IMAGE_SIZE_ORDERING.index(size_key)]
                lesser_keys.reverse()
                is_met = False
                for lesser_size in lesser_keys:
                    less_meta, less_stream = cached_image.get_size(lesser_size)
                    if meets_constraint(constraint_dict, less_meta):
                        meta = less_meta
                        stream = less_stream
                        is_met = True
                        break
                if not is_met:
                    meta = None
                    stream = None

        return meta, stream


    @classmethod
    def fetch_case_attachment(cls, case_id, attachment_key, fixed_size=None, **kwargs):
        """
        Return (metadata, stream) information of best matching image attachment.
        TODO: This should be the primary case_attachment retrieval method, the image one is a silly separation of similar functionality
        Additional functionality to be abstracted by content_type of underlying attachment
        """
        size_key = OBJECT_ORIGINAL
        if fixed_size is not None and fixed_size in OBJECT_SIZE_MAP:
            size_key = fixed_size

        # if size key is None, then one of the limit criteria are set
        attachment_cache_key = "%(case_id)s_%(attachment)s" % {
            "case_id": case_id,
            "attachment": attachment_key
        }

        cobject = CachedObject(attachment_cache_key)
        meta, stream = cls.cache_and_get_object(cobject, case_id, attachment_key, size_key=size_key)

        return meta, stream

    @classmethod
    def from_case_update(cls, case_update, xformdoc):
        """
        Create a case object from a case update object.
        """
        case = cls()
        case._id = case_update.id
        case.modified_on = parsing.string_to_datetime(case_update.modified_on_str) \
                            if case_update.modified_on_str else datetime.utcnow()
        
        # apply initial updates, referrals and such, if present
        case.update_from_case_update(case_update, xformdoc)
        return case
    
    def apply_create_block(self, create_action, xformdoc, modified_on, user_id):
        # create case from required fields in the case/create block
        # create block
        def _safe_replace_and_force_to_string(me, attr, val):
            if getattr(me, attr, None):
                # attr exists and wasn't empty or false, for now don't do anything, 
                # though in the future we want to do a date-based modification comparison
                return
            if val:
                setattr(me, attr, unicode(val))

        _safe_replace_and_force_to_string(self, "type", create_action.type)
        _safe_replace_and_force_to_string(self, "name", create_action.name)
        _safe_replace_and_force_to_string(self, "external_id", create_action.external_id)
        _safe_replace_and_force_to_string(self, "user_id", create_action.user_id)
        _safe_replace_and_force_to_string(self, "owner_id", create_action.owner_id)
        create_action = CommCareCaseAction.from_parsed_action(modified_on,
                                                              user_id,
                                                              xformdoc,
                                                              create_action)
        self.actions.append(create_action)
    
    def update_from_case_update(self, case_update, xformdoc):
        def _use_new_case_processing():
            domain = getattr(xformdoc, 'domain', None)
            return (
                not case_update.has_referrals()
                and (
                    getattr(settings,'UNIT_TESTING', False)
                    or domain in ('ekjut', 'miralbwsurvey')
                    or toggles.NEW_CASE_PROCESSING.enabled(domain)
                )
            )

        if _use_new_case_processing():
            return self._new_update_from_case_update(case_update, xformdoc)

        mod_date = parsing.string_to_datetime(case_update.modified_on_str) \
            if case_update.modified_on_str else datetime.utcnow()

        if self.modified_on is None or mod_date > self.modified_on:
            self.modified_on = mod_date


        if case_update.creates_case():
            self.apply_create_block(case_update.get_create_action(), xformdoc, mod_date, case_update.user_id)
            # case_update.get_create_action() seems to sometimes return an action with all properties set to none,
            # so set opened_by and opened_on here
            if not self.opened_on:
                self.opened_on = mod_date
            if not self.opened_by:
                self.opened_by = case_update.user_id


        if case_update.updates_case():
            update_action = CommCareCaseAction.from_parsed_action(mod_date,
                                                                  case_update.user_id,
                                                                  xformdoc,
                                                                  case_update.get_update_action())
            self._apply_action(update_action, None)
            self.actions.append(update_action)

        if case_update.closes_case():
            close_action = CommCareCaseAction.from_parsed_action(mod_date,
                                                                 case_update.user_id,
                                                                 xformdoc,
                                                                 case_update.get_close_action())
            self.closed_by = case_update.user_id
            self._apply_action(close_action, None)
            self.actions.append(close_action)

        if case_update.has_referrals():
            if const.REFERRAL_ACTION_OPEN in case_update.referral_block:
                referrals = Referral.from_block(mod_date, case_update.referral_block)
                # for some reason extend doesn't work.  disconcerting
                # self.referrals.extend(referrals)
                for referral in referrals:
                    self.referrals.append(referral)
            elif const.REFERRAL_ACTION_UPDATE in case_update.referral_block:
                found = False
                update_block = case_update.referral_block[const.REFERRAL_ACTION_UPDATE]
                for ref in self.referrals:
                    if ref.type == update_block[const.REFERRAL_TAG_TYPE]:
                        ref.apply_updates(mod_date, case_update.referral_block)
                        found = True
                if not found:
                    logging.error(("Tried to update referral type %s for referral %s in case %s "
                                   "but it didn't exist! Nothing will be done about this.") % \
                                   (update_block[const.REFERRAL_TAG_TYPE], 
                                    case_update.referral_block[const.REFERRAL_TAG_ID],
                                    self.case_id))
        
        if case_update.has_indices():
            index_action = CommCareCaseAction.from_parsed_action(mod_date,
                                                                 case_update.user_id,
                                                                 xformdoc,
                                                                 case_update.get_index_action())
            self.actions.append(index_action)
            self._apply_action(index_action, None)

        if case_update.has_attachments():
            attachment_action = CommCareCaseAction.from_parsed_action(mod_date,
                                                                      case_update.user_id,
                                                                      xformdoc,
                                                                      case_update.get_attachment_action())
            self.actions.append(attachment_action)
            self._apply_action(attachment_action, xformdoc)

        # finally override any explicit properties from the update
        if case_update.user_id:     self.user_id = case_update.user_id
        if case_update.version:     self.version = case_update.version

    def _new_update_from_case_update(self, case_update, xformdoc):
        assert not case_update.has_referrals()

        mod_date = parsing.string_to_datetime(case_update.modified_on_str) \
            if case_update.modified_on_str else datetime.utcnow()

        # get actions and apply them
        for action in case_update.actions:
            if action.action_type_slug == const.CASE_ACTION_CREATE:
                self.apply_create_block(action, xformdoc, mod_date, case_update.user_id)
            else:
                case_action = CommCareCaseAction.from_parsed_action(
                    mod_date, case_update.user_id, xformdoc, action,
                )
                self.actions.append(case_action)

        self.rebuild(strict=False, xforms={xformdoc._id: xformdoc})

        # override any explicit properties from the update
        if self.modified_on is None or mod_date > self.modified_on:
            self.modified_on = mod_date

        if case_update.creates_case():
            # case_update.get_create_action() seems to sometimes return an action with all properties set to none,
            # so set opened_by and opened_on here
            if not self.opened_on:
                self.opened_on = mod_date
            if not self.opened_by:
                self.opened_by = case_update.user_id

        if case_update.closes_case():
            self.closed_by = case_update.user_id
        if case_update.user_id:
            self.user_id = case_update.user_id
        if case_update.version:
            self.version = case_update.version

    def _apply_action(self, action, xform):
        if action.action_type == const.CASE_ACTION_UPDATE:
            self.apply_updates(action)
        elif action.action_type == const.CASE_ACTION_INDEX:
            self.update_indices(action.indices)
        elif action.action_type == const.CASE_ACTION_CLOSE:
            self.apply_close(action)
        elif action.action_type == const.CASE_ACTION_ATTACHMENT:
            self.apply_attachments(action, xform)
        elif action.action_type == const.CASE_ACTION_COMMTRACK:
            pass  # no action needed here, it's just a placeholder stub
        elif action.action_type == const.CASE_ACTION_REBUILD:
            pass
        else:
            raise ValueError("Can't apply action of type %s: %s" % (
                action.action_type,
                self.get_id,
            ))

    def apply_updates(self, update_action):
        """
        Applies updates to a case
        """
        for k, v in update_action.updated_known_properties.items():
            setattr(self, k, v)

        properties = self.properties()
        for item in update_action.updated_unknown_properties:
            if item not in const.CASE_TAGS:
                value = couchable_property(update_action.updated_unknown_properties[item])
                if isinstance(properties.get(item), StringProperty):
                    value = unicode(value)
                self[item] = value

    def apply_attachments(self, attachment_action, xform=None):
        """

        if xform is provided, attachments will be looked for
        in the xform's _attachments.
        They should be base64 encoded under _attachments[name]['data']

        """
        # the actions and _attachment must be added before the first saves can happen
        # todo attach cached attachment info
        def fetch_attachment(name):
<<<<<<< HEAD
            if xform:
=======
            if xform and 'data' in xform._attachments[name]:
>>>>>>> 7bc307da
                assert xform._id == attachment_action.xform_id
                return base64.b64decode(xform._attachments[name]['data'])
            else:
                return XFormInstance.get_db().fetch_attachment(attachment_action.xform_id, name)

        stream_dict = {}
        # cache all attachment streams from xform
        for k, v in attachment_action.attachments.items():
            if v.is_present:
                # fetch attachment, update metadata, get the stream
                attach_data = fetch_attachment(v.attachment_src)
                stream_dict[k] = attach_data
                v.attachment_size = len(attach_data)

                if v.is_image:
                    img = Image.open(StringIO(attach_data))
                    img_size = img.size
                    props = dict(width=img_size[0], height=img_size[1])
                    v.attachment_properties = props

        update_attachments = {}
        for k, v in self.case_attachments.items():
            if v.is_present:
                update_attachments[k] = v

        if self._attachments:
            attachment_builder = CouchAttachmentsBuilder(
                self['_attachments'])
        else:
            attachment_builder = CouchAttachmentsBuilder()

        for k, v in attachment_action.attachments.items():
            # grab xform_attachments
            # copy over attachments from form onto case
            update_attachments[k] = v
            if v.is_present:
                #fetch attachment from xform
                attachment_key = v.attachment_key
                attach = stream_dict[attachment_key]
                attachment_builder.add(name=k, content=attach,
                                       content_type=v.server_mime)
            else:
                try:
                    attachment_builder.remove(k)
                except KeyError:
                    pass
                del update_attachments[k]
        self._attachments = attachment_builder.to_json()
        self.case_attachments = update_attachments

    def apply_close(self, close_action):
        self.closed = True
        self.closed_on = close_action.date

    def check_action_order(self):
        action_dates = [a.server_date for a in self.actions if a.server_date]
        return action_dates == sorted(action_dates)

    def reconcile_actions(self, rebuild=False, xforms=None):
        """
        Runs through the action list and tries to reconcile things that seem
        off (for example, out-of-order submissions, duplicate actions, etc.).

        This method raises a ReconciliationError if anything goes wrong.
        """
        def _check_preconditions():
            error = None
            for a in self.actions:
                if a.server_date is None:
                    error = u"Case {0} action server_date is None: {1}"
                elif a.xform_id is None:
                    error = u"Case {0} action xform_id is None: {1}"
                if error:
                    raise ReconciliationError(error.format(self.get_id, a))

        _check_preconditions()

        # this would normally work except we only recently started using the
        # form timestamp as the modification date so we have to do something
        # fancier to deal with old data
        deduplicated_actions = list(set(self.actions))

        def _further_deduplicate(action_list):
            def actions_match(a1, a2):
                # if everything but the server_date match, the actions match.
                # this will allow for multiple case blocks to be submitted
                # against the same case in the same form so long as they
                # are different
                a1doc = copy.copy(a1._doc)
                a2doc = copy.copy(a2._doc)
                a2doc['server_date'] = a1doc['server_date']
                a2doc['date'] = a1doc['date']
                return a1doc == a2doc

            ret = []
            for a in action_list:
                found_actions = [other for other in ret if actions_match(a, other)]
                if found_actions:
                    if len(found_actions) != 1:
                        error = (u"Case {0} action conflicts "
                                 u"with multiple other actions: {1}")
                        raise ReconciliationError(error.format(self.get_id, a))
                    match = found_actions[0]
                    # when they disagree, choose the _earlier_ one as this is
                    # the one that is likely timestamped with the form's date
                    # (and therefore being processed later in absolute time)
                    ret[ret.index(match)] = a if a.server_date < match.server_date else match
                else:
                    ret.append(a)
            return ret

        deduplicated_actions = _further_deduplicate(deduplicated_actions)
        sorted_actions = sorted(
            deduplicated_actions,
            key=_action_sort_key_function(self)
        )
        if sorted_actions:
            if sorted_actions[0].action_type != const.CASE_ACTION_CREATE:
                error = u"Case {0} first action not create action: {1}"
                raise ReconciliationError(
                    error.format(self.get_id, sorted_actions[0])
                )
        self.actions = sorted_actions
        if rebuild:
            # it's pretty important not to block new case changes
            # just because previous case changes have been bad
            self.rebuild(strict=False, xforms=xforms)

    def rebuild(self, strict=True, xforms=None):
        """
        Rebuilds the case state from its actions.

        If strict is True, this will enforce that the first action must be a create.

        TODO: this implementation has a number of flaws:
          - it starts from whatever the cases current state is,
            not a clean slate
          - it simply ignores all case create blocks,
            except to report whether they're in order;
            it does not apply their changes.

        """
        xforms = xforms or {}
        # try to re-sort actions if necessary
        try:
            self.actions = sorted(self.actions, key=_action_sort_key_function(self))
        except MissingServerDate:
            # only worry date reconciliation if in strict mode
            if strict:
                raise

        actions = copy.deepcopy(list(self.actions))
        if strict:
            if actions[0].action_type != const.CASE_ACTION_CREATE:
                error = u"Case {0} first action not create action: {1}"
                raise ReconciliationError(
                    error.format(self.get_id, self.actions[0])
                )
            actions.pop(0)
        else:
            actions = [a for a in actions if a.action_type != const.CASE_ACTION_CREATE]

        for a in actions:
            self._apply_action(a, xforms.get(a.xform_id))

        self.xform_ids = []
        for a in self.actions:
            if a.xform_id and a.xform_id not in self.xform_ids:
                self.xform_ids.append(a.xform_id)

    def dynamic_case_properties(self):
        """(key, value) tuples sorted by key"""
        json = self.to_json()
        return sorted([(key, json[key]) for key in self.dynamic_properties()
                       if re.search(r'^[a-zA-Z]', key)])

    def save(self, **params):
        self.server_modified_on = datetime.utcnow()
        super(CommCareCase, self).save(**params)
        case_post_save.send(CommCareCase, case=self)

    def force_save(self, **params):
        try:
            self.save()
        except ResourceConflict:
            conflict = CommCareCase.get(self._id)
            # if there's a conflict, make sure we know about every
            # form in the conflicting doc
            missing_forms = set(conflict.xform_ids) - set(self.xform_ids)
            if missing_forms:
                logging.exception('doc update conflict saving case {id}. missing forms: {forms}'.format(
                    id=self._id,
                    forms=",".join(missing_forms)
                ))
                raise
            # couchdbkit doesn't like to let you set _rev very easily
            self._doc["_rev"] = conflict._rev
            self.force_save()

    def to_xml(self, version):
        from xml.etree import ElementTree
        if self.closed:
            elem = get_case_element(self, ('close'), version)
        else:
            elem = get_case_element(self, ('create', 'update'), version)
        return ElementTree.tostring(elem)
    
    def get_xform_ids_from_couch(self):
        """
        Like xform_ids, but will grab the raw output from couch (including
        potential duplicates or other forms, so that they can be reprocessed
        if desired).
        """
        return get_case_xform_ids(self._id)

    # The following methods involving display configuration should probably go
    # in their own layer, but for now it seems fine.
    @classmethod
    def get_display_config(cls):
        return [
            {
                "layout": [
                    [
                        {
                            "expr": "name",
                            "name": _("Name"),
                        },
                        {
                            "expr": "opened_on",
                            "name": _("Opened On"),
                            "parse_date": True,
                            "is_utc": False,
                        },
                        {
                            "expr": "modified_on",
                            "name": _("Modified On"),
                            "parse_date": True,
                            "is_utc": False,
                        },
                        {
                            "expr": "closed_on",
                            "name": _("Closed On"),
                            "parse_date": True,
                            "is_utc": False,
                        },
                    ],
                    [
                        {
                            "expr": "type",
                            "name": _("Case Type"),
                            "format": '<code>{0}</code>',
                        },
                        {
                            "expr": "user_id",
                            "name": _("Last Submitter"),
                            "process": 'doc_info',
                        },
                        {
                            "expr": "owner_id",
                            "name": _("Owner"),
                            "process": 'doc_info',
                        },
                        {
                            "expr": "_id",
                            "name": _("Case ID"),
                        },
                    ],
                ],
            }
        ]

    @property
    def related_cases_columns(self):
        return [
            {
                'name': _('Status'),
                'expr': "status"
            },
            {
                'name': _('Date Opened'),
                'expr': "opened_on",
                'parse_date': True,
                "is_utc": False,
            },
            {
                'name': _('Date Modified'),
                'expr': "modified_on",
                'parse_date': True,
                "is_utc": False,
            }
        ]

    @property
    def related_type_info(self):
        return None


import casexml.apps.case.signals


class CommCareCaseGroup(Document):
    """
        This is a group of CommCareCases. Useful for managing cases in larger projects.
    """
    name = StringProperty()
    domain = StringProperty()
    cases = ListProperty()
    timezone = StringProperty()

    def get_time_zone(self):
        # Necessary for the CommCareCaseGroup to interact with CommConnect, as if using the CommCareMobileContactMixin
        # However, the entire mixin is not necessary.
        return self.timezone

    def get_cases(self, limit=None, skip=None):
        case_ids = self.cases
        if skip is not None:
            case_ids = case_ids[skip:]
        if limit is not None:
            case_ids = case_ids[:limit]
        for case_doc in iter_docs(CommCareCase.get_db(), case_ids):
            # don't let CommCareCase-Deleted get through
            if case_doc['doc_type'] == 'CommCareCase':
                yield CommCareCase.wrap(case_doc)

    def get_total_cases(self, clean_list=False):
        if clean_list:
            self.clean_cases()
        return len(self.cases)

    def clean_cases(self):
        cleaned_list = []
        for case_doc in iter_docs(CommCareCase.get_db(), self.cases):
            # don't let CommCareCase-Deleted get through
            if case_doc['doc_type'] == 'CommCareCase':
                cleaned_list.append(case_doc['_id'])
        if len(self.cases) != len(cleaned_list):
            self.cases = cleaned_list
            self.save()

    @classmethod
    def get_by_domain(cls, domain, limit=None, skip=None, include_docs=True):
        extra_kwargs = {}
        if limit is not None:
            extra_kwargs['limit'] = limit
        if skip is not None:
            extra_kwargs['skip'] = skip
        return cls.view(
            'case/groups_by_domain',
            startkey=[domain],
            endkey=[domain, {}],
            include_docs=include_docs,
            reduce=False,
            **extra_kwargs
        ).all()

    @classmethod
    def get_total(cls, domain):
        data = cls.get_db().view(
            'case/groups_by_domain',
            startkey=[domain],
            endkey=[domain, {}],
            reduce=True
        ).first()
        return data['value'] if data else 0


def _action_sort_key_function(case):
    form_ids = list(case.xform_ids)

    def _sortkey(action):
        if not action.server_date or not action.date:
            raise MissingServerDate()

        form_cmp = lambda form_id: (form_ids.index(form_id) if form_id in form_ids else sys.maxint, form_id)
        return (
            # this is sneaky - it's designed to use just the date for the
            # server time in case the phone submits two forms quickly out of order
            action.server_date.date(),
            action.date,
            form_cmp(action.xform_id),
            _type_sort(action.action_type),
        )

    return _sortkey


def _type_sort(action_type):
    """
    Consistent ordering for action types
    """
    return const.CASE_ACTIONS.index(action_type)<|MERGE_RESOLUTION|>--- conflicted
+++ resolved
@@ -15,10 +15,7 @@
 from couchdbkit.exceptions import ResourceNotFound, ResourceConflict
 from PIL import Image
 from casexml.apps.case.exceptions import MissingServerDate, ReconciliationError
-<<<<<<< HEAD
-=======
 from corehq import toggles
->>>>>>> 7bc307da
 from corehq.util.couch_helpers import CouchAttachmentsBuilder
 from dimagi.utils.django.cached_object import CachedObject, OBJECT_ORIGINAL, OBJECT_SIZE_MAP, CachedImage, IMAGE_SIZE_ORDERING
 from casexml.apps.phone.xml import get_case_element
@@ -829,11 +826,7 @@
         # the actions and _attachment must be added before the first saves can happen
         # todo attach cached attachment info
         def fetch_attachment(name):
-<<<<<<< HEAD
-            if xform:
-=======
             if xform and 'data' in xform._attachments[name]:
->>>>>>> 7bc307da
                 assert xform._id == attachment_action.xform_id
                 return base64.b64decode(xform._attachments[name]['data'])
             else:
