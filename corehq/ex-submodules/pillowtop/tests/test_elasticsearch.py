--- conflicted
+++ resolved
@@ -1,9 +1,6 @@
 import functools
 import mock
-<<<<<<< HEAD
 import time
-=======
->>>>>>> 8937d064
 import uuid
 
 
