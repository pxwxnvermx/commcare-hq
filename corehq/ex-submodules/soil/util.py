import os
import tempfile

from wsgiref.util import FileWrapper

from django.conf import settings
from django.utils.translation import ugettext as _
from django.urls import reverse

from couchexport.models import Format

from dimagi.utils.django.email import send_HTML_email
from dimagi.utils.web import get_url_base

from soil import DownloadBase, CachedDownload, FileDownload, MultipleTaskDownload, BlobDownload
from soil.exceptions import TaskFailedError
from soil.heartbeat import is_alive, heartbeat_enabled
from soil.progress import get_task_status

from corehq.util.view_utils import absolute_reverse
from corehq.blobs import CODES, get_blob_db
from corehq.util.files import safe_filename_header

from zipfile import ZipFile


def expose_cached_download(payload, expiry, file_extension, mimetype=None,
                           content_disposition=None, download_id=None,
                           extras=None, owner_ids=None):
    """
    Expose a cache download object.
    """
    ref = CachedDownload.create(payload, expiry, mimetype=mimetype,
                                content_disposition=content_disposition,
                                download_id=download_id, extras=extras,
                                suffix=file_extension, owner_ids=owner_ids)
    ref.save(expiry)
    return ref


def expose_file_download(path, expiry, **kwargs):
    """
    Expose a file download object that potentially uses the external drive
    """
    ref = FileDownload(path, **kwargs)
    ref.save(expiry)
    return ref


def expose_blob_download(
        identifier,
        expiry,
        mimetype='text/plain',
        content_disposition=None,
        download_id=None,
        owner_ids=None):
    """
    Expose a blob object for download
    """
    # TODO add file parameter and refactor blob_db.put(...) into this method
    ref = BlobDownload(
        identifier,
        mimetype=mimetype,
        content_disposition=content_disposition,
        download_id=download_id,
        owner_ids=owner_ids,
    )
    ref.save(expiry)
    return ref


def get_download_context(download_id, message=None, require_result=False):
    """
    :param require_result: If set to True, is_ready will not be set to True unless result is
    also available. If check_state=False, this is ignored.
    """
    download_data = DownloadBase.get(download_id)
    if download_data is None:
        download_data = DownloadBase(download_id=download_id)

    task = download_data.task

    task_status = get_task_status(
        task, is_multiple_download_task=isinstance(download_data, MultipleTaskDownload))
    if task_status.failed():
        # Celery replaces exceptions with a wrapped one that we can't directly import
        # so I think our best choice is to match off the name, even though that's hacky
        exception_name = (task.result.__class__.__name__
                          if isinstance(task.result, Exception) else None)
        raise TaskFailedError(task_status.error, exception_name=exception_name)
    if require_result:
        is_ready = task_status.success() and task_status.result is not None
    else:
        is_ready = task_status.success()

    return {
        'result': task_status.result,
        'error': task_status.error,
        'is_ready': is_ready,
        'is_alive': is_alive() if heartbeat_enabled() else True,
        'progress': task_status.progress._asdict(),
        'download_id': download_id,
        'allow_dropbox_sync': isinstance(download_data, FileDownload) and download_data.use_transfer,
        'has_file': download_data is not None and download_data.has_file,
        'custom_message': message,
    }


def process_email_request(domain, download_id, email_address):
    dropbox_url = absolute_reverse('dropbox_upload', args=(download_id,))
    download_url = "{}?get_file".format(absolute_reverse('retrieve_download', args=(download_id,)))
    try:
        allow_dropbox_sync = get_download_context(download_id).get('allow_dropbox_sync', False)
    except TaskFailedError:
        allow_dropbox_sync = False
    dropbox_message = ''
    if allow_dropbox_sync:
        dropbox_message = _('<br/><br/>You can also upload your data to Dropbox with the link below:<br/>'
                            '{}').format(dropbox_url)
    email_body = _('Your CommCare export for {} is ready! Click on the link below to download your requested data:'
                   '<br/>{}{}').format(domain, download_url, dropbox_message)
    send_HTML_email(_('CommCare Export Complete'), email_address, email_body)


def get_task(task_id):
    from celery.task.base import Task
    return Task.AsyncResult(task_id)


def get_download_file_path(use_transfer, filename):
    if use_transfer:
        fpath = os.path.join(settings.SHARED_DRIVE_CONF.transfer_dir, filename)
    else:
        _, fpath = tempfile.mkstemp()

    return fpath


def expose_download(use_transfer, file_path, filename, download_id, file_type, owner_ids=None):
    common_kwargs = {
        'mimetype': Format.from_format(file_type).mimetype,
        'content_disposition': 'attachment; filename="{fname}"'.format(fname=filename),
        'download_id': download_id,
        'expiry': (1 * 60 * 60),
        'owner_ids': owner_ids,
    }
    if use_transfer:
        expose_file_download(
            file_path,
            use_transfer=use_transfer,
            **common_kwargs
        )
    else:
        expose_cached_download(
            FileWrapper(open(file_path, 'rb')),
            file_extension=file_type,
            **common_kwargs
<<<<<<< HEAD
        )


def expose_zipped_blob_download(data_path, filename, format, domain, owner_ids=None):
    """Expose zipped file content as a blob download

    :param data_path: Path to data file. Will be deleted.
    :param filename: File name.
    :param format: `couchexport.models.Format` constant.
    :param domain: Domain name.
    :returns: A link to download the file.
    """
    try:
        _, zip_temp_path = tempfile.mkstemp(".zip")
        with ZipFile(zip_temp_path, 'w') as zip_file_:
            zip_file_.write(data_path, filename)
    finally:
        os.remove(data_path)

    try:
        expiry_mins = 60 * 24
        file_format = Format.from_format(format)
        file_name_header = safe_filename_header(filename, file_format.extension)
        ref = expose_blob_download(
            filename,
            expiry=expiry_mins * 60,
            mimetype=file_format.mimetype,
            content_disposition=file_name_header,
            owner_ids=owner_ids,
        )
        with open(zip_temp_path, 'rb') as file_:
            get_blob_db().put(
                file_,
                domain=domain,
                parent_id=domain,
                type_code=CODES.tempfile,
                key=ref.download_id,
                timeout=expiry_mins
            )
    finally:
        os.remove(zip_temp_path)

    return "%s%s?%s" % (
        get_url_base(),
        reverse('retrieve_download', kwargs={'download_id': ref.download_id}),
        "get_file"  # download immediately rather than rendering page
    )
=======
        )
>>>>>>> 0a5b49c8
<|MERGE_RESOLUTION|>--- conflicted
+++ resolved
@@ -155,54 +155,4 @@
             FileWrapper(open(file_path, 'rb')),
             file_extension=file_type,
             **common_kwargs
-<<<<<<< HEAD
-        )
-
-
-def expose_zipped_blob_download(data_path, filename, format, domain, owner_ids=None):
-    """Expose zipped file content as a blob download
-
-    :param data_path: Path to data file. Will be deleted.
-    :param filename: File name.
-    :param format: `couchexport.models.Format` constant.
-    :param domain: Domain name.
-    :returns: A link to download the file.
-    """
-    try:
-        _, zip_temp_path = tempfile.mkstemp(".zip")
-        with ZipFile(zip_temp_path, 'w') as zip_file_:
-            zip_file_.write(data_path, filename)
-    finally:
-        os.remove(data_path)
-
-    try:
-        expiry_mins = 60 * 24
-        file_format = Format.from_format(format)
-        file_name_header = safe_filename_header(filename, file_format.extension)
-        ref = expose_blob_download(
-            filename,
-            expiry=expiry_mins * 60,
-            mimetype=file_format.mimetype,
-            content_disposition=file_name_header,
-            owner_ids=owner_ids,
-        )
-        with open(zip_temp_path, 'rb') as file_:
-            get_blob_db().put(
-                file_,
-                domain=domain,
-                parent_id=domain,
-                type_code=CODES.tempfile,
-                key=ref.download_id,
-                timeout=expiry_mins
-            )
-    finally:
-        os.remove(zip_temp_path)
-
-    return "%s%s?%s" % (
-        get_url_base(),
-        reverse('retrieve_download', kwargs={'download_id': ref.download_id}),
-        "get_file"  # download immediately rather than rendering page
-    )
-=======
-        )
->>>>>>> 0a5b49c8
+        )