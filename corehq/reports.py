--- conflicted
+++ resolved
@@ -43,16 +43,10 @@
     UserListReport,
 )
 from corehq.apps.linked_domain.views import DomainLinkHistoryReport
-<<<<<<< HEAD
-from corehq.apps.reports.standard import (
-    monitoring, inspect,
-    deployments, sms, tableau
-=======
 from corehq.apps.reports import commtrack
-from corehq.apps.reports.standard import deployments, inspect, monitoring, sms
+from corehq.apps.reports.standard import deployments, inspect, monitoring, sms, tableau
 from corehq.apps.reports.standard.cases.case_list_explorer import (
     CaseListExplorer,
->>>>>>> a458addb
 )
 from corehq.apps.reports.standard.forms import reports as receiverwrapper
 from corehq.apps.reports.standard.project_health import ProjectHealthDashboard
