--- conflicted
+++ resolved
@@ -285,11 +285,6 @@
         self.assertIn("blob", doc.blobs)
         self.assertEqual(doc.blobs["att"].content_length, 13)
         self.assertEqual(doc.blobs["blob"].content_length, 7)
-<<<<<<< HEAD
-        self.assertEqual(doc.blobs["blob"].digest,
-                         "md5-" + b64encode(md5(b"content").digest()).decode('utf-8'))
-=======
->>>>>>> 075bfbb5
 
     def test_unsaved_document(self):
         obj = FakeCouchDocument()
