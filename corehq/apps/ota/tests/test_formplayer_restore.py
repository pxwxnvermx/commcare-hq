import six
from django.test import TestCase, override_settings
from django.urls import reverse

from casexml.apps.phone.models import SyncLogSQL
from corehq.apps.domain.auth import FORMPLAYER
from corehq.apps.domain.shortcuts import create_domain
from corehq.apps.domain.tests.test_utils import delete_all_domains
from corehq.apps.users.models import CommCareUser
from corehq.util.hmac_request import get_hmac_digest


@override_settings(FORMPLAYER_INTERNAL_AUTH_KEY='123abc', DEBUG=False)
class FormplayerRestoreTest(TestCase):
    """
    Test restores from Formplayer that aren't authed as a user (SMS forms)
    """
    domain = "test-fplayer"
    wrong_domain = 'test-wrong-domain'
    username = "testota"

    @classmethod
    def setUpClass(cls):
        super(FormplayerRestoreTest, cls).setUpClass()
        create_domain(cls.domain)
        create_domain(cls.wrong_domain)
        cls.commcare_user = CommCareUser.create(cls.domain, cls.username, '123', None, None)
        cls.uri = reverse('ota_restore', args=[cls.domain])
        cls.uri_wrong_domain = reverse('ota_restore', args=[cls.wrong_domain])

    @classmethod
    def tearDownClass(cls):
        cls.commcare_user.delete(deleted_by=None)
        delete_all_domains()
        super(FormplayerRestoreTest, cls).tearDownClass()

    def test_formplayer_restore(self):
        self._test_formplayer_restore(self.commcare_user)

<<<<<<< HEAD
    def _test_formplayer_restore(self, as_user, for_user=None):
=======
    def _test_formplayer_restore(self, as_user):
>>>>>>> c6ca27b7
        data = {'version': 2.0, 'as': as_user.username}
        resp = self._do_post(data)
        self.assertEqual(resp.status_code, 200)
        self.assertIn("ota_restore_success", resp.getvalue().decode("utf-8"))
        synclog = list(SyncLogSQL.objects.all())[0]
        self.assertTrue(synclog.is_formplayer)
        self.assertEqual(synclog.user_id, as_user.user_id)
        self.assertEqual(synclog.request_user_id, as_user.user_id)
        self.assertEqual(synclog.auth_type, FORMPLAYER)

    def test_missing_as_user_param(self):
        resp = self._do_post({'version': 2.0})
        self.assertEqual(resp.status_code, 401)

    def test_bad_user(self):
        resp = self._do_post({'version': 2.0, 'as': 'non-user'})
        self.assertEqual(resp.status_code, 401)

    def test_wrong_domain(self):
        resp = self._do_post({'version': 2.0, 'as': self.commcare_user.username}, uri=self.uri_wrong_domain)
        self.assertEqual(resp.status_code, 403)

    def test_bad_hmac(self):
        resp = self._do_post({'version': 2.0, 'as': self.commcare_user.username}, hmac='bad')
        self.assertEqual(resp.status_code, 401)

    def _do_post(self, data, uri=None, hmac=None):
        uri = uri or self.uri
        data["device_id"] = "WebAppsLogin"
        params = six.moves.urllib.parse.urlencode(data)
        # have to format url with params directly to ensure ordering remains unchanged
        full_url = '{}?{}'.format(uri, params)
        hmac_header_value = hmac or get_hmac_digest(b'123abc', full_url)
        return self.client.get(full_url, HTTP_X_MAC_DIGEST=hmac_header_value)<|MERGE_RESOLUTION|>--- conflicted
+++ resolved
@@ -37,11 +37,7 @@
     def test_formplayer_restore(self):
         self._test_formplayer_restore(self.commcare_user)
 
-<<<<<<< HEAD
-    def _test_formplayer_restore(self, as_user, for_user=None):
-=======
     def _test_formplayer_restore(self, as_user):
->>>>>>> c6ca27b7
         data = {'version': 2.0, 'as': as_user.username}
         resp = self._do_post(data)
         self.assertEqual(resp.status_code, 200)
