--- conflicted
+++ resolved
@@ -424,13 +424,9 @@
         ).format(params="', '".join(missing)))
 
     app = get_app_cached(domain, app_id)
-    helper = DataRegistryHelper(domain, registry)
-    try:
-<<<<<<< HEAD
+    helper = DataRegistryHelper(domain, registry_slug=registry)
+    try:
         case = helper.get_case(case_id, case_type, request.user, app)
-=======
-        case = DataRegistryHelper(domain, registry_slug=registry).get_case(case_id, case_type, request.user, app)
->>>>>>> 7fa44e47
     except RegistryNotFound:
         return HttpResponseNotFound(f"Registry '{registry}' not found")
     except (CaseNotFound, RegistryAccessException):
