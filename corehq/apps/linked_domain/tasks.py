from celery import chord
from celery.task import task
from collections import defaultdict

from django.conf import settings
from django.template.defaultfilters import linebreaksbr
from django.utils.translation import ugettext as _
from django.urls import reverse

from dimagi.utils.logging import notify_exception
from dimagi.utils.web import get_url_base

from corehq import toggles
from corehq.apps.app_manager.dbaccessors import get_apps_in_domain
from corehq.apps.app_manager.util import is_linked_app
from corehq.apps.app_manager.views.utils import update_linked_app
from corehq.apps.hqwebapp.tasks import send_html_email_async
from corehq.apps.linked_domain.const import MODEL_APP, MODEL_CASE_SEARCH, MODEL_KEYWORD, MODEL_REPORT
from corehq.apps.linked_domain.dbaccessors import get_domain_master_link
from corehq.apps.linked_domain.keywords import update_keyword
from corehq.apps.linked_domain.ucr import update_linked_ucr
from corehq.apps.linked_domain.updates import update_model_type
from corehq.apps.linked_domain.util import pull_missing_multimedia_for_app_and_notify
from corehq.apps.reminders.views import KeywordsListView
from corehq.apps.sms.models import Keyword
from corehq.apps.userreports.dbaccessors import get_report_configs_for_domain
from corehq.apps.userreports.models import ReportConfiguration
from corehq.apps.users.models import CouchUser


@task(queue='background_queue')
def pull_missing_multimedia_for_app_and_notify_task(domain, app_id, email=None):
    pull_missing_multimedia_for_app_and_notify(domain, app_id, email)


@task(queue='background_queue')
def push_models(master_domain, models, linked_domains, build_apps, username):
    ReleaseManager(master_domain, username).release(models, linked_domains, build_apps)


class ReleaseManager():
    def __init__(self, master_domain, username):
        self.master_domain = master_domain
        self.user = CouchUser.get_by_username(username)
        self._reset()

    def _reset(self):
        self.errors_by_domain = {'html': defaultdict(list), 'text': defaultdict(list)}
        self.successes_by_domain = {'html': defaultdict(list), 'text': defaultdict(list)}

    def results(self):
        return (self.successes_by_domain, self.errors_by_domain)

    def add_error(self, domain, html, text=None):
        text = text or html
        self.errors_by_domain['html'][domain].append(html)
        self.errors_by_domain['text'][domain].append(text)

    def add_success(self, domain, html, text=None):
        text = text or html
        self.successes_by_domain['html'][domain].append(html)
        self.successes_by_domain['text'][domain].append(text)

    def update_successes(self, successes):
        self._update_messages(self.successes_by_domain, successes)

    def update_errors(self, errors):
        self._update_messages(self.errors_by_domain, errors)

    def _update_messages(self, attr, messages):
        for fmt in ('html', 'text'):
            for domain, msgs in messages[fmt].items():
                attr[fmt][domain].extend(msgs)

    def get_error_domain_count(self):
        return len(self.errors_by_domain['html'])

    def get_success_domain_count(self):
        return len(self.successes_by_domain['html'])

    def _get_errors(self, domain, html=True):
        return self.errors_by_domain['html' if html else 'text'][domain]

    def _get_successes(self, domain, html=True):
        return self.successes_by_domain['html' if html else 'text'][domain]

    def release(self, models, linked_domains, build_apps=False):
        self._reset()
        header = [
            release_domain.si(self.master_domain, linked_domain, self.user.username, models, build_apps)
            for linked_domain in linked_domains
        ]
        callback = send_linked_domain_release_email.s(self.master_domain, self.user.username,
                                                      models, linked_domains)
        chord(header)(callback)

    def get_email_message(self, models, linked_domains, html=True):
        error_domain_count = self.get_error_domain_count()
        separator = "\n"
        message = _("""
Release complete. {} project(s) succeeded. {}

The following content was released:
{}

The following linked project spaces received content:
        """).format(
            self.get_success_domain_count(),
            _("{} project(s) encountered errors.").format(error_domain_count) if error_domain_count else "",
            separator.join(["- {}".format(m['name']) for m in models])
        ).strip()
        for linked_domain in sorted(linked_domains):
            if not self._get_errors(linked_domain, html):
                message += _("{}- {} updated successfully").format(separator, linked_domain)
            else:
                message += _("{}- {} encountered errors:").format(separator, linked_domain)
                for msg in self._get_errors(linked_domain, html) + self._get_successes(linked_domain, html):
                    message += separator + "   - " + msg
        return linebreaksbr(message) if html else message

    def _release_app(self, domain_link, model, user, build_and_release=False):
        if toggles.MULTI_MASTER_LINKED_DOMAINS.enabled(domain_link.linked_domain):
            return self._error_tuple(_("Multi master flag is in use"))

        app_id = model['detail']['app_id']
        found = False
        error_prefix = ""
        try:
            for linked_app in get_apps_in_domain(domain_link.linked_domain, include_remote=False):
                if is_linked_app(linked_app) and linked_app.family_id == app_id:
                    found = True
                    app = update_linked_app(linked_app, app_id, user.user_id)

            if not found:
                return self._error_tuple(_("Could not find app"))

            if build_and_release:
                error_prefix = _("Updated app but did not build or release: ")
                build = app.make_build()
                build.is_released = True
                build.save(increment_version=False)
        except Exception as e:  # intentionally broad
            return self._error_tuple(error_prefix + str(e))

    def _release_report(self, domain_link, model):
        report_id = model['detail']['report_id']
        found = False
        for linked_report in get_report_configs_for_domain(domain_link.linked_domain):
            if linked_report.report_meta.master_id == report_id:
                found = True
                update_linked_ucr(domain_link, linked_report.get_id)

        if not found:
            report = ReportConfiguration.get(report_id)
            if report.report_meta.created_by_builder:
                view = 'edit_report_in_builder'
            else:
                view = 'edit_configurable_report'
            url = get_url_base() + reverse(view, args=[domain_link.master_domain, report_id])
            return self._error_tuple(
                _('Could not find report. <a href="{}">Click here</a> and click "Link Report" to link this '
                  + 'report.').format(url),
                text=_('Could not find report. Please check that the report has been linked.'),
            )

    def _release_flag_dependent_model(self, domain_link, model, user, feature_flag):
        if not feature_flag.enabled(domain_link.linked_domain):
            return self._error_tuple(_("Case claim flag is not on"))

        return self._release_model(domain_link, model, user)

    def _release_keyword(self, domain_link, model):
        upstream_id = model['detail']['keyword_id']
        try:
            linked_keyword_id = (Keyword.objects.values_list('id', flat=True)
                                 .get(domain=domain_link.linked_domain, upstream_id=upstream_id))
        except Keyword.DoesNotExist:
            return self._error_tuple(
                _('Could not find linked keyword in {domain}. '
                  'Please check that the keyword has been linked from the '
                  '<a href="{keyword_url}">Keyword Page</a>.').format(
                    domain=domain_link.linked_domain,
                    keyword_url=(
                        get_url_base() + reverse(
                            KeywordsListView.urlname, args=[domain_link.master_domain]
                        ))
                ),
                _('Could not find linked keyword. Please check the keyword has been linked.'),
            )

        update_keyword(domain_link, linked_keyword_id)

    def _release_model(self, domain_link, model, user):
        update_model_type(domain_link, model['type'], model_detail=model['detail'])
        domain_link.update_last_pull(model['type'], user._id, model_detail=model['detail'])

    def _error_tuple(self, html, text=None):
        text = text or html
        return (html, text)


@task(queue='background_queue')
def release_domain(master_domain, linked_domain, username, models, build_apps=False):
    manager = ReleaseManager(master_domain, username)

    domain_link = get_domain_master_link(linked_domain)
    if not domain_link or domain_link.master_domain != master_domain:
        manager.add_error(linked_domain, _("Project space {} is no longer linked to {}. No content "
                                           "was released to it.").format(master_domain, linked_domain))
        return manager.results()

    flag_dependent_models = {'case_search_data': toggles.SYNC_SEARCH_CASE_CLAIM,
                             'data_dictionary': toggles.DATA_DICTIONARY,
                             'dialer_settings': toggles.WIDGET_DIALER,
                             'otp_settings': toggles.GAEN_OTP_SERVER,
                             'hmac_callout_settings': toggles.HMAC_CALLOUT}
    for model in models:
        errors = None
        try:
            if model['type'] == MODEL_APP:
                errors = manager._release_app(domain_link, model, manager.user, build_apps)
            elif model['type'] == MODEL_REPORT:
                errors = manager._release_report(domain_link, model)
<<<<<<< HEAD
            elif model['type'] in flag_dependent_models:
                errors = manager._release_flag_dependent_model(domain_link, model, manager.user,
                                                               flag_dependent_models[model['type']])
=======
            elif model['type'] == MODEL_CASE_SEARCH:
                errors = manager._release_case_search(domain_link, model, manager.user)
            elif model['type'] == MODEL_KEYWORD:
                errors = manager._release_keyword(domain_link, model)
>>>>>>> f46498d1
            else:
                errors = manager._release_model(domain_link, model, manager.user)
        except Exception as e:   # intentionally broad
            errors = [str(e), str(e)]
            notify_exception(None, "Exception pushing linked domains: {}".format(e))

        if errors:
            manager.add_error(
                domain_link.linked_domain,
                _("Could not update {}: {}").format(model['name'], errors[0]),
                text=_("Could not update {}: {}").format(model['name'], errors[1]))
        else:
            manager.add_success(domain_link.linked_domain, _("Updated {} successfully").format(model['name']))

    return manager.results()


@task(queue='background_queue')
def send_linked_domain_release_email(results, master_domain, username, models, linked_domains):
    manager = ReleaseManager(master_domain, username)

    # chord sends a list of results only if there were multiple tasks
    if len(linked_domains) == 1:
        results = [results]

    for result in results:
        (successes, errors) = result
        manager.update_successes(successes)
        manager.update_errors(errors)

    subject = _("Linked project release complete.")
    if manager.get_error_domain_count():
        subject += _(" Errors occurred.")

    email = manager.user.email or manager.user.username
    send_html_email_async(
        subject,
        email,
        manager.get_email_message(models, linked_domains, html=True),
        text_content=manager.get_email_message(models, linked_domains, html=False),
        email_from=settings.DEFAULT_FROM_EMAIL
    )<|MERGE_RESOLUTION|>--- conflicted
+++ resolved
@@ -221,16 +221,13 @@
                 errors = manager._release_app(domain_link, model, manager.user, build_apps)
             elif model['type'] == MODEL_REPORT:
                 errors = manager._release_report(domain_link, model)
-<<<<<<< HEAD
             elif model['type'] in flag_dependent_models:
                 errors = manager._release_flag_dependent_model(domain_link, model, manager.user,
                                                                flag_dependent_models[model['type']])
-=======
             elif model['type'] == MODEL_CASE_SEARCH:
                 errors = manager._release_case_search(domain_link, model, manager.user)
             elif model['type'] == MODEL_KEYWORD:
                 errors = manager._release_keyword(domain_link, model)
->>>>>>> f46498d1
             else:
                 errors = manager._release_model(domain_link, model, manager.user)
         except Exception as e:   # intentionally broad
