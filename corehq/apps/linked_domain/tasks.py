--- conflicted
+++ resolved
@@ -159,17 +159,10 @@
     def _release_report(self, domain_link, model, user_id):
         report_id = model['detail']['report_id']
         found = False
-<<<<<<< HEAD
-        for linked_report in get_report_configs_for_domain(domain_link.linked_domain):
-            if linked_report.report_meta.master_id == report_id:
-                found = True
-                update_linked_ucr(domain_link, linked_report.get_id, user_id)
-=======
         linked_report = get_downstream_report(domain_link.linked_domain, report_id)
         if linked_report:
             found = True
             update_linked_ucr(domain_link, linked_report.get_id, user_id)
->>>>>>> 14402b79
 
         if not found:
             if domain_has_privilege(self.upstream_domain, RELEASE_MANAGEMENT):
@@ -203,20 +196,6 @@
             linked_keyword_id = (Keyword.objects.values_list('id', flat=True)
                                  .get(domain=domain_link.linked_domain, upstream_id=upstream_id))
         except Keyword.DoesNotExist:
-<<<<<<< HEAD
-            return self._error_tuple(
-                _('Could not find linked keyword in {domain}. '
-                  'Please check that the keyword has been linked from the '
-                  '<a href="{keyword_url}">Keyword Page</a>.').format(
-                    domain=domain_link.linked_domain,
-                    keyword_url=(
-                        get_url_base() + reverse(
-                            KeywordsListView.urlname, args=[domain_link.master_domain]
-                        ))
-                ),
-                _('Could not find linked keyword. Please check the keyword has been linked.'),
-            )
-=======
             if domain_has_privilege(self.upstream_domain, RELEASE_MANAGEMENT):
                 linked_keyword_id = create_linked_keyword(domain_link, upstream_id)
             else:
@@ -232,7 +211,6 @@
                     ),
                     _('Could not find linked keyword. Please check the keyword has been linked.'),
                 )
->>>>>>> 14402b79
 
         update_keyword(domain_link, linked_keyword_id, user_id)
 
