from collections import defaultdict

from django.conf import settings
from django.template.defaultfilters import linebreaksbr
from django.urls import reverse
from django.utils.translation import ugettext as _

from celery import chord
from celery.task import task

from dimagi.utils.logging import notify_exception
from dimagi.utils.web import get_url_base

from corehq import toggles
from corehq.apps.accounting.utils import domain_has_privilege
from corehq.apps.app_manager.dbaccessors import get_apps_in_domain
from corehq.apps.app_manager.util import is_linked_app
from corehq.apps.app_manager.views.utils import update_linked_app
from corehq.apps.hqwebapp.tasks import send_html_email_async
from corehq.apps.linked_domain.const import (
    FEATURE_FLAG_DATA_MODEL_TOGGLES,
    MODEL_APP,
    MODEL_KEYWORD,
    MODEL_REPORT,
)
from corehq.apps.linked_domain.dbaccessors import get_upstream_domain_link
from corehq.apps.linked_domain.keywords import update_keyword, create_linked_keyword
from corehq.apps.linked_domain.ucr import (
    create_linked_ucr,
    get_downstream_report,
    update_linked_ucr,
)
from corehq.apps.linked_domain.updates import update_model_type
from corehq.apps.linked_domain.util import (
    pull_missing_multimedia_for_app_and_notify,
)
from corehq.apps.reminders.views import KeywordsListView
from corehq.apps.sms.models import Keyword
from corehq.apps.userreports.models import ReportConfiguration
from corehq.apps.users.models import CouchUser
from corehq.privileges import RELEASE_MANAGEMENT


@task(queue='linked_domain_queue')
def pull_missing_multimedia_for_app_and_notify_task(domain, app_id, email=None):
    pull_missing_multimedia_for_app_and_notify(domain, app_id, email)


@task(queue='linked_domain_queue')
def push_models(upstream_domain, models, downstream_domains, build_apps, username):
    ReleaseManager(upstream_domain, username).release(models, downstream_domains, build_apps)


class ReleaseManager:
    def __init__(self, upstream_domain, username):
        self.upstream_domain = upstream_domain
        self.user = CouchUser.get_by_username(username)
        self._reset()

    def _reset(self):
        self.errors_by_domain = {'html': defaultdict(list), 'text': defaultdict(list)}
        self.successes_by_domain = {'html': defaultdict(list), 'text': defaultdict(list)}

    def results(self):
        return self.successes_by_domain, self.errors_by_domain

    def add_error(self, domain, html, text=None):
        text = text or html
        self.errors_by_domain['html'][domain].append(html)
        self.errors_by_domain['text'][domain].append(text)

    def add_success(self, domain, html, text=None):
        text = text or html
        self.successes_by_domain['html'][domain].append(html)
        self.successes_by_domain['text'][domain].append(text)

    def update_successes(self, successes):
        self._update_messages(self.successes_by_domain, successes)

    def update_errors(self, errors):
        self._update_messages(self.errors_by_domain, errors)

    def _update_messages(self, attr, messages):
        for fmt in ('html', 'text'):
            for domain, msgs in messages[fmt].items():
                attr[fmt][domain].extend(msgs)

    def get_error_domain_count(self):
        return len(self.errors_by_domain['html'])

    def get_success_domain_count(self):
        return len(self.successes_by_domain['html'])

    def _get_errors(self, domain, html=True):
        return self.errors_by_domain['html' if html else 'text'][domain]

    def _get_successes(self, domain, html=True):
        return self.successes_by_domain['html' if html else 'text'][domain]

    def release(self, models, downstream_domains, build_apps=False):
        self._reset()
        header = [
            release_domain.si(self.upstream_domain, downstream_domain, self.user.username, models, build_apps)
            for downstream_domain in downstream_domains
        ]
        callback = send_linked_domain_release_email.s(self.upstream_domain, self.user.username,
                                                      models, downstream_domains)
        chord(header)(callback)

    def get_email_message(self, models, linked_domains, html=True):
        error_domain_count = self.get_error_domain_count()
        separator = "\n"
        message = _("""
Release complete. {} project(s) succeeded. {}

The following content was released:
{}

The following linked project spaces received content:
        """).format(
            self.get_success_domain_count(),
            _("{} project(s) encountered errors.").format(error_domain_count) if error_domain_count else "",
            separator.join(["- {}".format(m['name']) for m in models])
        ).strip()
        for linked_domain in sorted(linked_domains):
            if not self._get_errors(linked_domain, html):
                message += _("{}- {} updated successfully").format(separator, linked_domain)
            else:
                message += _("{}- {} encountered errors:").format(separator, linked_domain)
                for msg in self._get_errors(linked_domain, html) + self._get_successes(linked_domain, html):
                    message += separator + "   - " + msg
        return linebreaksbr(message) if html else message

    def _release_app(self, domain_link, model, user, build_and_release=False):
        if toggles.MULTI_MASTER_LINKED_DOMAINS.enabled(domain_link.linked_domain):
            return self._error_tuple(_("Multi master flag is in use"))

        app_id = model['detail']['app_id']
        found = False
        error_prefix = ""
        try:
            for linked_app in get_apps_in_domain(domain_link.linked_domain, include_remote=False):
                if is_linked_app(linked_app) and linked_app.family_id == app_id:
                    found = True
                    app = update_linked_app(linked_app, app_id, user.user_id)

            if not found:
                return self._error_tuple(_("Could not find app"))

            if build_and_release:
                error_prefix = _("Updated app but did not build or release: ")
                build = app.make_build()
                build.is_released = True
                build.save(increment_version=False)
        except Exception as e:  # intentionally broad
            return self._error_tuple(error_prefix + str(e))

    def _release_report(self, domain_link, model, user_id):
        report_id = model['detail']['report_id']
        found = False
<<<<<<< HEAD
        linked_report = get_downstream_report(domain_link.linked_domain, report_id)
        if linked_report:
            found = True
            update_linked_ucr(domain_link, linked_report.get_id)
=======
        for linked_report in get_report_configs_for_domain(domain_link.linked_domain):
            if linked_report.report_meta.master_id == report_id:
                found = True
                update_linked_ucr(domain_link, linked_report.get_id, user_id)
>>>>>>> 8af9b46c

        if not found:
            if domain_has_privilege(self.master_domain, RELEASE_MANAGEMENT):
                linked_report_info = create_linked_ucr(domain_link, report_id)
                update_linked_ucr(domain_link, linked_report_info.report.get_id)
            else:
                report = ReportConfiguration.get(report_id)
                if report.report_meta.created_by_builder:
                    view = 'edit_report_in_builder'
                else:
                    view = 'edit_configurable_report'
                url = get_url_base() + reverse(view, args=[domain_link.master_domain, report_id])
                return self._error_tuple(
                    _('Could not find report. <a href="{}">Click here</a> and click "Link Report" to link this '
                      + 'report.').format(url),
                    text=_('Could not find report. Please check that the report has been linked.'),
                )

    def _release_flag_dependent_model(self, domain_link, model, user, feature_flag):
        if not feature_flag.enabled(domain_link.linked_domain):
            return self._error_tuple(_("Feature flag for {} is not enabled").format(model['name']))

        return self._release_model(domain_link, model, user)

    def _release_keyword(self, domain_link, model, user_id):
        upstream_id = model['detail']['keyword_id']
        try:
            linked_keyword_id = (Keyword.objects.values_list('id', flat=True)
                                 .get(domain=domain_link.linked_domain, upstream_id=upstream_id))
        except Keyword.DoesNotExist:
            if domain_has_privilege(self.master_domain, RELEASE_MANAGEMENT):
                linked_keyword_id = create_linked_keyword(domain_link, upstream_id)
            else:
                return self._error_tuple(
                    _('Could not find linked keyword in {domain}. '
                      'Please check that the keyword has been linked from the '
                      '<a href="{keyword_url}">Keyword Page</a>.').format(
                        domain=domain_link.linked_domain,
                        keyword_url=(
                            get_url_base() + reverse(
                                KeywordsListView.urlname, args=[domain_link.master_domain]
                            ))
                    ),
                    _('Could not find linked keyword. Please check the keyword has been linked.'),
                )

        update_keyword(domain_link, linked_keyword_id, user_id)

    def _release_model(self, domain_link, model, user):
        update_model_type(domain_link, model['type'], model_detail=model['detail'])
        domain_link.update_last_pull(model['type'], user._id, model_detail=model['detail'])

    def _error_tuple(self, html, text=None):
        text = text or html
        return (html, text)


@task(queue='linked_domain_queue')
def release_domain(upstream_domain, downstream_domain, username, models, build_apps=False):
    manager = ReleaseManager(upstream_domain, username)

    domain_link = get_upstream_domain_link(downstream_domain)
    if not domain_link or domain_link.master_domain != upstream_domain:
        manager.add_error(downstream_domain, _("Project space {} is no longer linked to {}. No content "
                                           "was released to it.").format(upstream_domain, downstream_domain))
        return manager.results()

    for model in models:
        errors = None
        try:
            if model['type'] == MODEL_APP:
                errors = manager._release_app(domain_link, model, manager.user, build_apps)
            elif model['type'] == MODEL_REPORT:
                errors = manager._release_report(domain_link, model, manager.user._id)
            elif model['type'] in FEATURE_FLAG_DATA_MODEL_TOGGLES:
                errors = manager._release_flag_dependent_model(domain_link, model, manager.user,
                                                               FEATURE_FLAG_DATA_MODEL_TOGGLES[model['type']])
            elif model['type'] == MODEL_KEYWORD:
                errors = manager._release_keyword(domain_link, model, manager.user._id)
            else:
                errors = manager._release_model(domain_link, model, manager.user)
        except Exception as e:   # intentionally broad
            errors = [str(e), str(e)]
            notify_exception(None, "Exception pushing linked domains: {}".format(e))

        if errors:
            manager.add_error(
                domain_link.linked_domain,
                _("Could not update {}: {}").format(model['name'], errors[0]),
                text=_("Could not update {}: {}").format(model['name'], errors[1]))
        else:
            manager.add_success(domain_link.linked_domain, _("Updated {} successfully").format(model['name']))

    return manager.results()


@task(queue='linked_domain_queue')
def send_linked_domain_release_email(results, upstream_domain, username, models, downstream_domains):
    manager = ReleaseManager(upstream_domain, username)

    # chord sends a list of results only if there were multiple tasks
    if len(downstream_domains) == 1:
        results = [results]

    for result in results:
        (successes, errors) = result
        manager.update_successes(successes)
        manager.update_errors(errors)

    subject = _("Linked project release complete.")
    if manager.get_error_domain_count():
        subject += _(" Errors occurred.")

    email = manager.user.email or manager.user.username
    send_html_email_async(
        subject,
        email,
        manager.get_email_message(models, downstream_domains, html=True),
        text_content=manager.get_email_message(models, downstream_domains, html=False),
        email_from=settings.DEFAULT_FROM_EMAIL
    )<|MERGE_RESOLUTION|>--- conflicted
+++ resolved
@@ -158,20 +158,13 @@
     def _release_report(self, domain_link, model, user_id):
         report_id = model['detail']['report_id']
         found = False
-<<<<<<< HEAD
         linked_report = get_downstream_report(domain_link.linked_domain, report_id)
         if linked_report:
             found = True
-            update_linked_ucr(domain_link, linked_report.get_id)
-=======
-        for linked_report in get_report_configs_for_domain(domain_link.linked_domain):
-            if linked_report.report_meta.master_id == report_id:
-                found = True
-                update_linked_ucr(domain_link, linked_report.get_id, user_id)
->>>>>>> 8af9b46c
+            update_linked_ucr(domain_link, linked_report.get_id, user_id)
 
         if not found:
-            if domain_has_privilege(self.master_domain, RELEASE_MANAGEMENT):
+            if domain_has_privilege(self.upstream_domain, RELEASE_MANAGEMENT):
                 linked_report_info = create_linked_ucr(domain_link, report_id)
                 update_linked_ucr(domain_link, linked_report_info.report.get_id)
             else:
@@ -199,7 +192,7 @@
             linked_keyword_id = (Keyword.objects.values_list('id', flat=True)
                                  .get(domain=domain_link.linked_domain, upstream_id=upstream_id))
         except Keyword.DoesNotExist:
-            if domain_has_privilege(self.master_domain, RELEASE_MANAGEMENT):
+            if domain_has_privilege(self.upstream_domain, RELEASE_MANAGEMENT):
                 linked_keyword_id = create_linked_keyword(domain_link, upstream_id)
             else:
                 return self._error_tuple(
