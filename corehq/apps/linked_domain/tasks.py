--- conflicted
+++ resolved
@@ -165,17 +165,12 @@
             update_linked_ucr(domain_link, linked_report.get_id, user_id)
 
         if not found:
-<<<<<<< HEAD
             if domain_has_privilege(self.upstream_domain, RELEASE_MANAGEMENT):
-                linked_report_info = create_linked_ucr(domain_link, report_id)
-=======
-            if domain_has_privilege(self.master_domain, RELEASE_MANAGEMENT):
                 try:
                     linked_report_info = create_linked_ucr(domain_link, report_id)
                 except DomainLinkError as e:
                     return self._error_tuple(str(e))
->>>>>>> f34141f3
-                update_linked_ucr(domain_link, linked_report_info.report.get_id)
+                update_linked_ucr(domain_link, linked_report_info.report.get_id, user_id)
             else:
                 report = ReportConfiguration.get(report_id)
                 if report.report_meta.created_by_builder:
