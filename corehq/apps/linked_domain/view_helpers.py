from django.utils.translation import ugettext as _

from corehq.apps.app_manager.dbaccessors import get_brief_apps_in_domain
from corehq.apps.app_manager.util import is_linked_app
from corehq.apps.fixtures.dbaccessors import (
    get_fixture_data_type_by_tag,
    get_fixture_data_types,
)
from corehq.apps.linked_domain.const import (
    DOMAIN_LEVEL_DATA_MODELS,
    FEATURE_FLAG_DATA_MODEL_TOGGLES,
    FEATURE_FLAG_DATA_MODELS,
    LINKED_MODELS_MAP,
    MODEL_APP,
    MODEL_FIXTURE,
    MODEL_KEYWORD,
    MODEL_REPORT,
    SUPERUSER_DATA_MODELS,
)
from corehq.apps.linked_domain.dbaccessors import (
    get_actions_in_domain_link_history,
)
from corehq.apps.linked_domain.models import (
    AppLinkDetail,
    FixtureLinkDetail,
    KeywordLinkDetail,
    ReportLinkDetail,
)
from corehq.apps.linked_domain.util import server_to_user_time, is_keyword_linkable
from corehq.apps.sms.models import Keyword
from corehq.apps.userreports.dbaccessors import get_report_configs_for_domain
from corehq.apps.userreports.models import ReportConfiguration


def build_domain_link_view_model(link, timezone):
    return {
        'downstream_domain': link.linked_domain,
        'upstream_domain': link.master_domain,
        'upstream_url': link.upstream_url,
        'downstream_url': link.downstream_url,
        'is_remote': link.is_remote,
        'last_update': server_to_user_time(link.last_pull, timezone) if link.last_pull else _('Never'),
    }


def get_upstream_and_downstream_apps(domain):
    """
    Return 2 lists of app_briefs
    The upstream_list contains apps that originated in the specified domain
    The downstream_list contains apps that have been pulled from a domain upstream of the specified domain
    """
    upstream_list = {}
    downstream_list = {}
    briefs = get_brief_apps_in_domain(domain, include_remote=False)
    for brief in briefs:
        if is_linked_app(brief):
            downstream_list[brief._id] = brief
        else:
            upstream_list[brief._id] = brief
    return upstream_list, downstream_list


def get_upstream_and_downstream_fixtures(domain, upstream_link):
    """
    Return 2 lists of fixtures
    The upstream_list contains fixtures that originated in the specified domain
    The downstream_list contains fixtures that have been pulled from a domain upstream of the specified domain
    """
    upstream_list = get_fixtures_for_domain(domain)
    downstream_list = get_fixtures_for_domain(upstream_link.master_domain) if upstream_link else {}
    return upstream_list, downstream_list


def get_fixtures_for_domain(domain):
    fixtures = get_fixture_data_types(domain)
    return {f.tag: f for f in fixtures if f.is_global}


def get_upstream_and_downstream_reports(domain):
    """
    Return 2 lists of reports
    The upstream_list contains reports that originated in the specified domain
    The downstream_list contains reports that have been pulled from a domain upstream of the specified domain
    """
    upstream_list = {}
    downstream_list = {}
    reports = get_report_configs_for_domain(domain)
    for report in reports:
        if report.report_meta.master_id:
            downstream_list[report.get_id] = report
        else:
            upstream_list[report.get_id] = report
    return upstream_list, downstream_list


def get_upstream_and_downstream_keywords(domain):
    """
    Return 2 lists of keywords
    The upstream_list contains keywords that originated in the specified domain
    The downstream_list contains keywords that have been pulled from a domain upstream of the specified domain
    """
    upstream_list = {}
    downstream_list = {}
    keywords = Keyword.objects.filter(domain=domain)
    for keyword in keywords:
        if keyword.upstream_id:
            downstream_list[str(keyword.id)] = keyword
        else:
            upstream_list[str(keyword.id)] = keyword
    return upstream_list, downstream_list


def build_app_view_model(app, last_update=None):
    if not app:
        return None

    return build_linked_data_view_model(
        model_type=MODEL_APP,
        name=f"{LINKED_MODELS_MAP[MODEL_APP]} ({app.name})",
        detail=AppLinkDetail(app_id=app._id).to_json(),
        last_update=last_update,
    )


def build_fixture_view_model(fixture, last_update=None):
    if not fixture:
        return None

    return build_linked_data_view_model(
        model_type=MODEL_FIXTURE,
        name=f"{LINKED_MODELS_MAP[MODEL_FIXTURE]} ({fixture.tag})",
        detail=FixtureLinkDetail(tag=fixture.tag).to_json(),
        last_update=last_update,
        can_update=fixture.is_global,
    )


def build_report_view_model(report, last_update=None):
    if not report:
        return None

    return build_linked_data_view_model(
        model_type=MODEL_REPORT,
        name=f"{LINKED_MODELS_MAP[MODEL_REPORT]} ({report.title})",
        detail=ReportLinkDetail(report_id=report.get_id).to_json(),
        last_update=last_update,
    )


def build_keyword_view_model(keyword, last_update=None):
    if not keyword:
        return None

    return build_linked_data_view_model(
        model_type=MODEL_KEYWORD,
        name=f"{LINKED_MODELS_MAP[MODEL_KEYWORD]} ({keyword.keyword})",
        detail=KeywordLinkDetail(keyword_id=str(keyword.id)).to_json(),
        last_update=last_update,
<<<<<<< HEAD
        can_update=can_update,
        is_linkable=is_keyword_linkable(keyword),
=======
>>>>>>> 70d6e875
    )


def build_feature_flag_view_models(domain, ignore_models=None):
    ignore_models = ignore_models or []
    view_models = []

    for model, name in FEATURE_FLAG_DATA_MODELS:
        if model not in ignore_models and FEATURE_FLAG_DATA_MODEL_TOGGLES[model].enabled(domain):
            view_models.append(
                build_linked_data_view_model(
                    model_type=model,
                    name=name,
                    detail=None,
                    last_update=_('Never')
                )
            )

    return view_models


def build_domain_level_view_models(ignore_models=None):
    ignore_models = ignore_models or []
    view_models = []

    for model, name in DOMAIN_LEVEL_DATA_MODELS:
        if model not in ignore_models:
            view_models.append(
                build_linked_data_view_model(
                    model_type=model,
                    name=name,
                    detail=None,
                    last_update=_('Never')
                )
            )

    return view_models


def build_superuser_view_models(ignore_models=None):
    ignore_models = ignore_models or []
    view_models = []

    for model, name in SUPERUSER_DATA_MODELS:
        if model not in ignore_models:
            view_models.append(
                build_linked_data_view_model(
                    model_type=model,
                    name=name,
                    detail=None,
                    last_update=_('Never')
                )
            )

    return view_models


def build_linked_data_view_model(model_type, name, detail, last_update=None, can_update=True, is_linkable=True):
    return {
        'type': model_type,
        'name': name,
        'detail': detail,
        'last_update': last_update,
        'can_update': can_update,
        'is_linkable': is_linkable,
    }


def build_view_models_from_data_models(domain, apps, fixtures, reports, keywords, ignore_models=None,
                                       is_superuser=False):
    """
    Based on the provided data models, convert to view models, ignoring any models specified in ignore_models
    :return: list of view models (dicts) used to render elements on the release content page
    """
    view_models = []

    if is_superuser:
        superuser_view_models = build_superuser_view_models(ignore_models=ignore_models)
        view_models.extend(superuser_view_models)

    domain_level_view_models = build_domain_level_view_models(ignore_models=ignore_models)
    view_models.extend(domain_level_view_models)

    feature_flag_view_models = build_feature_flag_view_models(domain, ignore_models=ignore_models)
    view_models.extend(feature_flag_view_models)

    for app in apps.values():
        app_view_model = build_app_view_model(app)
        if app_view_model:
            view_models.append(app_view_model)

    for fixture in fixtures.values():
        fixture_view_model = build_fixture_view_model(fixture)
        if fixture_view_model:
            view_models.append(fixture_view_model)

    for report in reports.values():
        report_view_model = build_report_view_model(report)
        if report_view_model:
            view_models.append(report_view_model)

    for keyword in keywords.values():
        keyword_view_model = build_keyword_view_model(keyword)
        if keyword_view_model:
            view_models.append(keyword_view_model)

    return view_models


def pop_app_for_action(action, apps):
    app = None
    if action.model_detail:
        app_id = action.wrapped_detail.app_id
        app = apps.pop(app_id, None)

    return app


def pop_fixture_for_action(action, fixtures, domain):
    fixture = None
    if action.model_detail:
        tag = action.wrapped_detail.tag
        fixture = fixtures.pop(tag, None)
        if not fixture:
            fixture = get_fixture_data_type_by_tag(domain, tag)

    return fixture


def pop_report_for_action(action, reports):
    report_id = action.wrapped_detail.report_id
    try:
        report = reports.get(report_id)
        del reports[report_id]
    except KeyError:
        report = ReportConfiguration.get(report_id)

    return report


def pop_keyword_for_action(action, keywords):
    keyword_id = action.wrapped_detail.keyword_id
    try:
        keyword = keywords[keyword_id]
        del keywords[keyword_id]
    except KeyError:
        try:
            keyword = Keyword.objects.get(id=keyword_id)
        except Keyword.DoesNotExist:
            keyword = None

    return keyword


def build_pullable_view_models_from_data_models(domain, upstream_link, apps, fixtures, reports, keywords,
                                                timezone, is_superuser=False):
    """
    Data models that originated in this domain's upstream domain that are available to pull
    :return: list of view models (dicts) used to render linked data models that can be pulled
    """
    linked_data_view_models = []

    if not upstream_link:
        return linked_data_view_models

    models_seen = set()
    history = get_actions_in_domain_link_history(upstream_link)
    for action in history:
        if action.row_number != 1:
            # first row is the most recent
            continue

        models_seen.add(action.model)
        last_update = server_to_user_time(action.date, timezone)

        if action.model == MODEL_APP:
            app = pop_app_for_action(action, apps)
            view_model = build_app_view_model(app, last_update=last_update)
        elif action.model == MODEL_FIXTURE:
            fixture = pop_fixture_for_action(action, fixtures, domain)
            view_model = build_fixture_view_model(fixture, last_update=last_update)
        elif action.model == MODEL_REPORT:
            report = pop_report_for_action(action, reports)
            view_model = build_report_view_model(report, last_update=last_update)
        elif action.model == MODEL_KEYWORD:
            keyword = pop_keyword_for_action(action, keywords)
            view_model = build_keyword_view_model(keyword, last_update=last_update)
        else:
            view_model = build_linked_data_view_model(
                model_type=action.model,
                name=LINKED_MODELS_MAP[action.model],
                detail=action.model_detail,
                last_update=last_update,
            )
        if view_model:
            if view_model['type'] not in dict(SUPERUSER_DATA_MODELS).keys() or is_superuser:
                linked_data_view_models.append(view_model)

    # Add data models that have never been pulled into the downstream domain before
    # ignoring any models we have already added via domain history
    linked_data_view_models.extend(
        build_view_models_from_data_models(
            domain, apps, fixtures, reports, keywords, ignore_models=models_seen, is_superuser=is_superuser)
    )

    return linked_data_view_models<|MERGE_RESOLUTION|>--- conflicted
+++ resolved
@@ -156,11 +156,7 @@
         name=f"{LINKED_MODELS_MAP[MODEL_KEYWORD]} ({keyword.keyword})",
         detail=KeywordLinkDetail(keyword_id=str(keyword.id)).to_json(),
         last_update=last_update,
-<<<<<<< HEAD
-        can_update=can_update,
         is_linkable=is_keyword_linkable(keyword),
-=======
->>>>>>> 70d6e875
     )
 
 
