--- conflicted
+++ resolved
@@ -9,17 +9,12 @@
     CaseSearchQueryAddition,
 )
 from corehq.apps.custom_data_fields.models import (
-<<<<<<< HEAD
     CustomDataFieldsDefinition,
     Field,
-=======
-    SQLField,
-    SQLCustomDataFieldsDefinition,
 )
 from corehq.apps.fixtures.dbaccessors import (
     delete_fixture_items_for_data_type,
     get_fixture_data_type_by_tag,
->>>>>>> a9046de9
 )
 from corehq.apps.fixtures.models import FixtureDataType, FixtureDataItem
 from corehq.apps.fixtures.upload.run_upload import clear_fixture_quickcache
