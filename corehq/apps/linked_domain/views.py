--- conflicted
+++ resolved
@@ -280,16 +280,14 @@
         )
 
         available_domains_to_link = get_available_domains_to_link(self.request.domain, self.request.couch_user)
-<<<<<<< HEAD
         upstream_domains = []
         for domain in get_upstream_domains(self.request.domain, self.request.couch_user):
             upstream_domains.append({'name': domain, 'url': reverse('domain_links', args=[domain])})
-=======
+
         if master_link and master_link.is_remote:
             remote_linkable_ucr = get_remote_linkable_ucr(master_link)
         else:
             remote_linkable_ucr = None
->>>>>>> fc2e1198
 
         return {
             'domain': self.domain,
