from datetime import datetime

from django.contrib import messages
from django.http import Http404, HttpResponseRedirect, JsonResponse
from django.urls import reverse
from django.utils.decorators import method_decorator
from django.utils.translation import ugettext, ugettext_lazy
from django.views import View

from couchdbkit import ResourceNotFound
from djng.views.mixins import JSONResponseMixin, allow_remote_invocation
from memoized import memoized

from corehq.apps.accounting.models import BillingAccount
from corehq.apps.accounting.utils import domain_has_privilege
from corehq.apps.analytics.tasks import track_workflow
from corehq.apps.app_manager.dbaccessors import (
    get_app,
    get_brief_app_docs_in_domain,
    get_brief_apps_in_domain,
    get_build_doc_by_version,
    get_latest_released_app,
    get_latest_released_app_versions_by_app_id,
)
from corehq.apps.app_manager.decorators import require_can_edit_apps
from corehq.apps.app_manager.util import is_linked_app
from corehq.apps.case_search.models import CaseSearchConfig
from corehq.apps.domain.decorators import (
    domain_admin_required,
    login_or_api_key,
)
from corehq.apps.domain.views.base import DomainViewMixin
from corehq.apps.domain.views.settings import BaseAdminProjectSettingsView
from corehq.apps.fixtures.dbaccessors import get_fixture_data_type_by_tag
from corehq.apps.hqwebapp.decorators import use_multiselect
from corehq.apps.hqwebapp.doc_info import get_doc_info_by_id
from corehq.apps.hqwebapp.templatetags.hq_shared_tags import pretty_doc_info
from corehq.apps.linked_domain.const import (
    LINKED_MODELS_MAP,
    MODEL_APP,
    MODEL_FIXTURE,
    MODEL_KEYWORD,
    MODEL_REPORT,
    SUPERUSER_DATA_MODELS,
)
from corehq.apps.linked_domain.dbaccessors import (
    get_available_domains_to_link,
    get_available_upstream_domains,
    get_linked_domains,
    get_upstream_domain_link,
)
from corehq.apps.linked_domain.decorators import require_linked_domain, require_access_to_linked_domains
from corehq.apps.linked_domain.exceptions import (
    DomainLinkError,
    UnsupportedActionError,
)
from corehq.apps.linked_domain.local_accessors import (
    get_custom_data_models,
    get_data_dictionary,
    get_dialer_settings,
    get_enabled_toggles_and_previews,
    get_fixture,
    get_hmac_callout_settings,
    get_otp_settings,
    get_user_roles,
    get_tableau_server_and_visualizations,
)
from corehq.apps.linked_domain.models import (
    DomainLink,
    DomainLinkHistory,
    wrap_detail,
)
from corehq.apps.linked_domain.remote_accessors import get_remote_linkable_ucr
from corehq.apps.linked_domain.tasks import (
    pull_missing_multimedia_for_app_and_notify_task,
    push_models,
)
from corehq.apps.linked_domain.ucr import create_linked_ucr
from corehq.apps.linked_domain.updates import update_model_type
from corehq.apps.linked_domain.util import (
    convert_app_for_remote_linking,
    pull_missing_multimedia_for_app,
    server_to_user_time,
)
from corehq.apps.linked_domain.view_helpers import (
    build_domain_link_view_model,
    build_pullable_view_models_from_data_models,
    build_view_models_from_data_models,
    get_apps,
    get_fixtures,
    get_keywords,
    get_reports,
)
from corehq.apps.reports.datatables import DataTablesColumn, DataTablesHeader
from corehq.apps.reports.dispatcher import ReleaseManagementReportDispatcher
from corehq.apps.reports.generic import GenericTabularReport
from corehq.apps.sms.models import Keyword
from corehq.apps.userreports.dbaccessors import get_report_configs_for_domain
from corehq.apps.userreports.models import (
    DataSourceConfiguration,
    ReportConfiguration,
)
from corehq.apps.users.decorators import require_permission
from corehq.apps.users.models import Permissions
from corehq.privileges import RELEASE_MANAGEMENT
from corehq.util.timezones.utils import get_timezone_for_request


@login_or_api_key
@require_linked_domain
def tableau_server_and_visualizations(request, domain):
    return JsonResponse(get_tableau_server_and_visualizations(domain))


@login_or_api_key
@require_linked_domain
def toggles_and_previews(request, domain):
    return JsonResponse(get_enabled_toggles_and_previews(domain))


@login_or_api_key
@require_linked_domain
def custom_data_models(request, domain):
    limit_types = request.GET.getlist('type')
    return JsonResponse(get_custom_data_models(domain, limit_types))


@login_or_api_key
@require_linked_domain
def fixture(request, domain, tag):
    return JsonResponse(get_fixture(domain, tag))


@login_or_api_key
@require_linked_domain
def user_roles(request, domain):
    return JsonResponse({'user_roles': get_user_roles(domain)})


@login_or_api_key
@require_linked_domain
def brief_apps(request, domain):
    return JsonResponse({'brief_apps': get_brief_app_docs_in_domain(domain, include_remote=False)})


@login_or_api_key
@require_linked_domain
def app_by_version(request, domain, app_id, version):
    return JsonResponse({'app': get_build_doc_by_version(domain, app_id, version)})


@login_or_api_key
@require_linked_domain
def released_app_versions(request, domain):
    return JsonResponse({'versions': get_latest_released_app_versions_by_app_id(domain)})


@login_or_api_key
@require_linked_domain
def case_search_config(request, domain):
    try:
        config = CaseSearchConfig.objects.get(domain=domain).to_json()
    except CaseSearchConfig.DoesNotExist:
        config = None

    return JsonResponse({'config': config})


@login_or_api_key
@require_linked_domain
@require_permission(Permissions.view_reports)
def linkable_ucr(request, domain):
    """Returns a list of reports to be used by the downstream
    domain on a remote server to create linked reports by calling the
    `ucr_config` view below

    """
    reports = get_report_configs_for_domain(domain)
    return JsonResponse({
        "reports": [
            {"id": report._id, "title": report.title} for report in reports]
    })


@login_or_api_key
@require_linked_domain
def ucr_config(request, domain, config_id):
    report_config = ReportConfiguration.get(config_id)
    if report_config.domain != domain:
        return Http404
    datasource_id = report_config.config_id
    datasource_config = DataSourceConfiguration.get(datasource_id)

    return JsonResponse({
        "report": report_config.to_json(),
        "datasource": datasource_config.to_json(),
    })


@login_or_api_key
@require_linked_domain
def get_latest_released_app_source(request, domain, app_id):
    master_app = get_app(None, app_id)
    if master_app.domain != domain:
        raise Http404

    latest_master_build = get_latest_released_app(domain, app_id)
    if not latest_master_build:
        raise Http404

    return JsonResponse(convert_app_for_remote_linking(latest_master_build))


@login_or_api_key
@require_linked_domain
def data_dictionary(request, domain):
    return JsonResponse(get_data_dictionary(domain))


@login_or_api_key
@require_linked_domain
def dialer_settings(request, domain):
    return JsonResponse(get_dialer_settings(domain))


@login_or_api_key
@require_linked_domain
def otp_settings(request, domain):
    return JsonResponse(get_otp_settings(domain))


@login_or_api_key
@require_linked_domain
def hmac_callout_settings(request, domain):
    return JsonResponse(get_hmac_callout_settings(domain))


@require_can_edit_apps
def pull_missing_multimedia(request, domain, app_id):
    async_update = request.POST.get('notify') == 'on'
    if async_update:
        pull_missing_multimedia_for_app_and_notify_task.delay(domain, app_id, request.user.email)
        messages.success(request,
                         ugettext('Your request has been submitted. '
                                  'We will notify you via email once completed.'))
    else:
        app = get_app(domain, app_id)
        pull_missing_multimedia_for_app(app)
    return HttpResponseRedirect(reverse('app_settings', args=[domain, app_id]))


@method_decorator(require_access_to_linked_domains, name='dispatch')
class DomainLinkView(BaseAdminProjectSettingsView):
    urlname = 'domain_links'
    page_title = ugettext_lazy("Linked Project Spaces")
    template_name = 'linked_domain/domain_links.html'

    @use_multiselect
    def dispatch(self, request, *args, **kwargs):
        return super().dispatch(request, *args, **kwargs)

    @property
    def page_context(self):
        """
        This view services both domains that are master domains and domains that are linked domains
        (and legacy domains that are both).
        """
        timezone = get_timezone_for_request()
        master_link = get_upstream_domain_link(self.domain)
        linked_domains = [build_domain_link_view_model(link, timezone) for link in get_linked_domains(self.domain)]
        master_apps, linked_apps = get_apps(self.domain)
        master_fixtures, linked_fixtures = get_fixtures(self.domain, master_link)
        master_reports, linked_reports = get_reports(self.domain)
        master_keywords, linked_keywords = get_keywords(self.domain)

        is_superuser = self.request.couch_user.is_superuser
        timezone = get_timezone_for_request()
        view_models_to_pull = build_pullable_view_models_from_data_models(
            self.domain, master_link, linked_apps, linked_fixtures, linked_reports, linked_keywords, timezone,
            is_superuser=is_superuser
        )

        view_models_to_push = build_view_models_from_data_models(
            self.domain, master_apps, master_fixtures, master_reports, master_keywords, is_superuser=is_superuser
        )

        account = BillingAccount.get_account_by_domain(self.request.domain)
        available_domains_to_link = get_available_domains_to_link(self.request.domain,
                                                                  self.request.couch_user,
                                                                  billing_account=account)

        upstream_domain_urls = []
        upstream_domains = get_available_upstream_domains(self.request.domain,
                                                          self.request.couch_user,
                                                          billing_account=account)
        for domain in upstream_domains:
            upstream_domain_urls.append({'name': domain, 'url': reverse('domain_links', args=[domain])})

        if master_link and master_link.is_remote:
            remote_linkable_ucr = get_remote_linkable_ucr(master_link)
        else:
            remote_linkable_ucr = None

        return {
            'domain': self.domain,
            'timezone': timezone.localize(datetime.utcnow()).tzname(),
            'has_release_management_privilege': domain_has_privilege(self.domain, RELEASE_MANAGEMENT),
            'view_data': {
                'is_downstream_domain': bool(master_link),
                'upstream_domains': upstream_domain_urls,
                'available_domains': available_domains_to_link,
                'master_link': build_domain_link_view_model(master_link, timezone) if master_link else None,
                'model_status': sorted(view_models_to_pull, key=lambda m: m['name']),
                'master_model_status': sorted(view_models_to_push, key=lambda m: m['name']),
                'linked_domains': sorted(linked_domains, key=lambda d: d['linked_domain']),
                'linkable_ucr': remote_linkable_ucr,
            },
        }


@method_decorator(domain_admin_required, name='dispatch')
class DomainLinkRMIView(JSONResponseMixin, View, DomainViewMixin):
    urlname = "domain_link_rmi"

    @allow_remote_invocation
    def update_linked_model(self, in_data):
        model = in_data['model']
        type_ = model['type']
        detail = model['detail']
        detail_obj = wrap_detail(type_, detail) if detail else None

        master_link = get_upstream_domain_link(self.domain)
        error = ""
        try:
            update_model_type(master_link, type_, detail_obj)
            model_detail = detail_obj.to_json() if detail_obj else None
            master_link.update_last_pull(type_, self.request.couch_user._id, model_detail=model_detail)
        except (DomainLinkError, UnsupportedActionError) as e:
            error = str(e)

        track_workflow(self.request.couch_user.username, "Linked domain: updated '{}' model".format(type_))

        timezone = get_timezone_for_request()
        return {
            'success': not error,
            'error': error,
            'last_update': server_to_user_time(master_link.last_pull, timezone)
        }

    @allow_remote_invocation
    def delete_domain_link(self, in_data):
        linked_domain = in_data['linked_domain']
        link = DomainLink.objects.filter(linked_domain=linked_domain, master_domain=self.domain).first()
        link.deleted = True
        link.save()

        track_workflow(self.request.couch_user.username, "Linked domain: domain link deleted")

        return {
            'success': True,
        }

    @allow_remote_invocation
    def create_release(self, in_data):
        push_models.delay(self.domain, in_data['models'], in_data['linked_domains'],
                          in_data['build_apps'], self.request.couch_user.username)
        return {
            'success': True,
            'message': ugettext('''
                Your release has begun. You will receive an email when it is complete.
                Until then, to avoid linked domains receiving inconsistent content, please
                avoid editing any of the data contained in the release.
            '''),
        }

    @allow_remote_invocation
    def create_domain_link(self, in_data):
        domain_to_link = in_data['downstream_domain']
        try:
            domain_link = DomainLink.link_domains(domain_to_link, self.domain)
        except DomainLinkError as e:
            return {
                'success': False,
                'message': str(e)
            }

        timezone = get_timezone_for_request()
        return {
            'success': True,
            'domain_link': build_domain_link_view_model(domain_link, timezone)
        }

<<<<<<< HEAD
=======
    @allow_remote_invocation
>>>>>>> e77343b0
    def create_remote_report_link(self, in_data):
        linked_domain = in_data['linked_domain']
        master_domain = in_data['master_domain'].strip('/').split('/')[-1]
        report_id = in_data['report_id']
        link = DomainLink.objects.filter(
            remote_base_url__isnull=False,
            linked_domain=linked_domain,
            master_domain=master_domain,
        ).first()
        if link:
            create_linked_ucr(link, report_id)
            return {'success': True}
        else:
            return {'success': False}


class DomainLinkHistoryReport(GenericTabularReport):
    name = 'Linked Project Space History'
    base_template = "reports/base_template.html"
    section_name = 'Project Settings'
    slug = 'project_link_report'
    dispatcher = ReleaseManagementReportDispatcher
    ajax_pagination = True
    asynchronous = False
    sortable = False

    @property
    def fields(self):
        if self.master_link:
            fields = []
        else:
            fields = ['corehq.apps.linked_domain.filters.DomainLinkFilter']
        fields.append('corehq.apps.linked_domain.filters.DomainLinkModelFilter')
        return fields

    @property
    def link_model(self):
        return self.request.GET.get('domain_link_model')

    @property
    @memoized
    def domain_link(self):
        if self.request.GET.get('domain_link'):
            try:
                return DomainLink.all_objects.get(
                    pk=self.request.GET.get('domain_link'),
                    master_domain=self.domain
                )
            except DomainLink.DoesNotExist:
                pass

    @property
    @memoized
    def master_link(self):
        return get_upstream_domain_link(self.domain)

    @property
    @memoized
    def selected_link(self):
        return self.master_link or self.domain_link

    @property
    def total_records(self):
        query = self._base_query()
        return query.count()

    def _base_query(self):
        query = DomainLinkHistory.objects.filter(link=self.selected_link)

        # filter out superuser data models
        if not self.request.couch_user.is_superuser:
            query = query.exclude(model__in=dict(SUPERUSER_DATA_MODELS).keys())

        if self.link_model:
            query = query.filter(model=self.link_model)

        return query

    @property
    def shared_pagination_GET_params(self):
        link_id = str(self.selected_link.pk) if self.selected_link else ''
        return [
            {'name': 'domain_link', 'value': link_id},
            {'name': 'domain_link_model', 'value': self.link_model},
        ]

    @property
    def rows(self):
        if not self.selected_link:
            return []
        rows = self._base_query()[self.pagination.start:self.pagination.start + self.pagination.count + 1]
        return [self._make_row(record, self.selected_link) for record in rows]

    def _make_row(self, record, link):
        row = [
            '{} -> {}'.format(link.master_domain, link.linked_domain),
            server_to_user_time(record.date, self.timezone),
            self._make_model_cell(record),
            pretty_doc_info(get_doc_info_by_id(self.domain, record.user_id))
        ]
        return row

    @memoized
    def linked_app_names(self, domain):
        return {
            app._id: app.name for app in get_brief_apps_in_domain(domain)
            if is_linked_app(app)
        }

    def _make_model_cell(self, record):
        name = LINKED_MODELS_MAP[record.model]
        if record.model == MODEL_APP:
            detail = record.wrapped_detail
            app_name = ugettext_lazy('Unknown App')
            if detail:
                app_names = self.linked_app_names(self.selected_link.linked_domain)
                app_name = app_names.get(detail.app_id, detail.app_id)
            return '{} ({})'.format(name, app_name)

        if record.model == MODEL_FIXTURE:
            detail = record.wrapped_detail
            tag = ugettext_lazy('Unknown')
            if detail:
                data_type = get_fixture_data_type_by_tag(self.selected_link.linked_domain, detail.tag)
                if data_type:
                    tag = data_type.tag
            return '{} ({})'.format(name, tag)

        if record.model == MODEL_REPORT:
            detail = record.wrapped_detail
            report_name = ugettext_lazy('Unknown Report')
            if detail:
                try:
                    report_name = ReportConfiguration.get(detail.report_id).title
                except ResourceNotFound:
                    pass
            return '{} ({})'.format(name, report_name)

        if record.model == MODEL_KEYWORD:
            detail = record.wrapped_detail
            keyword_name = ugettext_lazy('Unknown Keyword')
            if detail:
                try:
                    keyword_name = Keyword.objects.get(id=detail.keyword_id).keyword
                except Keyword.DoesNotExist:
                    pass
            return f'{name} ({keyword_name})'

        return name

    @property
    def headers(self):
        tzname = self.timezone.localize(datetime.utcnow()).tzname()
        columns = [
            DataTablesColumn(ugettext('Link')),
            DataTablesColumn(ugettext('Date ({})'.format(tzname))),
            DataTablesColumn(ugettext('Data Model')),
            DataTablesColumn(ugettext('User')),
        ]

        return DataTablesHeader(*columns)<|MERGE_RESOLUTION|>--- conflicted
+++ resolved
@@ -390,10 +390,7 @@
             'domain_link': build_domain_link_view_model(domain_link, timezone)
         }
 
-<<<<<<< HEAD
-=======
     @allow_remote_invocation
->>>>>>> e77343b0
     def create_remote_report_link(self, in_data):
         linked_domain = in_data['linked_domain']
         master_domain = in_data['master_domain'].strip('/').split('/')[-1]
