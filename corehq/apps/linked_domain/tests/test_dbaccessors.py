from unittest.mock import patch

from django.test import SimpleTestCase

from corehq.apps.linked_domain.dbaccessors import (
    get_available_domains_to_link,
    get_available_upstream_domains,
)
from corehq.privileges import LITE_RELEASE_MANAGEMENT, RELEASE_MANAGEMENT
from corehq.util.test_utils import flag_enabled


@patch('corehq.apps.users.models.CouchUser')
class TestGetAvailableUpstreamDomains(SimpleTestCase):

    def setUp(self):
        super().setUp()
        self.expected_domains = ['upstream-1', 'upstream-2']

        privilege_patcher = patch('corehq.apps.linked_domain.dbaccessors.domain_has_privilege')
        self.mock_domain_has_privilege = privilege_patcher.start()
        self.addCleanup(privilege_patcher.stop)

<<<<<<< HEAD
        account_patcher = patch(
            'corehq.apps.linked_domain.dbaccessors.get_available_upstream_domains_for_enterprise'
        )
        self.mock_available_account_domains = account_patcher.start()
        self.addCleanup(account_patcher.stop)

=======
>>>>>>> 46ac1d1f
        user_patcher = patch('corehq.apps.linked_domain.dbaccessors.get_available_upstream_domains_for_user')
        self.mock_available_user_domains = user_patcher.start()
        self.addCleanup(user_patcher.stop)

<<<<<<< HEAD
        enterprise_patcher = patch('corehq.apps.linked_domain.dbaccessors.domain_is_enterprise')
        self.mock_is_enterprise = enterprise_patcher.start()
        self.mock_is_enterprise.return_value = False
        self.addCleanup(enterprise_patcher.stop)

=======
>>>>>>> 46ac1d1f
    def test_returns_empty_if_no_privilege_or_feature_flag(self, mock_user):
        self.mock_domain_has_privilege.return_value = False

        upstream_domains = get_available_upstream_domains('downstream-1', mock_user)

        self.assertFalse(upstream_domains)

<<<<<<< HEAD
    def test_returns_domains_for_account_and_user_if_enterprise_and_release_management_privilege(self, mock_user):
        self.mock_is_enterprise.return_value = True
        self.mock_domain_has_privilege.side_effect = lambda domain, privilege: privilege == RELEASE_MANAGEMENT
        self.mock_available_account_domains.return_value = ['account-domain']
        self.mock_available_user_domains.return_value = ['user-domain']

        upstream_domains = get_available_upstream_domains('downstream-1', mock_user)

        self.assertSetEqual(set(upstream_domains), {'account-domain', 'user-domain'})

    def test_does_not_return_duplicate_domains_if_enterprise_and_release_management_privilege(self, mock_user):
        self.mock_is_enterprise.return_value = True
        self.mock_domain_has_privilege.side_effect = lambda domain, privilege: privilege == RELEASE_MANAGEMENT
        self.mock_available_account_domains.return_value = ['domain']
        self.mock_available_user_domains.return_value = ['domain']

        upstream_domains = get_available_upstream_domains('downstream-1', mock_user)

        self.assertEqual(len(upstream_domains), 1)
        self.assertEqual(upstream_domains[0], 'domain')

    def test_returns_domains_for_user_if_not_enterprise_and_release_management_privilege(self, mock_user):
        self.mock_is_enterprise.return_value = False
=======
    def test_returns_domains_for_user_if_release_management_privilege(self, mock_user):
>>>>>>> 46ac1d1f
        self.mock_domain_has_privilege.side_effect = lambda domain, privilege: privilege == RELEASE_MANAGEMENT
        self.mock_available_user_domains.return_value = self.expected_domains

        upstream_domains = get_available_upstream_domains('downstream-1', mock_user)

<<<<<<< HEAD
        self.assertSetEqual(set(upstream_domains), set(self.expected_domains))

    def test_returns_admin_domains_for_user_if_lite_release_management_privilege(self, mock_user):
=======
        self.mock_available_user_domains.assert_called_with('downstream-1', mock_user, should_enforce_admin=True)
        self.assertSetEqual(set(upstream_domains), set(self.expected_domains))

    def test_returns_domains_for_user_if_lite_release_management_privilege(self, mock_user):
>>>>>>> 46ac1d1f
        self.mock_domain_has_privilege.side_effect = lambda domain, privilege: privilege == LITE_RELEASE_MANAGEMENT
        self.mock_available_user_domains.return_value = self.expected_domains

        upstream_domains = get_available_upstream_domains('downstream-1', mock_user)

        self.mock_available_user_domains.assert_called_with('downstream-1', mock_user, should_enforce_admin=True)
        self.assertSetEqual(set(upstream_domains), set(self.expected_domains))

    @flag_enabled("LINKED_DOMAINS")
    def test_returns_domains_for_user_if_linked_domains_flag(self, mock_user):
        self.mock_domain_has_privilege.return_value = False
        self.mock_available_user_domains.return_value = self.expected_domains

        upstream_domains = get_available_upstream_domains('downstream-1', mock_user)

        self.mock_available_user_domains.assert_called_with('downstream-1', mock_user, should_enforce_admin=False)
        self.assertSetEqual(set(upstream_domains), set(self.expected_domains))


@patch('corehq.apps.users.models.CouchUser')
class TestGetAvailableDomainsToLink(SimpleTestCase):

    def setUp(self):
        super().setUp()
        self.expected_domains = ['downstream-1', 'downstream-2']

        privilege_patcher = patch('corehq.apps.linked_domain.dbaccessors.domain_has_privilege')
        self.mock_domain_has_privilege = privilege_patcher.start()
        self.addCleanup(privilege_patcher.stop)

<<<<<<< HEAD
        account_patcher = patch(
            'corehq.apps.linked_domain.dbaccessors.get_available_domains_to_link_for_enterprise'
        )
        self.mock_available_account_domains = account_patcher.start()
        self.addCleanup(account_patcher.stop)

=======
>>>>>>> 46ac1d1f
        user_patcher = patch('corehq.apps.linked_domain.dbaccessors.get_available_domains_to_link_for_user')
        self.mock_available_user_domains = user_patcher.start()
        self.addCleanup(user_patcher.stop)

<<<<<<< HEAD
        enterprise_patcher = patch('corehq.apps.linked_domain.dbaccessors.domain_is_enterprise')
        self.mock_is_enterprise = enterprise_patcher.start()
        self.mock_is_enterprise.return_value = False
        self.addCleanup(enterprise_patcher.stop)

=======
>>>>>>> 46ac1d1f
    def test_returns_empty_if_no_privilege_or_feature_flag(self, mock_user):
        self.mock_domain_has_privilege.return_value = False

        domains = get_available_domains_to_link('upstream', mock_user)

        self.assertFalse(domains)

<<<<<<< HEAD
    def test_returns_domains_for_account_and_user_if_enterprise_and_release_management_privilege(self, mock_user):
        self.mock_is_enterprise.return_value = True
        self.mock_domain_has_privilege.return_value = True
        self.mock_available_account_domains.return_value = ['account-domain']
        self.mock_available_user_domains.return_value = ['user-domain']

        domains = get_available_domains_to_link('upstream', mock_user)

        self.assertSetEqual(set(domains), {'account-domain', 'user-domain'})

    def test_does_not_return_duplicate_domains_if_enterprise_and_release_management_privilege(self, mock_user):
        self.mock_is_enterprise.return_value = True
        self.mock_domain_has_privilege.return_value = True
        self.mock_available_account_domains.return_value = ['domain']
        self.mock_available_user_domains.return_value = ['domain']

        domains = get_available_domains_to_link('upstream', mock_user)

        self.assertEqual(len(domains), 1)
        self.assertEqual(domains[0], 'domain')

    def test_returns_domains_for_user_if_not_enterprise_and_release_management_privilege(self, mock_user):
        self.mock_is_enterprise.return_value = False
        self.mock_domain_has_privilege.return_value = True
        self.mock_available_user_domains.return_value = self.expected_domains
        self.mock_available_account_domains.return_value = ['wrong']

        domains = get_available_domains_to_link('upstream', mock_user)

        self.assertSetEqual(set(domains), set(self.expected_domains))

    def test_returns_admin_domains_for_users_if_lite_release_management_privilege(self, mock_user):
        self.mock_domain_has_privilege.side_effect = lambda domain, privilege: privilege == LITE_RELEASE_MANAGEMENT
        self.mock_available_user_domains.return_value = self.expected_domains
        self.mock_available_account_domains.return_value = ['wrong']
=======
    def test_returns_domains_for_user_if_release_management_privilege(self, mock_user):
        self.mock_domain_has_privilege.side_effect = lambda domain, privilege: privilege == RELEASE_MANAGEMENT
        self.mock_available_user_domains.return_value = self.expected_domains

        domains = get_available_domains_to_link('upstream', mock_user)

        self.mock_available_user_domains.assert_called_with('upstream', mock_user, should_enforce_admin=True)
        self.assertSetEqual(set(domains), set(self.expected_domains))

    def test_returns_domains_for_user_if_lite_release_management_privilege(self, mock_user):
        self.mock_domain_has_privilege.side_effect = lambda domain, privilege: privilege == LITE_RELEASE_MANAGEMENT
        self.mock_available_user_domains.return_value = self.expected_domains
>>>>>>> 46ac1d1f

        domains = get_available_domains_to_link('upstream', mock_user)

        self.mock_available_user_domains.assert_called_with('upstream', mock_user, should_enforce_admin=True)
        self.assertSetEqual(set(domains), set(self.expected_domains))

    @flag_enabled("LINKED_DOMAINS")
    def test_returns_domains_for_user_for_linked_domains_flag(self, mock_user):
        self.mock_domain_has_privilege.return_value = False
        self.mock_available_user_domains.return_value = self.expected_domains
<<<<<<< HEAD
        self.mock_available_account_domains.return_value = ['wrong']
=======
>>>>>>> 46ac1d1f

        domains = get_available_domains_to_link('upstream', mock_user)

        self.mock_available_user_domains.assert_called_with('upstream', mock_user, should_enforce_admin=False)
        self.assertSetEqual(set(domains), set(self.expected_domains))<|MERGE_RESOLUTION|>--- conflicted
+++ resolved
@@ -21,27 +21,10 @@
         self.mock_domain_has_privilege = privilege_patcher.start()
         self.addCleanup(privilege_patcher.stop)
 
-<<<<<<< HEAD
-        account_patcher = patch(
-            'corehq.apps.linked_domain.dbaccessors.get_available_upstream_domains_for_enterprise'
-        )
-        self.mock_available_account_domains = account_patcher.start()
-        self.addCleanup(account_patcher.stop)
-
-=======
->>>>>>> 46ac1d1f
         user_patcher = patch('corehq.apps.linked_domain.dbaccessors.get_available_upstream_domains_for_user')
         self.mock_available_user_domains = user_patcher.start()
         self.addCleanup(user_patcher.stop)
 
-<<<<<<< HEAD
-        enterprise_patcher = patch('corehq.apps.linked_domain.dbaccessors.domain_is_enterprise')
-        self.mock_is_enterprise = enterprise_patcher.start()
-        self.mock_is_enterprise.return_value = False
-        self.addCleanup(enterprise_patcher.stop)
-
-=======
->>>>>>> 46ac1d1f
     def test_returns_empty_if_no_privilege_or_feature_flag(self, mock_user):
         self.mock_domain_has_privilege.return_value = False
 
@@ -49,48 +32,16 @@
 
         self.assertFalse(upstream_domains)
 
-<<<<<<< HEAD
-    def test_returns_domains_for_account_and_user_if_enterprise_and_release_management_privilege(self, mock_user):
-        self.mock_is_enterprise.return_value = True
-        self.mock_domain_has_privilege.side_effect = lambda domain, privilege: privilege == RELEASE_MANAGEMENT
-        self.mock_available_account_domains.return_value = ['account-domain']
-        self.mock_available_user_domains.return_value = ['user-domain']
-
-        upstream_domains = get_available_upstream_domains('downstream-1', mock_user)
-
-        self.assertSetEqual(set(upstream_domains), {'account-domain', 'user-domain'})
-
-    def test_does_not_return_duplicate_domains_if_enterprise_and_release_management_privilege(self, mock_user):
-        self.mock_is_enterprise.return_value = True
-        self.mock_domain_has_privilege.side_effect = lambda domain, privilege: privilege == RELEASE_MANAGEMENT
-        self.mock_available_account_domains.return_value = ['domain']
-        self.mock_available_user_domains.return_value = ['domain']
-
-        upstream_domains = get_available_upstream_domains('downstream-1', mock_user)
-
-        self.assertEqual(len(upstream_domains), 1)
-        self.assertEqual(upstream_domains[0], 'domain')
-
-    def test_returns_domains_for_user_if_not_enterprise_and_release_management_privilege(self, mock_user):
-        self.mock_is_enterprise.return_value = False
-=======
     def test_returns_domains_for_user_if_release_management_privilege(self, mock_user):
->>>>>>> 46ac1d1f
         self.mock_domain_has_privilege.side_effect = lambda domain, privilege: privilege == RELEASE_MANAGEMENT
         self.mock_available_user_domains.return_value = self.expected_domains
 
         upstream_domains = get_available_upstream_domains('downstream-1', mock_user)
 
-<<<<<<< HEAD
-        self.assertSetEqual(set(upstream_domains), set(self.expected_domains))
-
-    def test_returns_admin_domains_for_user_if_lite_release_management_privilege(self, mock_user):
-=======
         self.mock_available_user_domains.assert_called_with('downstream-1', mock_user, should_enforce_admin=True)
         self.assertSetEqual(set(upstream_domains), set(self.expected_domains))
 
     def test_returns_domains_for_user_if_lite_release_management_privilege(self, mock_user):
->>>>>>> 46ac1d1f
         self.mock_domain_has_privilege.side_effect = lambda domain, privilege: privilege == LITE_RELEASE_MANAGEMENT
         self.mock_available_user_domains.return_value = self.expected_domains
 
@@ -121,27 +72,10 @@
         self.mock_domain_has_privilege = privilege_patcher.start()
         self.addCleanup(privilege_patcher.stop)
 
-<<<<<<< HEAD
-        account_patcher = patch(
-            'corehq.apps.linked_domain.dbaccessors.get_available_domains_to_link_for_enterprise'
-        )
-        self.mock_available_account_domains = account_patcher.start()
-        self.addCleanup(account_patcher.stop)
-
-=======
->>>>>>> 46ac1d1f
         user_patcher = patch('corehq.apps.linked_domain.dbaccessors.get_available_domains_to_link_for_user')
         self.mock_available_user_domains = user_patcher.start()
         self.addCleanup(user_patcher.stop)
 
-<<<<<<< HEAD
-        enterprise_patcher = patch('corehq.apps.linked_domain.dbaccessors.domain_is_enterprise')
-        self.mock_is_enterprise = enterprise_patcher.start()
-        self.mock_is_enterprise.return_value = False
-        self.addCleanup(enterprise_patcher.stop)
-
-=======
->>>>>>> 46ac1d1f
     def test_returns_empty_if_no_privilege_or_feature_flag(self, mock_user):
         self.mock_domain_has_privilege.return_value = False
 
@@ -149,43 +83,6 @@
 
         self.assertFalse(domains)
 
-<<<<<<< HEAD
-    def test_returns_domains_for_account_and_user_if_enterprise_and_release_management_privilege(self, mock_user):
-        self.mock_is_enterprise.return_value = True
-        self.mock_domain_has_privilege.return_value = True
-        self.mock_available_account_domains.return_value = ['account-domain']
-        self.mock_available_user_domains.return_value = ['user-domain']
-
-        domains = get_available_domains_to_link('upstream', mock_user)
-
-        self.assertSetEqual(set(domains), {'account-domain', 'user-domain'})
-
-    def test_does_not_return_duplicate_domains_if_enterprise_and_release_management_privilege(self, mock_user):
-        self.mock_is_enterprise.return_value = True
-        self.mock_domain_has_privilege.return_value = True
-        self.mock_available_account_domains.return_value = ['domain']
-        self.mock_available_user_domains.return_value = ['domain']
-
-        domains = get_available_domains_to_link('upstream', mock_user)
-
-        self.assertEqual(len(domains), 1)
-        self.assertEqual(domains[0], 'domain')
-
-    def test_returns_domains_for_user_if_not_enterprise_and_release_management_privilege(self, mock_user):
-        self.mock_is_enterprise.return_value = False
-        self.mock_domain_has_privilege.return_value = True
-        self.mock_available_user_domains.return_value = self.expected_domains
-        self.mock_available_account_domains.return_value = ['wrong']
-
-        domains = get_available_domains_to_link('upstream', mock_user)
-
-        self.assertSetEqual(set(domains), set(self.expected_domains))
-
-    def test_returns_admin_domains_for_users_if_lite_release_management_privilege(self, mock_user):
-        self.mock_domain_has_privilege.side_effect = lambda domain, privilege: privilege == LITE_RELEASE_MANAGEMENT
-        self.mock_available_user_domains.return_value = self.expected_domains
-        self.mock_available_account_domains.return_value = ['wrong']
-=======
     def test_returns_domains_for_user_if_release_management_privilege(self, mock_user):
         self.mock_domain_has_privilege.side_effect = lambda domain, privilege: privilege == RELEASE_MANAGEMENT
         self.mock_available_user_domains.return_value = self.expected_domains
@@ -198,7 +95,6 @@
     def test_returns_domains_for_user_if_lite_release_management_privilege(self, mock_user):
         self.mock_domain_has_privilege.side_effect = lambda domain, privilege: privilege == LITE_RELEASE_MANAGEMENT
         self.mock_available_user_domains.return_value = self.expected_domains
->>>>>>> 46ac1d1f
 
         domains = get_available_domains_to_link('upstream', mock_user)
 
@@ -209,10 +105,6 @@
     def test_returns_domains_for_user_for_linked_domains_flag(self, mock_user):
         self.mock_domain_has_privilege.return_value = False
         self.mock_available_user_domains.return_value = self.expected_domains
-<<<<<<< HEAD
-        self.mock_available_account_domains.return_value = ['wrong']
-=======
->>>>>>> 46ac1d1f
 
         domains = get_available_domains_to_link('upstream', mock_user)
 
