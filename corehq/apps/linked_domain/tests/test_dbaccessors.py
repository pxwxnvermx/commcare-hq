from datetime import date, timedelta
<<<<<<< HEAD
=======
from unittest.mock import patch
>>>>>>> 31f8806d

from django.test import TestCase

from corehq.apps.accounting.models import (
    BillingAccount,
    DefaultProductPlan,
    SoftwarePlanEdition,
    Subscription,
    SubscriptionAdjustment,
)
from corehq.apps.domain.shortcuts import create_domain
from corehq.apps.linked_domain.dbaccessors import get_available_domains_to_link
from corehq.apps.linked_domain.models import DomainLink
from corehq.apps.users.models import WebUser
from corehq.util.test_utils import flag_enabled


class TestGetAvailableDomainsToLink(TestCase):

    @classmethod
    def setUpClass(cls):
        super(TestGetAvailableDomainsToLink, cls).setUpClass()

        # Setup non-enterprise subscription
        cls.non_enterprise_domain_obj_1 = create_domain('non-enterprise-1')
        cls.non_enterprise_domain_obj_2 = create_domain('non-enterprise-2')
        cls.non_enterprise_account, _ = BillingAccount.get_or_create_account_by_domain(
            cls.non_enterprise_domain_obj_1.name,
            created_by='user@test.com'
        )
        cls.non_enterprise_account.save()
        cls._add_domain_to_account(cls.non_enterprise_domain_obj_1.name,
                                   cls.non_enterprise_account,
                                   SoftwarePlanEdition.COMMUNITY)
        cls._add_domain_to_account(cls.non_enterprise_domain_obj_2.name,
                                   cls.non_enterprise_account,
                                   SoftwarePlanEdition.COMMUNITY)

        # Setup enterprise subscription
        cls.enterprise_domain_obj_1 = create_domain('enterprise-1')
        cls.enterprise_domain_obj_2 = create_domain('enterprise-2')
        cls.enterprise_account, _ = BillingAccount.get_or_create_account_by_domain(
            cls.enterprise_domain_obj_1.name,
            created_by='user@test.com'
        )
        cls.enterprise_account.save()
        cls._add_domain_to_account(cls.enterprise_domain_obj_1.name,
                                   cls.enterprise_account,
                                   SoftwarePlanEdition.ENTERPRISE)

        cls._add_domain_to_account(cls.enterprise_domain_obj_2.name,
                                   cls.enterprise_account,
                                   SoftwarePlanEdition.ENTERPRISE)

        cls.user = WebUser.create(
            domain=cls.enterprise_domain_obj_1.name,
            username='user@enterprise.com',
            password='***',
            created_by=None,
            created_via=None,
        )
        cls.user.delete_domain_membership(cls.enterprise_domain_obj_1.name)

    @classmethod
    def tearDownClass(cls):
<<<<<<< HEAD
        cls.user.delete(cls.non_enterprise_domain_obj_1.name, deleted_by=None)
=======
        cls.user.delete(cls.enterprise_domain_obj_1.name, deleted_by=None)
>>>>>>> 31f8806d
        cls.non_enterprise_domain_obj_1.delete()
        cls.non_enterprise_domain_obj_2.delete()
        cls.enterprise_domain_obj_1.delete()
        cls.enterprise_domain_obj_2.delete()
        SubscriptionAdjustment.objects.all().delete()
        Subscription.visible_and_suppressed_objects.all().delete()
        cls.non_enterprise_account.delete()
        cls.enterprise_account.delete()
        super(TestGetAvailableDomainsToLink, cls).tearDownClass()

    def test_non_enterprise_account_returns_empty_list(self):
        self.user.add_domain_membership(self.non_enterprise_domain_obj_1.name)
        self.user.set_role(self.non_enterprise_domain_obj_1.name, 'admin')
        self.user.add_domain_membership(self.non_enterprise_domain_obj_2.name)
        self.user.set_role(self.non_enterprise_domain_obj_2.name, 'admin')
        self.user.save()
        self.addCleanup(self.user.delete_domain_membership, domain=self.non_enterprise_domain_obj_1.name)
        self.addCleanup(self.user.delete_domain_membership, domain=self.non_enterprise_domain_obj_2.name)

        available_domains = get_available_domains_to_link(self.non_enterprise_domain_obj_1.name, self.user)
        self.assertEqual([], available_domains)

    @flag_enabled("LINKED_DOMAINS")
    def test_non_enterprise_account_with_feature_flag_returns_some(self):
        self.user.add_domain_membership(self.non_enterprise_domain_obj_1.name)
        self.user.add_domain_membership(self.non_enterprise_domain_obj_2.name)
        self.user.save()
        self.addCleanup(self.user.delete_domain_membership, domain=self.non_enterprise_domain_obj_1.name)
        self.addCleanup(self.user.delete_domain_membership, domain=self.non_enterprise_domain_obj_2.name)

        available_domains = get_available_domains_to_link(self.non_enterprise_domain_obj_1.name, self.user)
        self.assertEqual(1, len(available_domains))
        self.assertEqual(self.non_enterprise_domain_obj_2.name, available_domains[0])

<<<<<<< HEAD
    def test_enterprise_account_with_admin_user_returns_some(self):
=======
    def test_enterprise_account_with_admin_user_and_release_management_privilege_returns_some(self):
>>>>>>> 31f8806d
        self.user.add_domain_membership(self.enterprise_domain_obj_1.name)
        self.user.set_role(self.enterprise_domain_obj_1.name, 'admin')
        self.user.add_domain_membership(self.enterprise_domain_obj_2.name)
        self.user.set_role(self.enterprise_domain_obj_2.name, 'admin')
        self.user.save()
        self.addCleanup(self.user.delete_domain_membership, domain=self.enterprise_domain_obj_1.name)
        self.addCleanup(self.user.delete_domain_membership, domain=self.enterprise_domain_obj_2.name)

<<<<<<< HEAD
        available_domains = get_available_domains_to_link(self.enterprise_domain_obj_1.name, self.user)
        self.assertEqual(1, len(available_domains))
        self.assertEqual(self.enterprise_domain_obj_2.name, available_domains[0])

    def test_enterprise_account_without_admin_user_returns_empty_list(self):
        self.user.add_domain_membership(self.enterprise_domain_obj_1.name)
        self.user.add_domain_membership(self.enterprise_domain_obj_2.name)
        self.user.save()
        self.addCleanup(self.user.delete_domain_membership, domain=self.enterprise_domain_obj_1.name)
        self.addCleanup(self.user.delete_domain_membership, domain=self.enterprise_domain_obj_2.name)

        available_domains = get_available_domains_to_link(self.enterprise_domain_obj_1.name, self.user)
        self.assertEqual([], available_domains)

    def test_enterprise_account_with_admin_user_in_upstream_returns_empty_list(self):
        self.user.add_domain_membership(self.enterprise_domain_obj_1.name)
        self.user.set_role(self.enterprise_domain_obj_1.name, 'admin')
        self.user.add_domain_membership(self.enterprise_domain_obj_2.name, is_admin=False)
        self.user.save()
        self.addCleanup(self.user.delete_domain_membership, domain=self.enterprise_domain_obj_1.name)
        self.addCleanup(self.user.delete_domain_membership, domain=self.enterprise_domain_obj_2.name)

        available_domains = get_available_domains_to_link(self.enterprise_domain_obj_1.name, self.user)
        self.assertEqual([], available_domains)

    def test_enterprise_account_with_linked_domains_returns_empty_list(self):
        self.user.add_domain_membership(self.enterprise_domain_obj_1.name)
        self.user.set_role(self.enterprise_domain_obj_1.name, 'admin')
        self.user.add_domain_membership(self.enterprise_domain_obj_2.name)
        self.user.set_role(self.enterprise_domain_obj_2.name, 'admin')
        self.user.save()
        self.addCleanup(self.user.delete_domain_membership, domain=self.enterprise_domain_obj_1.name)
        self.addCleanup(self.user.delete_domain_membership, domain=self.enterprise_domain_obj_2.name)

        link = DomainLink.link_domains(self.enterprise_domain_obj_2.name, self.enterprise_domain_obj_1.name)
        self.addCleanup(link.delete)

        available_domains = get_available_domains_to_link(self.enterprise_domain_obj_2.name, self.user)
        self.assertEqual([], available_domains)

    @flag_enabled("LINKED_DOMAINS")
    def test_non_enterprise_account_with_linked_domains_returns_empty_list(self):
        self.user.add_domain_membership(self.non_enterprise_domain_obj_1.name)
        self.user.set_role(self.non_enterprise_domain_obj_1.name, 'admin')
        self.user.add_domain_membership(self.non_enterprise_domain_obj_2.name)
        self.user.set_role(self.non_enterprise_domain_obj_2.name, 'admin')
        self.user.save()
        self.addCleanup(self.user.delete_domain_membership, domain=self.non_enterprise_domain_obj_1.name)
        self.addCleanup(self.user.delete_domain_membership, domain=self.non_enterprise_domain_obj_2.name)

=======
        with patch('corehq.apps.linked_domain.dbaccessors.domain_has_privilege') as mock_domain_has_privilege:
            mock_domain_has_privilege.return_value = True
            available_domains = get_available_domains_to_link(self.enterprise_domain_obj_1.name, self.user)
        self.assertEqual(1, len(available_domains))
        self.assertEqual(self.enterprise_domain_obj_2.name, available_domains[0])

    def test_enterprise_account_with_admin_user_and_no_privilege_returns_empty_list(self):
        self.user.add_domain_membership(self.enterprise_domain_obj_1.name)
        self.user.set_role(self.enterprise_domain_obj_1.name, 'admin')
        self.user.add_domain_membership(self.enterprise_domain_obj_2.name)
        self.user.set_role(self.enterprise_domain_obj_2.name, 'admin')
        self.user.save()
        self.addCleanup(self.user.delete_domain_membership, domain=self.enterprise_domain_obj_1.name)
        self.addCleanup(self.user.delete_domain_membership, domain=self.enterprise_domain_obj_2.name)

        available_domains = get_available_domains_to_link(self.enterprise_domain_obj_1.name, self.user)
        self.assertEqual([], available_domains)

    def test_enterprise_account_without_admin_user_and_privilege_returns_empty_list(self):
        self.user.add_domain_membership(self.enterprise_domain_obj_1.name)
        self.user.add_domain_membership(self.enterprise_domain_obj_2.name)
        self.user.save()
        self.addCleanup(self.user.delete_domain_membership, domain=self.enterprise_domain_obj_1.name)
        self.addCleanup(self.user.delete_domain_membership, domain=self.enterprise_domain_obj_2.name)

        with patch('corehq.apps.linked_domain.dbaccessors.domain_has_privilege') as mock_domain_has_privilege:
            mock_domain_has_privilege.return_value = True
            available_domains = get_available_domains_to_link(self.enterprise_domain_obj_1.name, self.user)
        self.assertEqual([], available_domains)

    def test_enterprise_account_with_admin_user_in_upstream_and_privilege_returns_empty_list(self):
        self.user.add_domain_membership(self.enterprise_domain_obj_1.name)
        self.user.set_role(self.enterprise_domain_obj_1.name, 'admin')
        self.user.add_domain_membership(self.enterprise_domain_obj_2.name, is_admin=False)
        self.user.save()
        self.addCleanup(self.user.delete_domain_membership, domain=self.enterprise_domain_obj_1.name)
        self.addCleanup(self.user.delete_domain_membership, domain=self.enterprise_domain_obj_2.name)

        with patch('corehq.apps.linked_domain.dbaccessors.domain_has_privilege') as mock_domain_has_privilege:
            mock_domain_has_privilege.return_value = True
            available_domains = get_available_domains_to_link(self.enterprise_domain_obj_1.name, self.user)
        self.assertEqual([], available_domains)

    def test_enterprise_account_with_linked_domains_and_privilege_returns_empty_list(self):
        self.user.add_domain_membership(self.enterprise_domain_obj_1.name)
        self.user.set_role(self.enterprise_domain_obj_1.name, 'admin')
        self.user.add_domain_membership(self.enterprise_domain_obj_2.name)
        self.user.set_role(self.enterprise_domain_obj_2.name, 'admin')
        self.user.save()
        self.addCleanup(self.user.delete_domain_membership, domain=self.enterprise_domain_obj_1.name)
        self.addCleanup(self.user.delete_domain_membership, domain=self.enterprise_domain_obj_2.name)

        link = DomainLink.link_domains(self.enterprise_domain_obj_2.name, self.enterprise_domain_obj_1.name)
        self.addCleanup(link.delete)

        with patch('corehq.apps.linked_domain.dbaccessors.domain_has_privilege') as mock_domain_has_privilege:
            mock_domain_has_privilege.return_value = True
            available_domains = get_available_domains_to_link(self.enterprise_domain_obj_1.name, self.user)
        self.assertEqual([], available_domains)

    @flag_enabled("LINKED_DOMAINS")
    def test_non_enterprise_account_with_linked_domains_returns_empty_list(self):
        self.user.add_domain_membership(self.non_enterprise_domain_obj_1.name)
        self.user.set_role(self.non_enterprise_domain_obj_1.name, 'admin')
        self.user.add_domain_membership(self.non_enterprise_domain_obj_2.name)
        self.user.set_role(self.non_enterprise_domain_obj_2.name, 'admin')
        self.user.save()
        self.addCleanup(self.user.delete_domain_membership, domain=self.non_enterprise_domain_obj_1.name)
        self.addCleanup(self.user.delete_domain_membership, domain=self.non_enterprise_domain_obj_2.name)

>>>>>>> 31f8806d
        link = DomainLink.link_domains(
            self.non_enterprise_domain_obj_2.name,
            self.non_enterprise_domain_obj_1.name
        )
        self.addCleanup(link.delete)

        available_domains = get_available_domains_to_link(self.non_enterprise_domain_obj_1.name, self.user)
        self.assertEqual([], available_domains)

    @classmethod
    def _add_domain_to_account(cls, domain_name, account, edition):
        subscription = Subscription.new_domain_subscription(
            account, domain_name,
            DefaultProductPlan.get_default_plan_version(edition=edition),
            date_start=date.today() - timedelta(days=3)
        )
        subscription.is_active = True
        subscription.save()<|MERGE_RESOLUTION|>--- conflicted
+++ resolved
@@ -1,8 +1,5 @@
 from datetime import date, timedelta
-<<<<<<< HEAD
-=======
 from unittest.mock import patch
->>>>>>> 31f8806d
 
 from django.test import TestCase
 
@@ -68,11 +65,7 @@
 
     @classmethod
     def tearDownClass(cls):
-<<<<<<< HEAD
-        cls.user.delete(cls.non_enterprise_domain_obj_1.name, deleted_by=None)
-=======
         cls.user.delete(cls.enterprise_domain_obj_1.name, deleted_by=None)
->>>>>>> 31f8806d
         cls.non_enterprise_domain_obj_1.delete()
         cls.non_enterprise_domain_obj_2.delete()
         cls.enterprise_domain_obj_1.delete()
@@ -107,11 +100,7 @@
         self.assertEqual(1, len(available_domains))
         self.assertEqual(self.non_enterprise_domain_obj_2.name, available_domains[0])
 
-<<<<<<< HEAD
-    def test_enterprise_account_with_admin_user_returns_some(self):
-=======
     def test_enterprise_account_with_admin_user_and_release_management_privilege_returns_some(self):
->>>>>>> 31f8806d
         self.user.add_domain_membership(self.enterprise_domain_obj_1.name)
         self.user.set_role(self.enterprise_domain_obj_1.name, 'admin')
         self.user.add_domain_membership(self.enterprise_domain_obj_2.name)
@@ -120,58 +109,6 @@
         self.addCleanup(self.user.delete_domain_membership, domain=self.enterprise_domain_obj_1.name)
         self.addCleanup(self.user.delete_domain_membership, domain=self.enterprise_domain_obj_2.name)
 
-<<<<<<< HEAD
-        available_domains = get_available_domains_to_link(self.enterprise_domain_obj_1.name, self.user)
-        self.assertEqual(1, len(available_domains))
-        self.assertEqual(self.enterprise_domain_obj_2.name, available_domains[0])
-
-    def test_enterprise_account_without_admin_user_returns_empty_list(self):
-        self.user.add_domain_membership(self.enterprise_domain_obj_1.name)
-        self.user.add_domain_membership(self.enterprise_domain_obj_2.name)
-        self.user.save()
-        self.addCleanup(self.user.delete_domain_membership, domain=self.enterprise_domain_obj_1.name)
-        self.addCleanup(self.user.delete_domain_membership, domain=self.enterprise_domain_obj_2.name)
-
-        available_domains = get_available_domains_to_link(self.enterprise_domain_obj_1.name, self.user)
-        self.assertEqual([], available_domains)
-
-    def test_enterprise_account_with_admin_user_in_upstream_returns_empty_list(self):
-        self.user.add_domain_membership(self.enterprise_domain_obj_1.name)
-        self.user.set_role(self.enterprise_domain_obj_1.name, 'admin')
-        self.user.add_domain_membership(self.enterprise_domain_obj_2.name, is_admin=False)
-        self.user.save()
-        self.addCleanup(self.user.delete_domain_membership, domain=self.enterprise_domain_obj_1.name)
-        self.addCleanup(self.user.delete_domain_membership, domain=self.enterprise_domain_obj_2.name)
-
-        available_domains = get_available_domains_to_link(self.enterprise_domain_obj_1.name, self.user)
-        self.assertEqual([], available_domains)
-
-    def test_enterprise_account_with_linked_domains_returns_empty_list(self):
-        self.user.add_domain_membership(self.enterprise_domain_obj_1.name)
-        self.user.set_role(self.enterprise_domain_obj_1.name, 'admin')
-        self.user.add_domain_membership(self.enterprise_domain_obj_2.name)
-        self.user.set_role(self.enterprise_domain_obj_2.name, 'admin')
-        self.user.save()
-        self.addCleanup(self.user.delete_domain_membership, domain=self.enterprise_domain_obj_1.name)
-        self.addCleanup(self.user.delete_domain_membership, domain=self.enterprise_domain_obj_2.name)
-
-        link = DomainLink.link_domains(self.enterprise_domain_obj_2.name, self.enterprise_domain_obj_1.name)
-        self.addCleanup(link.delete)
-
-        available_domains = get_available_domains_to_link(self.enterprise_domain_obj_2.name, self.user)
-        self.assertEqual([], available_domains)
-
-    @flag_enabled("LINKED_DOMAINS")
-    def test_non_enterprise_account_with_linked_domains_returns_empty_list(self):
-        self.user.add_domain_membership(self.non_enterprise_domain_obj_1.name)
-        self.user.set_role(self.non_enterprise_domain_obj_1.name, 'admin')
-        self.user.add_domain_membership(self.non_enterprise_domain_obj_2.name)
-        self.user.set_role(self.non_enterprise_domain_obj_2.name, 'admin')
-        self.user.save()
-        self.addCleanup(self.user.delete_domain_membership, domain=self.non_enterprise_domain_obj_1.name)
-        self.addCleanup(self.user.delete_domain_membership, domain=self.non_enterprise_domain_obj_2.name)
-
-=======
         with patch('corehq.apps.linked_domain.dbaccessors.domain_has_privilege') as mock_domain_has_privilege:
             mock_domain_has_privilege.return_value = True
             available_domains = get_available_domains_to_link(self.enterprise_domain_obj_1.name, self.user)
@@ -242,7 +179,6 @@
         self.addCleanup(self.user.delete_domain_membership, domain=self.non_enterprise_domain_obj_1.name)
         self.addCleanup(self.user.delete_domain_membership, domain=self.non_enterprise_domain_obj_2.name)
 
->>>>>>> 31f8806d
         link = DomainLink.link_domains(
             self.non_enterprise_domain_obj_2.name,
             self.non_enterprise_domain_obj_1.name
