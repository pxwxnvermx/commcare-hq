import uuid
from datetime import datetime

from django.test.testcases import SimpleTestCase, TestCase

import pytz

from corehq.apps.app_manager.models import Application, LinkedApplication
from corehq.apps.domain.shortcuts import create_domain
from corehq.apps.fixtures.models import FixtureDataType, FixtureTypeField
from corehq.apps.linked_domain.const import (
    DOMAIN_LEVEL_DATA_MODELS,
    FEATURE_FLAG_DATA_MODELS,
    MODEL_APP,
    MODEL_FIXTURE,
    MODEL_FLAGS,
    MODEL_KEYWORD,
    MODEL_REPORT,
    SUPERUSER_DATA_MODELS,
)
from corehq.apps.linked_domain.models import (
    AppLinkDetail,
    DomainLink,
    DomainLinkHistory,
    FixtureLinkDetail,
    KeywordLinkDetail,
    ReportLinkDetail,
)
from corehq.apps.linked_domain.view_helpers import (
    build_app_view_model,
    build_domain_level_view_models,
    build_feature_flag_view_models,
    build_fixture_view_model,
    build_keyword_view_model,
    build_pullable_view_models_from_data_models,
    build_report_view_model,
    build_superuser_view_models,
    build_view_models_from_data_models,
    get_apps,
    get_fixtures,
    get_keywords,
    get_reports,
)
from corehq.apps.sms.models import Keyword
from corehq.apps.userreports.dbaccessors import delete_all_report_configs
from corehq.apps.userreports.models import (
    DataSourceConfiguration,
    ReportConfiguration,
    ReportMeta,
)
from corehq.util.test_utils import flag_enabled


def _create_report(domain, title="report", upstream_id=None, should_save=True, app_id=None):
    data_source = DataSourceConfiguration(
        domain=domain,
        table_id=uuid.uuid4().hex,
        referenced_doc_type='XFormInstance',
    )
    data_source.meta.build.app_id = app_id
    data_source.save()
    report = ReportConfiguration(
        domain=domain,
        config_id=data_source._id,
        title=title,
        report_meta=ReportMeta(created_by_builder=True, master_id=upstream_id),
    )
    if should_save:
        report.save()

    return report


def _create_keyword(domain, name="ping", upstream_id=None, should_save=True):
    keyword = Keyword(
        domain=domain,
        keyword=name,
        description="The description",
        override_open_sessions=True,
        upstream_id=upstream_id
    )
    if should_save:
        keyword.save()

    return keyword


def _create_fixture(domain, tag="table", should_save=True):
    data_type = FixtureDataType(
        domain=domain,
        tag=tag,
        fields=[
            FixtureTypeField(
                field_name="fixture_property",
                properties=["test"]
            )
        ],
        item_attributes=[],
        is_global=True
    )
    if should_save:
        data_type.save()

    return data_type


class BaseLinkedDomainTest(TestCase):
    @classmethod
    def setUpClass(cls):
        super(BaseLinkedDomainTest, cls).setUpClass()
        cls.upstream_domain_obj = create_domain('upstream-domain')
        cls.upstream_domain = cls.upstream_domain_obj.name
        cls.downstream_domain_obj = create_domain('downstream-domain')
        cls.downstream_domain = cls.downstream_domain_obj.name

        cls.original_app = Application.new_app(cls.upstream_domain, "Original Application")
        cls.original_app.linked_whitelist = [cls.downstream_domain]
        cls.original_app.save()

        cls.linked_app = LinkedApplication.new_app(cls.downstream_domain, "Linked Application")
        cls.linked_app.upstream_app_id = cls.original_app._id
        cls.linked_app.save()

        cls.original_report = _create_report(cls.upstream_domain)
        cls.linked_report = _create_report(cls.downstream_domain, upstream_id=cls.original_report._id)

        cls.original_keyword = _create_keyword(cls.upstream_domain)
        cls.linked_keyword = _create_keyword(cls.downstream_domain, upstream_id=cls.original_keyword.id)

        cls.original_fixture = _create_fixture(cls.upstream_domain)

        cls.domain_link = DomainLink.link_domains(cls.downstream_domain, cls.upstream_domain)

    @classmethod
    def tearDownClass(cls):
        delete_all_report_configs()
        cls.original_fixture.delete()
        cls.original_keyword.delete()
        cls.linked_keyword.delete()
        cls.original_report.delete()
        cls.linked_report.delete()
        cls.linked_app.delete()
        cls.original_app.delete()
        cls.domain_link.delete()
        cls.upstream_domain_obj.delete()
        cls.downstream_domain_obj.delete()
        super(BaseLinkedDomainTest, cls).tearDownClass()


class TestGetDataModels(BaseLinkedDomainTest):

    def test_get_apps_for_upstream_domain(self):
        expected_upstream_app_names = [self.original_app._id]
        expected_downstream_app_names = []

        upstream_apps, downstream_apps = get_apps(self.upstream_domain)
        actual_upstream_app_names = [app._id for app in upstream_apps.values()]
        actual_downstream_app_names = [app._id for app in downstream_apps.values()]

        self.assertEqual(expected_upstream_app_names, actual_upstream_app_names)
        self.assertEqual(expected_downstream_app_names, actual_downstream_app_names)

    def test_get_apps_for_downstream_domain(self):
        expected_original_app_names = []
        expected_linked_app_names = [self.linked_app._id]

        original_apps, linked_apps = get_apps(self.downstream_domain)
        actual_original_app_names = [app._id for app in original_apps.values()]
        actual_linked_app_names = [app._id for app in linked_apps.values()]

        self.assertEqual(expected_original_app_names, actual_original_app_names)
        self.assertEqual(expected_linked_app_names, actual_linked_app_names)

    def test_get_reports_for_upstream_domain(self):
        expected_original_reports = [self.original_report._id]
        expected_linked_reports = []

        original_reports, linked_reports = get_reports(self.upstream_domain)
        actual_original_reports = [report._id for report in original_reports.values()]
        actual_linked_reports = [report._id for report in linked_reports.values()]

        self.assertEqual(expected_original_reports, actual_original_reports)
        self.assertEqual(expected_linked_reports, actual_linked_reports)

    def test_get_reports_for_downstream_domain(self):
        expected_original_reports = []
        expected_linked_reports = [self.linked_report._id]

        original_reports, linked_reports = get_reports(self.downstream_domain)
        actual_original_reports = [report._id for report in original_reports.values()]
        actual_linked_reports = [report._id for report in linked_reports.values()]

        self.assertEqual(expected_original_reports, actual_original_reports)
        self.assertEqual(expected_linked_reports, actual_linked_reports)

    def test_get_keywords_for_upstream_domain(self):
        expected_original_keywords = [str(self.original_keyword.id)]
        expected_linked_keywords = []

        original_keywords, linked_keywords = get_keywords(self.upstream_domain)
        actual_original_keywords = [str(keyword.id) for keyword in original_keywords.values()]
        actual_linked_keywords = [str(keyword.id) for keyword in linked_keywords.values()]

        self.assertEqual(expected_original_keywords, actual_original_keywords)
        self.assertEqual(expected_linked_keywords, actual_linked_keywords)

    def test_get_keywords_for_downstream_domain(self):
        expected_original_keywords = []
        expected_linked_keywords = [str(self.linked_keyword.id)]

        original_keywords, linked_keywords = get_keywords(self.downstream_domain)
        actual_original_keywords = [str(keyword.id) for keyword in original_keywords.values()]
        actual_linked_keywords = [str(keyword.id) for keyword in linked_keywords.values()]

        self.assertEqual(expected_original_keywords, actual_original_keywords)
        self.assertEqual(expected_linked_keywords, actual_linked_keywords)

    def test_get_fixtures_for_upstream_domain(self):
        expected_original_fixtures = [self.original_fixture._id]
        expected_linked_fixtures = []

        original_fixtures, linked_fixtures = get_fixtures(self.upstream_domain, None)
        actual_original_fixtures = [fixture._id for fixture in original_fixtures.values()]
        actual_linked_fixtures = [fixture._id for fixture in linked_fixtures.values()]

        self.assertEqual(expected_original_fixtures, actual_original_fixtures)
        self.assertEqual(expected_linked_fixtures, actual_linked_fixtures)

    def test_get_fixtures_for_downstream_domain(self):
        expected_original_fixtures = []
        expected_linked_fixtures = [self.original_fixture._id]

        original_fixtures, linked_fixtures = get_fixtures(self.downstream_domain, self.domain_link)
        actual_original_fixtures = [fixture._id for fixture in original_fixtures.values()]
        actual_linked_fixtures = [fixture._id for fixture in linked_fixtures.values()]

        self.assertEqual(expected_original_fixtures, actual_original_fixtures)
        self.assertEqual(expected_linked_fixtures, actual_linked_fixtures)


class TestBuildIndividualViewModels(TestCase):
    @classmethod
    def setUpClass(cls):
        super(TestBuildIndividualViewModels, cls).setUpClass()
        cls.domain_obj = create_domain('test-create-view-model-domain')
        cls.domain = cls.domain_obj.name

    @classmethod
    def tearDownClass(cls):
        cls.domain_obj.delete()
        super(TestBuildIndividualViewModels, cls).tearDownClass()

    def test_build_app_view_model_returns_match(self):
        app = Application.new_app(self.domain, "Test Application")
        # set _id rather than actually saving the object
        app._id = 'abc123'

        expected_view_model = {
            'type': 'app',
            'name': 'Application (Test Application)',
            'detail': {'app_id': 'abc123'},
            'last_update': None,
            'can_update': True
        }

        actual_view_model = build_app_view_model(app)
        self.assertEqual(expected_view_model, actual_view_model)

    def test_build_app_view_model_with_none_returns_unknown(self):
        app = None
        expected_view_model = {
            'type': 'app',
            'name': 'Application (Unknown App)',
            'detail': None,
            'last_update': None,
            'can_update': False
        }

        actual_view_model = build_app_view_model(app)
        self.assertEqual(expected_view_model, actual_view_model)

    def test_build_app_view_model_with_empty_dict_returns_unknown(self):
        app = {}
        expected_view_model = {
            'type': 'app',
            'name': 'Application (Unknown App)',
            'detail': None,
            'last_update': None,
            'can_update': False
        }

        actual_view_model = build_app_view_model(app)
        self.assertEqual(expected_view_model, actual_view_model)

    def test_build_fixture_view_model_returns_match(self):
        fixture = _create_fixture(self.domain, tag="test-table", should_save=False)
        expected_view_model = {
            'type': 'fixture',
            'name': 'Lookup Table (test-table)',
            'detail': {'tag': 'test-table'},
            'last_update': None,
            'can_update': True
        }

        actual_view_model = build_fixture_view_model(fixture)
        self.assertEqual(expected_view_model, actual_view_model)

    def test_build_fixture_view_model_with_none_returns_unknown(self):
        fixture = None
        expected_view_model = {
            'type': 'fixture',
            'name': 'Lookup Table (Unknown Table)',
            'detail': None,
            'last_update': None,
            'can_update': False
        }

        actual_view_model = build_fixture_view_model(fixture)
        self.assertEqual(expected_view_model, actual_view_model)

    def test_build_fixture_view_model_with_empty_returns_none(self):
        fixture = {}
        expected_view_model = {
            'type': 'fixture',
            'name': 'Lookup Table (Unknown Table)',
            'detail': None,
            'last_update': None,
            'can_update': False
        }

        actual_view_model = build_fixture_view_model(fixture)
        self.assertEqual(expected_view_model, actual_view_model)

    def test_build_report_view_model(self):
        report = _create_report(self.domain, title='report-test', should_save=False)
        report._id = 'abc123'
        expected_view_model = {
            'type': 'report',
            'name': 'Report (report-test)',
            'detail': {'report_id': 'abc123'},
            'last_update': None,
            'can_update': True
        }

        actual_view_model = build_report_view_model(report)
        self.assertEqual(expected_view_model, actual_view_model)

    def test_build_report_view_model_with_none_returns_unknown(self):
        report = None
        expected_view_model = {
            'type': 'report',
            'name': 'Report (Unknown Report)',
            'detail': None,
            'last_update': None,
            'can_update': False
        }

        actual_view_model = build_report_view_model(report)
        self.assertEqual(expected_view_model, actual_view_model)

    def test_build_report_view_model_with_empty_returns_unknown(self):
        report = {}
        expected_view_model = {
            'type': 'report',
            'name': 'Report (Unknown Report)',
            'detail': None,
            'last_update': None,
            'can_update': False
        }

        actual_view_model = build_report_view_model(report)
        self.assertEqual(expected_view_model, actual_view_model)

    def test_build_keyword_view_model_returns_match(self):
        keyword = _create_keyword(self.domain, name='keyword-test', should_save=False)
        keyword.id = '100'

        expected_view_model = {
            'type': 'keyword',
            'name': 'Keyword (keyword-test)',
            'detail': {'keyword_id': '100'},
            'last_update': None,
            'can_update': True
        }

        actual_view_model = build_keyword_view_model(keyword)
        self.assertEqual(expected_view_model, actual_view_model)

    def test_build_keyword_view_model_with_none_returns_unknown(self):
        keyword = None
        expected_view_model = {
            'type': 'keyword',
            'name': 'Keyword (Deleted Keyword)',
            'detail': None,
            'last_update': None,
            'can_update': False
        }

        actual_view_model = build_keyword_view_model(keyword)
        self.assertEqual(expected_view_model, actual_view_model)

    def test_build_keyword_view_model_with_empty_returns_unknown(self):
        keyword = {}
        expected_view_model = {
            'type': 'keyword',
            'name': 'Keyword (Deleted Keyword)',
            'detail': None,
            'last_update': None,
            'can_update': False
        }

        actual_view_model = build_keyword_view_model(keyword)
        self.assertEqual(expected_view_model, actual_view_model)


class TestBuildFeatureFlagViewModels(TestCase):

    @classmethod
    def setUpClass(cls):
        super(TestBuildFeatureFlagViewModels, cls).setUpClass()
        cls.domain_obj = create_domain('test-build-ff-view-models')
        cls.domain = cls.domain_obj.name

    @classmethod
    def tearDownClass(cls):
        cls.domain_obj.delete()
        super(TestBuildFeatureFlagViewModels, cls).tearDownClass()

    def test_build_feature_flag_view_models_returns_empty(self):
        expected_view_models = []

        view_models = build_feature_flag_view_models(self.domain)

        self.assertEqual(expected_view_models, view_models)

    @flag_enabled('SYNC_SEARCH_CASE_CLAIM')
    def test_build_feature_flag_view_models_returns_case_search(self):
        expected_view_models = [
            {
                'type': 'case_search_data',
                'name': 'Case Search Settings',
                'detail': None,
                'last_update': 'Never',
                'can_update': True
            }
        ]
        view_models = build_feature_flag_view_models(self.domain)

        self.assertEqual(expected_view_models, view_models)

    @flag_enabled('DATA_DICTIONARY')
    def test_build_feature_flag_view_models_returns_data_dictionary(self):
        expected_view_models = [
            {
                'type': 'data_dictionary',
                'name': 'Data Dictionary',
                'detail': None,
                'last_update': 'Never',
                'can_update': True
            }
        ]
        view_models = build_feature_flag_view_models(self.domain)

        self.assertEqual(expected_view_models, view_models)

    @flag_enabled('WIDGET_DIALER')
    def test_build_feature_flag_view_models_returns_dialer_settings(self):
        expected_view_models = [
            {
                'type': 'dialer_settings',
                'name': 'Dialer Settings',
                'detail': None,
                'last_update': 'Never',
                'can_update': True
            }
        ]
        view_models = build_feature_flag_view_models(self.domain)

        self.assertEqual(expected_view_models, view_models)

    @flag_enabled('GAEN_OTP_SERVER')
    def test_build_feature_flag_view_models_returns_otp_settings(self):
        expected_view_models = [
            {
                'type': 'otp_settings',
                'name': 'OTP Pass-through Settings',
                'detail': None,
                'last_update': 'Never',
                'can_update': True
            }
        ]
        view_models = build_feature_flag_view_models(self.domain)

        self.assertEqual(expected_view_models, view_models)

    @flag_enabled('HMAC_CALLOUT')
    def test_build_feature_flag_view_models_returns_hmac_callout(self):
        expected_view_models = [
            {
                'type': 'hmac_callout_settings',
                'name': 'Signed Callout',
                'detail': None,
                'last_update': 'Never',
                'can_update': True
            }
        ]
        view_models = build_feature_flag_view_models(self.domain)

        self.assertEqual(expected_view_models, view_models)

    @flag_enabled('COMMTRACK')
    def test_build_feature_flag_view_models_returns_product_data_fields(self):
        expected_view_models = [
            {
                'type': 'custom_product_data',
                'name': 'Custom Product Data Fields',
                'detail': None,
                'last_update': 'Never',
                'can_update': True
            }
        ]
        view_models = build_feature_flag_view_models(self.domain)

        self.assertEqual(expected_view_models, view_models)


class TestBuildDomainLevelViewModels(SimpleTestCase):

    def test_build_domain_level_view_models_returns_all(self):
        expected_view_models = [
            {
                'type': 'custom_user_data',
                'name': 'Custom User Data Fields',
                'detail': None,
                'last_update': 'Never',
                'can_update': True
            },
            {
                'type': 'custom_location_data',
                'name': 'Custom Location Data Fields',
                'detail': None,
                'last_update': 'Never',
                'can_update': True
            },
            {
                'type': 'roles',
                'name': 'User Roles',
                'detail': None,
                'last_update': 'Never',
                'can_update': True
            },
            {
                'type': 'previews',
                'name': 'Feature Previews',
                'detail': None,
                'last_update': 'Never',
                'can_update': True
            },
        ]

        view_models = build_domain_level_view_models()
        self.assertEqual(expected_view_models, view_models)

    def test_build_domain_level_view_models_ignores_models(self):
        expected_view_models = []
        ignore_models = dict(DOMAIN_LEVEL_DATA_MODELS).keys()

        view_models = build_domain_level_view_models(ignore_models=ignore_models)

        self.assertEqual(expected_view_models, view_models)


class TestBuildSuperuserViewModels(SimpleTestCase):

    def test_build_superuser_view_models_returns_all(self):
        expected_view_models = [
            {
                'type': 'toggles',
                'name': 'Feature Flags',
                'detail': None,
                'last_update': 'Never',
                'can_update': True
            },
        ]

        view_models = build_superuser_view_models()
        self.assertEqual(expected_view_models, view_models)

    def test_build_superuser_view_models_ignores_models(self):
        expected_view_models = []
        ignore_models = dict(SUPERUSER_DATA_MODELS).keys()

        view_models = build_superuser_view_models(ignore_models=ignore_models)

        self.assertEqual(expected_view_models, view_models)


class TestBuildViewModelsFromDataModels(BaseLinkedDomainTest):
    """
    Testing for length of view models below is sufficient because the content is tested in a lower level test
    See TestBuildIndividualViewModels, TestBuildFeatureFlagViewModels, TestBuildDomainLevelViewModels,
    TestBuildSuperuserViewModels
    """

    def test_domain_level_view_models_are_built(self):
        view_models = build_view_models_from_data_models(self.downstream_domain, {}, {}, {}, {})
        expected_length = len(DOMAIN_LEVEL_DATA_MODELS)
        self.assertEqual(expected_length, len(view_models))

    def test_domain_level_view_models_are_ignored(self):
        view_models = build_view_models_from_data_models(
            self.downstream_domain, {}, {}, {}, {}, ignore_models=dict(DOMAIN_LEVEL_DATA_MODELS).keys()
        )
        self.assertEqual(0, len(view_models))

    @flag_enabled('SYNC_SEARCH_CASE_CLAIM')
    @flag_enabled('DATA_DICTIONARY')
    @flag_enabled('WIDGET_DIALER')
    @flag_enabled('GAEN_OTP_SERVER')
    @flag_enabled('HMAC_CALLOUT')
    @flag_enabled('EMBEDDED_TABLEAU')
<<<<<<< HEAD
=======
    @flag_enabled('COMMTRACK')
>>>>>>> 6817f34d
    def test_feature_flag_view_models_are_built(self):
        view_models = build_view_models_from_data_models(self.downstream_domain, {}, {}, {}, {})
        expected_length = len(DOMAIN_LEVEL_DATA_MODELS) + len(FEATURE_FLAG_DATA_MODELS)
        self.assertEqual(expected_length, len(view_models))

    @flag_enabled('SYNC_SEARCH_CASE_CLAIM')
    @flag_enabled('DATA_DICTIONARY')
    @flag_enabled('WIDGET_DIALER')
    @flag_enabled('GAEN_OTP_SERVER')
    @flag_enabled('HMAC_CALLOUT')
    @flag_enabled('EMBEDDED_TABLEAU')
<<<<<<< HEAD
=======
    @flag_enabled('COMMTRACK')
>>>>>>> 6817f34d
    def test_feature_flag_view_models_are_ignored(self):
        view_models = build_view_models_from_data_models(
            self.downstream_domain, {}, {}, {}, {}, ignore_models=dict(FEATURE_FLAG_DATA_MODELS).keys()
        )
        expected_length = len(DOMAIN_LEVEL_DATA_MODELS)
        self.assertEqual(expected_length, len(view_models))

    def test_superuser_view_models_are_built_if_superuser(self):
        view_models = build_view_models_from_data_models(self.downstream_domain, {}, {}, {}, {}, is_superuser=True)
        expected_length = len(DOMAIN_LEVEL_DATA_MODELS) + len(SUPERUSER_DATA_MODELS)
        self.assertEqual(expected_length, len(view_models))

    def test_superuser_view_models_are_not_built_if_not_superuser(self):
        # same as test_domain_level_view_models_are_built, but added to be explicit
        view_models = build_view_models_from_data_models(
            self.downstream_domain, {}, {}, {}, {}, is_superuser=False
        )
        expected_length = len(DOMAIN_LEVEL_DATA_MODELS)
        self.assertEqual(expected_length, len(view_models))

    def test_superuser_view_models_are_ignored(self):
        view_models = build_view_models_from_data_models(self.downstream_domain, {}, {}, {}, {},
                                                         ignore_models=dict(SUPERUSER_DATA_MODELS).keys(),
                                                         is_superuser=True)
        expected_length = len(DOMAIN_LEVEL_DATA_MODELS)
        self.assertEqual(expected_length, len(view_models))

    def test_app_view_models_are_built(self):
        _, linked_apps = get_apps(self.downstream_domain)
        view_models = build_view_models_from_data_models(self.downstream_domain, linked_apps, {}, {}, {})
        expected_length = len(DOMAIN_LEVEL_DATA_MODELS) + 1
        self.assertEqual(expected_length, len(view_models))

    def test_fixture_view_models_are_built(self):
        _, linked_fixtures = get_fixtures(self.downstream_domain, self.domain_link)
        view_models = build_view_models_from_data_models(self.downstream_domain, {}, linked_fixtures, {}, {})
        expected_length = len(DOMAIN_LEVEL_DATA_MODELS) + 1
        self.assertEqual(expected_length, len(view_models))

    def test_report_view_models_are_built(self):
        _, linked_reports = get_reports(self.downstream_domain)
        view_models = build_view_models_from_data_models(self.downstream_domain, {}, {}, linked_reports, {})
        expected_length = len(DOMAIN_LEVEL_DATA_MODELS) + 1
        self.assertEqual(expected_length, len(view_models))

    def test_keyword_view_models_are_built(self):
        _, linked_keywords = get_keywords(self.downstream_domain)
        view_models = build_view_models_from_data_models(self.downstream_domain, {}, {}, {}, linked_keywords)
        expected_length = len(DOMAIN_LEVEL_DATA_MODELS) + 1
        self.assertEqual(expected_length, len(view_models))


class TestBuildPullableViewModels(BaseLinkedDomainTest):
    """
    This method relies on build_view_models_from_data_models which is already tested
    This aims to test scenarios where models have already been synced
    """
    def test_already_synced_superuser_view_models_are_built_if_superuser(self):
        self._create_sync_event(MODEL_FLAGS)

        view_models = build_pullable_view_models_from_data_models(self.downstream_domain, self.domain_link, {}, {},
                                                                  {}, {}, pytz.UTC, is_superuser=True)
        expected_length = len(DOMAIN_LEVEL_DATA_MODELS) + len(SUPERUSER_DATA_MODELS)
        self.assertEqual(expected_length, len(view_models))

    def test_already_synced_superuser_view_models_are_not_built_if_not_superuser(self):
        # this is an important one
        # ensures an already synced view model is not included if user does not have access
        self._create_sync_event(MODEL_FLAGS)

        view_models = build_pullable_view_models_from_data_models(self.downstream_domain, self.domain_link, {}, {},
                                                                  {}, {}, pytz.UTC, is_superuser=False)
        expected_length = len(DOMAIN_LEVEL_DATA_MODELS)
        self.assertEqual(expected_length, len(view_models))

    def test_already_synced_app_view_models_are_built(self):
        self._create_sync_event(MODEL_APP, AppLinkDetail(app_id=self.linked_app._id).to_json())

        _, linked_apps = get_apps(self.downstream_domain)
        view_models = build_pullable_view_models_from_data_models(self.downstream_domain, self.domain_link,
                                                                  linked_apps, {}, {}, {}, pytz.UTC)
        expected_length = len(DOMAIN_LEVEL_DATA_MODELS) + 1
        self.assertEqual(expected_length, len(view_models))

    def test_linked_apps_are_popped(self):
        self._create_sync_event(MODEL_APP, AppLinkDetail(app_id=self.linked_app._id).to_json())

        _, linked_apps = get_apps(self.downstream_domain)
        self.assertTrue(1, len(linked_apps))
        build_pullable_view_models_from_data_models(self.downstream_domain, self.domain_link, linked_apps, {}, {},
                                                    {}, pytz.UTC)
        self.assertEqual(0, len(linked_apps))

    def test_already_synced_fixture_view_models_are_built(self):
        self._create_sync_event(MODEL_FIXTURE, FixtureLinkDetail(tag=self.original_fixture.tag).to_json())

        _, linked_fixtures = get_fixtures(self.downstream_domain, self.domain_link)
        view_models = build_pullable_view_models_from_data_models(self.downstream_domain, self.domain_link, {},
                                                                  linked_fixtures, {}, {}, pytz.UTC)
        expected_length = len(DOMAIN_LEVEL_DATA_MODELS) + 1
        self.assertEqual(expected_length, len(view_models))

    def test_linked_fixtures_are_popped(self):
        self._create_sync_event(MODEL_FIXTURE, FixtureLinkDetail(tag=self.original_fixture.tag).to_json())

        _, linked_fixtures = get_fixtures(self.downstream_domain, self.domain_link)
        self.assertTrue(1, len(linked_fixtures))
        build_pullable_view_models_from_data_models(self.downstream_domain, self.domain_link, {}, linked_fixtures,
                                                    {}, {}, pytz.UTC)
        self.assertEqual(0, len(linked_fixtures))

    def test_already_synced_report_view_models_are_built(self):
        self._create_sync_event(MODEL_REPORT, ReportLinkDetail(report_id=self.linked_report.get_id).to_json())

        _, linked_reports = get_reports(self.downstream_domain)
        view_models = build_pullable_view_models_from_data_models(self.downstream_domain, self.domain_link, {}, {},
                                                                  linked_reports, {}, pytz.UTC)
        expected_length = len(DOMAIN_LEVEL_DATA_MODELS) + 1
        self.assertEqual(expected_length, len(view_models))

    def test_linked_reports_are_popped(self):
        self._create_sync_event(MODEL_REPORT, ReportLinkDetail(report_id=self.linked_report.get_id).to_json())

        _, linked_reports = get_reports(self.downstream_domain)
        self.assertTrue(1, len(linked_reports))
        build_pullable_view_models_from_data_models(self.downstream_domain, self.domain_link, {}, {},
                                                    linked_reports, {}, pytz.UTC)
        self.assertEqual(0, len(linked_reports))

    def test_already_synced_keyword_view_models_are_built(self):
        self._create_sync_event(MODEL_KEYWORD, KeywordLinkDetail(keyword_id=str(self.linked_keyword.id)).to_json())

        _, linked_keywords = get_keywords(self.downstream_domain)
        self.assertTrue(1, len(linked_keywords))
        view_models = build_pullable_view_models_from_data_models(self.downstream_domain, self.domain_link, {}, {},
                                                                  {}, linked_keywords, pytz.UTC)
        expected_length = len(DOMAIN_LEVEL_DATA_MODELS) + 1
        self.assertEqual(expected_length, len(view_models))

    def test_linked_keywords_are_popped(self):
        self._create_sync_event(MODEL_KEYWORD, KeywordLinkDetail(keyword_id=str(self.linked_keyword.id)).to_json())

        _, linked_keywords = get_keywords(self.downstream_domain)
        self.assertTrue(1, len(linked_keywords))
        build_pullable_view_models_from_data_models(self.downstream_domain, self.domain_link, {}, {}, {},
                                                    linked_keywords, pytz.UTC)
        self.assertEqual(0, len(linked_keywords))

    def _create_sync_event(self, model_type, model_detail=None):
        sync_event = DomainLinkHistory(
            link=self.domain_link, date=datetime.utcnow(), model=model_type, model_detail=model_detail
        )
        sync_event.save()<|MERGE_RESOLUTION|>--- conflicted
+++ resolved
@@ -619,10 +619,7 @@
     @flag_enabled('GAEN_OTP_SERVER')
     @flag_enabled('HMAC_CALLOUT')
     @flag_enabled('EMBEDDED_TABLEAU')
-<<<<<<< HEAD
-=======
     @flag_enabled('COMMTRACK')
->>>>>>> 6817f34d
     def test_feature_flag_view_models_are_built(self):
         view_models = build_view_models_from_data_models(self.downstream_domain, {}, {}, {}, {})
         expected_length = len(DOMAIN_LEVEL_DATA_MODELS) + len(FEATURE_FLAG_DATA_MODELS)
@@ -634,10 +631,7 @@
     @flag_enabled('GAEN_OTP_SERVER')
     @flag_enabled('HMAC_CALLOUT')
     @flag_enabled('EMBEDDED_TABLEAU')
-<<<<<<< HEAD
-=======
     @flag_enabled('COMMTRACK')
->>>>>>> 6817f34d
     def test_feature_flag_view_models_are_ignored(self):
         view_models = build_view_models_from_data_models(
             self.downstream_domain, {}, {}, {}, {}, ignore_models=dict(FEATURE_FLAG_DATA_MODELS).keys()
