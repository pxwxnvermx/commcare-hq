import csv
import inspect
import sys
from collections import namedtuple
from datetime import datetime

from django.core.management.base import BaseCommand, CommandError

import dateutil

from dimagi.utils.chunked import chunked
from dimagi.utils.retry import retry_on

from corehq.apps.es import CaseES, CaseSearchES, FormES
from corehq.elastic import ES_EXPORT_INSTANCE
from corehq.form_processor.backends.sql.dbaccessors import (
    CaseReindexAccessor,
    FormReindexAccessor,
)
from corehq.form_processor.interfaces.dbaccessors import CaseAccessors
from corehq.pillows.case_search import domains_needing_search_index
from corehq.util.dates import iso_string_to_datetime
from corehq.util.doc_processor.progress import (
    ProcessorProgressLogger,
    ProgressManager,
)
from corehq.util.doc_processor.sql import resumable_sql_model_iterator
from corehq.elastic import ESError


CHUNK_SIZE = 1000

RunConfig = namedtuple('RunConfig', ['iteration_key', 'domain', 'start_date', 'end_date', 'case_type'])
DataRow = namedtuple('DataRow', ['doc_id', 'doc_type', 'doc_subtype', 'domain', 'es_date', 'primary_date'])


ALL_DOMAINS = object()
HEADER_ROW = DataRow(
    doc_id='Doc ID',
    doc_type='Doc Type',
    doc_subtype='Doc Subtype',
    domain='Domain',
    es_date='ES Date',
    primary_date='Correct Date',
)


def get_csv_args(delimiter):
    return {
        'delimiter': delimiter,
        'lineterminator': '\n',
    }


retry_on_es_timeout = retry_on(ESError, delays=[2**x for x in range(10)])


class Command(BaseCommand):
    """
    Returns list of (doc_id, doc_type, doc_subtype, es_server_modified_on, primary_modified_on)
    tuples that are not updated in ES. Works for cases and forms.

    Can be used in conjunction with republish_doc_changes

        1. Generate tuples not updated in ES with extra debug columns
        $ ./manage.py stale_data_in_es case form --domain DOMAIN > stale_ids.tsv

        (Can call with just "case" or "form" if only want to use one data model type)

        2. Republish doc changes
        $ ./manage.py republish_doc_changes stale_ids.tsv
    """
    help = inspect.cleandoc(__doc__).split('\n')[0]

    def add_arguments(self, parser):
        parser.add_argument('data_models', nargs='+',
                            help='A list of data models to check. Valid options are "case" and "form".')
        parser.add_argument('--domain', default=ALL_DOMAINS)
        parser.add_argument('--iteration_key', help='Unique slug to identify this run. Used to allow resuming.')
        parser.add_argument(
            '--start',
            action='store',
            help='Only include data modified after this date',
        )
        parser.add_argument(
            '--end',
            action='store',
            help='Only include data modified before this date',
        )
        parser.add_argument(
            '--case_type',
            action='store',
            help='Only run for the specified case type',
        )
        parser.add_argument('--delimiter', default='\t', choices=('\t', ','))

    def handle(self, domain, data_models, delimiter, **options):
        data_models = set(data_models)

        default_start, default_end = datetime(2010, 1, 1), datetime.utcnow()
        start = dateutil.parser.parse(options['start']) if options['start'] else default_start
        end = dateutil.parser.parse(options['end']) if options['end'] else default_end
        case_type = options['case_type']
        iteration_key = options['iteration_key']
        if iteration_key:
            print(f'\nResuming previous run. Iteration Key:\n\t"{iteration_key}"\n', file=self.stderr)
        else:
            iteration_key = (
                f'stale_data_{datetime.utcnow().isoformat()}'
                f'-{"" if domain == ALL_DOMAINS else domain}'
                f'-{start.isoformat() if start != default_start else ""}'
                f'-{end.isoformat() if end != default_end else ""}'
                f'-{case_type or ""}'
            )
            print(f'\nStarting new run. Iteration key:\n\t"{iteration_key}"\n', file=self.stderr)

        run_config = RunConfig(iteration_key, domain, start, end, case_type)

        if run_config.domain is ALL_DOMAINS:
            print('Running for all domains', file=self.stderr)

        csv_writer = csv.writer(self.stdout, **get_csv_args(delimiter))

        def print_data_row(data_row):
            # Casting as str print `None` as 'None'
            csv_writer.writerow(map(str, data_row))

        print_data_row(HEADER_ROW)

        try:
            for data_model in data_models:
                try:
                    process_data_model_fn = DATA_MODEL_HELPERS[data_model.lower()]()
                except KeyError:
                    raise CommandError('Only valid options for data model are "{}"'.format(
                        '", "'.join(DATA_MODEL_HELPERS.keys())
                    ))
                data_rows = process_data_model_fn(run_config)

                for data_row in data_rows:
                    print_data_row(data_row)
        except:  # noqa: E722
            print(f'\nERROR: To resume the previous run add the "iteration_key" parameter to the command:\n'
                  f"\t--iteration_key '{iteration_key}'\n", file=self.stderr)
            raise


DATA_MODEL_HELPERS = {
    'case': lambda: CaseHelper.run,
    'form': lambda: FormHelper.run,
}


class CaseHelper:

    @classmethod
    def run(cls, run_config):
        for chunk in cls.get_sql_chunks(run_config):
            yield from cls._yield_missing_in_es(chunk)

    @staticmethod
    def get_sql_chunks(run_config):
        domain = run_config.domain if run_config.domain is not ALL_DOMAINS else None

        accessor = CaseReindexAccessor(
            domain,
            start_date=run_config.start_date, end_date=run_config.end_date,
            case_type=run_config.case_type
        )
        iteration_key = f'sql_cases-{run_config.iteration_key}'
        for chunk in _get_resumable_chunked_iterator(accessor, iteration_key, '[SQL cases] '):
            matching_records = [
                (case.case_id, case.type, case.server_modified_on, case.domain)
                for case in chunk
            ]
            yield matching_records

    @staticmethod
    def _yield_missing_in_es(chunk):
        case_ids, case_search_ids = CaseHelper._get_ids_from_chunk(chunk)
        es_modified_on_by_ids = CaseHelper._get_es_modified_dates(case_ids)
        case_search_es_modified_on_by_ids = CaseHelper._get_case_search_es_modified_dates(case_search_ids)
        for case_id, case_type, modified_on, domain in chunk:
            stale, data_row = CaseHelper._check_stale(case_id, case_type, modified_on, domain,
                                                      es_modified_on_by_ids, case_search_es_modified_on_by_ids)
            if stale:
                yield data_row

    @staticmethod
    def _check_stale(case_id, case_type, modified_on, domain,
                     es_modified_on_by_ids, case_search_es_modified_on_by_ids):
        es_modified_on, es_domain = es_modified_on_by_ids.get(case_id, (None, None))
        if (es_modified_on, es_domain) != (modified_on, domain):
            # if the doc is newer in ES than sql, refetch from sql to get newest
            if es_modified_on is not None and es_modified_on > modified_on:
                refreshed = CaseAccessors(domain).get_case(case_id)
<<<<<<< HEAD
                return CaseHelper._check_stale(case_id, case_type, refreshed.server_modified_on,
                                    refreshed.domain, es_modified_on_by_ids, case_search_es_modified_on_by_ids)
            else:
                return True, DataRow(doc_id=case_id, doc_type='CommCareCase', doc_subtype=case_type,
                                     domain=domain, es_date=es_modified_on, primary_date=modified_on)
=======
                if refreshed.server_modified_on != modified_on:
                    return CaseHelper._check_stale(case_id, case_type, refreshed.server_modified_on,
                                                   refreshed.domain, es_modified_on_by_ids,
                                                   case_search_es_modified_on_by_ids)
            return True, DataRow(doc_id=case_id, doc_type='CommCareCase', doc_subtype=case_type,
                                 domain=domain, es_date=es_modified_on, primary_date=modified_on)
>>>>>>> d6c161a9
        elif domain in domains_needing_search_index():
            es_modified_on, es_domain = case_search_es_modified_on_by_ids.get(case_id, (None, None))
            if (es_modified_on, es_domain) != (modified_on, domain):
                # if the doc is newer in ES than sql, refetch from sql to get newest
                if es_modified_on is not None and es_modified_on > modified_on:
                    refreshed = CaseAccessors(domain).get_case(case_id)
<<<<<<< HEAD
                    return CaseHelper._check_stale(case_id, case_type, refreshed.server_modified_on,
                                                   refreshed.domain, es_modified_on_by_ids,
                                                   case_search_es_modified_on_by_ids)
                else:
                    return True, DataRow(doc_id=case_id, doc_type='CommCareCase', doc_subtype=case_type,
                                         domain=domain, es_date=es_modified_on, primary_date=modified_on)
=======
                    if refreshed.server_modified_on != modified_on:
                        return CaseHelper._check_stale(case_id, case_type, refreshed.server_modified_on,
                                                       refreshed.domain, es_modified_on_by_ids,
                                                       case_search_es_modified_on_by_ids)
                return True, DataRow(doc_id=case_id, doc_type='CommCareCase', doc_subtype=case_type,
                                     domain=domain, es_date=es_modified_on, primary_date=modified_on)
>>>>>>> d6c161a9
        return False, None

    @staticmethod
    @retry_on_es_timeout
    def _get_es_modified_dates(case_ids):
        results = (
            CaseES(es_instance_alias=ES_EXPORT_INSTANCE)
            .case_ids(case_ids)
            .values_list('_id', 'server_modified_on', 'domain')
        )
        return {_id: (iso_string_to_datetime(server_modified_on), domain)
                for _id, server_modified_on, domain in results}

    @staticmethod
    @retry_on_es_timeout
    def _get_case_search_es_modified_dates(case_ids):
        results = (
            CaseSearchES(es_instance_alias=ES_EXPORT_INSTANCE)
            .case_ids(case_ids)
            .values_list('_id', 'server_modified_on', 'domain')
        )
        return {_id: (iso_string_to_datetime(server_modified_on), domain)
                for _id, server_modified_on, domain in results}

    @staticmethod
    def _get_ids_from_chunk(chunk):
        case_ids = []
        case_search_ids = []
        for val in chunk:
            case_ids.append(val[0])
            if val[3] in domains_needing_search_index():
                case_search_ids.append(val[0])
        return case_ids, case_search_ids


class FormHelper:
    @classmethod
    def run(cls, run_config):
        for chunk in cls.get_sql_chunks(run_config):
            yield from cls._yield_missing_in_es(chunk)

    @staticmethod
    def get_sql_chunks(run_config):
        domain = run_config.domain if run_config.domain is not ALL_DOMAINS else None

        accessor = FormReindexAccessor(
            domain,
            start_date=run_config.start_date, end_date=run_config.end_date,
        )
        iteration_key = f'sql_forms-{run_config.iteration_key}'
        for chunk in _get_resumable_chunked_iterator(accessor, iteration_key, '[SQL forms] '):
            matching_records = [
                (form.form_id, form.doc_type, form.xmlns, form.received_on, form.domain)
                for form in chunk
                # Only check for "normal" and "archived" forms
                if form.is_normal or form.is_archived
            ]
            yield matching_records

    @staticmethod
    def _yield_missing_in_es(chunk):
        form_ids = [val[0] for val in chunk]
        es_modified_on_by_ids = FormHelper._get_es_modified_dates_for_forms(form_ids)
        for form_id, doc_type, xmlns, modified_on, domain in chunk:
            es_modified_on, es_doc_type, es_domain = es_modified_on_by_ids.get(form_id, (None, None, None))
            if (es_modified_on, es_doc_type, es_domain) != (modified_on, doc_type, domain):
                yield DataRow(doc_id=form_id, doc_type=doc_type, doc_subtype=xmlns, domain=domain,
                              es_date=es_modified_on, primary_date=modified_on)

    @staticmethod
    def _get_es_modified_dates_for_forms(form_ids):
        results = (
            FormES(es_instance_alias=ES_EXPORT_INSTANCE).remove_default_filters()
            .form_ids(form_ids)
            .values_list('_id', 'received_on', 'doc_type', 'domain')
        )
        return {_id: (iso_string_to_datetime(received_on), doc_type, domain)
                for _id, received_on, doc_type, domain in results}


def _get_resumable_chunked_iterator(dbaccessor, iteration_key, log_prefix):
    total_docs = 0
    for db in dbaccessor.sql_db_aliases:
        total_docs += dbaccessor.get_approximate_doc_count(db)

    iterable = resumable_sql_model_iterator(
        iteration_key,
        dbaccessor,
        chunk_size=CHUNK_SIZE,
        transform=lambda x: x
    )
    progress = ProgressManager(
        iterable,
        total=total_docs,
        reset=False,
        chunk_size=CHUNK_SIZE,
        logger=ProcessorProgressLogger(log_prefix, sys.stderr)
    )
    with progress:
        for chunk in chunked(iterable, CHUNK_SIZE):
            yield chunk
            progress.add(len(chunk))<|MERGE_RESOLUTION|>--- conflicted
+++ resolved
@@ -194,41 +194,24 @@
             # if the doc is newer in ES than sql, refetch from sql to get newest
             if es_modified_on is not None and es_modified_on > modified_on:
                 refreshed = CaseAccessors(domain).get_case(case_id)
-<<<<<<< HEAD
-                return CaseHelper._check_stale(case_id, case_type, refreshed.server_modified_on,
-                                    refreshed.domain, es_modified_on_by_ids, case_search_es_modified_on_by_ids)
-            else:
-                return True, DataRow(doc_id=case_id, doc_type='CommCareCase', doc_subtype=case_type,
-                                     domain=domain, es_date=es_modified_on, primary_date=modified_on)
-=======
                 if refreshed.server_modified_on != modified_on:
                     return CaseHelper._check_stale(case_id, case_type, refreshed.server_modified_on,
                                                    refreshed.domain, es_modified_on_by_ids,
                                                    case_search_es_modified_on_by_ids)
             return True, DataRow(doc_id=case_id, doc_type='CommCareCase', doc_subtype=case_type,
                                  domain=domain, es_date=es_modified_on, primary_date=modified_on)
->>>>>>> d6c161a9
         elif domain in domains_needing_search_index():
             es_modified_on, es_domain = case_search_es_modified_on_by_ids.get(case_id, (None, None))
             if (es_modified_on, es_domain) != (modified_on, domain):
                 # if the doc is newer in ES than sql, refetch from sql to get newest
                 if es_modified_on is not None and es_modified_on > modified_on:
                     refreshed = CaseAccessors(domain).get_case(case_id)
-<<<<<<< HEAD
-                    return CaseHelper._check_stale(case_id, case_type, refreshed.server_modified_on,
-                                                   refreshed.domain, es_modified_on_by_ids,
-                                                   case_search_es_modified_on_by_ids)
-                else:
-                    return True, DataRow(doc_id=case_id, doc_type='CommCareCase', doc_subtype=case_type,
-                                         domain=domain, es_date=es_modified_on, primary_date=modified_on)
-=======
                     if refreshed.server_modified_on != modified_on:
                         return CaseHelper._check_stale(case_id, case_type, refreshed.server_modified_on,
                                                        refreshed.domain, es_modified_on_by_ids,
                                                        case_search_es_modified_on_by_ids)
                 return True, DataRow(doc_id=case_id, doc_type='CommCareCase', doc_subtype=case_type,
                                      domain=domain, es_date=es_modified_on, primary_date=modified_on)
->>>>>>> d6c161a9
         return False, None
 
     @staticmethod
