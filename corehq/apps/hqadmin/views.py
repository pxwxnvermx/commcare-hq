--- conflicted
+++ resolved
@@ -9,11 +9,8 @@
 
 import rawes
 from casexml.apps.case.models import CommCareCase
-<<<<<<< HEAD
 from corehq.apps.appstore.views import parse_args_for_es, es_query, generate_sortables_from_facets
-=======
 from corehq.apps.hqadmin.models import HqDeploy
->>>>>>> dc850308
 from corehq.apps.builds.models import CommCareBuildConfig, BuildSpec
 from corehq.apps.domain.calculations import CALC_FNS
 from corehq.apps.domain.models import Domain, InternalProperties, LicenseAgreement, Deployment
@@ -765,8 +762,7 @@
     context["headers"] = headers
     context["aoColumns"] = headers.render_aoColumns
 
-<<<<<<< HEAD
-    return render_to_response(request, template, context)
+    return render(request, template, context)
 
 def project_stats_facets():
     facets = Domain.properties().keys()
@@ -838,7 +834,4 @@
                             "query" : search_query,
                             "operator" : "and" }}}}}
 
-    return q if return_q_dict else es_query(params, facets, terms, q, DOMAIN_INDEX + '/hqdomain/_search')
-=======
-    return render(request, template, context)
->>>>>>> dc850308
+    return q if return_q_dict else es_query(params, facets, terms, q, DOMAIN_INDEX + '/hqdomain/_search')