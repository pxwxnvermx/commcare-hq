--- conflicted
+++ resolved
@@ -31,11 +31,7 @@
                     chart_name: key,
                     histogram_type: key,
                     xaxis_label: visualizations[key].xaxis_label,
-<<<<<<< HEAD
-                    ajax_url: hqImport("hqwebapp/js/urllib").reverse("admin_stats_data"),
-=======
-                    ajax_url: hqImport("hqwebapp/js/initial_page_data.js").reverse("admin_stats_data"),
->>>>>>> f14ec89a
+                    ajax_url: hqImport("hqwebapp/js/initial_page_data").reverse("admin_stats_data"),
                     data: url_params,
                     interval: hqImport("hqwebapp/js/initial_page_data").get("interval"),
                 });
