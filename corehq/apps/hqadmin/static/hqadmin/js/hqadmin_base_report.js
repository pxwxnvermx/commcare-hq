/* globals hqDefine, hqImport */
hqDefine('hqadmin/js/hqadmin_base_report.js', function () {
    $(function() {
        var aoColumns = hqImport('hqwebapp/js/initial_page_data.js').get('aoColumns');
        if (aoColumns) {
<<<<<<< HEAD
            var reportTables = hqImport('reports/js/config.dataTables.bootstrap.js').HQReportDataTables({
=======
            var reportTables = hqImport("reports/js/config.dataTables.bootstrap.js").HQReportDataTables({
>>>>>>> 65617641
                aoColumns: aoColumns,
            });
            reportTables.render();
        }
    });
});<|MERGE_RESOLUTION|>--- conflicted
+++ resolved
@@ -3,11 +3,7 @@
     $(function() {
         var aoColumns = hqImport('hqwebapp/js/initial_page_data.js').get('aoColumns');
         if (aoColumns) {
-<<<<<<< HEAD
-            var reportTables = hqImport('reports/js/config.dataTables.bootstrap.js').HQReportDataTables({
-=======
             var reportTables = hqImport("reports/js/config.dataTables.bootstrap.js").HQReportDataTables({
->>>>>>> 65617641
                 aoColumns: aoColumns,
             });
             reportTables.render();
