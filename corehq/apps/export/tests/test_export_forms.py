import datetime
from collections import namedtuple

import pytz
from django.test import SimpleTestCase, TestCase

from corehq.apps.export.filters import (
    FormSubmittedByFilter,
    OwnerFilter,
    GroupFormSubmittedByFilter,
    UserTypeFilter,
    NOT
)
from corehq.apps.export.forms import (
    BaseFilterExportDownloadForm,
    EmwfFilterFormExport,
    LocationRestrictedMobileWorkerFilter,
    FilterCaseESExportDownloadForm,
    CaseExportFilterBuilder,
    FormExportFilterBuilder,
)
from corehq.apps.domain.models import Domain
from corehq.apps.reports.filters.case_list import CaseListFilter
from corehq.apps.groups.models import Group
from corehq.apps.reports.models import HQUserType
from mock import patch, MagicMock

from corehq.apps.export.forms import DashboardFeedFilterForm, CreateExportTagForm

DomainObject = namedtuple('DomainObject', ['uses_locations', 'name'])


class TestCreateExportTagForm(SimpleTestCase):

    def test_required_fields(self):
        # Confirm that form cannot be submitted without case_type when model_type is case
        data = {
            'model_type': 'case',
            'app_type': "application",
            'application': "fdksajhfjkqwf",
        }
        form = CreateExportTagForm(True, True, data)
        # Missing case_type
        self.assertFalse(form.is_valid())

    def test_static_model_type(self):
        # Confirm that model_type is cleaned according to export permissions
        data = {
            'model_type': 'form',  # This should be switch to case in the cleaned_data
            'app_type': 'application',
            'application': 'asdfjwkeghrk',
            "case_type": "my_case_type"
        }
        form = CreateExportTagForm(
            has_form_export_permissions=False,
            has_case_export_permissions=True,
            data=data
        )
        self.assertTrue(form.is_valid())
        self.assertEqual(form.cleaned_data['model_type'], 'case')


@patch('corehq.apps.export.forms.Group', new=MagicMock(get_reporting_groups=lambda x: []))
class TestDashboardFeedFilterForm(SimpleTestCase):

    def test_good_data(self):
        data = {
            'type_or_group': 'group',
            'date_range': 'range',
            'start_date': '1992-01-30',
            'end_date': '2016-10-01',
        }
        form = DashboardFeedFilterForm(DomainObject([], 'my domain'), data=data)
        self.assertTrue(form.is_valid())

    def test_missing_fields(self):
        data = {
            'type_or_group': 'group',
            'date_range': 'range',
            'start_date': '1992-01-30',
        }
        form = DashboardFeedFilterForm(DomainObject([], 'my domain'), data=data)
        self.assertFalse(form.is_valid())

    def test_bad_dates(self):
        data = {
            'type_or_group': 'group',
            'date_range': 'range',
            'start_date': '1992-01-30',
            'end_date': 'banana',
        }
        form = DashboardFeedFilterForm(DomainObject([], 'my domain'), data=data)
        self.assertFalse(form.is_valid())


class TestBaseFilterExportDownloadForm(SimpleTestCase):
    def test_skip_layout_default(self):
        self.assertFalse(BaseFilterExportDownloadForm.skip_layout)


@patch('corehq.apps.reports.util.get_first_form_submission_received', lambda x: datetime.datetime(2015, 1, 1))
class TestEmwfFilterFormExport(TestCase):
    form = EmwfFilterFormExport
    filter = form.dynamic_filter_class

    def setUp(self):
        DomainObject = namedtuple('DomainObject', ['uses_locations', 'name', 'date_created'])
        self.domain = Domain(name="testapp", is_active=True)
        self.project = DomainObject(False, "foo", datetime.datetime(2015, 1, 1))
        self.subject = self.form

    def test_attributes(self):
        self.export_filter = self.subject(self.domain, pytz.utc)

        self.assertTrue(self.export_filter.skip_layout)
        self.assertEqual(self.subject.export_user_filter, FormSubmittedByFilter)
        self.assertEqual(self.subject.dynamic_filter_class, LocationRestrictedMobileWorkerFilter)

    def test_export_to_es_user_types_map(self):
        mapping = {'mobile': ['mobile'], 'demo_user': ['demo'], 'supply': ['supply'],
                   'unknown': ['unknown', 'system', 'web']}
        self.assertEqual(
            self.subject._EXPORT_TO_ES_USER_TYPES_MAP,
            mapping
        )


@patch('corehq.apps.reports.util.get_first_form_submission_received', lambda x: datetime.datetime(2015, 1, 1))
class TestEmwfFilterExportMixin(TestCase):
    form = EmwfFilterFormExport
    filter_builder = FormExportFilterBuilder

    @classmethod
    def setUpClass(cls):
        super(TestEmwfFilterExportMixin, cls).setUpClass()
        cls.subject = cls.form
        cls.domain = Domain(name="testapp", is_active=True)
        cls.user_ids = ['e80c5e54ab552245457d2546d0cdbb03', 'e80c5e54ab552245457d2546d0cdbb04']
        cls.user_ids_slug = ['u__' + user_id for user_id in cls.user_ids]
        cls.location_ids = ['e80c5e54ab552245457d2546d0cdbb05', 'e80c5e54ab552245457d2546d0cdbb06']
        cls.location_ids_slug = ['l__' + location_id for location_id in cls.location_ids]

    def test_get_user_ids(self):
        self.filter_export = self.subject(self.domain, pytz.utc)
        self.assertEqual(self.filter_export._get_user_ids(self.user_ids_slug), self.user_ids)

    def test_get_users_filter(self):
        self.filter_export = self.subject(self.domain, pytz.utc)
        user_ids = self.filter_export._get_user_ids(self.user_ids_slug)
        user_filter = self.filter_builder(None, None)._get_users_filter(user_ids)

        self.assertIsInstance(user_filter, self.subject.export_user_filter)
        self.assertEqual(user_filter.submitted_by, self.user_ids)
        expected_filter = {
            'terms': {'form.meta.userID': self.user_ids}
        }
        self.assertEqual(user_filter.to_es_filter(), expected_filter)

    def test_get_location_ids(self):
        self.filter_export = self.subject(self.domain, pytz.utc)
        self.assertEqual(self.filter_export._get_locations_ids(self.location_ids_slug), self.location_ids)

    @patch('corehq.apps.export.forms.user_ids_at_locations_and_descendants')
    def test_get_locations_filter(self, users_patch):
        self.filter_export = self.subject(self.domain, pytz.utc)
        users_patch.return_value = self.user_ids
        location_ids = self.filter_export._get_locations_ids(self.location_ids_slug)
        locations_filter = self.filter_builder(None, None)._get_locations_filter(location_ids)

        self.assertIsInstance(locations_filter, self.subject.export_user_filter)
        self.assertEqual(locations_filter.submitted_by, self.user_ids)
        expected_filter = {
            'terms': {'form.meta.userID': self.user_ids}
        }
        self.assertEqual(locations_filter.to_es_filter(), expected_filter)

    def test_get_group_ids(self):
        self.filter_export = self.subject(self.domain, pytz.utc)
        group_ids = ['e80c5e54ab552245457d2546d0cdbb03', 'e80c5e54ab552245457d2546d0cdbb04']
        group_ids_slug = ['g__' + group_id for group_id in group_ids]

        self.assertEqual(self.filter_export._get_group_ids(group_ids_slug), group_ids)

    def test_get_selected_es_user_types(self):
        self.filter_export = self.subject(self.domain, pytz.utc)
        self.assertEqual(self.filter_export._get_selected_es_user_types(['t__0', 't__1']), [0, 1])


@patch('corehq.apps.reports.util.get_first_form_submission_received', lambda x: datetime.datetime(2015, 1, 1))
class TestEmwfFilterFormExportFilters(TestCase):
    form = EmwfFilterFormExport
    filter_builder = FormExportFilterBuilder

    @classmethod
    def setUpClass(cls):
        super(TestEmwfFilterFormExportFilters, cls).setUpClass()
        cls.subject = cls.form
        cls.domain = Domain(name="testapp", is_active=True)

    def test_attributes(self):
        export_filter = self.subject(self.domain, pytz.utc)

        self.assertTrue(export_filter.skip_layout)
        self.assertEqual(export_filter.export_user_filter, FormSubmittedByFilter)
        self.assertEqual(export_filter.dynamic_filter_class, LocationRestrictedMobileWorkerFilter)

    @patch('corehq.apps.export.filters.get_groups_user_ids')
    def test_get_group_filter(self, patch_object):
        self.filter_export = self.subject(self.domain, pytz.utc)
        group_ids = ['e80c5e54ab552245457d2546d0cdbb03', 'e80c5e54ab552245457d2546d0cdbb04']
        group_ids_slug = ['g__' + group_id for group_id in group_ids]
        patch_object.return_value = group_ids
        extracted_group_ids = self.filter_export._get_group_ids(group_ids_slug)
        group_filter = self.filter_builder(None, None)._get_group_filter(extracted_group_ids)

        self.assertIsInstance(group_filter, GroupFormSubmittedByFilter)
        self.assertEqual(group_filter.group_ids, group_ids)
        expected_filter = {
            'terms': {'form.meta.userID': group_ids}
        }
        self.assertEqual(group_filter.to_es_filter(), expected_filter)

    @patch.object(form, '_get_selected_es_user_types', lambda x, y: [HQUserType.REGISTERED])
    @patch.object(filter_builder, 'get_user_ids_for_user_types')
    def test_get_user_type_filter_for_mobile(self, fetch_user_ids_patch):
        self.filter_export = self.subject(self.domain, pytz.utc)
        es_user_types = self.filter_export._get_es_user_types('')
        user_filters = self.filter_builder(None, None)._get_user_type_filter(es_user_types)
        fetch_user_ids_patch.assert_called_once_with(admin=False, demo=False, unknown=False, commtrack=False)
        self.assertIsInstance(user_filters[0], UserTypeFilter)
        self.assertEqual(user_filters[0].user_types, self.subject._USER_MOBILE)

    @patch.object(form, '_get_selected_es_user_types', lambda x, y: [HQUserType.ADMIN])
    @patch.object(filter_builder, 'get_user_ids_for_user_types')
    def test_get_user_type_filter_for_admin(self, fetch_user_ids_patch):
        self.filter_export = self.subject(self.domain, pytz.utc)
        self.user_ids = ['e80c5e54ab552245457d2546d0cdbb03', 'e80c5e54ab552245457d2546d0cdbb04']
        fetch_user_ids_patch.return_value = self.user_ids
        es_user_types = self.filter_export._get_es_user_types('')
        user_filters = self.filter_builder(None, None)._get_user_type_filter(es_user_types)
        fetch_user_ids_patch.assert_called_once_with(admin=True, demo=False, unknown=False, commtrack=False)
        self.assertIsInstance(user_filters[0], FormSubmittedByFilter)
        self.assertEqual(user_filters[0].submitted_by, self.user_ids)

    @patch.object(form, '_get_selected_es_user_types', return_value=[HQUserType.REGISTERED, HQUserType.ADMIN])
    @patch.object(filter_builder, 'get_user_ids_for_user_types')
    def test_get_user_type_filter_for_admin_and_mobile(self, fetch_user_ids_patch, *patches):
        self.filter_export = self.subject(self.domain, pytz.utc)
        self.user_ids = ['e80c5e54ab552245457d2546d0cdbb03', 'e80c5e54ab552245457d2546d0cdbb04']
        fetch_user_ids_patch.return_value = self.user_ids
        es_user_types = self.filter_export._get_es_user_types('')
        user_filters = self.filter_builder(None, None)._get_user_type_filter(es_user_types)
        fetch_user_ids_patch.assert_called_once_with(admin=True, demo=False, unknown=False, commtrack=False)

        self.assertIsInstance(user_filters[0], UserTypeFilter)
        self.assertEqual(user_filters[0].user_types, self.subject._USER_MOBILE)

        self.assertIsInstance(user_filters[1], FormSubmittedByFilter)
        self.assertEqual(user_filters[1].submitted_by, self.user_ids)

    @patch.object(form, '_get_selected_es_user_types', lambda x, y: [HQUserType.UNKNOWN])
    @patch.object(filter_builder, 'get_user_ids_for_user_types')
    def test_get_user_type_filter_for_unknown(self, fetch_user_ids_patch):
        self.filter_export = self.subject(self.domain, pytz.utc)
        self.user_ids = ['e80c5e54ab552245457d2546d0cdbb03', 'e80c5e54ab552245457d2546d0cdbb04']
        fetch_user_ids_patch.return_value = self.user_ids
        es_user_types = self.filter_export._get_es_user_types('')
        user_filters = self.filter_builder(None, None)._get_user_type_filter(es_user_types)
        fetch_user_ids_patch.assert_called_once_with(admin=False, demo=False, unknown=True, commtrack=False)
        self.assertIsInstance(user_filters[0], FormSubmittedByFilter)
        self.assertEqual(user_filters[0].submitted_by, self.user_ids)


@patch('corehq.apps.reports.util.get_first_form_submission_received', lambda x: datetime.datetime(2015, 1, 1))
@patch.object(FormExportFilterBuilder, '_get_datespan_filter', lambda self, x: None)
@patch.object(FormExportFilterBuilder, '_get_group_filter')
@patch.object(FormExportFilterBuilder, '_get_user_type_filter')
@patch.object(FormExportFilterBuilder, '_get_users_filter')
@patch.object(FormExportFilterBuilder, '_get_locations_filter')
class TestEmwfFilterFormExportFormFilters(TestCase):
    form = EmwfFilterFormExport

    @classmethod
    def setUpClass(cls):
        super(TestEmwfFilterFormExportFormFilters, cls).setUpClass()
        cls.subject = cls.form

    def test_get_form_filter_for_all_locations_access(self, locations_patch, users_patch, user_type_patch,
                                                      group_patch):
        domain = Domain(name="testapp", is_active=True)
        group_ids_slug = ['g__e80c5e54ab552245457d2546d0cdbb03', 'g__e80c5e54ab552245457d2546d0cdbb04']

        data = {'date_range': '1992-01-30 to 2016-11-28'}
        export_filter_form = self.subject(domain, pytz.utc, data=data)
        self.assertTrue(export_filter_form.is_valid())
        export_filter_form.get_form_filter(group_ids_slug, True, None)
        extracted_group_ids = export_filter_form._get_group_ids(group_ids_slug)

        group_patch.assert_called_once_with(extracted_group_ids)
        user_type_patch.assert_called_once_with([])
        users_patch.assert_called_once_with([])
        locations_patch.assert_called_once_with([])

    def test_get_form_filter_for_restricted_locations_access(self, locations_patch, users_patch,
                                                             user_type_patch, group_patch):
        domain = Domain(name="testapp", is_active=True)
        group_ids_slug = ['g__e80c5e54ab552245457d2546d0cdbb03', 'g__e80c5e54ab552245457d2546d0cdbb04']
        data = {'date_range': '1992-01-30 to 2016-11-28'}
        export_filter_form = self.subject(domain, pytz.utc, data=data)
        self.assertTrue(export_filter_form.is_valid())
        location_ids = ['some location', 'ids']
        export_filter_form.get_form_filter(group_ids_slug, False, location_ids)

        assert not group_patch.called, 'User Filter Called for restricted location access'
        assert not user_type_patch.called, 'User Type Filter Called for restricted location access'
        users_patch.assert_called_once_with([])
        locations_patch.assert_called_once_with([])


@patch('corehq.apps.reports.util.get_first_form_submission_received', lambda x: datetime.datetime(2015, 1, 1))
@patch.object(CaseExportFilterBuilder, '_get_datespan_filter', lambda self, x: [])
@patch.object(FilterCaseESExportDownloadForm, '_get_group_ids')
@patch.object(Group, 'get_static_user_ids_for_groups')
class TestFilterCaseESExportDownloadForm(TestCase):
    form = FilterCaseESExportDownloadForm
    filter_builder = CaseExportFilterBuilder
    filter = form.dynamic_filter_class

    @classmethod
    def setUpClass(cls):
        super(TestFilterCaseESExportDownloadForm, cls).setUpClass()
        cls.domain = Domain(name="testapp", is_active=True)
        cls.group_ids = ['e80c5e54ab552245457d2546d0cdbb03', 'e80c5e54ab552245457d2546d0cdbb04']
        cls.group_ids_slug = ['g__e80c5e54ab552245457d2546d0cdbb03', 'g__e80c5e54ab552245457d2546d0cdbb04']
        cls.subject = cls.form

    def test_attributes(self, *patches):
        self.export_filter = self.subject(self.domain, pytz.utc)

        self.assertTrue(self.export_filter.skip_layout)
        self.assertEqual(self.export_filter.export_user_filter, OwnerFilter)
        self.assertEqual(self.export_filter.dynamic_filter_class, CaseListFilter)

    @patch.object(filter, 'show_all_data', return_value=True)
    @patch.object(filter, 'show_project_data')
    @patch.object(filter_builder, '_get_filters_from_slugs')
    def test_get_case_filter_for_all_data(self, filters_from_slugs_patch, project_data_patch, *patches):
        data = {'date_range': '1992-01-30 to 2016-11-28'}
        self.export_filter_form = self.subject(self.domain, pytz.utc, data=data)
        self.assertTrue(self.export_filter_form.is_valid())
        case_filters = self.export_filter_form.get_case_filter('', True, None)
        self.assertEqual(len(case_filters), 0)

    @patch.object(filter, 'show_project_data', return_value=True)
    @patch.object(filter, 'show_all_data', return_value=False)
    @patch.object(filter, 'selected_user_types', return_value=[HQUserType.ADMIN])
    @patch.object(filter_builder, '_get_filters_from_slugs')
    @patch.object(filter_builder, 'get_user_ids_for_user_types', return_value=['123'])
    def test_get_case_filter_for_project_data(self, fetch_user_ids_patch, filters_from_slugs_patch, *patches):
        data = {'date_range': '1992-01-30 to 2016-11-28'}
        self.export_filter = self.subject(self.domain, pytz.utc, data=data)
        self.assertTrue(self.export_filter.is_valid())
        case_filters = self.export_filter.get_case_filter('', True, None)

        fetch_user_ids_patch.assert_called_once_with(admin=False, unknown=True, demo=True, commtrack=True)
        assert not filters_from_slugs_patch.called

        self.assertIsInstance(case_filters[0], NOT)
        self.assertIsInstance(case_filters[0].operand_filter, OwnerFilter)
        self.assertEqual(case_filters[0].operand_filter.owner_id, ['123'])

<<<<<<< HEAD
    @patch.object(filter_builder, '_get_group_independent_filters', lambda x, y, z, a, b: [])
    def test_get_filters_from_slugs_for_all_locations_access(self, case_sharing_locations_ids_patch,
                                                             case_sharing_groups_patch,
                                                             static_user_ids_for_group_patch, group_ids_patch):
        data = {'date_range': '1992-01-30 to 2016-11-28'}
=======
    @patch.object(form, '_get_group_independent_filters', lambda x, y, z: [])
    def test_get_filters_from_slugs_for_all_locations_access(self, static_user_ids_for_group_patch,
                                                             group_ids_patch):
>>>>>>> f25725f9
        group_ids_patch.return_value = self.group_ids
        self.export_filter = self.subject(self.domain, pytz.utc, data=data)
        self.assertTrue(self.export_filter.is_valid())
        self.export_filter.get_case_filter(self.group_ids_slug, True, None)

        group_ids_patch.assert_called_once_with(self.group_ids_slug)
        static_user_ids_for_group_patch.assert_called_once_with(self.group_ids)

<<<<<<< HEAD
    def test_get_filters_from_slugs_for_restricted_locations_access(self, case_sharing_locations_ids_patch,
                                                                    case_sharing_groups_patch,
                                                                    static_user_ids_for_group_patch,
=======
    @patch.object(form, '_get_group_independent_filters', lambda x, y, z: [])
    def test_get_filters_from_slugs_for_restricted_locations_access(self, static_user_ids_for_group_patch,
>>>>>>> f25725f9
                                                                    group_ids_patch):
        data = {'date_range': '1992-01-30 to 2016-11-28'}
        self.export_filter = self.subject(self.domain, pytz.utc, data=data)
        self.assertTrue(self.export_filter.is_valid())
        self.export_filter.get_case_filter(self.group_ids_slug, False, ["some", "location", "ids"])

        assert not static_user_ids_for_group_patch.called

    @patch.object(filter, 'selected_user_types')
<<<<<<< HEAD
    @patch.object(filter_builder, '_get_locations_filter')
    @patch.object(form, '_get_locations_ids')
    @patch.object(filter_builder, '_get_users_filter')
    def test_get_group_independent_filters_for_all_access(self, get_users_filter, get_locations_ids,
=======
    @patch.object(form, '_get_locations_filter')
    @patch.object(form, '_get_selected_locations_and_descendants_ids')
    @patch.object(form, '_get_users_filter')
    @patch.object(form, '_get_user_ids')
    def test_get_group_independent_filters_for_all_access(self, get_user_ids, get_users_filter, get_locations_ids,
>>>>>>> f25725f9
                                                          get_locations_filter, get_es_user_types, *patches):
        data = {'date_range': '1992-01-30 to 2016-11-28'}
        self.export_filter = self.subject(self.domain, pytz.utc, data=data)
        self.assertTrue(self.export_filter.is_valid())

        self.export_filter.get_case_filter(self.group_ids_slug, True, None)
        get_es_user_types.assert_called_once_with(self.group_ids_slug)
        get_locations_ids.assert_called_once_with(self.group_ids_slug)
<<<<<<< HEAD
        get_users_filter.assert_called_once_with([])

    @patch.object(filter, 'selected_user_types')
    @patch.object(filter_builder, '_get_locations_filter')
    @patch.object(form, '_get_locations_ids')
    @patch.object(filter_builder, '_get_users_filter')
    def test_get_group_independent_filters_for_restricted_access(self, get_users_filter, get_locations_ids,
=======
        get_users_filter.assert_called_once_with(self.group_ids_slug)
        get_user_ids.assert_called_once_with(self.group_ids_slug)

    @patch.object(filter, 'selected_user_types')
    @patch.object(form, '_get_locations_filter')
    @patch.object(form, '_get_selected_locations_and_descendants_ids')
    @patch.object(form, '_get_users_filter')
    @patch.object(form, '_get_user_ids')
    def test_get_group_independent_filters_for_restricted_access(self, get_user_ids, get_users_filter,
                                                                 get_locations_ids,
>>>>>>> f25725f9
                                                                 get_locations_filter, get_es_user_types, *mocks):
        data = {'date_range': '1992-01-30 to 2016-11-28'}
        self.export_filter = self.subject(self.domain, pytz.utc, data=data)
        self.assertTrue(self.export_filter.is_valid())

        self.export_filter.get_case_filter(self.group_ids_slug, False, ['some', 'location', 'ids'])
        get_locations_ids.assert_called_once_with(self.group_ids_slug)
<<<<<<< HEAD
        get_users_filter.assert_called_once_with([])
=======
        get_users_filter.assert_called_once_with(self.group_ids_slug)
        get_user_ids.assert_called_once_with(self.group_ids_slug)
>>>>>>> f25725f9
<|MERGE_RESOLUTION|>--- conflicted
+++ resolved
@@ -70,7 +70,7 @@
             'start_date': '1992-01-30',
             'end_date': '2016-10-01',
         }
-        form = DashboardFeedFilterForm(DomainObject([], 'my domain'), data=data)
+        form = DashboardFeedFilterForm(DomainObject([], 'my-domain'), data=data)
         self.assertTrue(form.is_valid())
 
     def test_missing_fields(self):
@@ -79,7 +79,7 @@
             'date_range': 'range',
             'start_date': '1992-01-30',
         }
-        form = DashboardFeedFilterForm(DomainObject([], 'my domain'), data=data)
+        form = DashboardFeedFilterForm(DomainObject([], 'my-domain'), data=data)
         self.assertFalse(form.is_valid())
 
     def test_bad_dates(self):
@@ -89,7 +89,7 @@
             'start_date': '1992-01-30',
             'end_date': 'banana',
         }
-        form = DashboardFeedFilterForm(DomainObject([], 'my domain'), data=data)
+        form = DashboardFeedFilterForm(DomainObject([], 'my-domain'), data=data)
         self.assertFalse(form.is_valid())
 
 
@@ -369,17 +369,10 @@
         self.assertIsInstance(case_filters[0].operand_filter, OwnerFilter)
         self.assertEqual(case_filters[0].operand_filter.owner_id, ['123'])
 
-<<<<<<< HEAD
     @patch.object(filter_builder, '_get_group_independent_filters', lambda x, y, z, a, b: [])
-    def test_get_filters_from_slugs_for_all_locations_access(self, case_sharing_locations_ids_patch,
-                                                             case_sharing_groups_patch,
-                                                             static_user_ids_for_group_patch, group_ids_patch):
-        data = {'date_range': '1992-01-30 to 2016-11-28'}
-=======
-    @patch.object(form, '_get_group_independent_filters', lambda x, y, z: [])
     def test_get_filters_from_slugs_for_all_locations_access(self, static_user_ids_for_group_patch,
                                                              group_ids_patch):
->>>>>>> f25725f9
+        data = {'date_range': '1992-01-30 to 2016-11-28'}
         group_ids_patch.return_value = self.group_ids
         self.export_filter = self.subject(self.domain, pytz.utc, data=data)
         self.assertTrue(self.export_filter.is_valid())
@@ -388,14 +381,8 @@
         group_ids_patch.assert_called_once_with(self.group_ids_slug)
         static_user_ids_for_group_patch.assert_called_once_with(self.group_ids)
 
-<<<<<<< HEAD
-    def test_get_filters_from_slugs_for_restricted_locations_access(self, case_sharing_locations_ids_patch,
-                                                                    case_sharing_groups_patch,
-                                                                    static_user_ids_for_group_patch,
-=======
-    @patch.object(form, '_get_group_independent_filters', lambda x, y, z: [])
+    @patch.object(filter_builder, '_get_group_independent_filters', lambda x, y, z, a, b: [])
     def test_get_filters_from_slugs_for_restricted_locations_access(self, static_user_ids_for_group_patch,
->>>>>>> f25725f9
                                                                     group_ids_patch):
         data = {'date_range': '1992-01-30 to 2016-11-28'}
         self.export_filter = self.subject(self.domain, pytz.utc, data=data)
@@ -405,18 +392,11 @@
         assert not static_user_ids_for_group_patch.called
 
     @patch.object(filter, 'selected_user_types')
-<<<<<<< HEAD
     @patch.object(filter_builder, '_get_locations_filter')
-    @patch.object(form, '_get_locations_ids')
+    @patch.object(filter_builder, '_get_selected_locations_and_descendants_ids')
     @patch.object(filter_builder, '_get_users_filter')
-    def test_get_group_independent_filters_for_all_access(self, get_users_filter, get_locations_ids,
-=======
-    @patch.object(form, '_get_locations_filter')
-    @patch.object(form, '_get_selected_locations_and_descendants_ids')
-    @patch.object(form, '_get_users_filter')
     @patch.object(form, '_get_user_ids')
     def test_get_group_independent_filters_for_all_access(self, get_user_ids, get_users_filter, get_locations_ids,
->>>>>>> f25725f9
                                                           get_locations_filter, get_es_user_types, *patches):
         data = {'date_range': '1992-01-30 to 2016-11-28'}
         self.export_filter = self.subject(self.domain, pytz.utc, data=data)
@@ -425,26 +405,17 @@
         self.export_filter.get_case_filter(self.group_ids_slug, True, None)
         get_es_user_types.assert_called_once_with(self.group_ids_slug)
         get_locations_ids.assert_called_once_with(self.group_ids_slug)
-<<<<<<< HEAD
-        get_users_filter.assert_called_once_with([])
+        get_users_filter.assert_called_once_with(self.group_ids_slug)
+        get_user_ids.assert_called_once_with(self.group_ids_slug)
+
 
     @patch.object(filter, 'selected_user_types')
     @patch.object(filter_builder, '_get_locations_filter')
-    @patch.object(form, '_get_locations_ids')
+    @patch.object(filter_builder, '_get_selected_locations_and_descendants_ids')
     @patch.object(filter_builder, '_get_users_filter')
-    def test_get_group_independent_filters_for_restricted_access(self, get_users_filter, get_locations_ids,
-=======
-        get_users_filter.assert_called_once_with(self.group_ids_slug)
-        get_user_ids.assert_called_once_with(self.group_ids_slug)
-
-    @patch.object(filter, 'selected_user_types')
-    @patch.object(form, '_get_locations_filter')
-    @patch.object(form, '_get_selected_locations_and_descendants_ids')
-    @patch.object(form, '_get_users_filter')
     @patch.object(form, '_get_user_ids')
     def test_get_group_independent_filters_for_restricted_access(self, get_user_ids, get_users_filter,
                                                                  get_locations_ids,
->>>>>>> f25725f9
                                                                  get_locations_filter, get_es_user_types, *mocks):
         data = {'date_range': '1992-01-30 to 2016-11-28'}
         self.export_filter = self.subject(self.domain, pytz.utc, data=data)
@@ -452,9 +423,5 @@
 
         self.export_filter.get_case_filter(self.group_ids_slug, False, ['some', 'location', 'ids'])
         get_locations_ids.assert_called_once_with(self.group_ids_slug)
-<<<<<<< HEAD
         get_users_filter.assert_called_once_with([])
-=======
-        get_users_filter.assert_called_once_with(self.group_ids_slug)
-        get_user_ids.assert_called_once_with(self.group_ids_slug)
->>>>>>> f25725f9
+        get_user_ids.assert_called_once_with(self.group_ids_slug)