import uuid

from django.conf import settings
from django.test import SimpleTestCase

from corehq.util.es.elasticsearch import ConnectionError

from pillowtop.es_utils import initialize_index_and_mapping

from corehq.apps.export.esaccessors import get_case_export_base_query
from corehq.apps.export.export import get_export_documents
from corehq.apps.export.filters import (
    OR,
    FormSubmittedByFilter,
    GroupOwnerFilter,
    IsClosedFilter,
    OwnerFilter,
)
from corehq.apps.export.models.new import (
    CaseExportInstance,
    FormExportInstance,
)
from corehq.apps.export.tests.util import (
    DEFAULT_APP_ID,
    DEFAULT_CASE_TYPE,
    DEFAULT_USER,
    DEFAULT_XMLNS,
    DOMAIN,
    new_case,
    new_form,
)
from corehq.apps.es.tests.utils import es_test
from corehq.apps.groups.models import Group
from corehq.elastic import get_es_new, send_to_elasticsearch
from corehq.pillows.mappings.case_mapping import CASE_INDEX_INFO
from corehq.pillows.mappings.group_mapping import GROUP_INDEX_INFO
from corehq.pillows.mappings.xform_mapping import XFORM_INDEX_INFO
from corehq.util.elastic import ensure_index_deleted
from corehq.util.test_utils import trap_extra_setup


@es_test
class ExportFilterTest(SimpleTestCase):

    def test_or_filter(self):
        if settings.ELASTICSEARCH_MAJOR_VERSION == 7:
            exepcted = {'bool': {'should': ({'term': {'owner_id': 'foo'}},
                                            {'term': {'owner_id': 'bar'}})}}
        else:
            exepcted = {'or': ({'term': {'owner_id': 'foo'}},
                               {'term': {'owner_id': 'bar'}})}
        self.assertEqual(
            OR(OwnerFilter("foo"), OwnerFilter("bar")).to_es_filter(),
<<<<<<< HEAD
            exepcted
=======
            {'bool': {'should': ({'term': {'owner_id': 'foo'}},
                                {'term': {'owner_id': 'bar'}})}}
>>>>>>> a350675c
        )


@es_test
class ExportFilterResultTest(SimpleTestCase):

    @classmethod
    def setUpClass(cls):
        with trap_extra_setup(ConnectionError, msg="cannot connect to elasicsearch"):
            es = get_es_new()
            cls.tearDownClass()
            initialize_index_and_mapping(es, CASE_INDEX_INFO)
            initialize_index_and_mapping(es, GROUP_INDEX_INFO)
            initialize_index_and_mapping(es, XFORM_INDEX_INFO)

        case = new_case(closed=True)
        send_to_elasticsearch('cases', case.to_json())

        case = new_case(closed=False)
        send_to_elasticsearch('cases', case.to_json())

        case = new_case(closed=True, owner_id="foo")
        send_to_elasticsearch('cases', case.to_json())

        case = new_case(closed=False, owner_id="bar")
        send_to_elasticsearch('cases', case.to_json())

        group = Group(_id=uuid.uuid4().hex, users=["foo", "bar"])
        cls.group_id = group._id
        send_to_elasticsearch('groups', group.to_json())

        form = new_form(form={"meta": {"userID": None}})
        send_to_elasticsearch('forms', form.to_json())

        form = new_form(form={"meta": {"userID": ""}})
        send_to_elasticsearch('forms', form.to_json())

        form = new_form(form={"meta": {"deviceID": "abc"}})
        send_to_elasticsearch('forms', form.to_json())

        form = new_form(form={"meta": {"userID": uuid.uuid4().hex}})
        send_to_elasticsearch('forms', form.to_json())

        es.indices.refresh(CASE_INDEX_INFO.index)
        es.indices.refresh(XFORM_INDEX_INFO.index)
        es.indices.refresh(GROUP_INDEX_INFO.index)

    @classmethod
    def tearDownClass(cls):
        ensure_index_deleted(CASE_INDEX_INFO.index)
        ensure_index_deleted(XFORM_INDEX_INFO.index)
        ensure_index_deleted(GROUP_INDEX_INFO.index)

    def test_filter_combination(self):
        owner_filter = OwnerFilter(DEFAULT_USER)
        closed_filter = IsClosedFilter(False)
        doc_generator = get_export_documents(
            CaseExportInstance(domain=DOMAIN, case_type=DEFAULT_CASE_TYPE),
            [owner_filter, closed_filter]
        )
        self.assertEqual(1, len([x for x in doc_generator]))

    def test_group_filters(self):
        group_filter = GroupOwnerFilter(self.group_id)
        doc_generator = get_export_documents(
            CaseExportInstance(domain=DOMAIN, case_type=DEFAULT_CASE_TYPE),
            [group_filter]
        )
        self.assertEqual(2, len([x for x in doc_generator]))

    def test_get_case_export_base_query(self):
        q = get_case_export_base_query(DOMAIN, DEFAULT_CASE_TYPE)
        result = q.run()
        self.assertEqual(4, len(result.hits))

    def test_form_submitted_by_none_filter(self):
        """
        Confirm that the FormSubmittedByFilter works when None is one of the
        arguments.
        """
        doc_generator = get_export_documents(
            FormExportInstance(domain=DOMAIN, app_id=DEFAULT_APP_ID, xmlns=DEFAULT_XMLNS),
            [FormSubmittedByFilter([uuid.uuid4().hex, None, uuid.uuid4().hex])]
        )
        self.assertEqual(1, len([x for x in doc_generator]))<|MERGE_RESOLUTION|>--- conflicted
+++ resolved
@@ -1,6 +1,5 @@
 import uuid
 
-from django.conf import settings
 from django.test import SimpleTestCase
 
 from corehq.util.es.elasticsearch import ConnectionError
@@ -43,20 +42,10 @@
 class ExportFilterTest(SimpleTestCase):
 
     def test_or_filter(self):
-        if settings.ELASTICSEARCH_MAJOR_VERSION == 7:
-            exepcted = {'bool': {'should': ({'term': {'owner_id': 'foo'}},
-                                            {'term': {'owner_id': 'bar'}})}}
-        else:
-            exepcted = {'or': ({'term': {'owner_id': 'foo'}},
-                               {'term': {'owner_id': 'bar'}})}
         self.assertEqual(
             OR(OwnerFilter("foo"), OwnerFilter("bar")).to_es_filter(),
-<<<<<<< HEAD
-            exepcted
-=======
             {'bool': {'should': ({'term': {'owner_id': 'foo'}},
                                 {'term': {'owner_id': 'bar'}})}}
->>>>>>> a350675c
         )
 
 
