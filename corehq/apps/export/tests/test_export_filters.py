import uuid

from django.conf import settings
from django.test import SimpleTestCase

from corehq.util.es.elasticsearch import ConnectionError

from pillowtop.es_utils import initialize_index_and_mapping

from corehq.apps.export.esaccessors import get_case_export_base_query
from corehq.apps.export.export import get_export_documents
from corehq.apps.export.filters import (
    OR,
    FormSubmittedByFilter,
    GroupOwnerFilter,
    IsClosedFilter,
    OwnerFilter,
)
from corehq.apps.export.models.new import (
    CaseExportInstance,
    FormExportInstance,
)
from corehq.apps.export.tests.util import (
    DEFAULT_APP_ID,
    DEFAULT_CASE_TYPE,
    DEFAULT_USER,
    DEFAULT_XMLNS,
    DOMAIN,
    new_case,
    new_form,
)
from corehq.apps.es.tests.utils import es_test
from corehq.apps.groups.models import Group
from corehq.elastic import get_es_new, send_to_elasticsearch
from corehq.pillows.mappings.case_mapping import CASE_INDEX_INFO
from corehq.pillows.mappings.group_mapping import GROUP_INDEX_INFO
from corehq.pillows.mappings.xform_mapping import XFORM_INDEX_INFO
from corehq.util.elastic import ensure_index_deleted
from corehq.util.test_utils import trap_extra_setup


@es_test
class ExportFilterTest(SimpleTestCase):

    def test_or_filter(self):
        if settings.ELASTICSEARCH_MAJOR_VERSION == 7:
            exepcted = {'bool': {'should': ({'term': {'owner_id': 'foo'}},
                                            {'term': {'owner_id': 'bar'}})}}
        else:
            exepcted = {'or': ({'term': {'owner_id': 'foo'}},
                               {'term': {'owner_id': 'bar'}})}
        self.assertEqual(
            OR(OwnerFilter("foo"), OwnerFilter("bar")).to_es_filter(),
<<<<<<< HEAD
            exepcted
=======
            {'bool': {'should': ({'term': {'owner_id': 'foo'}},
                                {'term': {'owner_id': 'bar'}})}}
>>>>>>> a350675c
        )


@es_test
class ExportFilterResultTest(SimpleTestCase):

    @classmethod
    def setUpClass(cls):
        with trap_extra_setup(ConnectionError, msg="cannot connect to elasicsearch"):
            es = get_es_new()
            cls.tearDownClass()
            initialize_index_and_mapping(es, CASE_INDEX_INFO)
            initialize_index_and_mapping(es, GROUP_INDEX_INFO)
            initialize_index_and_mapping(es, XFORM_INDEX_INFO)

        case = new_case(closed=True)
        send_to_elasticsearch('cases', case.to_json())

        case = new_case(closed=False)
        send_to_elasticsearch('cases', case.to_json())

        case = new_case(closed=True, owner_id="foo")
        send_to_elasticsearch('cases', case.to_json())

        case = new_case(closed=False, owner_id="bar")
        send_to_elasticsearch('cases', case.to_json())

        group = Group(_id=uuid.uuid4().hex, users=["foo", "bar"])
        cls.group_id = group._id
        send_to_elasticsearch('groups', group.to_json())

        form = new_form(form={"meta": {"userID": None}})
        send_to_elasticsearch('forms', form.to_json())

        form = new_form(form={"meta": {"userID": ""}})
        send_to_elasticsearch('forms', form.to_json())

        form = new_form(form={"meta": {"deviceID": "abc"}})
        send_to_elasticsearch('forms', form.to_json())

        form = new_form(form={"meta": {"userID": uuid.uuid4().hex}})
        send_to_elasticsearch('forms', form.to_json())

        es.indices.refresh(CASE_INDEX_INFO.index)
        es.indices.refresh(XFORM_INDEX_INFO.index)
        es.indices.refresh(GROUP_INDEX_INFO.index)

    @classmethod
    def tearDownClass(cls):
        ensure_index_deleted(CASE_INDEX_INFO.index)
        ensure_index_deleted(XFORM_INDEX_INFO.index)
        ensure_index_deleted(GROUP_INDEX_INFO.index)

    def test_filter_combination(self):
        owner_filter = OwnerFilter(DEFAULT_USER)
        closed_filter = IsClosedFilter(False)
        doc_generator = get_export_documents(
            CaseExportInstance(domain=DOMAIN, case_type=DEFAULT_CASE_TYPE),
            [owner_filter, closed_filter]
        )
        self.assertEqual(1, len([x for x in doc_generator]))

    def test_group_filters(self):
        group_filter = GroupOwnerFilter(self.group_id)
        doc_generator = get_export_documents(
            CaseExportInstance(domain=DOMAIN, case_type=DEFAULT_CASE_TYPE),
            [group_filter]
        )
        self.assertEqual(2, len([x for x in doc_generator]))

    def test_get_case_export_base_query(self):
        q = get_case_export_base_query(DOMAIN, DEFAULT_CASE_TYPE)
        result = q.run()
        self.assertEqual(4, len(result.hits))

    def test_form_submitted_by_none_filter(self):
        """
        Confirm that the FormSubmittedByFilter works when None is one of the
        arguments.
        """
        doc_generator = get_export_documents(
            FormExportInstance(domain=DOMAIN, app_id=DEFAULT_APP_ID, xmlns=DEFAULT_XMLNS),
            [FormSubmittedByFilter([uuid.uuid4().hex, None, uuid.uuid4().hex])]
        )
        self.assertEqual(1, len([x for x in doc_generator]))<|MERGE_RESOLUTION|>--- conflicted
+++ resolved
@@ -43,20 +43,10 @@
 class ExportFilterTest(SimpleTestCase):
 
     def test_or_filter(self):
-        if settings.ELASTICSEARCH_MAJOR_VERSION == 7:
-            exepcted = {'bool': {'should': ({'term': {'owner_id': 'foo'}},
-                                            {'term': {'owner_id': 'bar'}})}}
-        else:
-            exepcted = {'or': ({'term': {'owner_id': 'foo'}},
-                               {'term': {'owner_id': 'bar'}})}
         self.assertEqual(
             OR(OwnerFilter("foo"), OwnerFilter("bar")).to_es_filter(),
-<<<<<<< HEAD
-            exepcted
-=======
             {'bool': {'should': ({'term': {'owner_id': 'foo'}},
                                 {'term': {'owner_id': 'bar'}})}}
->>>>>>> a350675c
         )
 
 
