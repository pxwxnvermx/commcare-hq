{%  extends 'hqwebapp/base_section.html' %}
{% load crispy_forms_tags %}
{% load i18n %}
{% load hq_shared_tags %}
{% load compress %}
{% load djangular_tags %}

{% block stylesheets %}{{ block.super }}
    <style>
        .bulk-checkbox {
            margin-top: 8px;
            vertical-align: top;
            line-height: 20px;
            display: inline-block;
        }
    </style>
{% endblock %}

{% block js %}
<script src="{% static 'export/js/list_exports.ng.js' %}"></script>
<script src="{% static 'app_manager/js/hq.app_data_drilldown.ng.js' %}"></script>
<script src="{% static 'export/js/utils.js' %}"></script>
<script src="{% static 'export/js/export_list.js' %}"></script>
{% endblock %}

{% block page_content %}
<<<<<<< HEAD
    {% include 'export/partials/export_list_initial_page_data.html' %}

    <div ng-app="listExportsApp">
        {% include 'export/partials/export_list_controller.html' %}
        {% include 'export/partials/export_list_create_export_modal.html' %}
    </div>
    {% if request.notify_new_daily_saved_export %}
        {% include 'export/partials/daily_export_move_notifier.html' %}
    {% endif %}
=======
    {% initial_page_data 'djng_current_rmi' djng_current_rmi %}
    {% initial_page_data 'bulk_download_url' bulk_download_url %}
    {% initial_page_data 'legacy_bulk_download_url' legacy_bulk_download_url %}
    {% initial_page_data 'model_type' model_type %}
    {% initial_page_data 'static_model_type' static_model_type %}

    <p>{{ lead_text }}</p>

    {% block export_list %}
        <div ng-app="listExportsApp">
            {% include 'export/partial/export_list_controller.html' %}
            {% include 'export/partial/export_list_create_export_modal.html' %}
        </div>
        {% if request.notify_new_daily_saved_export %}
            {% include 'export/partial/daily_export_move_notifier.html' %}
        {% endif %}
    {% endblock %}
>>>>>>> 3199f7bf
{% endblock %}<|MERGE_RESOLUTION|>--- conflicted
+++ resolved
@@ -24,17 +24,6 @@
 {% endblock %}
 
 {% block page_content %}
-<<<<<<< HEAD
-    {% include 'export/partials/export_list_initial_page_data.html' %}
-
-    <div ng-app="listExportsApp">
-        {% include 'export/partials/export_list_controller.html' %}
-        {% include 'export/partials/export_list_create_export_modal.html' %}
-    </div>
-    {% if request.notify_new_daily_saved_export %}
-        {% include 'export/partials/daily_export_move_notifier.html' %}
-    {% endif %}
-=======
     {% initial_page_data 'djng_current_rmi' djng_current_rmi %}
     {% initial_page_data 'bulk_download_url' bulk_download_url %}
     {% initial_page_data 'legacy_bulk_download_url' legacy_bulk_download_url %}
@@ -45,12 +34,11 @@
 
     {% block export_list %}
         <div ng-app="listExportsApp">
-            {% include 'export/partial/export_list_controller.html' %}
-            {% include 'export/partial/export_list_create_export_modal.html' %}
+            {% include 'export/partials/export_list_controller.html' %}
+            {% include 'export/partials/export_list_create_export_modal.html' %}
         </div>
         {% if request.notify_new_daily_saved_export %}
-            {% include 'export/partial/daily_export_move_notifier.html' %}
+            {% include 'export/partials/daily_export_move_notifier.html' %}
         {% endif %}
     {% endblock %}
->>>>>>> 3199f7bf
 {% endblock %}