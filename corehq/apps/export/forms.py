from datetime import timedelta
import dateutil
from django import forms
from django.core.urlresolvers import reverse
from django.utils.translation import ugettext as _, ugettext_lazy
from unidecode import unidecode

from corehq.apps.export.filters import (
    ReceivedOnRangeFilter,
    GroupFormSubmittedByFilter,
    OR, OwnerFilter, LastModifiedByFilter, UserTypeFilter,
    ModifiedOnRangeFilter, FormSubmittedByFilter, NOT
)
from corehq.apps.es.users import user_ids_at_locations_and_descendants
from corehq.apps.locations.models import SQLLocation
from corehq.apps.reports.filters.case_list import CaseListFilter
from corehq.apps.reports.filters.users import LocationRestrictedMobileWorkerFilter
from corehq.apps.groups.models import Group
from corehq.apps.reports.models import HQUserType
from corehq.apps.reports.util import (
    group_filter,
    users_matching_filter,
    users_filter,
    datespan_export_filter,
    app_export_filter,
    case_group_filter,
    case_users_filter,
    datespan_from_beginning,
)
from corehq.apps.style.crispy import B3MultiField, CrispyTemplate
from corehq.apps.style.forms.widgets import (
    Select2MultipleChoiceWidget,
    DateRangePickerWidget,
    Select2,
)
from corehq.pillows import utils
from couchexport.util import SerializableFunction

from crispy_forms.bootstrap import InlineField
from crispy_forms.helper import FormHelper
from crispy_forms import layout as crispy

from crispy_forms.layout import Layout
from dimagi.utils.dates import DateSpan

from corehq.util import flatten_non_iterable_list


class UserTypesField(forms.MultipleChoiceField):
    _USER_MOBILE = 'mobile'
    _USER_DEMO = 'demo_user'
    _USER_UNKNOWN = 'unknown'
    _USER_SUPPLY = 'supply'

    _USER_TYPES_CHOICES = [
        (_USER_MOBILE, ugettext_lazy("All Mobile Workers")),
        (_USER_DEMO, ugettext_lazy("Demo User")),
        (_USER_UNKNOWN, ugettext_lazy("Unknown Users")),
        (_USER_SUPPLY, ugettext_lazy("CommCare Supply")),
    ]

    widget = Select2MultipleChoiceWidget

    def __init__(self, *args, **kwargs):
        if len(args) == 0 and "choices" not in kwargs:  # choices is the first arg, and a kwarg
            kwargs['choices'] = self._USER_TYPES_CHOICES
        super(UserTypesField, self).__init__(*args, **kwargs)

    def clean(self, value):
        """
        Return a list of elastic search user types (each item in the return list
        is in corehq.pillows.utils.USER_TYPES) corresponding to the selected
        export user types.
        """
        es_user_types = []
        export_user_types = super(UserTypesField, self).clean(value)
        export_to_es_user_types_map = {
            self._USER_MOBILE: [utils.MOBILE_USER_TYPE],
            self._USER_DEMO: [utils.DEMO_USER_TYPE],
            self._USER_UNKNOWN: [
                utils.UNKNOWN_USER_TYPE, utils.SYSTEM_USER_TYPE, utils.WEB_USER_TYPE
            ],
            self._USER_SUPPLY: [utils.COMMCARE_SUPPLY_USER_TYPE]
        }
        for type_ in export_user_types:
            es_user_types.extend(export_to_es_user_types_map[type_])
        return es_user_types


class DateSpanField(forms.CharField):
    widget = DateRangePickerWidget

    def clean(self, value):
        date_range = super(DateSpanField, self).clean(value)
        dates = date_range.split(DateRangePickerWidget.separator)
        startdate = dateutil.parser.parse(dates[0])
        enddate = dateutil.parser.parse(dates[1])
        return DateSpan(startdate, enddate)


class CreateExportTagForm(forms.Form):
    # common fields
    model_type = forms.ChoiceField(
        choices=[("", ugettext_lazy("Select model type")), ('case', ugettext_lazy('case')), ('form', ugettext_lazy('form'))]
    )
    app_type = forms.CharField()
    application = forms.CharField()

    # Form export fields
    module = forms.CharField(required=False)
    form = forms.CharField(required=False)

    # Case export fields
    case_type = forms.CharField(required=False)

    def __init__(self, has_form_export_permissions, has_case_export_permissions, *args, **kwargs):
        self.has_form_export_permissions = has_form_export_permissions
        self.has_case_export_permissions = has_case_export_permissions
        super(CreateExportTagForm, self).__init__(*args, **kwargs)

        # We shouldn't ever be showing this form if the user has neither permission
        assert self.has_case_export_permissions or self.has_form_export_permissions
        if not (self.has_case_export_permissions and self.has_form_export_permissions):
            model_field = self.fields['model_type']
            if self.has_form_export_permissions:
                model_field.initial = "form"
            if self.has_case_export_permissions:
                model_field.initial = 'case'

            model_field.widget.attrs['readonly'] = True
            model_field.widget.attrs['disabled'] = True

        self.helper = FormHelper()
        self.helper.form_tag = False
        self.helper.label_class = 'col-sm-2'
        self.helper.field_class = 'col-sm-10'

        self.helper.layout = crispy.Layout(
            crispy.Div(
                crispy.Field(
                    'model_type',
                    placeholder=_('Select model type'),
                    ng_model='formData.model_type',
                    ng_change='resetForm()',
                    ng_required="true",
                ),
                ng_show="!staticModelType"
            ),
            crispy.Div(
                crispy.Div(
                    crispy.Field(
                        'app_type',
                        placeholder=_("Select Application Type"),
                        ng_model="formData.app_type",
                        ng_change="updateAppChoices()",
                        ng_required="true",
                    ),
                    ng_show="hasSpecialAppTypes || formData.model_type === 'case'",
                ),
                crispy.Field(
                    'application',
                    placeholder=_("Select Application"),
                    ng_model="formData.application",
                    ng_change="formData.model_type === 'case' ? updateCaseTypeChoices() : updateModuleChoices()",
                    ng_required="true",
                ),
                crispy.Div(  # Form export fields
                    crispy.Field(
                        'module',
                        placeholder=_("Select Module"),
                        ng_model="formData.module",
                        ng_disabled="!formData.application",
                        ng_change="updateFormChoices()",
                        ng_required="formData.model_type === 'form'",
                    ),
                    crispy.Field(
                        'form',
                        placeholder=_("Select Form"),
                        ng_model="formData.form",
                        ng_disabled="!formData.module",
                        ng_required="formData.model_type === 'form'",
                    ),
                    ng_show="formData.model_type === 'form'"
                ),
                crispy.Div(  # Case export fields
                    crispy.Field(
                        'case_type',
                        placeholder=_("Select Case Type"),
                        ng_model="formData.case_type",
                        ng_disabled="!formData.application",
                        ng_required="formData.model_type === 'case'",
                    ),
                    ng_show="formData.model_type === 'case'",
                ),
                ng_show="formData.model_type"
            )
        )

    @property
    def has_form_permissions_only(self):
        return self.has_form_export_permissions and not self.has_case_export_permissions

    @property
    def has_case_permissions_only(self):
        return not self.has_form_export_permissions and self.has_case_export_permissions

    def clean_model_type(self):
        model_type = self.cleaned_data['model_type']
        if self.has_form_permissions_only:
            model_type = "form"
        elif self.has_case_permissions_only:
            model_type = "case"
        return model_type

    def clean(self):
        cleaned_data = super(CreateExportTagForm, self).clean()
        model_type = cleaned_data.get("model_type")

        if model_type == "form":
            # Require module and form fields if model_type is form
            errors = []
            if not cleaned_data.get("module"):
                errors.append(forms.ValidationError(_("Module is required")))
            if not cleaned_data.get("form"):
                errors.append(forms.ValidationError(_("Form is required")))
            if errors:
                raise forms.ValidationError(errors)
        elif model_type == "case":
            # Require case_type if model_type is case
            if not cleaned_data.get('case_type'):
                raise forms.ValidationError(_("case type is required"))


class BaseFilterExportDownloadForm(forms.Form):
    _export_type = 'all'  # should be form or case

<<<<<<< HEAD
=======
    _USER_MOBILE = 'mobile'
    _USER_DEMO = 'demo_user'
    _USER_UNKNOWN = 'unknown'
    _USER_SUPPLY = 'supply'
    _USER_ADMIN = 'admin'

    _USER_TYPES_CHOICES = [
        (_USER_MOBILE, ugettext_lazy("All Mobile Workers")),
        (_USER_DEMO, ugettext_lazy("Demo User")),
        (_USER_UNKNOWN, ugettext_lazy("Unknown Users")),
        (_USER_SUPPLY, ugettext_lazy("CommCare Supply")),
    ]
>>>>>>> fb3d84d8
    type_or_group = forms.ChoiceField(
        label=ugettext_lazy("User Types or Group"),
        required=False,
        choices=(
            ('type', ugettext_lazy("User Types")),
            ('group', ugettext_lazy("Group")),
        )
    )
    user_types = UserTypesField(
        label=ugettext_lazy("Select User Types"),
        required=False,
    )
    group = forms.ChoiceField(
        label=ugettext_lazy("Select Group"),
        required=False,
        widget=Select2()
    )

    _EXPORT_TO_ES_USER_TYPES_MAP = {
        _USER_MOBILE: [utils.MOBILE_USER_TYPE],
        _USER_DEMO: [utils.DEMO_USER_TYPE],
        _USER_UNKNOWN: [
            utils.UNKNOWN_USER_TYPE, utils.SYSTEM_USER_TYPE, utils.WEB_USER_TYPE
        ],
        _USER_SUPPLY: [utils.COMMCARE_SUPPLY_USER_TYPE]
    }

    # To be used by subclasses when rendering their own layouts using filters and extra_fields
    skip_layout = False

    def __init__(self, domain_object, *args, **kwargs):
        self.domain_object = domain_object
        super(BaseFilterExportDownloadForm, self).__init__(*args, **kwargs)

        self.fields['group'].choices = [("", "")] + map(
            lambda g: (g._id, g.name),
            Group.get_reporting_groups(self.domain_object.name)
        )

        if not self.domain_object.uses_locations:
            # don't use CommCare Supply as a user_types choice if the domain
            # is not a CommCare Supply domain.
            self.fields['user_types'].choices = self.fields['user_types'].choices[:-1]

        self.helper = FormHelper()
        self.helper.form_tag = False
        self.helper.label_class = 'col-sm-3'
        self.helper.field_class = 'col-sm-5'
        if not self.skip_layout:
            self.helper.layout = Layout(
                crispy.Field(
                    'type_or_group',
                    ng_model="formData.type_or_group",
                    ng_required='false',
                ),
                crispy.Div(
                    crispy.Field(
                        'user_types',
                        ng_model='formData.user_types',
                        ng_required='false',
                    ),
                    ng_show="formData.type_or_group === 'type'",
                ),
                crispy.Div(
                    B3MultiField(
                        _("Group"),
                        crispy.Div(
                            crispy.Div(
                                InlineField(
                                    'group',
                                    ng_model='formData.group',
                                    ng_required='false',
                                    style="width: 98%",
                                ),
                                ng_show="hasGroups",
                            ),
                        ),
                        CrispyTemplate('export/crispy_html/groups_help.html', {
                            'domain': self.domain_object.name,
                        }),
                    ),
                    ng_show="formData.type_or_group === 'group'",
                ),
                *self.extra_fields
            )

    @property
    def extra_fields(self):
        """
        :return: a list of extra crispy.Field classes as additional filters
        depending on type of export.
        """
        return []

    def _get_filtered_users(self):
        user_types = self.cleaned_data['user_types']
        user_filter_toggles = [
            self._USER_MOBILE in user_types,
            self._USER_DEMO in user_types,
            # The following line results in all users who match the
            # HQUserType.ADMIN filter to be included if the unknown users
            # filter is selected.
            self._USER_UNKNOWN in user_types,
            self._USER_UNKNOWN in user_types,
            self._USER_SUPPLY in user_types
        ]
        # todo refactor HQUserType
        user_filters = HQUserType._get_manual_filterset(
            (True,) * HQUserType.count,
            user_filter_toggles
        )
        return users_matching_filter(self.domain_object.name, user_filters)

<<<<<<< HEAD
=======
    def _get_selected_user_types(self, mobile_user_and_groups_slugs=None):
        return self.cleaned_data['user_types']

    def _get_es_user_types(self, mobile_user_and_groups_slugs=None):
        """
        Return a list of elastic search user types (each item in the return list
        is in corehq.pillows.utils.USER_TYPES) corresponding to the selected
        export user types.
        """
        es_user_types = []
        export_user_types = self._get_selected_user_types(mobile_user_and_groups_slugs)
        export_to_es_user_types_map = self._EXPORT_TO_ES_USER_TYPES_MAP
        for type_ in export_user_types:
            es_user_types.extend(export_to_es_user_types_map[type_])
        return es_user_types

>>>>>>> fb3d84d8
    def _get_group(self):
        group = self.cleaned_data['group']
        if group:
            return Group.get(group)

    def get_edit_url(self, export):
        """Gets the edit url for the specified export.
        :param export: FormExportSchema instance or CaseExportSchema instance
        :return: url to edit the export
        """
        raise NotImplementedError("must implement get_edit_url")

    def format_export_data(self, export):
        return {
            'domain': self.domain_object.name,
            'sheet_name': export.name,
            'export_id': export.get_id,
            'export_type': self._export_type,
            'name': export.name,
            'edit_url': self.get_edit_url(export),
        }


def _date_help_text(field):
    return """
        <small class="label label-default">{fmt}</small>
        <div ng-show="feedFiltersForm.{field}.$invalid && !feedFiltersForm.{field}.$pristine" class="help-block">
            {msg}
        </div>
    """.format(
        field=field,
        fmt=ugettext_lazy("YYYY-MM-DD"),
        msg=ugettext_lazy("Invalid date format"),
    )


class DashboardFeedFilterForm(BaseFilterExportDownloadForm):
    """
    A form used to configure the filters on a Dashboard Feed export
    """

    date_range = forms.ChoiceField(
        label=ugettext_lazy("Date Range"),
        required=True,
        initial="last7",
        choices=[
            ("last7", ugettext_lazy("Last 7 days")),
            ("last30", ugettext_lazy("Last 30 days")),
            ("lastmonth", ugettext_lazy("Last month")),
            ("lastyear", ugettext_lazy("Last year")),
            ("lastn", ugettext_lazy("Days ago")),
            ("since", ugettext_lazy("Since a date")),
            ("range", ugettext_lazy("From a date to a date")),
        ],
    )
    days = forms.IntegerField(
        label=ugettext_lazy("Number of Days"),
        required=False,
    )
    start_date = forms.DateField(
        label=ugettext_lazy("Begin Date"),
        required=False,
        widget=forms.DateInput(format="%Y-%m-%d", attrs={"placeholder": "YYYY-MM-DD", "ng-pattern": "dateRegex"}),
        help_text=_date_help_text("start_date")
    )
    end_date = forms.DateField(
        label=ugettext_lazy("End Date"),
        required=False,
        widget=forms.DateInput(format="%Y-%m-%d", attrs={"placeholder": "YYYY-MM-DD", "ng-pattern": "dateRegex"}),
        help_text=_date_help_text("end_date"),
    )

    def clean(self):
        cleaned_data = super(DashboardFeedFilterForm, self).clean()
        date_range = cleaned_data['date_range']
        errors = []
        if date_range in ("since", "range") and not cleaned_data.get('start_date', None):
            errors.append(
                forms.ValidationError(_("A valid start date is required"))
            )
        if date_range == "range" and not cleaned_data.get('end_date', None):
            errors.append(
                forms.ValidationError(_("A valid end date is required"))
            )
        if errors:
            raise forms.ValidationError(errors)

    @property
    def extra_fields(self):
        return [
            crispy.Field(
                'date_range',
                ng_model='formData.date_range',
                ng_required='true',
            ),
            crispy.Div(
                crispy.Field("days", ng_model="formData.days"),
                ng_show="formData.date_range === 'lastn'"
            ),
            crispy.Div(
                crispy.Field(
                    "start_date",
                    ng_model="formData.start_date",
                    ng_required="formData.date_range === 'since' || formData.date_range === 'range'"
                ),
                ng_show="formData.date_range === 'range' || formData.date_range === 'since'",
                ng_class="{'has-error': feedFiltersForm.start_date.$invalid && !feedFiltersForm.start_date.$pristine}",
            ),
            crispy.Div(
                crispy.Field(
                    "end_date",
                    ng_model="formData.end_date",
                    ng_required="formData.date_range === 'range'"
                ),
                ng_show="formData.date_range === 'range'",
                ng_class="{'has-error': feedFiltersForm.end_date.$invalid && !feedFiltersForm.end_date.$pristine}",
            )
        ]

    def to_export_instance_filters(self):
        """
        Serialize the bound form as an ExportInstanceFilters object.
        """
        return ExportInstanceFilters(
            date_period=DatePeriod(
                period_type=self.cleaned_data['date_range'],
                days=self.cleaned_data['days'],
                begin=self.cleaned_data['start_date'],
                end=self.cleaned_data['end_date'],
            ),
            type_or_group=self.cleaned_data['type_or_group'],
            user_types=self.cleaned_data['user_types'],
            group=self.cleaned_data['group']
        )

    @classmethod
    def get_form_data_from_export_instance_filters(cls, export_instance_filters):
        """
        Return a dictionary representing the form data from a given ExportInstanceFilters.
        This is used to populate a form from an existing export instance
        :param export_instance_filters:
        :return:
        """
        if export_instance_filters:
            date_period = export_instance_filters.date_period
            return {
                "date_range": date_period.period_type if date_period else None,
                "days": date_period.days if date_period else None,
                "start_date": date_period.begin if date_period else None,
                "end_date": date_period.end if date_period else None,
                "type_or_group": export_instance_filters['type_or_group'],
                "user_types": export_instance_filters['user_types'],
                "group": export_instance_filters['group'],
            }
        else:
            return None


class GenericFilterFormExportDownloadForm(BaseFilterExportDownloadForm):
    """The filters for Form Export Download
    """
    _export_type = 'form'

    date_range = DateSpanField(
        label=ugettext_lazy("Date Range"),
        required=True,
    )

    def __init__(self, domain_object, timezone, *args, **kwargs):
        self.timezone = timezone
        super(GenericFilterFormExportDownloadForm, self).__init__(domain_object, *args, **kwargs)

        self.fields['date_range'].help_text = _(
            "The timezone for this export is %(timezone)s."
        ) % {
            'timezone': self.timezone,
        }

        # update date_range filter's initial values to span the entirety of
        # the domain's submission range
        default_datespan = datespan_from_beginning(self.domain_object, self.timezone)
        self.fields['date_range'].widget = DateRangePickerWidget(
            default_datespan=default_datespan
        )

    @property
    def extra_fields(self):
        return [
            crispy.Field(
                'date_range',
                ng_model='formData.date_range',
                ng_required='true',
            ),
        ]

    def get_form_filter(self):
        raise NotImplementedError

    def get_multimedia_task_kwargs(self, export, download_id, mobile_user_and_group_slugs=None):
        """These are the kwargs for the Multimedia Download task,
        specific only to forms.
        """
        datespan = self.cleaned_data['date_range']
        return {
            'domain': self.domain_object.name,
            'startdate': datespan.startdate.isoformat(),
            'enddate': (datespan.enddate + timedelta(days=1)).isoformat(),
            'app_id': export.app_id,
            'xmlns': export.xmlns if hasattr(export, 'xmlns') else '',
            'export_id': export.get_id,
            'zip_name': 'multimedia-{}'.format(unidecode(export.name)),
            'user_types': self._get_es_user_types(mobile_user_and_group_slugs),
            'group': self.data['group'],
            'download_id': download_id
        }

    def format_export_data(self, export):
        export_data = super(GenericFilterFormExportDownloadForm, self).format_export_data(export)
        export_data.update({
            'xmlns': export.xmlns if hasattr(export, 'xmlns') else '',
        })
        return export_data


class FilterFormCouchExportDownloadForm(GenericFilterFormExportDownloadForm):
    # This class will be removed when the switch over to ES exports is complete

    def get_edit_url(self, export):
        from corehq.apps.export.views import EditCustomFormExportView
        return reverse(EditCustomFormExportView.urlname,
                       args=(self.domain_object.name, export.get_id))

    def get_form_filter(self):
        form_filter = SerializableFunction(app_export_filter, app_id=None)
        datespan_filter = self._get_datespan_filter()
        if datespan_filter:
            form_filter &= datespan_filter
        form_filter &= self._get_user_or_group_filter()
        return form_filter

    def _get_user_or_group_filter(self):
        group = self._get_group()
        if group:
            # filter by groups
            return SerializableFunction(group_filter, group=group)
        # filter by users
        return SerializableFunction(users_filter,
                                    users=self._get_filtered_users())

    def _get_datespan_filter(self):
        datespan = self.cleaned_data['date_range']
        if datespan.is_valid():
            datespan.set_timezone(self.timezone)
            return SerializableFunction(datespan_export_filter,
                                        datespan=datespan)

    def get_multimedia_task_kwargs(self, export, download_id, mobile_user_and_group_slugs=None):
        kwargs = super(FilterFormCouchExportDownloadForm, self).get_multimedia_task_kwargs(export, download_id)
        kwargs['export_is_legacy'] = True
        return kwargs


class EmwfFilterExportMixin(object):
    # filter to be used to identify objects(forms/cases) for users
    export_user_filter = FormSubmittedByFilter

    # filter class for including dynamic fields in the context of the view as dynamic_filters
    dynamic_filter_class = LocationRestrictedMobileWorkerFilter

    def _get_user_ids(self, mobile_user_and_group_slugs):
        """
        :param mobile_user_and_group_slugs: ['l__e80c5e54ab552245457d2546d0cdbb05']
        :return: ['e80c5e54ab552245457d2546d0cdbb05']
        """
        return self.dynamic_filter_class.selected_user_ids(mobile_user_and_group_slugs)

    def _get_users_filter(self, mobile_user_and_group_slugs):
        """
        :param mobile_user_and_group_slugs: ['u__e80c5e54ab552245457d2546d0cdbb05']
        :return: User filter set by inheriting class
        """
        user_ids = self._get_user_ids(mobile_user_and_group_slugs)
        if user_ids:
            return self.export_user_filter(user_ids)

    def _get_locations_ids(self, mobile_user_and_group_slugs):
        """
        :param mobile_user_and_group_slugs: ['l__e80c5e54ab552245457d2546d0cdbb05']
        :return: ['e80c5e54ab552245457d2546d0cdbb05']
        """
        return self.dynamic_filter_class.selected_location_ids(mobile_user_and_group_slugs)

    def _get_locations_filter(self, mobile_user_and_group_slugs):
        """
        :param mobile_user_and_group_slugs: ['l__e80c5e54ab552245457d2546d0cdbb05']
        :return: User filter with users at filtered locations and their descendants
        """
        location_ids = self._get_locations_ids(mobile_user_and_group_slugs)
        if location_ids:
            user_ids = user_ids_at_locations_and_descendants(location_ids)
            return self.export_user_filter(user_ids)

    def _get_group_ids(self, mobile_user_and_group_slugs):
        """
        :param mobile_user_and_group_slugs: ['g__e80c5e54ab552245457d2546d0cdbb05']
        :return: ['e80c5e54ab552245457d2546d0cdbb05']
        """
        return self.dynamic_filter_class.selected_group_ids(mobile_user_and_group_slugs)

    def _get_selected_es_user_types(self, mobile_user_and_group_slugs):
        """
        :param: ['t__0', 't__1']
        :return: int values corresponding to user types as in HQUserType
        HQUserType user_type_mapping to be used for mapping
        """
        return self.dynamic_filter_class.selected_user_types(mobile_user_and_group_slugs)

    def get_user_ids_for_user_types(self, admin, unknown, demo, commtrack):
        """
        referenced from CaseListMixin to fetch user_ids for selected user type
        :param admin: if admin users to be included
        :param unknown: if unknown users to be included
        :param demo: if demo users to be included
        :param commtrack: if commtrack users to be included
        :return: user_ids for selected user types
        """
        from corehq.apps.es import filters, users as user_es
        if not any([admin, unknown, demo]):
            return []

        user_filters = [filter_ for include, filter_ in [
            (admin, user_es.admin_users()),
            (unknown, filters.OR(user_es.unknown_users(), user_es.web_users())),
            (demo, user_es.demo_users()),
        ] if include]

        query = (user_es.UserES()
                 .domain(self.domain_object.name)
                 .OR(*user_filters)
                 .show_inactive()
                 .fields([]))
        user_ids = query.run().doc_ids

        if commtrack:
            user_ids.append("commtrack-system")
        if demo:
            user_ids.append("demo_user_group_id")
            user_ids.append("demo_user")
        return user_ids


class EmwfFilterFormExport(EmwfFilterExportMixin, GenericFilterFormExportDownloadForm):
    """
    Generic Filter form including dynamic filters using LocationRestrictedMobileWorkerFilter
    overrides few methods from GenericFilterFormExportDownloadForm for dynamic fields over form fields
    """
    export_user_filter = FormSubmittedByFilter
    dynamic_filter_class = LocationRestrictedMobileWorkerFilter

    def __init__(self, domain_object, *args, **kwargs):
        self.domain_object = domain_object
        self.skip_layout = True
        super(EmwfFilterFormExport, self).__init__(domain_object, *args, **kwargs)

        self.helper.label_class = 'col-sm-3 col-md-2 col-lg-2'
        self.helper.field_class = 'col-sm-9 col-md-8 col-lg-3'
        self.helper.layout = Layout(
            *super(EmwfFilterFormExport, self).extra_fields
        )

    def get_form_filter(self, mobile_user_and_group_slugs, can_access_all_locations):
        """
        :param mobile_user_and_group_slugs: slug from request like
        ['g__e80c5e54ab552245457d2546d0cdbb03', 'g__e80c5e54ab552245457d2546d0cdbb04',
        'u__e80c5e54ab552245457d2546d0cdbb05', 't__1']
        :param can_access_all_locations: if request user has full organization access permission
        :return: set of form filters for export
        :filters:
        OR
            for full access:
                group's user ids via GroupFormSubmittedByFilter,
                users under user types,
                users by user_ids,
                users at locations and their descendants
            for restrict access:
                users by user_ids
                users at locations and their descendants
        AND
            datespan filter
        """
        form_filters = []
        if can_access_all_locations:
            form_filters += filter(None, [
                self._get_group_filter(mobile_user_and_group_slugs),
                self._get_user_type_filter(mobile_user_and_group_slugs),
            ])

        form_filters += filter(None, [
            self._get_users_filter(mobile_user_and_group_slugs),
            self._get_locations_filter(mobile_user_and_group_slugs)
        ])

        form_filters = flatten_non_iterable_list(form_filters)
        if form_filters:
            form_filters = [OR(*form_filters)]
        form_filters.append(self._get_datespan_filter())
        return form_filters

    def _get_group_filter(self, mobile_user_and_group_slugs):
        """
        :param mobile_user_and_group_slugs: ['g__e80c5e54ab552245457d2546d0cdbb03']
        :return: GroupFormSubmittedByFilter filter which filters for users for selected groups
        """
        group_ids = self._get_group_ids(mobile_user_and_group_slugs)
        if group_ids:
            return GroupFormSubmittedByFilter(group_ids)

    def _get_selected_user_types(self, mobile_user_and_group_slugs):
        return self._get_mapped_user_types(self._get_selected_es_user_types(mobile_user_and_group_slugs))

    def _get_mapped_user_types(self, selected_user_types):
        user_types = []
        if HQUserType.REGISTERED in selected_user_types:
            user_types.append(BaseFilterExportDownloadForm._USER_MOBILE)
        if HQUserType.ADMIN in selected_user_types:
            user_types.append(BaseFilterExportDownloadForm._USER_ADMIN)
        if HQUserType.UNKNOWN in selected_user_types:
            user_types.append(BaseFilterExportDownloadForm._USER_UNKNOWN)
        if HQUserType.DEMO_USER in selected_user_types:
            user_types.append(BaseFilterExportDownloadForm._USER_DEMO)

        return user_types

    def _get_user_type_filter(self, mobile_user_and_group_slugs):
        """
        :param mobile_user_and_group_slugs: ['t__0', 't__1']
        :return: FormSubmittedByFilter with user_ids for selected user types
        """
        user_types = self._get_selected_es_user_types(mobile_user_and_group_slugs)
        if user_types:
            form_filters = []
            if HQUserType.REGISTERED in user_types:
                form_filters.append(UserTypeFilter(self._USER_MOBILE))
            user_ids = self.get_user_ids_for_user_types(
                admin=HQUserType.ADMIN in user_types,
                unknown=HQUserType.UNKNOWN in user_types,
                demo=HQUserType.DEMO_USER in user_types,
                commtrack=False,
            )
            form_filters.append(FormSubmittedByFilter(user_ids))
            return form_filters

    def get_edit_url(self, export):
        from corehq.apps.export.views import EditNewCustomFormExportView
        return reverse(EditNewCustomFormExportView.urlname,
                       args=(self.domain_object.name, export._id))

    def _get_datespan_filter(self):
        datespan = self.cleaned_data['date_range']
        if datespan.is_valid():
            datespan.set_timezone(self.timezone)
            return ReceivedOnRangeFilter(gte=datespan.startdate, lt=datespan.enddate + timedelta(days=1))

<<<<<<< HEAD
    def _get_group_filter(self):
        group = self.cleaned_data['group']
        if group:
            return GroupFormSubmittedByFilter(group)

    def _get_user_filter(self):
        group = self.cleaned_data['group']
        if not group:
            return UserTypeFilter(self.cleaned_data['user_types'])

    def get_multimedia_task_kwargs(self, export, download_id):
        kwargs = super(FilterFormESExportDownloadForm, self).get_multimedia_task_kwargs(export, download_id)
=======
    def get_multimedia_task_kwargs(self, export, download_id, mobile_user_and_group_slugs):
        kwargs = (super(EmwfFilterFormExport, self)
                  .get_multimedia_task_kwargs(export, download_id, mobile_user_and_group_slugs))
>>>>>>> fb3d84d8
        kwargs['export_is_legacy'] = False
        return kwargs


class GenericFilterCaseExportDownloadForm(BaseFilterExportDownloadForm):
    def __init__(self, domain_object, timezone, *args, **kwargs):
        super(GenericFilterCaseExportDownloadForm, self).__init__(domain_object, *args, **kwargs)


class FilterCaseCouchExportDownloadForm(GenericFilterCaseExportDownloadForm):
    _export_type = 'case'
    # This class will be removed when the switch over to ES exports is complete

    def get_edit_url(self, export):
        from corehq.apps.export.views import EditCustomCaseExportView
        return reverse(EditCustomCaseExportView.urlname,
                       args=(self.domain_object.name, export.get_id))

    def get_case_filter(self):
        group = self._get_group()
        if group:
            return SerializableFunction(case_group_filter, group=group)
        case_sharing_groups = [g.get_id for g in
                               Group.get_case_sharing_groups(self.domain_object.name)]
        return SerializableFunction(case_users_filter,
                                    users=self._get_filtered_users(),
                                    groups=case_sharing_groups)


class FilterCaseESExportDownloadForm(EmwfFilterExportMixin, GenericFilterCaseExportDownloadForm):
    export_user_filter = OwnerFilter
    dynamic_filter_class = CaseListFilter

    _export_type = 'case'

    date_range = DateSpanField(
        label=ugettext_lazy("Date Range"),
        required=True,
        help_text="Export cases modified in this date range",
    )

    def __init__(self, domain_object, timezone, *args, **kwargs):
        self.timezone = timezone
        self.skip_layout = True
        super(FilterCaseESExportDownloadForm, self).__init__(domain_object, timezone, *args, **kwargs)

        self.helper.label_class = 'col-sm-3 col-md-2 col-lg-2'
        self.helper.field_class = 'col-sm-9 col-md-8 col-lg-3'
        # update date_range filter's initial values to span the entirety of
        # the domain's submission range
        default_datespan = datespan_from_beginning(self.domain_object, self.timezone)
        self.fields['date_range'].widget = DateRangePickerWidget(
            default_datespan=default_datespan
        )
        self.helper.layout = Layout(
            *self.extra_fields
        )

    def get_edit_url(self, export):
        from corehq.apps.export.views import EditNewCustomCaseExportView
        return reverse(EditNewCustomCaseExportView.urlname,
                       args=(self.domain_object.name, export.get_id))

    def _get_datespan_filter(self):
        datespan = self.cleaned_data['date_range']
        if datespan.is_valid():
            datespan.set_timezone(self.timezone)
            return ModifiedOnRangeFilter(gte=datespan.startdate, lt=datespan.enddate + timedelta(days=1))

    def get_case_filter(self, mobile_user_and_group_slugs, can_access_all_locations):
        """
        Taking reference from CaseListMixin allow filters depending on locations access
        :param mobile_user_and_group_slugs: ['g__e80c5e54ab552245457d2546d0cdbb03', 't__0', 't__1']
        :param can_access_all_locations: if request user has full organization access permission
        :return: set of filters
        """
        if can_access_all_locations and self.dynamic_filter_class.show_all_data(mobile_user_and_group_slugs):
            # if all data then just filter by date
            case_filter = []
        elif can_access_all_locations and self.dynamic_filter_class.show_project_data(mobile_user_and_group_slugs):
            # show projects data except user_ids for user types excluded
            user_types = self.dynamic_filter_class.selected_user_types(mobile_user_and_group_slugs)
            ids_to_exclude = self.get_user_ids_for_user_types(
                admin=HQUserType.ADMIN not in user_types,
                unknown=HQUserType.UNKNOWN not in user_types,
                demo=HQUserType.DEMO_USER not in user_types,
                # this should be true since we are excluding
                commtrack=True,
            )
            case_filter = [NOT(OwnerFilter(ids_to_exclude))]
        else:
            case_filter = self._get_filters_from_slugs(mobile_user_and_group_slugs, can_access_all_locations)

        date_filter = self._get_datespan_filter()
        if date_filter:
            case_filter.append(date_filter)

        return case_filter

    def _get_filters_from_slugs(self, mobile_user_and_group_slugs, can_access_all_locations):
        """
        for full organization access:
            for selected groups return group ids and groups user ids otherwise fetches case sharing groups and
            locations ids
        for restricted access:
            fetches case sharing location ids
        :return: set of filters using OwnerFilter and LastModifiedByFilter along with group independent filters
        """
        group_ids = None

        if can_access_all_locations:
            group_ids = self._get_group_ids(mobile_user_and_group_slugs)

        owner_filter_ids = []
        last_modified_filter_ids = []
        if group_ids:
            groups_static_user_ids = Group.get_static_user_ids_for_groups(group_ids)
            groups_static_user_ids = flatten_non_iterable_list(groups_static_user_ids)
            owner_filter_ids = group_ids + groups_static_user_ids
            last_modified_filter_ids = groups_static_user_ids

        return [OR(
            OwnerFilter(owner_filter_ids),
            LastModifiedByFilter(last_modified_filter_ids),
            *self._get_group_independent_filters(mobile_user_and_group_slugs, can_access_all_locations)
        )]

    def _get_selected_locations_and_descendants_ids(self, mobile_user_and_group_slugs):
        selected_location_ids = self._get_locations_ids(mobile_user_and_group_slugs)
        return SQLLocation.objects.get_locations_and_children_ids(selected_location_ids)

    def _get_group_independent_filters(self, mobile_user_and_group_slugs, can_access_all_locations):
        # filters for location and users for both and user type in case of full access
        if can_access_all_locations:
            user_types = self.dynamic_filter_class.selected_user_types(mobile_user_and_group_slugs)
            ids_to_include = self.get_user_ids_for_user_types(
                admin=HQUserType.ADMIN in user_types,
                unknown=HQUserType.UNKNOWN in user_types,
                demo=HQUserType.DEMO_USER in user_types,
                commtrack=False,
            )
            default_filters = [OwnerFilter(ids_to_include)]
        else:
            default_filters = []
        # filters for cases owned by users at selected locations and their descendants
        default_filters.append(self._get_locations_filter(mobile_user_and_group_slugs))
        # filters for cases owned by selected locations and their descendants
        default_filters.append(
            self.export_user_filter(self._get_selected_locations_and_descendants_ids(mobile_user_and_group_slugs))
        )

        default_filters.append(self._get_users_filter(mobile_user_and_group_slugs))
        default_filters.append(LastModifiedByFilter(self._get_user_ids(mobile_user_and_group_slugs)))
        return filter(None, default_filters)

    @property
    def extra_fields(self):
        return [
            crispy.Field(
                'date_range',
                ng_model='formData.date_range',
                ng_required='true',
            ),
        ]<|MERGE_RESOLUTION|>--- conflicted
+++ resolved
@@ -234,8 +234,6 @@
 class BaseFilterExportDownloadForm(forms.Form):
     _export_type = 'all'  # should be form or case
 
-<<<<<<< HEAD
-=======
     _USER_MOBILE = 'mobile'
     _USER_DEMO = 'demo_user'
     _USER_UNKNOWN = 'unknown'
@@ -248,7 +246,6 @@
         (_USER_UNKNOWN, ugettext_lazy("Unknown Users")),
         (_USER_SUPPLY, ugettext_lazy("CommCare Supply")),
     ]
->>>>>>> fb3d84d8
     type_or_group = forms.ChoiceField(
         label=ugettext_lazy("User Types or Group"),
         required=False,
@@ -362,8 +359,6 @@
         )
         return users_matching_filter(self.domain_object.name, user_filters)
 
-<<<<<<< HEAD
-=======
     def _get_selected_user_types(self, mobile_user_and_groups_slugs=None):
         return self.cleaned_data['user_types']
 
@@ -380,7 +375,6 @@
             es_user_types.extend(export_to_es_user_types_map[type_])
         return es_user_types
 
->>>>>>> fb3d84d8
     def _get_group(self):
         group = self.cleaned_data['group']
         if group:
@@ -844,24 +838,9 @@
             datespan.set_timezone(self.timezone)
             return ReceivedOnRangeFilter(gte=datespan.startdate, lt=datespan.enddate + timedelta(days=1))
 
-<<<<<<< HEAD
-    def _get_group_filter(self):
-        group = self.cleaned_data['group']
-        if group:
-            return GroupFormSubmittedByFilter(group)
-
-    def _get_user_filter(self):
-        group = self.cleaned_data['group']
-        if not group:
-            return UserTypeFilter(self.cleaned_data['user_types'])
-
-    def get_multimedia_task_kwargs(self, export, download_id):
-        kwargs = super(FilterFormESExportDownloadForm, self).get_multimedia_task_kwargs(export, download_id)
-=======
     def get_multimedia_task_kwargs(self, export, download_id, mobile_user_and_group_slugs):
         kwargs = (super(EmwfFilterFormExport, self)
                   .get_multimedia_task_kwargs(export, download_id, mobile_user_and_group_slugs))
->>>>>>> fb3d84d8
         kwargs['export_is_legacy'] = False
         return kwargs
 
