--- conflicted
+++ resolved
@@ -43,12 +43,8 @@
     login_and_domain_required,
 )
 
-<<<<<<< HEAD
-from corehq.apps.export.utils import get_default_export_settings_for_domain
-=======
-from corehq.apps.accounting.utils.subscription import get_account_or_404
 from corehq.apps.export.utils import get_default_export_settings_if_available
->>>>>>> 50004098
+
 from corehq.apps.hqwebapp.views import CRUDPaginatedViewMixin
 from corehq.const import USER_DATE_FORMAT
 
@@ -118,25 +114,14 @@
 @require_enterprise_admin
 @login_and_domain_required
 def enterprise_settings(request, domain):
-<<<<<<< HEAD
-    export_settings = get_default_export_settings_for_domain(domain)
+    export_settings = get_default_export_settings_if_available(domain)
 
     if request.method == 'POST':
         form = EnterpriseSettingsForm(request.POST, domain=domain, account=request.account,
                                       username=request.user.username, export_settings=export_settings)
     else:
-        form = EnterpriseSettingsForm(domain=domain, account=request.account, export_settings=export_settings)
-=======
-    account = get_account_or_404(request, domain)
-    export_settings = get_default_export_settings_if_available(domain)
-
-    if request.method == 'POST':
-        form = EnterpriseSettingsForm(request.POST, domain=domain, account=account,
-                                      username=request.user.username, export_settings=export_settings)
-    else:
-        form = EnterpriseSettingsForm(domain=domain, account=account, username=request.user.username,
+        form = EnterpriseSettingsForm(domain=domain, account=request.account, username=request.user.username,
                                       export_settings=export_settings)
->>>>>>> 50004098
 
     context = {
         'account': request.account,
@@ -156,15 +141,10 @@
 @login_and_domain_required
 @require_POST
 def edit_enterprise_settings(request, domain):
-<<<<<<< HEAD
-    export_settings = get_default_export_settings_for_domain(domain)
-    form = EnterpriseSettingsForm(request.POST, domain=domain, account=request.account, export_settings=export_settings)
-=======
-    account = get_account_or_404(request, domain)
     export_settings = get_default_export_settings_if_available(domain)
-    form = EnterpriseSettingsForm(request.POST, username=request.user.username, domain=domain,
-                                  account=account, export_settings=export_settings)
->>>>>>> 50004098
+    form = EnterpriseSettingsForm(request.POST, username=request.user.username,
+                                  domain=domain,
+                                  account=request.account, export_settings=export_settings)
 
     if form.is_valid():
         form.save(request.account)
