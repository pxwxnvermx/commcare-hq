--- conflicted
+++ resolved
@@ -78,18 +78,12 @@
     <li class="{% if form_tab == "basic" %}active{% endif %}">
       <a href="#basic-info" data-toggle="tab">{% trans "Basic" %}</a>
     </li>
-<<<<<<< HEAD
-    <li class="{% if form_tab == "users" %}active{% endif %}">
-      <a href="#users" data-toggle="tab">{% trans "Users" %}</a>
-    </li>
-=======
 
     {% if users_per_location_form %}
       <li class="{% if form_tab == "users" %}active{% endif %}">
         <a href="#users" data-toggle="tab">{% trans "Users" %}</a>
       </li>
     {% endif %}
->>>>>>> ab2fc152
 
     {% if products_per_location_form %}
       <li><a href="#products" data-toggle="tab">{% trans "Products" %}</a></li>
