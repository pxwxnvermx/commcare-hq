--- conflicted
+++ resolved
@@ -64,10 +64,6 @@
                     <thead>
                         <tr>
                             <th>{% trans "Location Type" %}</th>
-<<<<<<< HEAD
-                            <th>{% trans "Allowed Parent Type" %}</th>
-=======
-                            <th>{% trans "Location Type Code" %}</th>
                             <th>
                                 {% trans "Parent Type" %}
                                 <span class="hq-help-template"
@@ -79,7 +75,6 @@
                                       {% endblocktrans %}">
                                 </span>
                             </th>
->>>>>>> 6708599d
                             {% if commtrack_enabled %}
                             <th>{% trans "Tracks Stock" %}</th>
                             {% endif %}
