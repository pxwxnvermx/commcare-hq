from couchdbkit import ResourceNotFound
from couchdbkit.ext.django.schema import *
import itertools
from corehq.apps.cachehq.mixins import CachedCouchDocumentMixin
from dimagi.utils.couch.database import iter_docs
<<<<<<< HEAD
from django import forms
from django.core.urlresolvers import reverse
=======
>>>>>>> 3d0e588c
from datetime import datetime
from django.db import models
import json_field
from casexml.apps.case.cleanup import close_case
from corehq.apps.commtrack.const import COMMTRACK_USERNAME
from corehq.apps.products.models import SQLProduct
from mptt.models import MPTTModel, TreeForeignKey


class SQLLocation(MPTTModel):
    domain = models.CharField(max_length=255, db_index=True)
    name = models.CharField(max_length=100, null=True)
    location_id = models.CharField(max_length=100, db_index=True, unique=True)
    location_type = models.CharField(max_length=255)
    site_code = models.CharField(max_length=255)
    external_id = models.CharField(max_length=255, null=True)
    metadata = json_field.JSONField(default={})
    created_at = models.DateTimeField(auto_now_add=True)
    last_modified = models.DateTimeField(auto_now=True)
    is_archived = models.BooleanField(default=False)
    latitude = models.DecimalField(max_digits=20, decimal_places=10, null=True)
    longitude = models.DecimalField(max_digits=20, decimal_places=10, null=True)
    parent = TreeForeignKey('self', null=True, blank=True, related_name='children')
    products = models.ManyToManyField(SQLProduct, null=True)

    supply_point_id = models.CharField(max_length=255, db_index=True, unique=True, null=True)

    class Meta:
        unique_together = ('domain', 'site_code',)

    def __repr__(self):
        return "<SQLLocation(domain=%s, name=%s)>" % (
            self.domain,
            self.name
        )

    def archived_descendants(self):
        """
        Returns a list of archived descendants for this location.
        """
        return self.get_descendants().filter(is_archived=True)

    def child_locations(self, include_archive_ancestors=False):
        """
        Returns a list of this location's children.
        """
        children = self.get_children()
        return _filter_for_archived(children, include_archive_ancestors)

    @classmethod
    def root_locations(cls, domain, include_archive_ancestors=False):
        roots = cls.objects.root_nodes().filter(domain=domain)
        return _filter_for_archived(roots, include_archive_ancestors)


def _filter_for_archived(locations, include_archive_ancestors):
    """
    Perform filtering on a location queryset.

    include_archive_ancestors toggles between selecting only active
    children and selecting any child that is archived or has
    archived descendants.
    """
    if include_archive_ancestors:
        return [
            item for item in locations
            if item.is_archived or item.archived_descendants()
        ]
    else:
        return locations.filter(is_archived=False)


class Location(CachedCouchDocumentMixin, Document):
    domain = StringProperty()
    name = StringProperty()
    location_type = StringProperty()
    site_code = StringProperty() # should be unique, not yet enforced
    # unique id from some external data source
    external_id = StringProperty()
    metadata = DictProperty()
    last_modified = DateTimeProperty()
    is_archived = BooleanProperty(default=False)

    latitude = FloatProperty()
    longitude = FloatProperty()

    # a list of doc ids, referring to the parent location, then the
    # grand-parent, and so on up to the root location in the hierarchy
    # TODO: in future, support multiple types of parentage with
    # independent hierarchies
    lineage = StringListProperty()
    previous_parents = StringListProperty()

    def __init__(self, *args, **kwargs):
        if 'parent' in kwargs:
            parent = kwargs['parent']
            if parent:
                if not isinstance(parent, Document):
                    # 'parent' is a doc id
                    parent = Location.get(parent)
                lineage = list(reversed(parent.path))
            else:
                lineage = []
            kwargs['lineage'] = lineage
            del kwargs['parent']

        super(Document, self).__init__(*args, **kwargs)

    def __repr__(self):
        return "%s (%s)" % (self.name, self.location_type)

    def _sync_location(self):
        properties_to_sync = [
            ('location_id', '_id'),
            'domain',
            'name',
            'location_type',
            'site_code',
            'external_id',
            'latitude',
            'longitude',
            'is_archived',
        ]

        sql_location, _ = SQLLocation.objects.get_or_create(
            location_id=self._id,
            defaults={
                'domain': self.domain,
                'site_code': self.site_code
            }
        )

        for prop in properties_to_sync:
            if isinstance(prop, tuple):
                sql_prop, couch_prop = prop
            else:
                sql_prop = couch_prop = prop

            if hasattr(self, couch_prop):
                setattr(sql_location, sql_prop, getattr(self, couch_prop))

        # sync supply point id
        sp = self.linked_supply_point()
        if sp:
            sql_location.supply_point_id = sp._id

        # sync parent connection
        parent_id = self.parent_id
        if parent_id:
            sql_location.parent = SQLLocation.objects.get(location_id=parent_id)

        sql_location.save()

    @property
    def sql_location(self):
        return SQLLocation.objects.get(location_id=self._id)

    def _archive_single_location(self):
        """
        Archive a single location, caller is expected to handle
        archiving children as well.

        This is just used to prevent having to do recursive
        couch queries in `archive()`.
        """
        self.is_archived = True
        self.save()

        sp = self.linked_supply_point()
        # sanity check that the supply point exists and is still open.
        # this is important because if you archive a child, then try
        # to archive the parent, we don't want to try to close again
        if sp and not sp.closed:
            close_case(sp._id, self.domain, COMMTRACK_USERNAME)

    def archive(self):
        """
        Mark a location and its dependants as archived.
        This will cause it (and its data) to not show up in default
        Couch and SQL views.
        """
        for loc in [self] + self.descendants:
            loc._archive_single_location()

    def _unarchive_single_location(self):
        """
        Unarchive a single location, caller is expected to handle
        unarchiving children as well.

        This is just used to prevent having to do recursive
        couch queries in `unarchive()`.
        """
        self.is_archived = False
        self.save()

        # reopen supply point case if needed
        sp = self.linked_supply_point()
        # sanity check that the supply point exists and is not open.
        # this is important because if you unarchive a child, then try
        # to unarchive the parent, we don't want to try to open again
        if sp and sp.closed:
            for action in sp.actions:
                if action.action_type == 'close':
                    action.xform.archive(user=COMMTRACK_USERNAME)
                    break

    def unarchive(self):
        """
        Unarchive a location and reopen supply point case if it
        exists.
        """
        for loc in [self] + self.descendants:
            loc._unarchive_single_location()

    def save(self, *args, **kwargs):
        """
        Saving a couch version of Location will trigger
        one way syncing to the SQLLocation version of this
        location.
        """
        self.last_modified = datetime.now()

        # lazy migration for site_code
        if not self.site_code:
            from corehq.apps.commtrack.util import generate_code
            self.site_code = generate_code(
                self.name,
                Location.site_codes_for_domain(self.domain)
            )

        result = super(Location, self).save(*args, **kwargs)

        self._sync_location()

        return result

    @classmethod
    def filter_by_type(cls, domain, loc_type, root_loc=None):
        loc_id = root_loc._id if root_loc else None
        relevant_ids = [r['id'] for r in cls.get_db().view('locations/by_type',
            reduce=False,
            startkey=[domain, loc_type, loc_id],
            endkey=[domain, loc_type, loc_id, {}],
        ).all()]
        return (
            cls.wrap(l) for l in iter_docs(cls.get_db(), list(relevant_ids))
            if not l.get('is_archived', False)
        )

    @classmethod
    def filter_by_type_count(cls, domain, loc_type, root_loc=None):
        loc_id = root_loc._id if root_loc else None
        return cls.get_db().view('locations/by_type',
            reduce=True,
            startkey=[domain, loc_type, loc_id],
            endkey=[domain, loc_type, loc_id, {}],
        ).one()['value']

    @classmethod
    def by_domain(cls, domain):
        relevant_ids = set([r['id'] for r in cls.get_db().view(
            'locations/by_type',
            reduce=False,
            startkey=[domain],
            endkey=[domain, {}],
        ).all()])
        return (
            cls.wrap(l) for l in iter_docs(cls.get_db(), list(relevant_ids))
            if not l.get('is_archived', False)
        )

    @classmethod
    def site_codes_for_domain(cls, domain):
        """
        This method is only used in management commands and lazy
        migrations so DOES NOT exclude archived locations.
        """
        return set([r['key'][1] for r in cls.get_db().view(
            'locations/prop_index_site_code',
            reduce=False,
            startkey=[domain],
            endkey=[domain, {}],
        ).all()])

    @classmethod
    def by_site_code(cls, domain, site_code):
        """
        This method directly looks up a single location
        and can return archived locations.
        """
        result = cls.get_db().view(
            'locations/prop_index_site_code',
            reduce=False,
            startkey=[domain, site_code],
            endkey=[domain, site_code, {}],
        ).first()
        return Location.get(result['id']) if result else None

    @classmethod
    def root_locations(cls, domain):
        """
        Return all active top level locations for this domain
        """
        return root_locations(domain)

    @classmethod
    def all_locations(cls, domain):
        return all_locations(domain)

    @classmethod
    def get_in_domain(cls, domain, id):
        if id:
            try:
                loc = Location.get(id)
                assert domain == loc.domain
                return loc
            except (ResourceNotFound, AssertionError):
                pass
        return None

    @property
    def is_root(self):
        return not self.lineage

    @property
    def parent_id(self):
        if self.is_root:
            return None
        return self.lineage[0]

    @property
    def parent(self):
        parent_id = self.parent_id
        return Location.get(parent_id) if parent_id else None

    def siblings(self, parent=None):
        if not parent:
            parent = self.parent
        return [loc for loc in (parent.children if parent else root_locations(self.domain)) if loc._id != self._id]

    @property
    def path(self):
        _path = list(reversed(self.lineage))
        _path.append(self._id)
        return _path

    @property
    def _key_bounds(self):
        startkey = list(itertools.chain([self.domain], self.path, ['']))
        endkey = list(itertools.chain(startkey[:-1], [{}]))
        return startkey, endkey

    @property
    def descendants(self):
        """return list of all locations that have this location as an ancestor"""
        startkey, endkey = self._key_bounds
        return self.view('locations/hierarchy', startkey=startkey, endkey=endkey, reduce=False, include_docs=True).all()

    @property
    def children(self):
        """return list of immediate children of this location"""
        startkey, endkey = self._key_bounds
        depth = len(self.path) + 2  # 1 for domain, 1 for next location level
        q = self.view('locations/hierarchy', startkey=startkey, endkey=endkey, group_level=depth)
        keys = [e['key'] for e in q if len(e['key']) == depth]
        return self.view('locations/hierarchy', keys=keys, reduce=False, include_docs=True).all()

    @property
    def _geopoint(self):
        return '%s %s' % (self.latitude, self.longitude) if self.latitude is not None and self.longitude is not None else None

    def linked_supply_point(self):
        from corehq.apps.commtrack.models import SupplyPointCase
        return SupplyPointCase.get_by_location(self)


def root_locations(domain):
    results = Location.get_db().view('locations/hierarchy',
                                     startkey=[domain], endkey=[domain, {}],
                                     reduce=True, group_level=2)

    ids = [res['key'][-1] for res in results]
    locs = [Location.get(id) for id in ids]
    return [loc for loc in locs if not loc.is_archived]


def all_locations(domain):
    return Location.view('locations/hierarchy', startkey=[domain], endkey=[domain, {}],
                         reduce=False, include_docs=True).all()<|MERGE_RESOLUTION|>--- conflicted
+++ resolved
@@ -3,11 +3,6 @@
 import itertools
 from corehq.apps.cachehq.mixins import CachedCouchDocumentMixin
 from dimagi.utils.couch.database import iter_docs
-<<<<<<< HEAD
-from django import forms
-from django.core.urlresolvers import reverse
-=======
->>>>>>> 3d0e588c
 from datetime import datetime
 from django.db import models
 import json_field
