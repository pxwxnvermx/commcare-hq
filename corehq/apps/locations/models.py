--- conflicted
+++ resolved
@@ -413,15 +413,6 @@
         Returns the ancestor of given location_type_code of the location
         """
         return self.get_ancestors().get(location_type__code=type_code)
-<<<<<<< HEAD
-
-    def get_descendants(self, **kw):
-        timing = TimingContext("get_descendants")
-        with timing("mptt"):
-            mptt_set = self.mptt_get_descendants(**kw)
-        return ComparedQuerySet(mptt_set, timing)
-=======
->>>>>>> c15b1283
 
     @classmethod
     def get_sync_fields(cls):
