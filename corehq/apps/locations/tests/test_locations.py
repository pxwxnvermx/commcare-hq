from mock import patch
from corehq.apps.groups.tests import WrapGroupTestMixin
from corehq.apps.locations.models import Location, LocationType, SQLLocation, \
    LOCATION_REPORTING_PREFIX
from corehq.apps.locations.tests.util import make_loc
from corehq.apps.locations.fixtures import location_fixture_generator
from corehq.apps.commtrack.helpers import make_supply_point, make_product
from corehq.apps.commtrack.tests.util import bootstrap_location_types
from corehq.apps.users.models import CommCareUser
from django.test import TestCase, SimpleTestCase
from corehq import toggles
from corehq.apps.groups.exceptions import CantSaveException
from corehq.apps.products.models import SQLProduct
from corehq.apps.domain.shortcuts import create_domain


class LocationProducts(TestCase):
    def setUp(self):
        self.domain = create_domain('locations-test')
        self.domain.save()

        LocationType.objects.get_or_create(
            domain=self.domain.name,
            name='outlet',
        )

        make_product(self.domain.name, 'apple', 'apple')
        make_product(self.domain.name, 'orange', 'orange')
        make_product(self.domain.name, 'banana', 'banana')
        make_product(self.domain.name, 'pear', 'pear')

        couch_loc = make_loc('loc', type='outlet', domain=self.domain.name)
        self.loc = couch_loc.sql_location

    def tearDown(self):
        # domain delete cascades to everything else
        self.domain.delete()
        LocationType.objects.filter(domain=self.domain.name).delete()

    def test_start_state(self):
        self.assertTrue(self.loc.stocks_all_products)
        self.assertEqual(
            set(SQLProduct.objects.filter(domain=self.domain.name)),
            set(self.loc.products),
        )

    def test_specify_products(self):
        products = [
            SQLProduct.objects.get(name='apple'),
            SQLProduct.objects.get(name='orange'),
        ]
        self.loc.products = products
        self.loc.save()
        self.assertFalse(self.loc.stocks_all_products)
        self.assertEqual(
            set(products),
            set(self.loc.products),
        )

    def test_setting_all_products(self):
        # If all products are set for the location,
        # set stocks_all_products to True
        products = [
            SQLProduct.objects.get(name='apple'),
            SQLProduct.objects.get(name='orange'),
            SQLProduct.objects.get(name='banana'),
            SQLProduct.objects.get(name='pear'),
        ]
        self.loc.products = products
        self.loc.save()
        self.assertTrue(self.loc.stocks_all_products)
        self.assertEqual(
            set(SQLProduct.objects.filter(domain=self.domain.name)),
            set(self.loc.products),
        )


class LocationTestBase(TestCase):
    def setUp(self):
        self.domain = create_domain('locations-test')
<<<<<<< HEAD
        self.domain.locations_enabled = True
        self.domain.convert_to_commtrack()
=======
>>>>>>> 3f6e046f
        bootstrap_location_types(self.domain.name)

        self.loc = make_loc('loc', type='outlet', domain=self.domain.name)
        self.sp = make_supply_point(self.domain.name, self.loc)

        self.user = CommCareUser.create(
            self.domain.name,
            'username',
            'password',
            first_name='Bob',
            last_name='Builder',
        )
        self.user.set_location(self.loc)

    def tearDown(self):
        self.user.delete()
        # domain delete cascades to everything else
        self.domain.delete()


class LocationsTest(LocationTestBase):
    def test_storage_types(self):
        # make sure we can go between sql/couch locs
        sql_loc = SQLLocation.objects.get(name=self.loc.name)
        self.assertEqual(
            sql_loc.couch_location._id,
            self.loc._id
        )

        self.assertEqual(
            sql_loc.id,
            self.loc.sql_location.id
        )

    def test_location_queries(self):
        test_state1 = make_loc(
            'teststate1',
            type='state',
            parent=self.user.location,
            domain=self.domain.name
        )
        test_state2 = make_loc(
            'teststate2',
            type='state',
            parent=self.user.location,
            domain=self.domain.name
        )
        test_village1 = make_loc(
            'testvillage1',
            type='village',
            parent=test_state1,
            domain=self.domain.name
        )
        test_village1.site_code = 'tv1'
        test_village1.save()
        test_village2 = make_loc(
            'testvillage2',
            type='village',
            parent=test_state2,
            domain=self.domain.name
        )

        def compare(list1, list2):
            self.assertEqual(
                set([l._id for l in list1]),
                set([l._id for l in list2])
            )

        # descendants
        compare(
            [test_state1, test_state2, test_village1, test_village2],
            self.user.location.descendants
        )

        # children
        compare(
            [test_state1, test_state2],
            self.user.location.children
        )

        # siblings
        compare(
            [test_state2],
            test_state1.siblings()
        )

        # parent and parent_id
        self.assertEqual(
            self.user.location._id,
            test_state1.parent_id
        )
        self.assertEqual(
            self.user.location._id,
            test_state1.parent._id
        )


        # is_root
        self.assertTrue(self.user.location.is_root)
        self.assertFalse(test_state1.is_root)

        # Location.root_locations
        compare(
            [self.user.location],
            Location.root_locations(self.domain.name)
        )

        # Location.filter_by_type
        compare(
            [test_village1, test_village2],
            Location.filter_by_type(self.domain.name, 'village')
        )
        compare(
            [test_village1],
            Location.filter_by_type(self.domain.name, 'village', test_state1)
        )

        # Location.get_in_domain
        test_village2.domain = 'rejected'
        bootstrap_location_types('rejected')
        test_village2.save()
        self.assertEqual(
            Location.get_in_domain(self.domain.name, test_village1._id)._id,
            test_village1._id
        )
        self.assertIsNone(
            Location.get_in_domain(self.domain.name, test_village2._id),
        )
        self.assertIsNone(
            Location.get_in_domain(self.domain.name, 'not-a-real-id'),
        )

        self.assertEqual(
            {loc._id for loc in [self.user.location, test_state1, test_state2,
                                 test_village1]},
            set(SQLLocation.objects.filter(domain=self.domain.name).location_ids()),
        )

        # Location.by_site_code
        self.assertEqual(
            test_village1._id,
            Location.by_site_code(self.domain.name, 'tv1')._id
        )
        self.assertIsNone(
            None,
            Location.by_site_code(self.domain.name, 'notreal')
        )

        # Location.by_domain
        compare(
            [self.user.location, test_state1, test_state2, test_village1],
            Location.by_domain(self.domain.name)
        )


class LocationGroupTest(LocationTestBase):
    def setUp(self):
        super(LocationGroupTest, self).setUp()

        self.test_state = make_loc(
            'teststate',
            type='state',
            domain=self.domain.name
        )
        self.test_village = make_loc(
            'testvillage',
            type='village',
            parent=self.test_state,
            domain=self.domain.name
        )
        self.test_outlet = make_loc(
            'testoutlet',
            type='outlet',
            parent=self.test_village,
            domain=self.domain.name
        )

        toggles.MULTIPLE_LOCATIONS_PER_USER.set("domain:{}".format(self.domain.name), True)

    def test_group_name(self):
        # just location name for top level
        self.assertEqual(
            'teststate-Cases',
            self.test_state.sql_location.case_sharing_group_object().name
        )

        # locations combined by forward slashes otherwise
        self.assertEqual(
            'teststate/testvillage/testoutlet-Cases',
            self.test_outlet.sql_location.case_sharing_group_object().name
        )

        # reporting group is similar but has no ending
        self.assertEqual(
            'teststate/testvillage/testoutlet',
            self.test_outlet.sql_location.reporting_group_object().name
        )

    def test_id_assignment(self):
        # each should have the same id, but with a different prefix
        self.assertEqual(
            self.test_outlet._id,
            self.test_outlet.sql_location.case_sharing_group_object()._id
        )
        self.assertEqual(
            LOCATION_REPORTING_PREFIX + self.test_outlet._id,
            self.test_outlet.sql_location.reporting_group_object()._id
        )

    def test_group_properties(self):
        # case sharing groups should ... be case sharing
        self.assertTrue(
            self.test_outlet.sql_location.case_sharing_group_object().case_sharing
        )
        self.assertFalse(
            self.test_outlet.sql_location.case_sharing_group_object().reporting
        )

        # and reporting groups reporting
        self.assertFalse(
            self.test_outlet.sql_location.reporting_group_object().case_sharing
        )
        self.assertTrue(
            self.test_outlet.sql_location.reporting_group_object().reporting
        )

        # both should set domain properly
        self.assertEqual(
            self.domain.name,
            self.test_outlet.sql_location.reporting_group_object().domain
        )
        self.assertEqual(
            self.domain.name,
            self.test_outlet.sql_location.case_sharing_group_object().domain
        )

    def test_accessory_methods(self):
        # we need to expose group id without building the group sometimes
        # so lets make sure those match up
        expected_id = self.loc.sql_location.case_sharing_group_object()._id
        self.assertEqual(
            expected_id,
            self.loc.group_id
        )

    def test_not_real_groups(self):
        # accessing a group object should not cause it to save
        # in the DB
        group_obj = self.test_outlet.sql_location.case_sharing_group_object()
        self.assertNotEqual(group_obj.doc_type, 'Group')

    def test_cant_save_wont_save(self):
        group_obj = self.test_outlet.sql_location.case_sharing_group_object()
        with self.assertRaises(CantSaveException):
            group_obj.save()

    def test_custom_data(self):
        # need to put the location data on the
        # group with a special prefix
        self.loc.metadata = {
            'foo': 'bar',
            'fruit': 'banana'
        }
        self.loc.save()

        self.assertDictEqual(
            {
                'commcare_location_type': self.loc.location_type,
                'commcare_location_name': self.loc.name,
                'commcare_location_foo': 'bar',
                'commcare_location_fruit': 'banana'
            },
            self.loc.sql_location.case_sharing_group_object().metadata
        )
        self.assertDictEqual(
            {
                'commcare_location_type': self.loc.location_type,
                'commcare_location_name': self.loc.name,
                'commcare_location_foo': 'bar',
                'commcare_location_fruit': 'banana'
            },
            self.loc.sql_location.reporting_group_object().metadata
        )

    @patch('corehq.apps.domain.models.Domain.uses_locations', lambda: True)
    def test_location_fixture_generator(self):
        """
        This tests the location XML fixture generator. It specifically ensures that no duplicate XML
        nodes are generated when all locations have a parent and multiple locations are enabled.
        """
        self.domain.commtrack_enabled = True
        self.domain.save()
        self.loc.delete()

        state = make_loc(
            'teststate1',
            type='state',
            domain=self.domain.name
        )
        district = make_loc(
            'testdistrict1',
            type='district',
            domain=self.domain.name,
            parent=state
        )
        block = make_loc(
            'testblock1',
            type='block',
            domain=self.domain.name,
            parent=district
        )
        village = make_loc(
            'testvillage1',
            type='village',
            domain=self.domain.name,
            parent=block
        )
        outlet1 = make_loc(
            'testoutlet1',
            type='outlet',
            domain=self.domain.name,
            parent=village
        )
        outlet2 = make_loc(
            'testoutlet2',
            type='outlet',
            domain=self.domain.name,
            parent=village
        )
        outlet3 = make_loc(
            'testoutlet3',
            type='outlet',
            domain=self.domain.name,
            parent=village
        )
        self.user.set_location(outlet2)
        self.user.add_location_delegate(outlet1)
        self.user.add_location_delegate(outlet2)
        self.user.add_location_delegate(outlet3)
        self.user.add_location_delegate(state)
        self.user.save()
        fixture = location_fixture_generator(self.user, '2.0')
        self.assertEquals(len(fixture[0].findall('.//state')), 1)
        self.assertEquals(len(fixture[0].findall('.//outlet')), 3)


class WrapLocationTest(WrapGroupTestMixin, SimpleTestCase):
    document_class = Location<|MERGE_RESOLUTION|>--- conflicted
+++ resolved
@@ -78,11 +78,8 @@
 class LocationTestBase(TestCase):
     def setUp(self):
         self.domain = create_domain('locations-test')
-<<<<<<< HEAD
         self.domain.locations_enabled = True
         self.domain.convert_to_commtrack()
-=======
->>>>>>> 3f6e046f
         bootstrap_location_types(self.domain.name)
 
         self.loc = make_loc('loc', type='outlet', domain=self.domain.name)
