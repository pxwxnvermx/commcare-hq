--- conflicted
+++ resolved
@@ -249,11 +249,8 @@
     urlname = 'create_location'
     page_title = ugettext_noop("New Location")
     template_name = 'locations/manage/location.html'
-<<<<<<< HEAD
     creates_new_location = True
-=======
     form_tab = 'basic'
->>>>>>> 6e54af33
 
     @property
     def parent_pages(self):
