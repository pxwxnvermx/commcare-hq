from __future__ import absolute_import
from __future__ import unicode_literals
import json
import logging

from django.contrib import messages
from django.core.cache import cache
from django.http import HttpResponseRedirect, Http404
from django.http.response import HttpResponseServerError
from django.shortcuts import render, get_object_or_404, redirect
from django.utils.decorators import method_decorator
from django.utils.safestring import mark_safe
from django.utils.translation import ugettext as _, ugettext_noop, ugettext_lazy
from django.views.decorators.http import require_http_methods

from memoized import memoized
from dimagi.utils.web import json_response
from soil import DownloadBase
from soil.exceptions import TaskFailedError
from soil.util import expose_cached_download, get_download_context

from corehq import toggles
from corehq.apps.commtrack.util import unicode_slug
from corehq.apps.consumption.shortcuts import get_default_monthly_consumption
from corehq.apps.custom_data_fields.edit_model import CustomDataModelMixin
from corehq.apps.domain.decorators import domain_admin_required
from corehq.apps.domain.views import BaseDomainView
from corehq.apps.hqwebapp.decorators import use_jquery_ui, use_multiselect, use_select2, use_select2_v4
from corehq.apps.hqwebapp.utils import get_bulk_upload_form
from corehq.apps.hqwebapp.views import no_permissions
from corehq.apps.products.models import Product, SQLProduct
from corehq.apps.users.forms import MultipleSelectionForm
from corehq.apps.locations.const import LOCK_LOCATIONS_TIMEOUT
from corehq.apps.locations.permissions import location_safe
from corehq.apps.locations.tasks import download_locations_async, import_locations_async
from corehq.apps.reports.filters.api import EmwfOptionsView
from corehq.util import reverse
from corehq.util.files import file_extention_from_filename
from custom.enikshay.user_setup import ENikshayLocationFormSet
from dimagi.utils.couch import release_lock
from dimagi.utils.couch.cache.cache_core import get_redis_client

from .analytics import users_have_locations
from .const import ROOT_LOCATION_TYPE
from .dbaccessors import get_users_assigned_to_locations
from .exceptions import LocationConsistencyError
from .permissions import (
    locations_access_required,
    is_locations_admin,
    can_edit_location,
    require_can_edit_locations,
    user_can_edit_location_types,
    can_edit_location_types,
    user_can_edit_any_location,
    can_edit_any_location,
)
from .models import LocationType, SQLLocation, filter_for_archived
from .forms import LocationFormSet, UsersAtLocationForm
from .tree_utils import assert_no_cycles
from .util import load_locs_json, location_hierarchy_config
import six
from six.moves import map
from six.moves import range


logger = logging.getLogger(__name__)


@location_safe
@locations_access_required
def default(request, domain):
    if request.couch_user.can_edit_locations():
        return HttpResponseRedirect(reverse(LocationsListView.urlname, args=[domain]))
    elif user_can_edit_location_types(request.couch_user, request.project):
        return HttpResponseRedirect(reverse(LocationTypesView.urlname, args=[domain]))
    return no_permissions(request)


def lock_locations(func):
    # Decorate a post/delete method of a view to ensure concurrent locations edits don't happen.
    def func_wrapper(request, *args, **kwargs):
        key = "import_locations_async-{domain}".format(domain=request.domain)
        client = get_redis_client()
        lock = client.lock(key, timeout=LOCK_LOCATIONS_TIMEOUT)
        if lock.acquire(blocking=False):
            try:
                return func(request, *args, **kwargs)
            finally:
                release_lock(lock, True)
        else:
            message = _("Some of the location edits are still in progress, "
                        "please wait until they finish and then try again")
            messages.warning(request, message)
            if request.method == 'DELETE':
                # handle delete_location view
                return json_response({'success': False, 'message': message})
            else:
                return HttpResponseRedirect(request.META['HTTP_REFERER'])

    return func_wrapper


def import_locations_task_key(domain):
    # cache key to track download_id of import_locations_async task
    return 'import_locations_async-task-status-{domain}'.format(domain=domain)


def pending_location_import_download_id(domain):
    # Check if there is an unfinished import_locations_async
    # If the task is pending returns download_id of the task else returns False
    key = import_locations_task_key(domain)
    download_id = cache.get(key)
    if download_id:
        try:
            context = get_download_context(download_id)
        except TaskFailedError:
            return False
        if context['is_ready']:
            return False
        else:
            # task hasn't finished
            return download_id
    else:
        return False


def check_pending_locations_import(redirect=False):
    """
    Decorate any location edit View with this, to warn user to not edit if a location upload is
        under process
    If redirect is set to True, user is redirected to current location import status page
    """
    def _outer(view_fn):
        def new_fn(request, domain, *args, **kwargs):
            download_id = pending_location_import_download_id(domain)
            if download_id:
                status_url = reverse('location_import_status', args=[domain, download_id])
                if redirect:
                    # redirect to import status page
                    return HttpResponseRedirect(status_url)
                else:
                    messages.warning(request, mark_safe(
                        _("Organizations can't be edited until "
                          "<a href='{}''>current bulk upload</a> "
                          "has finished.").format(status_url)
                    ))
                    return view_fn(request, domain, *args, **kwargs)
            else:
                return view_fn(request, domain, *args, **kwargs)
        return new_fn
    return _outer


class BaseLocationView(BaseDomainView):
    section_name = ugettext_lazy("Locations")

    @method_decorator(require_can_edit_locations)
    def dispatch(self, request, *args, **kwargs):
        return super(BaseLocationView, self).dispatch(request, *args, **kwargs)

    @property
    def can_access_all_locations(self):
        return self.request.couch_user.has_permission(self.domain, 'access_all_locations')

    @property
    def section_url(self):
        return reverse(LocationsListView.urlname, args=[self.domain])

    @property
    def main_context(self):
        context = super(BaseLocationView, self).main_context
        context.update({
            'hierarchy': location_hierarchy_config(self.domain),
            'api_root': reverse('api_dispatch_list', kwargs={'domain': self.domain,
                                                             'resource_name': 'location_internal',
                                                             'api_name': 'v0.5'}),
        })
        return context


@location_safe
class LocationsListView(BaseLocationView):
    urlname = 'manage_locations'
    page_title = ugettext_noop("Organization Structure")
    template_name = 'locations/manage/locations.html'

    @use_jquery_ui
    @use_select2_v4
    @method_decorator(check_pending_locations_import())
    def dispatch(self, request, *args, **kwargs):
        return super(LocationsListView, self).dispatch(request, *args, **kwargs)

    @property
    def show_inactive(self):
        return json.loads(self.request.GET.get('show_inactive', 'false'))

    @property
    def can_edit_root(self):
        # once permissions are unified, this need only be can_access_all_locations
        loc_restricted = self.request.project.location_restriction_for_users
        return self.can_access_all_locations and (
            not loc_restricted
            or (loc_restricted and not self.request.couch_user.get_sql_location(self.domain))
        )

    @property
    def page_context(self):
        has_location_types = len(self.domain_object.location_types) > 0
        return {
            'locations': self.get_visible_locations(),
            'show_inactive': self.show_inactive,
            'has_location_types': has_location_types,
            'can_edit_root': self.can_edit_root,
            'can_edit_any_location': user_can_edit_any_location(self.request.couch_user, self.request.project),
        }

    def get_visible_locations(self):
        def to_json(loc):
            return {
                'name': loc.name,
                'location_type': loc.location_type.name,
                'uuid': loc.location_id,
                'is_archived': loc.is_archived,
                'can_edit': True,
            }

        user = self.request.couch_user
        if self.can_access_all_locations:
            locs = filter_for_archived(
                SQLLocation.objects.filter(domain=self.domain, parent_id=None),
                self.show_inactive,
            )
            return list(map(to_json, locs))
        else:
            return [to_json(user.get_sql_location(self.domain))]


class LocationsSearchView(EmwfOptionsView):
    @property
    def data_sources(self):
        return [
            (self.get_locations_size, self.get_locations),
        ]


class LocationFieldsView(CustomDataModelMixin, BaseLocationView):
    urlname = 'location_fields_view'
    field_type = 'LocationFields'
    entity_string = ugettext_lazy("Location")
    template_name = "custom_data_fields/custom_data_fields.html"

    @method_decorator(is_locations_admin)
    @method_decorator(check_pending_locations_import())
    def dispatch(self, request, *args, **kwargs):
        return super(LocationFieldsView, self).dispatch(request, *args, **kwargs)

    @property
    def show_index_in_fixture(self):
        return toggles.INDEX_LOCATION_DATA.enabled(self.domain)


class LocationTypesView(BaseDomainView):
    urlname = 'location_types'
    page_title = ugettext_noop("Organization Levels")
    template_name = 'locations/location_types.html'
    section_name = ugettext_lazy("Locations")

    @property
    def section_url(self):
        return reverse(LocationsListView.urlname, args=[self.domain])

    @method_decorator(can_edit_location_types)
    @use_jquery_ui
    @method_decorator(check_pending_locations_import())
    @use_select2
    def dispatch(self, request, *args, **kwargs):
        return super(LocationTypesView, self).dispatch(request, *args, **kwargs)

    @property
    def page_context(self):
        return {
            'location_types': self._get_loc_types(),
            'commtrack_enabled': self.domain_object.commtrack_enabled,
        }

    def _get_loc_types(self):
        return [{
            'pk': loc_type.pk,
            'name': loc_type.name,
            'parent_type': (loc_type.parent_type.pk
                            if loc_type.parent_type else None),
            'administrative': loc_type.administrative,
            'shares_cases': loc_type.shares_cases,
            'view_descendants': loc_type.view_descendants,
            'has_user': loc_type.has_user,
            'code': loc_type.code,
            'expand_from': loc_type.expand_from.pk if loc_type.expand_from else None,
            'expand_from_root': loc_type.expand_from_root,
            'expand_to': loc_type.expand_to_id if loc_type.expand_to_id else None,
            'include_without_expanding': (loc_type.include_without_expanding_id
                                          if loc_type.include_without_expanding_id else None),
            'include_only': list(loc_type.include_only.values_list('pk', flat=True)),
        } for loc_type in LocationType.objects.by_domain(self.domain)]

    @method_decorator(lock_locations)
    def post(self, request, *args, **kwargs):
        payload = json.loads(request.POST.get('json'))
        sql_loc_types = {}

        def _is_fake_pk(pk):
            return isinstance(pk, six.string_types) and pk.startswith("fake-pk-")

        def mk_loctype(name, parent_type, administrative, has_user,
                       shares_cases, view_descendants, pk, code, **kwargs):
            parent = sql_loc_types[parent_type] if parent_type else None

            loc_type = None
            if not _is_fake_pk(pk):
                try:
                    loc_type = LocationType.objects.get(domain=self.domain, pk=pk)
                except LocationType.DoesNotExist:
                    pass
            if loc_type is None:
                loc_type = LocationType(domain=self.domain)
            loc_type.name = name
            loc_type.administrative = administrative
            loc_type.parent_type = parent
            loc_type.shares_cases = shares_cases
            loc_type.view_descendants = view_descendants
            loc_type.code = unicode_slug(code)
            loc_type.has_user = has_user
            sql_loc_types[pk] = loc_type
            loc_type.save()

        loc_types = payload['loc_types']
        pks = []
        for loc_type in loc_types:
            for prop in ['name', 'parent_type', 'administrative',
                         'shares_cases', 'view_descendants', 'pk']:
                if prop not in loc_type:
                    raise LocationConsistencyError("Missing an organization level property!")
            pk = loc_type['pk']
            if not _is_fake_pk(pk):
                pks.append(loc_type['pk'])

        names = [lt['name'] for lt in loc_types]
        names_are_unique = len(names) == len(set(names))
        codes = [lt['code'] for lt in loc_types if lt['code']]
        codes_are_unique = len(codes) == len(set(codes))
        if not names_are_unique or not codes_are_unique:
            raise LocationConsistencyError("'name' and 'code' are supposed to be unique")

        hierarchy = self.get_hierarchy(loc_types)

        if not self.remove_old_location_types(pks):
            return self.get(request, *args, **kwargs)

        for loc_type in hierarchy:
            # make all locations in order
            mk_loctype(**loc_type)

        for loc_type in hierarchy:
            # apply sync boundaries (expand_from, expand_to and include_without_expanding) after the
            # locations are all created since there are dependencies between them
            self._attach_sync_boundaries_to_location_type(loc_type, sql_loc_types)

        return HttpResponseRedirect(reverse(self.urlname, args=[self.domain]))

    @staticmethod
    def _attach_sync_boundaries_to_location_type(loc_type_data, loc_type_db):
        """Store the sync expansion boundaries along with the location type. i.e. where
        the user's locations start expanding from, and where they expand to

        """
        loc_type = loc_type_db[loc_type_data['pk']]
        expand_from_id = loc_type_data['expand_from']
        expand_to_id = loc_type_data['expand_to']
        include_without_expanding_id = loc_type_data['include_without_expanding']
        include_only_ids = loc_type_data['include_only']
        try:
            loc_type.expand_from = loc_type_db[expand_from_id] if expand_from_id else None
        except KeyError:        # expand_from location type was deleted
            loc_type.expand_from = None
        loc_type.expand_from_root = loc_type_data['expand_from_root']
        try:
            loc_type.expand_to = loc_type_db[expand_to_id] if expand_to_id else None
        except KeyError:        # expand_to location type was deleted
            loc_type.expand_to = None
        try:
            loc_type.include_without_expanding = (loc_type_db[include_without_expanding_id]
                                                  if include_without_expanding_id else None)
        except KeyError:        # include_without_expanding location type was deleted
            loc_type.include_without_expanding = None
        include_only = LocationTypesView._get_include_only(include_only_ids, loc_type_db)
        loc_type.include_only.set(include_only)
        loc_type.save()

    @staticmethod
    def _get_include_only(include_only_ids, loc_type_db):
        """The user specified that we include loc types `include_only_ids`, but
        we need to insert any parent location types"""
        loc_types_by_pk = {lt.pk: lt for lt in loc_type_db.values()}
        include_only = {}

        def insert_with_parents(pk):
            if pk not in include_only:
                loc_type = loc_types_by_pk[pk]
                include_only[pk] = loc_type
                if loc_type.parent_type_id:
                    insert_with_parents(loc_type.parent_type_id)

        # if these types were just created, the user-provided IDs were placeholders
        user_specified = [loc_type_db[lt_id].pk for lt_id in include_only_ids]
        for pk in user_specified:
            insert_with_parents(pk)
        return include_only

    def remove_old_location_types(self, pks):
        existing_pks = (LocationType.objects.filter(domain=self.domain)
                                            .values_list('pk', flat=True))
        to_delete = []
        for pk in existing_pks:
            if pk not in pks:
                if (SQLLocation.objects.filter(domain=self.domain,
                                               location_type=pk)
                                       .exists()):
                    msg = _("You cannot delete organization levels that have locations")
                    messages.warning(self.request, msg)
                    return False
                to_delete.append(pk)
        (LocationType.objects.filter(domain=self.domain, pk__in=to_delete)
                             .delete())
        return True

    # This is largely copy-pasted from the LocationTypeManager
    def get_hierarchy(self, loc_types):
        """
        Return loc types in order from parents to children
        """
        assert_no_cycles([
            (lt['pk'], lt['parent_type'])
            if lt['parent_type'] else
            (lt['pk'], ROOT_LOCATION_TYPE)
            for lt in loc_types
        ])

        lt_dict = {lt['pk']: lt for lt in loc_types}
        hierarchy = {}

        def insert_loc_type(loc_type):
            """
            Get parent location's hierarchy, insert loc_type into it,
            and return hierarchy below loc_type
            """
            name = loc_type['name']
            parent = lt_dict.get(loc_type['parent_type'], None)
            if not parent:
                lt_hierarchy = hierarchy
            else:
                lt_hierarchy = insert_loc_type(parent)
            if name not in lt_hierarchy:
                lt_hierarchy[name] = (loc_type, {})
            return lt_hierarchy[name][1]

        for loc_type in loc_types:
            insert_loc_type(loc_type)

        ordered_loc_types = []

        def step_through_graph(hierarchy):
            for name, (loc_type, children) in hierarchy.items():
                ordered_loc_types.append(loc_type)
                step_through_graph(children)

        step_through_graph(hierarchy)
        return ordered_loc_types


@location_safe
class NewLocationView(BaseLocationView):
    urlname = 'create_location'
    page_title = ugettext_noop("New Location")
    template_name = 'locations/manage/location.html'
    creates_new_location = True
    form_tab = 'basic'

    @use_multiselect
    @use_select2
    @method_decorator(check_pending_locations_import(redirect=True))
    def dispatch(self, request, *args, **kwargs):
        return super(NewLocationView, self).dispatch(request, *args, **kwargs)

    @property
    def parent_pages(self):
        selected = self.location.location_id or self.location.parent_location_id
        breadcrumbs = [{
            'title': LocationsListView.page_title,
            'url': reverse(
                LocationsListView.urlname,
                args=[self.domain],
                params={"selected": selected} if selected else None,
            )
        }]
        if self.location.parent:
            sql_parent = self.location.parent
            for loc in sql_parent.get_ancestors(include_self=True):
                breadcrumbs.append({
                    'title': loc.name,
                    'url': reverse(
                        EditLocationView.urlname,
                        args=[self.domain, loc.location_id],
                    )
                })
        return breadcrumbs

    @property
    @memoized
    def location(self):
        parent_id = self.request.GET.get('parent')
        parent = (get_object_or_404(SQLLocation, domain=self.domain, location_id=parent_id)
                  if parent_id else None)
        return SQLLocation(domain=self.domain, parent=parent)

    @property
    def consumption(self):
        return None

    @property
    @memoized
    def location_form(self):
        data = self.request.POST if self.request.method == 'POST' else None
        form_set = (ENikshayLocationFormSet if toggles.ENIKSHAY.enabled(self.domain)
                    else LocationFormSet)
        return form_set(
            self.location,
            bound_data=data,
            request_user=self.request.couch_user,
            is_new=self.creates_new_location,
        )

    @property
    def page_context(self):
        return {
            'form': self.location_form,
            'location': self.location,
            'consumption': self.consumption,
            'locations': load_locs_json(self.domain, self.location.parent_location_id,
                                        user=self.request.couch_user),
            'form_tab': self.form_tab,
            'creates_new_location': self.creates_new_location,
            'loc_types_with_users': self._get_loc_types_with_users(),
        }

    def _get_loc_types_with_users(self):
        return list(LocationType.objects
                    .filter(domain=self.domain, has_user=True)
                    .values_list('name', flat=True))

    def form_valid(self):
        messages.success(self.request, _('Location saved!'))
        return HttpResponseRedirect(
            reverse(EditLocationView.urlname,
                    args=[self.domain, self.location_form.location.location_id]),
        )

    def settings_form_post(self, request, *args, **kwargs):
        if self.location_form.is_valid():
            self.location_form.save()
            return self.form_valid()
        return self.get(request, *args, **kwargs)

    @method_decorator(lock_locations)
    def post(self, request, *args, **kwargs):
        return self.settings_form_post(request, *args, **kwargs)


@location_safe
@can_edit_location
def archive_location(request, domain, loc_id):
    loc = get_object_or_404(SQLLocation, domain=domain, location_id=loc_id)
    loc.archive()
    return json_response({
        'success': True,
        'message': _("Location '{location_name}' has successfully been {action}.").format(
            location_name=loc.name,
            action=_("archived"),
        )
    })


@require_http_methods(['DELETE'])
@can_edit_location
@lock_locations
@location_safe
def delete_location(request, domain, loc_id):
    loc = get_object_or_404(SQLLocation, domain=domain, location_id=loc_id)
    loc.full_delete()
    return json_response({
        'success': True,
        'message': _("Location '{location_name}' has successfully been {action}.").format(
            location_name=loc.name,
            action=_("deleted"),
        )
    })


@location_safe
def location_lineage(request, domain, loc_id):
    lineage = SQLLocation.objects.get_locations([loc_id])[0].lineage
    for ancestor_idx in range(len(lineage)):
        lineage[ancestor_idx] = SQLLocation.objects.get_locations([lineage[ancestor_idx]])[0].to_json()
    lineage.insert(0, SQLLocation.objects.get_locations([loc_id])[0].to_json())
    return json_response({
        'lineage': lineage
    })


@can_edit_location
@location_safe
def location_descendants_count(request, domain, loc_id):
    loc = get_object_or_404(SQLLocation, domain=domain, location_id=loc_id)
    count = loc.get_descendants(include_self=True).count()
    return json_response({
        'count': count
    })


@can_edit_location
@location_safe
def unarchive_location(request, domain, loc_id):
    loc = get_object_or_404(SQLLocation, domain=domain, location_id=loc_id)
    loc.unarchive()
    return json_response({
        'success': True,
        'message': _("Location '{location_name}' has successfully been {action}.").format(
            location_name=loc.name,
            action=_("unarchived"),
        )
    })


@location_safe
class EditLocationView(NewLocationView):
    urlname = 'edit_location'
    page_title = ugettext_noop("Edit Location")
    creates_new_location = False

    @method_decorator(can_edit_location)
    @use_select2
    def dispatch(self, request, *args, **kwargs):
        return super(EditLocationView, self).dispatch(request, *args, **kwargs)

    @property
    def location_id(self):
        return self.kwargs['loc_id']

    @property
    @memoized
    def location(self):
        return get_object_or_404(SQLLocation, domain=self.domain,
                                 location_id=self.location_id)

    @property
    def page_url(self):
        return reverse(self.urlname, args=[self.domain, self.location_id])

    @property
    def consumption(self):
        consumptions = []
        for product in Product.by_domain(self.domain):
            consumption = get_default_monthly_consumption(
                self.domain,
                product._id,
                self.location.location_type_name,
                self.location.supply_point_id or None,
            )
            if consumption:
                consumptions.append((product.name, consumption))
        return consumptions

    @property
    @memoized
    def products_form(self):
        if (
            self.location.location_type_object.administrative or
            not toggles.PRODUCTS_PER_LOCATION.enabled(self.request.domain)
        ):
            return None

        form = MultipleSelectionForm(
            initial={'selected_ids': self.products_at_location},
            submit_label=_("Update Product List"),
            fieldset_title=_("Specify Products Per Location"),
            prefix="products",
        )
        form.fields['selected_ids'].choices = self.active_products
        form.fields['selected_ids'].label = _("Products at Location")
        return form

    @property
    @memoized
    def users_form(self):
        if (not self.request.couch_user.can_edit_commcare_users()
                or not self.can_access_all_locations):
            return None
        form = UsersAtLocationForm(
            domain_object=self.domain_object,
            location=self.location,
            data=self.request.POST if self.request.method == "POST" else None,
            submit_label=_("Update Location Membership"),
            fieldset_title=_("Specify Workers at this Location"),
            prefix="users",
        )
        form.fields['selected_ids'].label = _("Workers at Location")
        return form

    @property
    def active_products(self):
        return [(p.product_id, p.name)
                for p in SQLProduct.objects.filter(domain=self.domain, is_archived=False).all()]

    @property
    def products_at_location(self):
        return [p.product_id for p in self.location.products.all()]

    @property
    def page_name(self):
        return mark_safe(_("Edit {name} <small>{type}</small>").format(
            name=self.location.name, type=self.location.location_type_name
        ))

    @property
    def page_context(self):
        context = super(EditLocationView, self).page_context
        context.update({
            'products_per_location_form': self.products_form,
            'users_per_location_form': self.users_form,
        })
        return context

    def users_form_post(self, request, *args, **kwargs):
        if self.users_form and self.users_form.is_valid():
            self.users_form.save()
            return self.form_valid()
        else:
            self.request.method = "GET"
            self.form_tab = 'users'
            return self.get(request, *args, **kwargs)

    def products_form_post(self, request, *args, **kwargs):
        products = SQLProduct.objects.filter(
            product_id__in=request.POST.getlist('products-selected_ids', [])
        )
        self.location.products = products
        self.location.save()
        return self.form_valid()

    @method_decorator(lock_locations)
    def post(self, request, *args, **kwargs):
        if self.request.POST['form_type'] == "location-settings":
            return self.settings_form_post(request, *args, **kwargs)
        elif self.request.POST['form_type'] == "location-users":
            return self.users_form_post(request, *args, **kwargs)
        elif (self.request.POST['form_type'] == "location-products"
              and toggles.PRODUCTS_PER_LOCATION.enabled(request.domain)):
            return self.products_form_post(request, *args, **kwargs)
        else:
            raise Http404()


@location_safe
class LocationImportStatusView(BaseLocationView):
    urlname = 'location_import_status'
    page_title = ugettext_noop('Organization Structure Import Status')
    template_name = 'hqwebapp/soil_status_full.html'

    def get(self, request, *args, **kwargs):
        context = super(LocationImportStatusView, self).main_context
        context.update({
            'domain': self.domain,
            'download_id': kwargs['download_id'],
            'poll_url': reverse('location_importer_job_poll', args=[self.domain, kwargs['download_id']]),
            'title': _("Organization Structure Import Status"),
            'progress_text': _("Importing your data. This may take some time..."),
            'error_text': _("Problem importing data! Please try again or report an issue."),
        })
        return render(request, self.template_name, context)

    def page_url(self):
        return reverse(self.urlname, args=self.args, kwargs=self.kwargs)


@location_safe
class LocationImportView(BaseLocationView):
    urlname = 'location_import'
    page_title = ugettext_noop('Upload Organization Structure From Excel')
    template_name = 'locations/manage/import.html'

    @method_decorator(can_edit_any_location)
    @method_decorator(check_pending_locations_import(redirect=True))
    def dispatch(self, request, *args, **kwargs):
        return super(LocationImportView, self).dispatch(request, *args, **kwargs)

    @property
    def page_context(self):
        def _get_manage_consumption():
            if self.domain_object.commtrack_settings:
                return self.domain_object.commtrack_settings.individual_consumption_defaults
            else:
                return False

        context = {
            'bulk_upload': {
                "download_url": reverse(
                    "location_export", args=(self.domain,)),
                "adjective": _("Organization Structure"),
                "plural_noun": _("Organization Structure"),
            },
            "manage_consumption": _get_manage_consumption(),
        }
        context.update({
            'bulk_upload_form': get_bulk_upload_form(context),
        })
        return context

    def post(self, request, *args, **kwargs):
        upload = request.FILES.get('bulk_upload_file')
        if not upload:
            messages.error(request, _('no file uploaded'))
            return self.get(request, *args, **kwargs)
        if not args:
            messages.error(request, _('no domain specified'))
            return self.get(request, *args, **kwargs)
        if upload.content_type != 'application/vnd.openxmlformats-officedocument.spreadsheetml.sheet':
            messages.error(request, _("Invalid file-format. Please upload a valid xlsx file."))
            return self.get(request, *args, **kwargs)

        domain = args[0]

        ref = self._cache_file(request, domain, upload)
        if not isinstance(ref, LocationImportView.Ref):
            # ref is HTTP response: lock could not be acquired
            return ref
        file_ref = ref.value
        task = import_locations_async.delay(domain, file_ref.download_id)
        file_ref.set_task(task)
        return HttpResponseRedirect(
            reverse(
                LocationImportStatusView.urlname,
                args=[domain, file_ref.download_id]
            )
        )

    @staticmethod
    @lock_locations
    def _cache_file(request, domain, upload):
        """Stash in soil for ten hours to make it easier to pass to celery

        :returns: `LocationImportView.Ref` object that can be identified
        with `isinstance(rval, LocationImportView.Ref)` or an HTTP
        response generated by `lock_locations` (and guaranteed not to be
        `LocationImportView.Ref`) if the lock could not be acquired.
        """
        TEN_HOURS = 10 * 60 * 60
        file_ref = expose_cached_download(
            upload.read(),
            expiry=TEN_HOURS,
            file_extension=file_extention_from_filename(upload.name),
        )
<<<<<<< HEAD
        # We need to start this task after this current request finishes because this
        # request uses the lock_locations decorator which acquires the same lock that
        # the task will try to acquire.
        task = import_locations_async.apply_async(
            args=[domain, file_ref.download_id, request.couch_user.user_id],
            countdown=10,
        )
=======
>>>>>>> 34ed210c
        # put the file_ref.download_id in cache to lookup from elsewhere
        cache.set(import_locations_task_key(domain), file_ref.download_id, TEN_HOURS)
        return LocationImportView.Ref(file_ref)

    class Ref(object):

        def __init__(self, value):
            self.value = value


@require_can_edit_locations
@location_safe
def location_importer_job_poll(request, domain, download_id,
                               template="hqwebapp/partials/download_status.html"):
    template = "locations/manage/partials/locations_upload_status.html"
    try:
        context = get_download_context(download_id)
    except TaskFailedError:
        return HttpResponseServerError()

    context.update({
        'on_complete_short': _('Import complete.'),
        'on_complete_long': _('Organization Structure importing has finished'),

    })
    return render(request, template, context)


@require_can_edit_locations
@location_safe
def location_export(request, domain):
    headers_only = request.GET.get('download_type', 'full') == 'empty'
    if not request.can_access_all_locations and not headers_only:
        return no_permissions(request)
    if not LocationType.objects.filter(domain=domain).exists():
        messages.error(request, _("You need to define organization levels before "
                                  "you can do a bulk import or export."))
        return HttpResponseRedirect(reverse(LocationsListView.urlname, args=[domain]))
    include_consumption = request.GET.get('include_consumption') == 'true'
    download = DownloadBase()
    res = download_locations_async.delay(domain, download.download_id,
                                         include_consumption, headers_only)
    download.set_task(res)
    return redirect(DownloadLocationStatusView.urlname, domain, download.download_id)


@require_can_edit_locations
@location_safe
def location_download_job_poll(request, domain,
                               download_id,
                               template="hqwebapp/partials/shared_download_status.html"):
    try:
        context = get_download_context(download_id, 'Preparing download')
        context.update({'link_text': _('Download Organization Structure')})
    except TaskFailedError as e:
        return HttpResponseServerError(e.errors)
    return render(request, template, context)


@location_safe
class DownloadLocationStatusView(BaseLocationView):
    urlname = 'download_org_structure_status'
    page_title = ugettext_noop('Download Organization Structure Status')

    def get(self, request, *args, **kwargs):
        context = super(DownloadLocationStatusView, self).main_context
        context.update({
            'domain': self.domain,
            'download_id': kwargs['download_id'],
            'poll_url': reverse('org_download_job_poll', args=[self.domain, kwargs['download_id']]),
            'title': _("Download Organization Structure Status"),
            'progress_text': _("Preparing organization structure download."),
            'error_text': _("There was an unexpected error! Please try again or report an issue."),
            'next_url': reverse(LocationsListView.urlname, args=[self.domain]),
            'next_url_text': _("Go back to organization structure"),
        })
        return render(request, 'hqwebapp/soil_status_full.html', context)

    def page_url(self):
        return reverse(self.urlname, args=self.args, kwargs=self.kwargs)


@locations_access_required
@location_safe
def child_locations_for_select2(request, domain):
    from django.core.paginator import Paginator
    query = request.GET.get('name', '').lower()
    page = int(request.GET.get('page', 1))
    user = request.couch_user

    base_queryset = SQLLocation.objects.accessible_to_user(domain, user)

    def loc_to_payload(loc):
        return {'id': loc.location_id, 'name': loc.get_path_display()}

    locs = []
    user_loc = user.get_sql_location(domain)

    if user_can_edit_any_location(user, request.project):
        locs = base_queryset.filter(domain=domain, is_archived=False)
    elif user_loc:
        locs = user_loc.get_descendants(include_self=True)

    if locs != [] and query:
        locs = locs.filter(name__icontains=query)

    # 10 results per page
    paginator = Paginator(locs, 10)
    return json_response({
        'results': list(map(loc_to_payload, paginator.page(page))),
        'total_count': paginator.count,
    })


class DowngradeLocationsView(BaseDomainView):
    """
    This page takes the place of the location pages if a domain gets
    downgraded, but still has users assigned to locations.
    """
    template_name = 'locations/downgrade_locations.html'
    urlname = 'downgrade_locations'
    section_name = ugettext_lazy("Project Settings")
    page_title = ugettext_lazy("Project Access")

    def dispatch(self, *args, **kwargs):
        if not users_have_locations(self.domain):  # irrelevant, redirect
            redirect_url = reverse('users_default', args=[self.domain])
            return HttpResponseRedirect(redirect_url)
        return super(DowngradeLocationsView, self).dispatch(*args, **kwargs)

    @property
    def section_url(self):
        return reverse('settings_default', args=(self.domain, ))


@domain_admin_required
def unassign_users(request, domain):
    """
    Unassign all users from their locations.  This is for downgraded domains.
    """
    for user in get_users_assigned_to_locations(domain):
        if user.is_web_user():
            user.unset_location(domain)
        elif user.is_commcare_user():
            user.unset_location()

    messages.success(request,
                     _("All users have been unassigned from their locations"))
    fallback_url = reverse('users_default', args=[domain])
    return HttpResponseRedirect(request.POST.get('redirect', fallback_url))<|MERGE_RESOLUTION|>--- conflicted
+++ resolved
@@ -867,7 +867,6 @@
             expiry=TEN_HOURS,
             file_extension=file_extention_from_filename(upload.name),
         )
-<<<<<<< HEAD
         # We need to start this task after this current request finishes because this
         # request uses the lock_locations decorator which acquires the same lock that
         # the task will try to acquire.
@@ -875,8 +874,6 @@
             args=[domain, file_ref.download_id, request.couch_user.user_id],
             countdown=10,
         )
-=======
->>>>>>> 34ed210c
         # put the file_ref.download_id in cache to lookup from elsewhere
         cache.set(import_locations_task_key(domain), file_ref.download_id, TEN_HOURS)
         return LocationImportView.Ref(file_ref)
