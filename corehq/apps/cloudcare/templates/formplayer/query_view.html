{% load hq_shared_tags %}
{% load i18n %}

<script type="text/template" id="query-view-list-template">
  <form>
    <p><h2><%- title %></h2></p>
    <table class="table table-hover table-striped table-bordered">
      <tbody>
      </tbody>
    </table>
    <button class="btn btn-default" type="submit" id="query-submit-button">
      <div>{% trans "Submit" %}</div>
    </button>
  </form>
</script>

<script type="text/template" id="query-view-item-template">
  <td class="col-sm-2">
    <div><%- text ? text : "" %></div>
  </td>
  <td class="col-sm-2">
<<<<<<< HEAD
    <input type="text" class="query-field form-control" value="<%- value %>">
=======
    <% if (input == "select1") { %>
      <select class="query-field form-control">
        <option value=""></option>
        <% for (var i = 0; i < itemsetChoices.length; i++) { %>
          <option value="<%= i %>" <% if (value === i) { %>selected<% } %>>
            <%- itemsetChoices[i] %>
          </option>
        <% } %>
      <select>
    <% } else { %>
      <input type="text" class="query-field form-control" value="<%- value %>">
    <% } %>
>>>>>>> fbee4138
  </td>
</script><|MERGE_RESOLUTION|>--- conflicted
+++ resolved
@@ -19,9 +19,6 @@
     <div><%- text ? text : "" %></div>
   </td>
   <td class="col-sm-2">
-<<<<<<< HEAD
-    <input type="text" class="query-field form-control" value="<%- value %>">
-=======
     <% if (input == "select1") { %>
       <select class="query-field form-control">
         <option value=""></option>
@@ -34,6 +31,5 @@
     <% } else { %>
       <input type="text" class="query-field form-control" value="<%- value %>">
     <% } %>
->>>>>>> fbee4138
   </td>
 </script>