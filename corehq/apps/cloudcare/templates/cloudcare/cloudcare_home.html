{% extends "cloudcare/base.html" %}
{% load i18n %}
{% load hq_shared_tags %}
{% load compress %}

{% block title %}
    {% if request.couch_user.is_web_user %}
        {% trans "Preview Form" %}
    {% else %}
        {% trans "CloudCare" %}
    {% endif %}
{% endblock %}

{% block head %}
        {{ block.super }}
    {% include "imports/proptable.html" %}
    {% include "imports/fancy-code.html" %}

    <script src="{% static 'datatables/media/js/jquery.dataTables.min.js' %}"></script>
    <script src="{% static 'datatables/media/js/dataTables.bootstrap.min.js' %}"></script>
{% endblock %}

{% block stylesheets %}
    {% compress css %}
    <link rel="stylesheet" href="{% static 'nprogress/nprogress.css' %}">
    <link rel="stylesheet" href="{% static 'jquery-ui/themes/base/jquery-ui.min.css' %}">
    <link type="text/css"
          rel="stylesheet"
          media="all"
          href="{% static 'datatables/media/css/jquery.dataTables.min.css' %}" />
    <link rel="stylesheet" href="{% static 'formplayer/style/webforms.css' %}">
    <link rel="stylesheet" href="{% static 'cloudcare/css/cloudcare.css' %}">
    <link rel="stylesheet" href="{% static 'codemirror/lib/codemirror.css' %}" />
    {% endcompress %}
{% endblock %}

{% block js %} {{ block.super }}
    {% compress js %}
    <script src="{% static 'hqwebapp/js/lib/jquery.textchange.min.js' %}"></script>
    <script src="{% static 'nprogress/nprogress.js' %}"></script>
    <script src="{% static 'moment/min/moment.min.js' %}"></script>

    <script src="{% static 'style/js/ui-element.js' %}"></script>
    <script src="{% static 'case/js/cheapxml.js' %}"></script>
    <script src="{% static 'case/js/casexml.js' %}"></script>
    <script src="{% static 'backbone/backbone-min.js' %}"></script>
    <script src="{% static 'cloudcare/js/util.js' %}"></script>
    <script src="{% static 'cloudcare/js/backbone/shared.js' %}"></script>
    <script src="{% static 'cloudcare/js/backbone/apps.js' %}"></script>
    <script src="{% static 'cloudcare/js/backbone/cases.js' %}"></script>

    <script src="{% static 'formplayer/script/vendor/markdown-it-4.2.0.min.js' %}"></script>
    <script src="{% static 'formplayer/script/vendor/purify.js' %}"></script>
    <script src="{% static 'formplayer/script/vendor/ba-tiny-pubsub.min.js' %}"></script>
    <script src="{% static 'formplayer/script/vendor/shortcut.js' %}"></script>
    <script src="{% static 'formplayer/script/webformsession.js' %}"></script>
    <script src="{% static 'formplayer/script/formnav-all.js' %}"></script>
    <script src="{% static 'formplayer/script/entrycontrols_full.js' %}"></script>
    <script src="{% static 'formplayer/script/fullform-ui.js' %}"></script>

    <script src="{% static 'codemirror/lib/codemirror.js' %}"></script>
    <script src="{% static 'codemirror/mode/xml/xml.js' %}"></script>
    {% endcompress %}
{% endblock %}

{% block js-inline %} {{ block.super }}
<script>

    GMAPS_API_KEY = '{{ maps_api_key|safe }}'; // maps api is loaded on-demand

    var translatedStrings = {
        saved : "{% trans "Form successfully saved" %}",
        errSaving : "{% trans "Error saving!" %}",
        errSavingDetail : "{% trans "Save failed. Details: " %}",
        unknownError: "{% trans "Unknown error: " %}",
        unknownErrorDetail: "{% trans "This can happen if you loaded CloudCare from a different address than the server address" %}",
        saveAll : "{% trans "All changes saved!" %}",
        newWindow: "{% trans "Open in New Window" %}",
        deleteSaved: "{% trans "Permanently delete this form? You will not be able to return to it later." %}",
        deleteSuccess: "{% trans "Form was deleted." %}",
        deleteError:  "{% trans "Error deleting form. Please try again and report an issue if this problem persists." %}",
        caseListError: "{% trans "Unable to load the case list. If you are using a filter expression please double check the syntax and try again. Please report an issue if this problem persists." %}",
    {% if request.couch_user.is_web_user %}
        navigateDirty: "{% trans "You have not submitted this form. Click ‘Stay on this Page’ to continue working on this form. If you click 'Leave this Page' any data you have entered will not be saved." %}",
        sidebarDirty: "{% trans "You have not submitted this form. Click ‘Cancel’ to continue working on this form. If you click 'OK' any data you have entered will not be saved." %}",
    {% else %}
        navigateDirty: "{% trans "You have not submitted this form. Click ‘Stay on this Page’ to continue working on this form. If you click 'Leave this Page' you can resume work on this form later." %}",
        sidebarDirty: "{% trans "You have not submitted this form. Click ‘Cancel’ to continue working on this form. If you click 'OK' you can resume work on this form later." %}",
    {% endif %}
        synced : "{% trans "User Data Successfully Synced" %}",
        errSyncing : "{% trans "Could not sync user data. Please try again and report a bug if issue persists." %}"
    };

    $(function () {
        var urlRoot = "{% url "cloudcare_main" domain '' %}";
        var appUrlRoot = "{% url "cloudcare_get_apps" domain %}";
        var caseUrlRoot = "{% url "cloudcare_get_cases" domain %}";
        var submitUrlRoot = "{% url "receiver_post" domain %}";
        var sessionUrlRoot = "{% url "cloudcare_get_sessions" domain %}";
        var renderFormRoot = "{% url "cloudcare_render_form" domain %}";
        var syncDbUrl = "{% url "cloudcare_sync_db" domain %}";
        var language = "{{ language }}";
        var apps = {{ apps|JSON }};
        var initialApp = {{ app|JSON }};
        var initialCase = {{ case|JSON }};
        var initialParent = {{ parent|JSON }};
        var sessionsEnabled = {{ sessions_enabled|JSON }};
        var instanceViewerEnabled = false;
        {% if request|toggle_enabled:"INSTANCE_VIEWER" %}
                instanceViewerEnabled = true;
        {% endif %}
        var username = "{{ request.user.username }}";
        var cloudCare = hqImport('cloudcare/js/backbone/apps.js');
        window.mainView = new cloudCare.AppMainView({
            apps: apps,
            language: language,
            urlRoot: urlRoot,
            appUrlRoot: appUrlRoot,
            caseUrlRoot: caseUrlRoot,
            sessionUrlRoot: sessionUrlRoot,
            submitUrlRoot: submitUrlRoot,
            initialApp: initialApp,
            initialCase: initialCase,
            initialParent: initialParent,
            sessionsEnabled: sessionsEnabled,
            renderFormRoot: renderFormRoot,
            instanceViewerEnabled: instanceViewerEnabled,
            username: username,
            syncDbUrl: syncDbUrl
        });

        // TODO: when we figure out what to do about get params, use this
        Backbone.history.start({pushState: true, root: urlRoot});

        set_pin(30, $('#cloudcare-main'), $('#loading'));

        $.subscribe('formplayer.dirty', function() {
            window.mainView.router.view.dirty = true
        });

    }());

</script>
    <script>
        $(function() {
           window.onbeforeunload = function() {
               if (window.mainView.router.view && window.mainView.router.view.dirty) {
                   return translatedStrings.navigateDirty;
               }
           }
        }())
    </script>
{% endblock %}

{% block page_navigation %}
<<<<<<< HEAD
{% if use_sqlite_backend %}
=======
    <section id="app-main" >
        <nav id="app-list" ></nav>
        <nav id="module-list" ></nav>
        <nav id="form-list" ></nav>
{% if sessions_enabled %}
        <nav id="sessions"></nav>
{% endif %}
    </section>
{% if request|toggle_enabled:"TF_USES_SQLITE_BACKEND" %}
>>>>>>> 46063042
    <div class="nav-input" id="sync-container">
        <button
            class="btn btn-block btn-info"
            type="button"
            id="sync-button">
            {% trans "Sync Data" %}
        </button>
    </div>
{% endif %}
{% endblock %}

{% block page_content %}
    {% if request.couch_user.is_web_user %}
        <div class="alert fade in alert-block alert-full alert-warning ">
            <a class="close" data-dismiss="alert" href="#">&times;</a>
                {% blocktrans %}
                    You are previewing a form as a web user!
                    Any data you submit will show up in reports as submitted by "Unknown User". There are a
                    few features that rely on mobile workers and will not work properly:
                    <ul>
                        <li>Case sharing</li>
                        <li>Lookup tables</li>
                        <li>User-as-a-case</li>
                    </ul>
                    For the best experience please logout and login as a Mobile Worker.
                    More information can be found at the <a href="https://help.commcarehq.org/display/commcarepublic/CloudCare+-+Web+Data+Entry">CommCare Help Site</a>.
                {% endblocktrans %}
        </div>
    {% endif %}
    <div id="cloudcare-main">
        {% if not apps_raw %}
            <h3>No Apps found</h3>
            {% blocktrans %}
                <p>
                    Sorry, it doesn't look like you have any CloudCare apps
                    available. To learn more about how to enable and use
                    CloudCare, please check out our
                    <a href="https://confluence.dimagi.com/pages/viewpage.action?pageId=10224014" target="_blank">wiki documentation</a>.
                </p>
            {% endblocktrans %}
            {% if use_cloudcare_releases %}
                {% blocktrans %}
                <p>
                    CloudCare displays the latest starred version of the
                    application. Make sure you have enabled CloudCare and
                    starred a version of your application.
                </p>
                {% endblocktrans %}
            {% endif %}
        {% endif %}
        <section id="cloudcare-notifications"></section>
        <section id="case-crumbs" style="width: 800px"></section>
        <section id="cases"></section>
        <section id="webforms" class="webforms" data-bind="template: { name: 'form-fullform-ko-template' }"></section>
        {% if request|toggle_enabled:"INSTANCE_VIEWER" %}
        <section id="cloudcare-debugger" data-bind="
            template: {
                name: 'instance-viewer-ko-template',
                afterRender: adjustWidth
            }
        "></section>
        {% endif %}
    </div>

    {% include 'cloudcare/includes/case_details.html' %}
    {% include 'formplayer/fullform-ui/templates.html' %}

{% endblock %}<|MERGE_RESOLUTION|>--- conflicted
+++ resolved
@@ -153,9 +153,6 @@
 {% endblock %}
 
 {% block page_navigation %}
-<<<<<<< HEAD
-{% if use_sqlite_backend %}
-=======
     <section id="app-main" >
         <nav id="app-list" ></nav>
         <nav id="module-list" ></nav>
@@ -164,8 +161,7 @@
         <nav id="sessions"></nav>
 {% endif %}
     </section>
-{% if request|toggle_enabled:"TF_USES_SQLITE_BACKEND" %}
->>>>>>> 46063042
+{% if use_sqlite_backend %}
     <div class="nav-input" id="sync-container">
         <button
             class="btn btn-block btn-info"
