--- conflicted
+++ resolved
@@ -114,12 +114,8 @@
         <script src="{% static 'jquery.cookie/jquery.cookie.js' %}"></script>
         <script type="text/javascript" src="{% static 'bootstrap/dist/js/bootstrap.min.js' %}"></script>
         <script type="text/javascript" src="{% static 'hqwebapp/js/hqModules.js' %}"></script>
-<<<<<<< HEAD
         <script src="{% static 'underscore/underscore.js' %}"></script>
-        <script type="text/javascript" src="{% static 'style/js/hq.helpers.js' %}"></script>
-=======
         <script type="text/javascript" src="{% static 'hqwebapp/js/hq.helpers.js' %}"></script>
->>>>>>> eed25a06
         <script src="{% statici18n LANGUAGE_CODE %}"></script> {# DO NOT COMPRESS #}
 
         {% compress js %}
