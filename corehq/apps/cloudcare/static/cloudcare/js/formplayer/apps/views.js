<<<<<<< HEAD
/*global _, Marionette */

hqDefine("cloudcare/js/formplayer/apps/views", function() {
    var FormplayerFrontend = hqImport("cloudcare/js/formplayer/app");

    GridItem = Marionette.View.extend({
=======
/*global Marionette */

hqDefine("cloudcare/js/formplayer/apps/views", function () {
    var FormplayerFrontend = hqImport("cloudcare/js/formplayer/app");

    var GridItem = Marionette.View.extend({
>>>>>>> 18e8ef8e
        template: _.template($("#row-template").html() || ""),
        tagName: "div",
        className: "grid-item col-xs-6 col-sm-4 col-lg-3 formplayer-request",
        events: {
            "click": "rowClick",
        },

        rowClick: function (e) {
            e.preventDefault();
            FormplayerFrontend.trigger("app:select", this.model.get('_id'));
        },

        templateContext: function () {
            var imageUri = this.options.model.get('imageUri');
            var appId = this.options.model.get('_id');
            return {
                imageUrl: imageUri && appId ? FormplayerFrontend.getChannel().request('resourceMap', imageUri, appId) : "",
            };
        },
    });

<<<<<<< HEAD
    BaseAppView = {
=======
    var BaseAppView = {
>>>>>>> 18e8ef8e
        events: {
            'click .js-incomplete-sessions-item': 'incompleteSessionsClick',
            'click .js-sync-item': 'syncClick',
            'click .js-restore-as-item': 'onClickRestoreAs',
            'click .js-settings': 'onClickSettings',
        },
        incompleteSessionsClick: function (e) {
            e.preventDefault();
            FormplayerFrontend.trigger("sessions");
        },
        syncClick: function (e) {
            e.preventDefault();
            FormplayerFrontend.trigger("sync");
        },
        onClickRestoreAs: function (e) {
            e.preventDefault();
            FormplayerFrontend.trigger("restore_as:list", this.appId);
        },
        onClickSettings: function (e) {
            e.preventDefault();
            FormplayerFrontend.trigger("settings:list");
        },
    };

<<<<<<< HEAD
    GridView = Marionette.CollectionView.extend({
=======
    var GridView = Marionette.CollectionView.extend({
>>>>>>> 18e8ef8e
        template: _.template($("#grid-template").html() || ""),
        childView: GridItem,
        childViewContainer: ".js-application-container",

        events: _.extend(BaseAppView.events),
        incompleteSessionsClick: _.extend(BaseAppView.incompleteSessionsClick),
        syncClick: _.extend(BaseAppView.syncClick),
        onClickRestoreAs: _.extend(BaseAppView.onClickRestoreAs),
        onClickSettings: _.extend(BaseAppView.onClickSettings),
    });

    /**
     * SingleAppView
     *
     * This provides a view for when previewing an application of a known id.
     * The user doesn't need to select the application because we already have
     * that information. Used for phone previewing in the app manager
     */
<<<<<<< HEAD
    SingleAppView = Marionette.View.extend({
=======
    var SingleAppView = Marionette.View.extend({
>>>>>>> 18e8ef8e
        template: _.template($("#single-app-template").html() || ""),
        className: 'single-app-view',

        events: _.extend({
            'click .js-start-app': 'startApp',
        }, BaseAppView.events),
        incompleteSessionsClick: _.extend(BaseAppView.incompleteSessionsClick),
        syncClick: _.extend(BaseAppView.syncClick),
        onClickRestoreAs: _.extend(BaseAppView.onClickRestoreAs),
        onClickSettings: _.extend(BaseAppView.onClickSettings),

        initialize: function (options) {
            this.appId = options.appId;
        },
        templateContext: function () {
            var currentApp = FormplayerFrontend.getChannel().request("appselect:getApp", this.appId),
                appName;
            appName = currentApp.get('name');
            return {
                showIncompleteForms: function () {
                    return FormplayerFrontend.getChannel()
                        .request('getAppDisplayProperties')['cc-show-incomplete'] === 'yes';
                },
                appName: appName,
            };
        },
        startApp: function (e) {
            e.preventDefault();
            hqImport('analytix/js/kissmetrix').track.event("[app-preview] User clicked Start App");
            hqImport('analytix/js/google').track.event("App Preview", "User clicked Start App");
            FormplayerFrontend.trigger("app:select", this.appId);
        },
    });

<<<<<<< HEAD
    LandingPageAppView = Marionette.View.extend({
=======
    var LandingPageAppView = Marionette.View.extend({
>>>>>>> 18e8ef8e
        template: _.template($("#landing-page-app-template").html() || ""),
        className: 'landing-page-app-view',

        events: _.extend({
            'click .js-start-app': 'startApp',
        }, BaseAppView.events),
        incompleteSessionsClick: _.extend(BaseAppView.incompleteSessionsClick),
        syncClick: _.extend(BaseAppView.syncClick),
        onClickRestoreAs: _.extend(BaseAppView.onClickRestoreAs),
        onClickSettings: _.extend(BaseAppView.onClickSettings),

        initialize: function (options) {
            this.appId = options.appId;
        },
        templateContext: function () {
            var currentApp = FormplayerFrontend.getChannel().request("appselect:getApp", this.appId),
                appName = currentApp.get('name'),
                imageUri = currentApp.get('imageUri');
            return {
                appName: appName,
                imageUrl: imageUri && this.appId ? FormplayerFrontend.getChannel().request('resourceMap', imageUri, this.appId) : "",
            };
        },
        startApp: function () {
            FormplayerFrontend.trigger("app:select", this.appId);
        },
    });

    return {
<<<<<<< HEAD
        GridView: function(options) {
=======
        GridView: function (options) {
>>>>>>> 18e8ef8e
            return new GridView(options);
        },
        SingleAppView: function (options) {
            return new SingleAppView(options);
        },
        LandingPageAppView: function (options) {
            return new LandingPageAppView(options);
        },
    };
});<|MERGE_RESOLUTION|>--- conflicted
+++ resolved
@@ -1,18 +1,9 @@
-<<<<<<< HEAD
-/*global _, Marionette */
-
-hqDefine("cloudcare/js/formplayer/apps/views", function() {
-    var FormplayerFrontend = hqImport("cloudcare/js/formplayer/app");
-
-    GridItem = Marionette.View.extend({
-=======
 /*global Marionette */
 
 hqDefine("cloudcare/js/formplayer/apps/views", function () {
     var FormplayerFrontend = hqImport("cloudcare/js/formplayer/app");
 
     var GridItem = Marionette.View.extend({
->>>>>>> 18e8ef8e
         template: _.template($("#row-template").html() || ""),
         tagName: "div",
         className: "grid-item col-xs-6 col-sm-4 col-lg-3 formplayer-request",
@@ -34,11 +25,7 @@
         },
     });
 
-<<<<<<< HEAD
-    BaseAppView = {
-=======
     var BaseAppView = {
->>>>>>> 18e8ef8e
         events: {
             'click .js-incomplete-sessions-item': 'incompleteSessionsClick',
             'click .js-sync-item': 'syncClick',
@@ -63,11 +50,7 @@
         },
     };
 
-<<<<<<< HEAD
-    GridView = Marionette.CollectionView.extend({
-=======
     var GridView = Marionette.CollectionView.extend({
->>>>>>> 18e8ef8e
         template: _.template($("#grid-template").html() || ""),
         childView: GridItem,
         childViewContainer: ".js-application-container",
@@ -86,11 +69,7 @@
      * The user doesn't need to select the application because we already have
      * that information. Used for phone previewing in the app manager
      */
-<<<<<<< HEAD
-    SingleAppView = Marionette.View.extend({
-=======
     var SingleAppView = Marionette.View.extend({
->>>>>>> 18e8ef8e
         template: _.template($("#single-app-template").html() || ""),
         className: 'single-app-view',
 
@@ -125,11 +104,7 @@
         },
     });
 
-<<<<<<< HEAD
-    LandingPageAppView = Marionette.View.extend({
-=======
     var LandingPageAppView = Marionette.View.extend({
->>>>>>> 18e8ef8e
         template: _.template($("#landing-page-app-template").html() || ""),
         className: 'landing-page-app-view',
 
@@ -159,11 +134,7 @@
     });
 
     return {
-<<<<<<< HEAD
-        GridView: function(options) {
-=======
         GridView: function (options) {
->>>>>>> 18e8ef8e
             return new GridView(options);
         },
         SingleAppView: function (options) {
