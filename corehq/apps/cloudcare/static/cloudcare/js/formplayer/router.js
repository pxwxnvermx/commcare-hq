--- conflicted
+++ resolved
@@ -142,34 +142,20 @@
     });
 
     FormplayerFrontend.on("menu:paginate", function (page, selections) {
-<<<<<<< HEAD
-        var selectedValues = (sessionStorage.selectedValues !== undefined) ? JSON.parse(sessionStorage.selectedValues) : {};
-        selectedValues[sessionStorage.queryKey] = selections.join(',');
-        sessionStorage.selectedValues = JSON.stringify(selectedValues);
+        var urlObject = Util.currentUrlToObject();
         Util.doUrlAction(urlObject => {
             urlObject.setPage(page);
         });
-        API.listMenus();
-    });
-
-    FormplayerFrontend.on("menu:perPageLimit", function (casesPerPage) {
-        Util.doUrlAction(urlObject => {
-            urlObject.setCasesPerPage(casesPerPage);
-        });
-=======
-        var urlObject = Util.currentUrlToObject();
-        urlObject.setPage(page);
         Util.setSelectedValues(selections);
         Util.setUrlToObject(urlObject);
         API.listMenus();
     });
 
     FormplayerFrontend.on("menu:perPageLimit", function (casesPerPage, selections) {
-        var urlObject = Util.currentUrlToObject();
-        urlObject.setCasesPerPage(casesPerPage);
+        Util.doUrlAction(urlObject => {
+            urlObject.setCasesPerPage(casesPerPage);
+        });
         Util.setSelectedValues(selections);
-        Util.setUrlToObject(urlObject);
->>>>>>> 51f9d83f
         Util.savePerPageLimitCookie('cases', casesPerPage);
         API.listMenus();
     });
