--- conflicted
+++ resolved
@@ -1,45 +1,3 @@
-<<<<<<< HEAD
-function Util() {
-}
-
-// from http://stackoverflow.com/questions/439463/how-to-get-get-and-post-variables-with-jquery
-Util.getQueryParams = function (qs) {
-    qs = qs.split("+").join(" ");
-
-    var params = [], tokens,
-        re = /[?&]?([^=]+)=([^&]*)/g;
-
-    while (tokens = re.exec(qs)) {
-        params.push({k: decodeURIComponent(tokens[1]), v: decodeURIComponent(tokens[2])});
-    }
-
-    return params;
-};
-
-/** Given a URL, return the parameters (can be 'step' or 'page) in a map:
- * @param queryString - the URL
- * @returns {{steps: [1, 2, 3], page: [int], search: [string]}}
- */
-Util.getSteps = function (queryString) {
-    var urlParams = Util.getQueryParams(queryString);
-    var paramMap = {};
-    paramMap.appId = queryString.substring(queryString.indexOf('/') + 1, queryString.indexOf('/menu'));
-    paramMap.baseUrl = urlParams[0].k.substring(0, urlParams[0].k.indexOf('?step'));
-    var steps = [];
-    for (var i = 0; i < urlParams.length; i++) {
-        if (urlParams[i].k.indexOf('step') > -1) {
-            steps.push(urlParams[i].v);
-        } else if (urlParams[i].k.indexOf('page') > -1) {
-            paramMap.page = (urlParams[i].v);
-        } else if (urlParams[i].k.indexOf('search') > -1) {
-            paramMap.search = (urlParams[i].v);
-        }
-    }
-    paramMap.steps = steps;
-    return paramMap;
-};
-
-=======
 /*global Backbone, FormplayerFrontend */
 
 function Util() {
@@ -69,7 +27,6 @@
     Util.setUrlToObject(currentObject);
 };
 
->>>>>>> 3d0f9a39
 Util.setCrossDomainAjaxOptions = function (options) {
     options.type = 'POST';
     options.dataType = "json";
@@ -78,12 +35,6 @@
     options.contentType = "application/json";
 };
 
-<<<<<<< HEAD
-Util.addParameterToURL = function(param) {
-    _url = location.href;
-    _url += (_url.split('?')[1] ? '&':'?') + param;
-    return _url;
-=======
 Util.CloudcareUrl = function (appId, sessionId, steps, page, search) {
     this.appId = appId;
     this.sessionId = sessionId;
@@ -141,5 +92,4 @@
 Util.CloudcareUrl.fromJson = function (json) {
     var data = JSON.parse(json);
     return new Util.CloudcareUrl(data.appId, data.sessionId, data.steps, data.page, data.search);
->>>>>>> 3d0f9a39
 };