--- conflicted
+++ resolved
@@ -37,7 +37,7 @@
             else if (menuResponse.type === "entities") {
                 menuListView = new MenuList.CaseListView(menuData);
             }
-<<<<<<< HEAD
+            FormplayerFrontend.regions.main.show(menuListView.render());
 
             if (menuResponse.breadcrumbs) {
                 MenuList.Controller.showBreadcrumbs(menuResponse.breadcrumbs);
@@ -58,9 +58,6 @@
                 collection: detailCollection,
             });
             FormplayerFrontend.regions.breadcrumb.show(breadcrumbView.render());
-=======
-            FormplayerFrontend.regions.main.show(menuListView.render());
->>>>>>> d1a5a7b9
         },
 
         showDetail: function (model, index) {
