--- conflicted
+++ resolved
@@ -135,12 +135,7 @@
         this.steps = options.steps;
         this.page = options.page;
         this.search = options.search;
-<<<<<<< HEAD
-        this.queryDict = options.queryDict;
-        this.doQuery = options.doQuery;
-=======
         this.queryData = options.queryData;
->>>>>>> 494b9a19
         this.singleApp = options.singleApp;
         this.installReference = options.installReference;
         this.sortIndex = options.sortIndex;
@@ -194,24 +189,14 @@
             this.page = null;
             this.sortIndex = null;
             this.search = null;
-<<<<<<< HEAD
-            this.queryDict = null;
-            this.doQuery = null;
-=======
             this.queryData = null;
->>>>>>> 494b9a19
         };
 
         this.onSubmit = function () {
             this.page = null;
             this.sortIndex = null;
             this.search = null;
-<<<<<<< HEAD
-            this.queryDict = null;
-            this.doQuery = null;
-=======
             this.queryData = null;
->>>>>>> 494b9a19
         };
 
         this.spliceSteps = function (index) {
@@ -225,12 +210,7 @@
             }
             this.page = null;
             this.search = null;
-<<<<<<< HEAD
-            this.queryDict = null;
-            this.doQuery = null;
-=======
             this.queryData = null;
->>>>>>> 494b9a19
             this.sortIndex = null;
         };
     };
@@ -244,12 +224,7 @@
             steps: self.steps,
             page: self.page,
             search: self.search,
-<<<<<<< HEAD
-            queryDict: self.queryDict,
-            doQuery: self.doQuery,
-=======
             queryData: self.queryData,
->>>>>>> 494b9a19
             singleApp: self.singleApp,
             installReference: self.installReference,
             sortIndex: self.sortIndex,
@@ -266,12 +241,7 @@
             'steps': data.steps,
             'page': data.page,
             'search': data.search,
-<<<<<<< HEAD
-            'queryDict': data.queryDict,
-            'doQuery': data.doQuery,
-=======
             'queryData': data.queryData,
->>>>>>> 494b9a19
             'singleApp': data.singleApp,
             'installReference': data.installReference,
             'sortIndex': data.sortIndex,
