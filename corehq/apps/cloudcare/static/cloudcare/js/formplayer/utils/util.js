/*global Backbone, DOMPurify */
hqDefine("cloudcare/js/formplayer/utils/util", function () {
    var Util = {};

    /**
     * confirmationModal
     *
     * Takes an options hash that specifies options for a confirmation modal.
     *
     * @param options - Object
     *      {
     *          'title': <title> | 'Confirm?',
     *          'message': <message>,
     *          'confirmText': <confirmText> | 'OK',
     *          'cancelText': <cancelText> | 'Cancel',
     *          'onConfirm': function() {},
     *      }
     */
    Util.confirmationModal = function (options) {
        options = _.defaults(options, {
            title: gettext('Confirm?'),
            message: '',
            confirmText: gettext('OK'),
            cancelText: gettext('Cancel'),
            onConfirm: function () {},
        });
        var $modal = $('#js-confirmation-modal');
        $modal.find('.js-modal-title').text(options.title);
        $modal.find('.js-modal-body').html(DOMPurify.sanitize(options.message));
        $modal.find('#js-confirmation-confirm').text(options.confirmText);
        $modal.find('#js-confirmation-cancel').text(options.cancelText);

        var $confirmationButton = $modal.find('#js-confirmation-confirm');
        $confirmationButton.off('.confirmationModal');
        $confirmationButton.on('click.confirmationModal', function (e) {
            options.onConfirm(e);
        });
        $modal.modal('show');
    };

    Util.encodedUrlToObject = function (encodedUrl) {
        return decodeURIComponent(encodedUrl);
    };

    Util.objectToEncodedUrl = function (object) {
        return encodeURIComponent(object);
    };

    Util.currentUrlToObject = function () {
        var url = Backbone.history.getFragment();
        try {
            return Util.CloudcareUrl.fromJson(Util.encodedUrlToObject(url));
        } catch (e) {
            // This means that we're on the homepage
            return new Util.CloudcareUrl({});
        }
    };

    Util.setUrlToObject = function (urlObject, replace) {
        replace = replace || false;
        var encodedUrl = Util.objectToEncodedUrl(urlObject.toJson());
        hqImport("cloudcare/js/formplayer/app").navigate(encodedUrl, { replace: replace });
    };

    Util.doUrlAction = function (actionCallback) {
        var currentObject = Util.CurrentUrlToObject();
        actionCallback(currentObject);
        Util.setUrlToObject(currentObject);
    };

    Util.setCrossDomainAjaxOptions = function (options) {
        options.type = 'POST';
        options.dataType = "json";
        options.crossDomain = {crossDomain: true};
        options.xhrFields = {withCredentials: true};
        options.contentType = "application/json;charset=UTF-8";
    };

    Util.saveDisplayOptions = function (displayOptions) {
        var displayOptionsKey = Util.getDisplayOptionsKey();
        localStorage.setItem(displayOptionsKey, JSON.stringify(displayOptions));
    };

    Util.getSavedDisplayOptions = function () {
        var displayOptionsKey = Util.getDisplayOptionsKey();
        try {
            return JSON.parse(localStorage.getItem(displayOptionsKey));
        } catch (e) {
            window.console.warn('Unabled to parse saved display options');
            return {};
        }
    };

    Util.getDisplayOptionsKey = function () {
        var user = hqImport("cloudcare/js/formplayer/app").getChannel().request('currentUser');
        return [
            user.environment,
            user.domain,
            user.username,
            'displayOptions',
        ].join(':');
    };

    Util.pagesToShow = function (selectedPage, totalPages, limit) {
        var limitHalf = Math.floor(limit / 2);
        if (totalPages < limit) {
            return {
                start: 0,
                end: totalPages,
            };
        }

        if (selectedPage < limitHalf) {
            return {
                start: 0,
                end: limit,
            };
        }

        if (selectedPage > totalPages - limitHalf) {
            return {
                start: totalPages - limit,
                end: totalPages,
            };
        }

        return {
            start: selectedPage - limitHalf,
            end: selectedPage + limitHalf,
        };
    };

    Util.getCurrentQueryInputs = function () {
        var queryData = Util.currentUrlToObject().queryData[sessionStorage.queryKey];
        if (queryData) {
            return queryData.inputs || {};
        }
        return {};
    };

    Util.getStickyQueryInputs = function () {
        if (!hqImport("hqwebapp/js/toggles").toggleEnabled('WEBAPPS_STICKY_SEARCH')) {
            return {};
        }
        if (!this.stickyQueryInputs) {
            return {};
        }
        return this.stickyQueryInputs[sessionStorage.queryKey] || {};
    };

    Util.setStickyQueryInputs = function (inputs) {
        if (!this.stickyQueryInputs) {
            this.stickyQueryInputs = {};
        }
        this.stickyQueryInputs[sessionStorage.queryKey] = inputs;
    };

    Util.CloudcareUrl = function (options) {
        this.appId = options.appId;
        this.copyOf = options.copyOf;
        this.sessionId = options.sessionId;
<<<<<<< HEAD
        this.steps = options.steps;
        this.endpointId = options.endpointId;
        this.endpointArgs = options.endpointArgs;
=======
        this.selections = options.selections;
>>>>>>> 4dd428f7
        this.page = options.page;
        this.search = options.search;
        this.casesPerPage = options.casesPerPage;
        this.queryData = options.queryData;
        this.singleApp = options.singleApp;
        this.sortIndex = options.sortIndex;
        this.forceLoginAs = options.forceLoginAs;
        this.forceManualAction = options.forceManualAction;

        this.setSelections = function (selections) {
            this.selections = selections;
        };

        this.addSelection = function (selection) {
            if (!this.selections) {
                this.selections = [];
            }

            // Selections only deal with strings, because formplayer will send them back as strings
            this.selections.push(String(selection));

            // clear out pagination and search when we navigate
            this.page = null;
            this.search = null;
        };

        this.setPage = function (page) {
            this.page = page;
        };

        this.setCasesPerPage = function (casesPerPage) {
            this.casesPerPage = casesPerPage;
            this.page = null;
            this.sortIndex = null;
        };

        this.setSort = function (sortIndex) {
            this.sortIndex = sortIndex;
        };

        this.setSearch = function (search) {
            this.search = search;
            //clear out pagination on search
            this.page = null;
            this.sortIndex = null;
        };

        this.setQueryData = function (queryDict, execute) {
            if (!this.queryData) {
                this.queryData = {};
            }
            var selections = hqImport("cloudcare/js/formplayer/utils/util").currentUrlToObject().selections;
            this.queryData[sessionStorage.queryKey] = {
                inputs: queryDict,
                execute: execute,
                selections: selections,
            };
            this.page = null;
            this.search = null;
        };

        this.setForceManualAction = function (force) {
            this.forceManualAction = force;
        };

        this.replaceEndpoint = function (steps) {
            delete this.endpointId;
            delete this.endpointArgs;
            this.steps = steps || [];
        };

        this.clearExceptApp = function () {
            this.sessionId = null;
            this.selections = null;
            this.page = null;
            this.sortIndex = null;
            this.search = null;
            this.queryData = null;
            this.forceManualAction = null;
        };

        this.onSubmit = function () {
            this.page = null;
            this.sortIndex = null;
            this.search = null;
            this.queryData = null;
            this.forceManualAction = null;
        };

        this.spliceSelections = function (index) {
            // null out the session if we clicked the root (home)
            if (index === 0) {
                this.selections = null;
                this.sessionId = null;
            } else {
                this.selections = this.selections.splice(0, index);
                var key = this.selections.join(",");
                // Query data is necessary to formplayer navigation, so keep it,
                // but only for the selections that are still relevant to the session.
                this.queryData = _.pick(this.queryData, function (value) {
                    var valueKey = value.selections.join(",");
                    return key.startsWith(valueKey) && key !== valueKey;
                });
            }
            this.page = null;
            this.search = null;
            this.sortIndex = null;
            this.queryData = null;
            this.forceManualAction = null;
        };
    };

    Util.CloudcareUrl.prototype.toJson = function () {
        var self = this;
        var dict = {
            appId: self.appId,
            copyOf: self.copyOf,
            endpointId: self.endpointId,
            endpointArgs: self.endpointArgs,
            sessionId: self.sessionId,
            selections: self.selections,
            page: self.page,
            search: self.search,
            queryData: self.queryData || {},    // formplayer can't handle a null
            singleApp: self.singleApp,
            sortIndex: self.sortIndex,
            forceLoginAs: self.forceLoginAs,
            forceManualAction: self.forceManualAction,
        };
        return JSON.stringify(dict);
    };

    Util.CloudcareUrl.fromJson = function (json) {
        var data = JSON.parse(json);
        var options = {
            'appId': data.appId,
            'copyOf': data.copyOf,
            'endpointId': data.endpointId,
            'endpointArgs': data.endpointArgs,
            'sessionId': data.sessionId,
            'selections': data.selections,
            'page': data.page,
            'search': data.search,
            'queryData': data.queryData,
            'singleApp': data.singleApp,
            'sortIndex': data.sortIndex,
            'forceLoginAs': data.forceLoginAs,
            'forceManualAction': data.forceManualAction,
        };
        return new Util.CloudcareUrl(options);
    };

    if (!String.prototype.startsWith) {
        String.prototype.startsWith = function (searchString, position) {
            position = position || 0;
            return this.substr(position, searchString.length) === searchString;
        };
    }

    if (!String.prototype.endsWith) {
        String.prototype.endsWith = function (searchString, position) {
            var subjectString = this.toString();
            if (typeof position !== 'number' || !isFinite(position) || Math.floor(position) !== position || position > subjectString.length) {
                position = subjectString.length;
            }
            position -= searchString.length;
            var lastIndex = subjectString.lastIndexOf(searchString, position);
            return lastIndex !== -1 && lastIndex === position;
        };
    }

    if (!String.prototype.includes) {
        String.prototype.includes = function (search, start) {
            'use strict';
            if (typeof start !== 'number') {
                start = 0;
            }
            if (start + search.length > this.length) {
                return false;
            } else {
                return this.indexOf(search, start) !== -1;
            }
        };
    }

    if (!String.prototype.repeat) {
        String.prototype.repeat = function (count) {
            var result = "",
                string = this.valueOf();
            while (count > 0) {
                result += string;
                count -= 1;
            }
            return result;
        };
    }

    Util.savePerPageLimitCookie = function (name, perPageLimit) {
        var savedPath = window.location.pathname;
        var initialPageData = hqImport("hqwebapp/js/initial_page_data");
        $.cookie(name + '-per-page-limit', perPageLimit, {
            expires: 365,
            path: savedPath,
            secure: initialPageData.get('secure_cookies'),
        });
    };

    return Util;
});<|MERGE_RESOLUTION|>--- conflicted
+++ resolved
@@ -159,13 +159,9 @@
         this.appId = options.appId;
         this.copyOf = options.copyOf;
         this.sessionId = options.sessionId;
-<<<<<<< HEAD
-        this.steps = options.steps;
+        this.selections = options.selections;
         this.endpointId = options.endpointId;
         this.endpointArgs = options.endpointArgs;
-=======
-        this.selections = options.selections;
->>>>>>> 4dd428f7
         this.page = options.page;
         this.search = options.search;
         this.casesPerPage = options.casesPerPage;
@@ -231,10 +227,10 @@
             this.forceManualAction = force;
         };
 
-        this.replaceEndpoint = function (steps) {
+        this.replaceEndpoint = function (selections) {
             delete this.endpointId;
             delete this.endpointArgs;
-            this.steps = steps || [];
+            this.selections = selections || [];
         };
 
         this.clearExceptApp = function () {
