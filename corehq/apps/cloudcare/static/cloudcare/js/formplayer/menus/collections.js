--- conflicted
+++ resolved
@@ -64,13 +64,9 @@
             }
             if (response.selections) {
                 urlObject.setSelections(response.selections);
-<<<<<<< HEAD
-=======
-                sessionStorage.removeItem('selectedValues');
                 updateUrl = true;
             }
             if (updateUrl) {
->>>>>>> eadcc484
                 Util.setUrlToObject(urlObject, true);
             }
 
