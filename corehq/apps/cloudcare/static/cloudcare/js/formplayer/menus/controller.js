/*global Backbone */

hqDefine("cloudcare/js/formplayer/menus/controller", function () {
    var FormplayerFrontend = hqImport("cloudcare/js/formplayer/app"),
        Util = hqImport("cloudcare/js/formplayer/utils/util");
    var selectMenu = function (options) {

        options.preview = FormplayerFrontend.currentUser.displayOptions.singleAppMode;

        var fetchingNextMenu = FormplayerFrontend.getChannel().request("app:select:menus", options);

        /*
         Determine the next screen to display.  Could be
         a list of commands (modules and/or forms)
         a list of entities (cases) and their details
         */
        $.when(fetchingNextMenu).done(function (menuResponse) {

            //set title of tab to application name
<<<<<<< HEAD
            document.title = menuResponse.breadcrumbs[0];

            // show any notifications from Formplayer
            if (menuResponse.notification && !_.isNull(menuResponse.notification.message)) {
                FormplayerFrontend.getChannel().request("handleNotification", menuResponse.notification);
            }

=======
            if (menuResponse.breadcrumbs) {
                document.title = menuResponse.breadcrumbs[0];
            }

            // show any notifications from Formplayer
            if (menuResponse.notification && !_.isNull(menuResponse.notification.message)) {
                FormplayerFrontend.getChannel().request("handleNotification", menuResponse.notification);
            }

>>>>>>> 18e8ef8e
            // If redirect was set, clear and go home.
            if (menuResponse.clearSession) {
                FormplayerFrontend.trigger("apps:currentApp");
                return;
            }

            var urlObject = Util.currentUrlToObject();

            // If we don't have an appId in the URL (usually due to form preview)
            // then parse the appId from the response.
            if (urlObject.appId === undefined || urlObject.appId === null) {
                if (menuResponse.appId === null || menuResponse.appId === undefined) {
                    FormplayerFrontend.trigger('showError', "Response did not contain appId even though it was" +
                        "required. If this persists, please report an issue to CommCareHQ");
                    FormplayerFrontend.trigger("apps:list");
                    return;
                }
                urlObject.appId = menuResponse.appId;
                Util.setUrlToObject(urlObject);
            }

            showMenu(menuResponse);
            // If a search exists in urlObject, make set search bar continues to show search
            if (urlObject.search !== null) {
                $('#searchText').val(urlObject.search);
            }

            if (menuResponse.shouldRequestLocation) {
                hqImport("cloudcare/js/formplayer/menus/util").handleLocationRequest(options);
            }
            hqImport("cloudcare/js/formplayer/menus/util").startOrStopLocationWatching(menuResponse.shouldWatchLocation);
        }).fail(function () {
            //  if it didn't go through, then it displayed an error message.
            // the right thing to do is then to just stay in the same place.
        });
    };

    var selectDetail = function (caseId, detailIndex, isPersistent) {
        var urlObject = Util.currentUrlToObject();
        if (!isPersistent) {
            urlObject.addStep(caseId);
        }
        var fetchingDetails = FormplayerFrontend.getChannel().request("entity:get:details", urlObject, isPersistent);
        $.when(fetchingDetails).done(function (detailResponse) {
            showDetail(detailResponse, detailIndex, caseId);
        }).fail(function () {
            FormplayerFrontend.trigger('navigateHome');
        });
    };

    var showMenu = function (menuResponse) {
        var menuListView = hqImport("cloudcare/js/formplayer/menus/util").getMenuView(menuResponse);

        if (menuListView) {
            FormplayerFrontend.regions.getRegion('main').show(menuListView);
        }
        if (menuResponse.persistentCaseTile && !FormplayerFrontend.currentUser.displayOptions.singleAppMode) {
            showPersistentCaseTile(menuResponse.persistentCaseTile);
        } else {
            FormplayerFrontend.regions.getRegion('persistentCaseTile').empty();
        }

        if (menuResponse.breadcrumbs) {
            hqImport("cloudcare/js/formplayer/menus/util").showBreadcrumbs(menuResponse.breadcrumbs);
        } else {
            FormplayerFrontend.regions.getRegion('breadcrumb').empty();
        }
        if (menuResponse.appVersion) {
            FormplayerFrontend.trigger('setVersionInfo', menuResponse.appVersion);
        }
    };

    var showPersistentCaseTile = function (persistentCaseTile) {
        var detailView = getCaseTile(persistentCaseTile);
        FormplayerFrontend.regions.getRegion('persistentCaseTile').show(detailView.render());
    };

    var showDetail = function (model, detailTabIndex, caseId) {
<<<<<<< HEAD
        var self = this;
=======
>>>>>>> 18e8ef8e
        var detailObjects = model.models;
        // If we have no details, just select the entity
        if (detailObjects === null || detailObjects === undefined || detailObjects.length === 0) {
            FormplayerFrontend.trigger("menu:select", caseId);
            return;
        }
        var detailObject = detailObjects[detailTabIndex];
        var menuListView = getDetailList(detailObject);

        var tabModels = _.map(detailObjects, function (detail, index) {
            return {title: detail.get('title'), id: index, active: index === detailTabIndex};
        });
        var tabCollection = new Backbone.Collection();
        tabCollection.reset(tabModels);

        var tabListView = hqImport("cloudcare/js/formplayer/menus/views").DetailTabListView({
            collection: tabCollection,
            showDetail: function (detailTabIndex) {
                showDetail(model, detailTabIndex, caseId);
            },
        });

        $('#select-case').off('click').click(function () {
            FormplayerFrontend.trigger("menu:select", caseId);
        });
        $('#case-detail-modal').find('.js-detail-tabs').html(tabListView.render().el);
        $('#case-detail-modal').find('.js-detail-content').html(menuListView.render().el);
        $('#case-detail-modal').modal('show');

        if (model.isPersistentDetail) {
            $('#case-detail-modal').find('#select-case').hide();
        } else {
            $('#case-detail-modal').find('#select-case').show();
        }
    };

    var getDetailList = function (detailObject) {
<<<<<<< HEAD
=======
        var i;
>>>>>>> 18e8ef8e
        if (detailObject.get('entities')) {
            var entities = detailObject.get('entities');
            var listModel = [];
            // we need to map the details and headers JSON to a list for a Backbone Collection
<<<<<<< HEAD
            for (var i = 0; i < entities.length; i++) {
=======
            for (i = 0; i < entities.length; i++) {
>>>>>>> 18e8ef8e
                var listObj = {};
                listObj.data = entities[i].data;
                listObj.id = i;
                listModel.push(listObj);
            }
            var listCollection = new Backbone.Collection();
            listCollection.reset(listModel);
            var menuData = {
                collection: listCollection,
                headers: detailObject.get('headers'),
                styles: detailObject.get('styles'),
                title: detailObject.get('title'),
            };
            return hqImport("cloudcare/js/formplayer/menus/views").CaseListDetailView(menuData);
        }

        var headers = detailObject.get('headers');
        var details = detailObject.get('details');
        var styles = detailObject.get('styles');
        var detailModel = [];
        // we need to map the details and headers JSON to a list for a Backbone Collection
<<<<<<< HEAD
        for (var i = 0; i < headers.length; i++) {
=======
        for (i = 0; i < headers.length; i++) {
>>>>>>> 18e8ef8e
            var obj = {};
            obj.data = details[i];
            obj.header = headers[i];
            obj.style = styles[i];
            obj.id = i;
            detailModel.push(obj);
        }
        var detailCollection = new Backbone.Collection();
        detailCollection.reset(detailModel);
        return hqImport("cloudcare/js/formplayer/menus/views").DetailListView({
            collection: detailCollection,
        });
    };

    // return a case tile from a detail object (for persistent case tile)
    var getCaseTile = function (detailObject) {
        var detailModel = new Backbone.Model({
            data: detailObject.details,
            id: 0,
        });
        var numEntitiesPerRow = detailObject.numEntitiesPerRow || 1;
        var numRows = detailObject.maxHeight;
        var numColumns = detailObject.maxWidth;
        var useUniformUnits = detailObject.useUniformUnits || false;
        var caseTileStyles = hqImport("cloudcare/js/formplayer/menus/views").buildCaseTileStyles(detailObject.tiles, numRows, numColumns,
            numEntitiesPerRow, useUniformUnits, 'persistent');
        // Style the positioning of the elements within a tile (IE element 1 at grid position 1 / 2 / 4 / 3
        $("#persistent-cell-layout-style").html(caseTileStyles[0]).data("css-polyfilled", false);
        // Style the grid (IE each tile has 6 rows, 12 columns)
        $("#persistent-cell-grid-style").html(caseTileStyles[1]).data("css-polyfilled", false);
        return hqImport("cloudcare/js/formplayer/menus/views").PersistentCaseTileView({
            model: detailModel,
            styles: detailObject.styles,
            tiles: detailObject.tiles,
            maxWidth: detailObject.maxWidth,
            maxHeight: detailObject.maxHeight,
            prefix: 'persistent',
            hasInlineTile: detailObject.hasInlineTile,
        });
    };

    return {
        selectDetail: selectDetail,
        selectMenu: selectMenu,
        showMenu: showMenu,
    };
});<|MERGE_RESOLUTION|>--- conflicted
+++ resolved
@@ -17,25 +17,15 @@
         $.when(fetchingNextMenu).done(function (menuResponse) {
 
             //set title of tab to application name
-<<<<<<< HEAD
-            document.title = menuResponse.breadcrumbs[0];
+            if (menuResponse.breadcrumbs) {
+                document.title = menuResponse.breadcrumbs[0];
+            }
 
             // show any notifications from Formplayer
             if (menuResponse.notification && !_.isNull(menuResponse.notification.message)) {
                 FormplayerFrontend.getChannel().request("handleNotification", menuResponse.notification);
             }
 
-=======
-            if (menuResponse.breadcrumbs) {
-                document.title = menuResponse.breadcrumbs[0];
-            }
-
-            // show any notifications from Formplayer
-            if (menuResponse.notification && !_.isNull(menuResponse.notification.message)) {
-                FormplayerFrontend.getChannel().request("handleNotification", menuResponse.notification);
-            }
-
->>>>>>> 18e8ef8e
             // If redirect was set, clear and go home.
             if (menuResponse.clearSession) {
                 FormplayerFrontend.trigger("apps:currentApp");
@@ -114,10 +104,6 @@
     };
 
     var showDetail = function (model, detailTabIndex, caseId) {
-<<<<<<< HEAD
-        var self = this;
-=======
->>>>>>> 18e8ef8e
         var detailObjects = model.models;
         // If we have no details, just select the entity
         if (detailObjects === null || detailObjects === undefined || detailObjects.length === 0) {
@@ -155,19 +141,12 @@
     };
 
     var getDetailList = function (detailObject) {
-<<<<<<< HEAD
-=======
         var i;
->>>>>>> 18e8ef8e
         if (detailObject.get('entities')) {
             var entities = detailObject.get('entities');
             var listModel = [];
             // we need to map the details and headers JSON to a list for a Backbone Collection
-<<<<<<< HEAD
-            for (var i = 0; i < entities.length; i++) {
-=======
             for (i = 0; i < entities.length; i++) {
->>>>>>> 18e8ef8e
                 var listObj = {};
                 listObj.data = entities[i].data;
                 listObj.id = i;
@@ -189,11 +168,7 @@
         var styles = detailObject.get('styles');
         var detailModel = [];
         // we need to map the details and headers JSON to a list for a Backbone Collection
-<<<<<<< HEAD
-        for (var i = 0; i < headers.length; i++) {
-=======
         for (i = 0; i < headers.length; i++) {
->>>>>>> 18e8ef8e
             var obj = {};
             obj.data = details[i];
             obj.header = headers[i];
