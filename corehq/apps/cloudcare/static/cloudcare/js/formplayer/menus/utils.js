--- conflicted
+++ resolved
@@ -168,15 +168,11 @@
                 });
             }
             if (menuResponse.tiles === null || menuResponse.tiles === undefined) {
-<<<<<<< HEAD
-                return Views.CaseListView(menuData);
-=======
                 if (menuData.isMultiSelect) {
-                    return hqImport("cloudcare/js/formplayer/menus/views").MultiSelectCaseListView(menuData);
+                    return Views.MultiSelectCaseListView(menuData);
                 } else {
-                    return hqImport("cloudcare/js/formplayer/menus/views").CaseListView(menuData);
+                    return Views.CaseListView(menuData);
                 }
->>>>>>> dae91345
             } else {
                 if (menuResponse.numEntitiesPerRow > 1) {
                     return Views.GridCaseTileListView(menuData);
