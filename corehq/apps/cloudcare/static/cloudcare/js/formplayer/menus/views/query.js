--- conflicted
+++ resolved
@@ -1,8 +1,4 @@
-<<<<<<< HEAD
-/*global DOMPurify, Marionette*/
-=======
 /*global DOMPurify, Marionette, moment */
->>>>>>> 977b1625
 
 hqDefine("cloudcare/js/formplayer/menus/views/query", function () {
     // 'hqwebapp/js/hq.helpers' is a dependency. It needs to be added
