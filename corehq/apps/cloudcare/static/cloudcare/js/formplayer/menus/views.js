--- conflicted
+++ resolved
@@ -280,14 +280,9 @@
             actionButton: '.caselist-action-button button',
             searchButton: '#case-list-search-button',
             searchTextBox: '.module-search-container',
-<<<<<<< HEAD
             paginators: '.js-page',
             paginationGoButton: '#pagination-go-button',
             paginationGoTextBox: '.module-go-container',
-=======
-            paginators: '.page-link',
-            goButton: '#case-list-go-button',
->>>>>>> d40ff862
             columnHeader: '.header-clickable',
             paginationGoText: '#goText',
         },
@@ -299,11 +294,7 @@
             'click @ui.paginationGoButton': 'paginationGoAction',
             'click @ui.columnHeader': 'columnSortAction',
             'keypress @ui.searchTextBox': 'searchTextKeyAction',
-<<<<<<< HEAD
             'keypress @ui.paginationGoTextBox': 'paginationGoKeyAction',
-=======
-            'keypress @ui.paginators': 'paginateKeyAction',
->>>>>>> d40ff862
         },
 
         caseListAction: function (e) {
@@ -325,15 +316,7 @@
         searchTextKeyAction: function (event) {
             // Pressing Enter in the search box activates it.
             if (event.which === 13 || event.keyCode === 13) {
-<<<<<<< HEAD
                 this.caseListSearch(event);
-=======
-                if (event.target.id === 'goText') {
-                    this.caseListGo(event);
-                } else {
-                    this.caseListSearch(event);
-                }
->>>>>>> d40ff862
             }
         },
 
@@ -344,7 +327,6 @@
 
         paginationGoAction: function (e) {
             e.preventDefault();
-<<<<<<< HEAD
             var goText = Number(this.ui.paginationGoText.val());
             var pageNo = paginationGoPageNumber(goText, this.options.pageCount)
             FormplayerFrontend.trigger("menu:paginate", pageNo - 1);
@@ -357,18 +339,6 @@
                this.paginationGoAction(e);
            }
         },
-=======
-            var goText = Number($('#goText').val());
-            if (goText && goText <= this.options.pageCount) {
-                FormplayerFrontend.trigger("menu:paginate", goText - 1);
-            } else {
-                FormplayerFrontend.trigger(
-                    "showError",
-                    "Enter valid Page number"
-                );
-            }
-         },
->>>>>>> d40ff862
 
         columnSortAction: function (e) {
             var columnSelection = $(e.currentTarget).data("id") + 1;
@@ -442,11 +412,11 @@
     };
 
     var paginationGoPageNumber = function (pageNumber, pageCount) {
-            if (pageNumber >= 1 && pageNumber <= pageCount) {
-                return pageNumber;
-            } else {
-                return pageCount;
-            }
+        if (pageNumber >= 1 && pageNumber <= pageCount) {
+            return pageNumber;
+        } else {
+            return pageCount;
+        }
     };
 
     // Return a two- or three-length array of case tile CSS styles
