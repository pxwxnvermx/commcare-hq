--- conflicted
+++ resolved
@@ -512,15 +512,10 @@
         initialize: function (options) {    // eslint-disable-line no-unused-vars
             MultiSelectCaseListView.__super__.initialize.apply(this, arguments);
             var self = this;
-<<<<<<< HEAD
-            FormplayerFrontend.on("multiSelect:updateCases", function (action, caseIds) {
-                if (action === constants.MULTI_SELECT_ADD) {
-=======
             // Remove any event handling left over from previous instances of MultiSelectCaseListView.
             // Only one of these views is supporteed on the page at any given time.
             FormplayerFrontend.off("multiSelect:updateCases").on("multiSelect:updateCases", function (action, caseIds) {
                 if (action === Constants.MULTI_SELECT_ADD) {
->>>>>>> fa1e049b
                     self.selectedCaseIds = _.union(self.selectedCaseIds, caseIds);
                 } else {
                     self.selectedCaseIds = _.difference(self.selectedCaseIds, caseIds);
