/*global FormplayerFrontend, Util */

FormplayerFrontend.module("Menus.Views", function (Views, FormplayerFrontend, Backbone, Marionette, $) {
    Views.MenuView = Marionette.ItemView.extend({
        tagName: "tr",
        className: "formplayer-request",
        events: {
            "click": "rowClick",
            "click .js-module-audio-play": "audioPlay",
            "click .js-module-audio-pause": "audioPause",
        },

        getTemplate: function () {
            if (this.model.get('audioUri')) {
                return "#menu-view-item-audio-template";
            } else {
                return "#menu-view-item-template";
            }
        },

        rowClick: function (e) {
            e.preventDefault();
            if (!($(e.originalEvent.srcElement).hasClass('js-module-audio-icon')
                || $(e.originalEvent.srcElement).hasClass('js-module-audio-play')
                || $(e.originalEvent.srcElement).hasClass('js-module-audio-pause'))
            ) {
                var model = this.model;
                FormplayerFrontend.trigger("menu:select", model.get('index'));
            }
        },
        audioPlay: function (e) {
            e.preventDefault();
            var $playBtn = $(e.originalEvent.srcElement).closest('.js-module-audio-play');
            var $pauseBtn = $playBtn.parent().find('.js-module-audio-pause');
            $pauseBtn.removeClass('hide');
            $playBtn.addClass('hide');
            var $audioElem = $playBtn.parent().find('.js-module-audio');
            if ($audioElem.data('isFirstPlay') !== 'yes') {
                $audioElem.data('isFirstPlay', 'yes');
                $audioElem.one('ended', function () {
                    $playBtn.removeClass('hide');
                    $pauseBtn.addClass('hide');
                    $audioElem.data('isFirstPlay', 'no');
                });
            }
            $audioElem.get(0).play();
        },
        audioPause: function (e) {
            e.preventDefault();
            var $pauseBtn = $(e.originalEvent.srcElement).closest('.js-module-audio-pause');
            $pauseBtn.parent().find('.js-module-audio-play').removeClass('hide');
            $pauseBtn.addClass('hide');
            $pauseBtn.parent().find('.js-module-audio').get(0).pause();
        },
        templateHelpers: function () {
            var imageUri = this.options.model.get('imageUri');
            var audioUri = this.options.model.get('audioUri');
            var navState = this.options.model.get('navigationState');
            var appId = Util.currentUrlToObject().appId;
            return {
                navState: navState,
                imageUrl: imageUri ? FormplayerFrontend.request('resourceMap', imageUri, appId) : "",
                audioUrl: audioUri ? FormplayerFrontend.request('resourceMap', audioUri, appId) : "",
            };
        },
    });

    Views.MenuListView = Marionette.CompositeView.extend({
        tagName: "div",
        template: "#menu-view-list-template",
        childView: Views.MenuView,
        childViewContainer: "tbody",
        templateHelpers: function () {
            return {
                title: this.options.title,
            };
        },
        childViewOptions: function () {
            return {
                sessionId: this.options.sessionId,
            };
        },
    });

    // return the string grid-area attribute
    // takes the form of  [x-coord] / [y-Coord] / [width] / [height]
    var getGridAttributes = function (tile) {
        if (!tile) {
            return null;
        }
        var rowStart = tile.gridY + 1;
        var colStart = tile.gridX + 1;
        var rowEnd = rowStart + tile.gridHeight;
        var colEnd = colStart + tile.gridWidth;

        return rowStart + " / " + colStart + " / " +
            rowEnd + " / " + colEnd;
    };
    // generate the case tile's style block and insert
    var buildCellLayout = function (tiles, prefix) {
        var templateString,
            caseTileStyle,
            caseTileStyleTemplate,
            tileModels;

        tileModels = _.chain(tiles || [])
            .map(function (tile, idx) {
                if (tile === null || tile === undefined) {
                    return null;
                }
                return {
                    id: prefix + '-grid-style-' + idx,
                    gridStyle: getGridAttributes(tile),
                    fontStyle: tile.fontSize,
                };
            })
            .filter(function (tile) {
                return tile !== null;
            }).value();

        templateString = $("#cell-layout-style-template").html();
        caseTileStyleTemplate = _.template(templateString);
        caseTileStyle = caseTileStyleTemplate({
            models: tileModels,
        });
        return caseTileStyle;
    };

    // Dynamically generate the CSS style to display multiple tiles per line
    var buildCellContainerStyle = function (numRows, numColumns, numCasesPerRow) {
        var outerGridTemplateString,
            outerGridStyle,
            outerGridStyleTemplate,
            outerGridModel;

        var widthPercentage = 100 / numCasesPerRow;
        var widthHeightRatio = numRows / numColumns;
        var heightPercentage = widthPercentage * widthHeightRatio;

        outerGridModel = {
            widthPercentage: widthPercentage,
            heightPercentage: heightPercentage,
        };
        outerGridTemplateString = $("#cell-container-style-template").html();
        outerGridStyleTemplate = _.template(outerGridTemplateString);
        outerGridStyle = outerGridStyleTemplate({
            model: outerGridModel,
        });
        return outerGridStyle;
    };

    // Dynamically generate the CSS style for the grid polyfill to use for the case tile
    // useUniformUnits - true if the grid's cells should have the same height as width
    var buildCellGridStyle = function (numRows, numColumns, numCasesPerRow, useUniformUnits, prefix) {
        var templateString,
            view,
            template,
            model,
            widthPixels,
            heightPixels,
            fullWidth;

        fullWidth = 800;
        widthPixels = ((1 / numColumns) / numCasesPerRow) * fullWidth;
        if (useUniformUnits) {
            heightPixels = widthPixels;
        } else {
            heightPixels = widthPixels / 2;
        }

        model = {
            numRows: numRows,
            numColumns: numColumns,
            widthPixels: widthPixels,
            heightPixels: heightPixels,
            prefix: prefix,
        };
        templateString = $("#cell-grid-style-template").html();
        template = _.template(templateString);
        view = template({
            model: model,
        });
        return view;
    };

    Views.CaseView = Marionette.ItemView.extend({
        tagName: "tr",
        template: "#case-view-item-template",
        className: "formplayer-request",

        events: {
            "click": "rowClick",
        },

        rowClick: function (e) {
            e.preventDefault();
            FormplayerFrontend.trigger("menu:show:detail", this.options.model.get('id'), 0);
        },

        templateHelpers: function () {
            var appId = Util.currentUrlToObject().appId;
<<<<<<< HEAD
            var data = this.options.model.get('data');
            for (var i = 0; i < data.length; i++) {
                data[i] = data[i];
            }
=======
>>>>>>> 3e850f69
            return {
                data: this.options.model.get('data'),
                styles: this.options.styles,
                resolveUri: function (uri) {
                    return FormplayerFrontend.request('resourceMap', uri, appId);
                },
            };
        },
    });

    Views.CaseTileView = Views.CaseView.extend({
        template: "#case-tile-view-item-template",
        templateHelpers: function () {
            var dict = Views.CaseTileView.__super__.templateHelpers.apply(this, arguments);
            dict['prefix'] = this.options.prefix;
            return dict;
        },
    });

    Views.CaseListView = Marionette.CompositeView.extend({
        tagName: "div",
        template: "#case-view-list-template",
        childViewContainer: ".js-case-container",
        childView: Views.CaseView,

        initialize: function (options) {
            this.styles = options.styles;
            this.hasNoItems = options.collection.length === 0;
        },

        childViewOptions: function () {
            return {
                styles: this.options.styles,
            };
        },

        ui: {
            actionButton: '#double-management',
            searchButton: '#case-list-search-button',
            paginators: '.page-link',
        },

        events: {
            'click @ui.actionButton': 'caseListAction',
            'click @ui.searchButton': 'caseListSearch',
            'click @ui.paginators': 'paginateAction',
            'keypress': 'keyAction',
        },

        caseListAction: function (e) {
            var index = $(e.currentTarget).data().index;
            FormplayerFrontend.trigger("menu:select", "action " + index);
        },

        caseListSearch: function (e) {
            e.preventDefault();
            var searchText = $('#searchText').val();
            FormplayerFrontend.trigger("menu:search", searchText);
        },

        keyAction: function (event) {
            if (event.which === 13 || event.keyCode === 13) {
                this.caseListSearch(event);
            }
        },

        paginateAction: function (e) {
            var pageSelection = $(e.currentTarget).data("id");
            FormplayerFrontend.trigger("menu:paginate", pageSelection);
        },

        templateHelpers: function () {
            return {
                title: this.options.title,
                headers: this.options.headers,
                widthHints: this.options.widthHints,
                actions: this.options.actions,
                currentPage: this.options.currentPage,
                pageCount: this.options.pageCount,
                styles: this.options.styles,
                breadcrumbs: this.options.breadcrumbs,
                templateName: "case-list-template",
                useGrid: this.options.numEntitiesPerRow > 1,
                useTiles: false,
                hasNoItems: this.hasNoItems,
            };
        },
    });

    Views.buildCaseTileStyles = function (tiles, numRows, numColumns, numEntitiesPerRow, useUniformUnits, prefix) {
        var cellLayoutStyle = buildCellLayout(tiles, prefix);
        var cellGridStyle = buildCellGridStyle(numRows,
            numColumns,
            numEntitiesPerRow,
            useUniformUnits,
            prefix);
        if (numEntitiesPerRow > 1) {
            var cellContainerStyle = buildCellContainerStyle(numRows, numColumns, numEntitiesPerRow);
            return [cellLayoutStyle, cellGridStyle, cellContainerStyle];
        } else {
            return [cellLayoutStyle, cellGridStyle];
        }
    };

    Views.CaseTileListView = Views.CaseListView.extend({
        childView: Views.CaseTileView,
        initialize: function (options) {
            Views.CaseTileListView.__super__.initialize.apply(this, arguments);

            var numEntitiesPerRow = options.numEntitiesPerRow || 1;
            var numRows = options.maxHeight;
            var numColumns = options.maxWidth;
            var useUniformUnits = options.useUniformUnits;

            var caseTileStyles = Views.buildCaseTileStyles(options.tiles, numRows, numColumns,
                numEntitiesPerRow, useUniformUnits, 'list');

            var gridPolyfillPath = FormplayerFrontend.request('gridPolyfillPath');

            $("#list-cell-layout-style").html(caseTileStyles[0]).data("css-polyfilled", false);
            $("#list-cell-grid-style").html(caseTileStyles[1]).data("css-polyfilled", false);
            // If we have multiple cases per line, need to generate the outer grid style as well
            if (caseTileStyles.length > 2) {
                $("#list-cell-container-style").html(caseTileStyles[2]).data("css-polyfilled", false);
            }

            $.getScript(gridPolyfillPath);
        },

        childViewOptions: function () {
            var dict = Views.CaseTileListView.__super__.childViewOptions.apply(this, arguments);
            dict['prefix'] = 'list';
            return dict;
        },

        templateHelpers: function () {
            var dict = Views.CaseTileListView.__super__.templateHelpers.apply(this, arguments);
            dict['useTiles'] = true;
            return dict;
        },
    });

    Views.GridCaseTileViewItem = Views.CaseTileView.extend({
        tagName: "div",
        className: "formplayer-request list-cell-container-style",
    });

    Views.GridCaseTileListView = Views.CaseTileListView.extend({
        initialize: function () {
            Views.GridCaseTileListView.__super__.initialize.apply(this, arguments);
        },
        childView: Views.GridCaseTileViewItem,
    });

    Views.BreadcrumbView = Marionette.ItemView.extend({
        tagName: "li",
        template: "#breadcrumb-item-template",
        className: "breadcrumb-text",
        events: {
            "click": "crumbClick",
        },

        crumbClick: function (e) {
            e.preventDefault();
            var crumbId = this.options.model.get('id');
            FormplayerFrontend.trigger("breadcrumbSelect", crumbId);
        },
    });

    Views.BreadcrumbListView = Marionette.CompositeView.extend({
        tagName: "div",
        template: "#breadcrumb-list-template",
        childView: Views.BreadcrumbView,
        childViewContainer: "ol",
        events: {
            'click .js-home': 'onClickHome',
        },
        onClickHome: function () {
            FormplayerFrontend.trigger('navigateHome');
        },
    });

    Views.DetailView = Marionette.ItemView.extend({
        tagName: "tr",
        className: "",
        template: "#detail-view-item-template",
    });

    Views.DetailListView = Marionette.CompositeView.extend({
        tagName: "table",
        className: "table module-table module-table-casedetail",
        template: "#detail-view-list-template",
        childView: Views.DetailView,
        childViewContainer: "tbody",
    });

    Views.DetailTabView = Marionette.ItemView.extend({
        tagName: "li",
        template: "#detail-view-tab-item-template",
        events: {
            "click": "tabClick",
        },
        initialize: function (options) {
            this.index = options.model.get('id');
            this.showDetail = options.showDetail;
        },
        tabClick: function (e) {
            e.preventDefault();
            this.options.showDetail(this.index);
        },
    });

    Views.DetailTabListView = Marionette.CompositeView.extend({
        tagName: "div",
        template: "#detail-view-tab-list-template",
        childView: Views.DetailTabView,
        childViewContainer: "ul",
        childViewOptions: function () {
            return {
                showDetail: this.options.showDetail,
            };
        },
    });
})
;<|MERGE_RESOLUTION|>--- conflicted
+++ resolved
@@ -199,13 +199,6 @@
 
         templateHelpers: function () {
             var appId = Util.currentUrlToObject().appId;
-<<<<<<< HEAD
-            var data = this.options.model.get('data');
-            for (var i = 0; i < data.length; i++) {
-                data[i] = data[i];
-            }
-=======
->>>>>>> 3e850f69
             return {
                 data: this.options.model.get('data'),
                 styles: this.options.styles,
