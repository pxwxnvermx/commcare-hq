<<<<<<< HEAD
/*global Util */

=======
>>>>>>> 18e8ef8e
/**
 * Backbone model for listing and selecting FormEntrySessions
 */

hqDefine("cloudcare/js/formplayer/sessions/api", function () {
    var FormplayerFrontend = hqImport("cloudcare/js/formplayer/app");

    var API = {

        getSessions: function () {

            var user = FormplayerFrontend.getChannel().request('currentUser');
            var domain = user.domain;
            var formplayerUrl = user.formplayer_url;
            var options = {
                parse: true,
                data: JSON.stringify({
                    "username": user.username,
                    "domain": domain,
                    "restoreAs": user.restoreAs,
                }),
                url: formplayerUrl + '/get_sessions',
                success: function (parsed, response) {
                    if (_.has(response, 'exception')) {
                        FormplayerFrontend.trigger(
                            'showError',
                            response.exception || hqImport("cloudcare/js/formplayer/constants").GENERIC_ERROR,
                            response.type === 'html'
                        );
                        FormplayerFrontend.trigger('navigation:back');
                    } else {
                        defer.resolve(parsed);
                    }
                },
            };

            var menus = hqImport("cloudcare/js/formplayer/sessions/collections")(options);

            var defer = $.Deferred();
            menus.fetch(options);
            return defer.promise();
        },

        getSession: function (sessionId) {

            var user = FormplayerFrontend.getChannel().request('currentUser');
            var formplayerUrl = user.formplayer_url;
            var menus = hqImport("cloudcare/js/formplayer/menus/collections")();
            var defer = $.Deferred();

            menus.fetch({
                data: JSON.stringify({
                    "sessionId": sessionId,
                    "username": user.username,
                    "domain": user.domain,
                    "restoreAs": user.restoreAs,
                    "tz_offset_millis": (new Date()).getTimezoneOffset() * 60 * 1000 * -1,
                }),
                url: formplayerUrl + '/incomplete-form',
                success: function (request) {
                    defer.resolve(request);
                },
            });
            return defer.promise();
        },

        deleteSession: function (session) {
            var user = FormplayerFrontend.getChannel().request('currentUser');
            var options = {
                data: JSON.stringify({
                    "sessionId": session.get('sessionId'),
                    "username": user.username,
                    "domain": user.domain,
                    "restoreAs": user.restoreAs,
                }),
                url: user.formplayer_url + '/delete-incomplete-form',
                complete: function (xhr) {
                    if (xhr.responseJSON.status === 'error') {
                        FormplayerFrontend.trigger(
                            'showError',
                            "Unable to delete incomplete form '" + session.get('title') + "'"
                        );
                        window.console.error(xhr.responseJSON.exception);
                    }

                },
            };

            session.destroy(options);
        },
    };

    FormplayerFrontend.getChannel().reply("getSession", function (session) {
        return API.getSession(session);
    });

    FormplayerFrontend.getChannel().reply("deleteSession", function (sessionId) {
        return API.deleteSession(sessionId);
    });

    FormplayerFrontend.getChannel().reply("sessions", function () {
        return API.getSessions();
    });

    return API;
});
<|MERGE_RESOLUTION|>--- conflicted
+++ resolved
@@ -1,8 +1,3 @@
-<<<<<<< HEAD
-/*global Util */
-
-=======
->>>>>>> 18e8ef8e
 /**
  * Backbone model for listing and selecting FormEntrySessions
  */
