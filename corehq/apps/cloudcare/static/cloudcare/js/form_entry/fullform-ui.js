--- conflicted
+++ resolved
@@ -125,6 +125,7 @@
         var self = this;
         self.pubsub = new ko.subscribable();
         self.fromJS(json);
+
         /**
          * Used in KO template to determine what template to use for a child
          * @param {Object} child - The child object to be rendered, either Group, Repeat, or Question
@@ -132,30 +133,19 @@
         self.childTemplate = function (child) {
             return ko.utils.unwrapObservable(child.type) + '-fullform-ko-template';
         };
-    }
-
-<<<<<<< HEAD
-=======
-    return meta;
-}
-
-/**
- * Base abstract prototype for Repeat, Group and Form. Adds methods to
- * objects that contain a children array for rendering nested questions.
- * @param {Object} json - The JSON returned from touchforms to represent the container
- */
-function Container(json) {
-    var self = this;
-    self.pubsub = new ko.subscribable();
-    self.fromJS(json);
-
->>>>>>> 37fdee3b
+
+        self.hasError = ko.computed(function () {
+            return _.find(self.children(), function (child) {
+                return child.hasError();
+            });
+        });
+    }
+
     /**
      * Reconciles the JSON representation of a Container (Group, Repeat, Form) and renders it into
      * a knockout representation.
      * @param {Object} json - The JSON returned from touchforms to represent a Container
      */
-<<<<<<< HEAD
     Container.prototype.fromJS = function (json) {
         var self = this;
         var mapping = {
@@ -163,35 +153,6 @@
                 update: function (options) {
                     return options.data ? DOMPurify.sanitize(options.data.replace(/\n/g, '<br/>')) : null;
                 },
-=======
-    self.childTemplate = function (child) {
-        return ko.utils.unwrapObservable(child.type) + '-fullform-ko-template';
-    };
-
-    self.hasError = ko.computed(function () {
-        return _.find(self.children(), function (child) {
-            return child.hasError();
-        });
-    });
-}
-
-/**
- * Reconciles the JSON representation of a Container (Group, Repeat, Form) and renders it into
- * a knockout representation.
- * @param {Object} json - The JSON returned from touchforms to represent a Container
- */
-Container.prototype.fromJS = function (json) {
-    var self = this;
-    var mapping = {
-        caption: {
-            update: function (options) {
-                return options.data ? DOMPurify.sanitize(options.data.replace(/\n/g, '<br/>')) : null;
-            },
-        },
-        caption_markdown: {
-            update: function (options) {
-                return options.data ? md.render(options.data) : null;
->>>>>>> 37fdee3b
             },
             caption_markdown: {
                 update: function (options) {
@@ -414,24 +375,10 @@
             }
         };
 
-<<<<<<< HEAD
         self.childrenRequired = ko.computed(function () {
             return _.find(self.children(), function (child) {
                 return child.required() || self.childrenRequired && self.childrenRequired();
             });
-        });
-
-        self.hasError = ko.computed(function () {
-            return _.find(self.children(), function (child) {
-                return child.hasError();
-            });
-=======
-    if (self.isRepetition) {
-        // If the group is part of a repetition the index can change if the user adds or deletes
-        // repeat groups.
-        self.ix.subscribe(function (newValue) {
-            self.rel_ix(relativeIndex(self.ix()));
->>>>>>> 37fdee3b
         });
 
         if (self.isRepetition) {
