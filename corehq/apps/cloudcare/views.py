--- conflicted
+++ resolved
@@ -615,10 +615,6 @@
         },
         "forceLoginAs": force_login_as,
     })
-<<<<<<< HEAD
-    return HttpResponseRedirect(reverse(FormplayerMain.urlname, args=[domain]) + "#" + cloudcare_state)
-=======
     url = reverse(FormplayerMain.urlname, args=[domain])
     response = HttpResponseRedirect(f"{url}?endpoint=1#{cloudcare_state}")
-    return response
->>>>>>> 7388eb9e
+    return response