--- conflicted
+++ resolved
@@ -40,22 +40,14 @@
 def do_import(spreadsheet, config, domain, task=None, record_form_callback=None):
     has_domain_column = 'domain' in [c.lower() for c in spreadsheet.get_header_columns()]
     if has_domain_column and DOMAIN_PERMISSIONS_MIRROR.enabled(domain):
-<<<<<<< HEAD
-        subdomains = BillingAccount.get_enterprise_permissions_domains(domain)
-=======
         allowed_domains = BillingAccount.get_enterprise_permissions_domains(domain)
->>>>>>> 1aaa17c0
         sub_domains = set()
         import_results = _ImportResults()
         for row_num, row in enumerate(spreadsheet.iter_row_dicts(), start=1):
             if row_num == 1:
                 continue  # skip first row (header row)
             sheet_domain = row.get('domain')
-<<<<<<< HEAD
-            if sheet_domain != domain and sheet_domain not in subdomains:
-=======
             if sheet_domain != domain and sheet_domain not in allowed_domains:
->>>>>>> 1aaa17c0
                 err = exceptions.CaseRowError(column_name='domain')
                 err.title = _('Invalid domain')
                 err.message = _('Following rows contain invalid value for domain column.')
