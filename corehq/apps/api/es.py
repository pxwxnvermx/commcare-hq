--- conflicted
+++ resolved
@@ -24,20 +24,11 @@
     get_es_new,
     report_and_fail_on_shard_failures,
 )
-<<<<<<< HEAD
-from corehq.pillows.base import VALUE_TAG, restore_property_dict
 from corehq.pillows.mappings.case_mapping import CASE_ES_ALIAS, CASE_ES_TYPE
 from corehq.pillows.mappings.reportcase_mapping import REPORT_CASE_ES_ALIAS, REPORT_CASE_ES_TYPE
-from corehq.pillows.mappings.reportxform_mapping import REPORT_XFORM_ALIAS, REPORT_XFORM_TYPE
 from corehq.pillows.mappings.xform_mapping import XFORM_ALIAS, XFORM_ES_TYPE
-from no_exceptions.exceptions import Http400
-=======
-from corehq.pillows.mappings.case_mapping import CASE_ES_ALIAS
-from corehq.pillows.mappings.reportcase_mapping import REPORT_CASE_ES_ALIAS
-from corehq.pillows.mappings.xform_mapping import XFORM_ALIAS
 from corehq.util.es.elasticsearch import ElasticsearchException, NotFoundError
 from corehq.util.es.interface import ElasticsearchInterface
->>>>>>> 24115868
 
 logger = logging.getLogger('es')
 
@@ -256,73 +247,6 @@
         return es_results
 
 
-<<<<<<< HEAD
-def report_term_filter(terms, mapping):
-    """convert terms to correct #value term queries based upon the mapping
-    does it match up with pre-defined stuff in the mapping?
-    """
-
-    ret_terms = []
-    for orig_term in terms:
-        curr_mapping = mapping.get('properties')
-        split_term = orig_term.split('.')
-        for ix, sub_term in enumerate(split_term, start=1):
-            is_property = sub_term in curr_mapping
-            if ix == len(split_term):
-                #it's the last one, and if it's still not in it, then append a value
-                if is_property:
-                    ret_term = orig_term
-                else:
-                    ret_term = '%s.%s' % (orig_term, VALUE_TAG)
-                ret_terms.append(ret_term)
-            if is_property and 'properties' in curr_mapping[sub_term]:
-                curr_mapping = curr_mapping[sub_term]['properties']
-    return ret_terms
-
-
-class ReportFormESView(FormESView):
-    es_alias = REPORT_XFORM_ALIAS
-    es_type = REPORT_XFORM_TYPE
-    doc_type = "XFormInstance"
-    model = ESXFormInstance
-
-    def run_query(self, es_query):
-        es_results = super(FormESView, self).run_query(es_query)
-        #hack, walk the results again, and if we have xmlns, populate human readable names
-        # Note that `get_unknown_form_name` does not require the request, which is also
-        # not necessarily available here. So `None` is passed here.
-        form_filter = FormsByApplicationFilter(None, domain=self.domain)
-
-        for res in es_results.get('hits', {}).get('hits', []):
-            if '_source' in res:
-                res_source = restore_property_dict(res['_source'])
-                res['_source'] = res_source
-                xmlns = res['_source'].get('xmlns', None)
-                name = None
-                if xmlns:
-                    name = form_filter.get_unknown_form_name(xmlns,
-                                                             app_id=res['_source'].get('app_id',
-                                                                                       None),
-                                                             none_if_not_found=True)
-                if not name:
-                    name = 'unknown'  # try to fix it below but this will be the default
-                    # fall back
-                    try:
-                        if res['_source']['form'].get('@name', None):
-                            name = res['_source']['form']['@name']
-                        else:
-                            backup = res['_source']['form'].get('#type', 'data')
-                            if backup != 'data':
-                                name = backup
-                    except (TypeError, KeyError):
-                        pass
-
-                res['_source']['es_readable_name'] = name
-        return es_results
-
-
-=======
->>>>>>> 24115868
 class ElasticAPIQuerySet(object):
     """
     An abstract representation of an elastic search query,
