import urllib.parse
from wsgiref.util import FileWrapper

from django.http import (
    Http404,
    HttpResponse,
    HttpResponseForbidden,
    StreamingHttpResponse,
)
from django.urls import reverse
from django.utils.decorators import method_decorator
from django.views.generic import View

from dimagi.utils.django.cached_object import (
    IMAGE_SIZE_ORDERING,
    OBJECT_ORIGINAL,
)

from corehq.apps.domain.decorators import api_auth
from corehq.apps.locations.permissions import location_safe
from corehq.apps.reports.views import (
    can_view_attachments,
    get_form_attachment_response,
    require_form_view_permission,
)
from corehq.form_processor.exceptions import CaseNotFound
from corehq.form_processor.interfaces.dbaccessors import (
    CaseAccessors,
    get_cached_case_attachment,
)
from corehq.form_processor.models import XFormInstance


class CaseAttachmentAPI(View):

    @method_decorator(api_auth)
    def get(self, request, domain, case_id=None, attachment_id=None):
        """
        https://github.com/dimagi/commcare/wiki/CaseAttachmentAPI
        max_size	The largest size (in bytes) for the attachment
        max_image_width	The largest width in pixels for an an image attachment
        max_image_height	The largest width in pixels for an an image attachment
        """

        if self.request.couch_user.is_web_user() and not can_view_attachments(self.request):
            return HttpResponseForbidden()

        if not case_id or not attachment_id:
            raise Http404

        img = self.request.GET.get('img', None)
        size = self.request.GET.get('size', OBJECT_ORIGINAL)
        max_width = int(self.request.GET.get('max_image_width', 0))
        max_height = int(self.request.GET.get('max_image_height', 0))
        max_filesize = int(self.request.GET.get('max_size', 0))

        try:
            CaseAccessors(domain).get_case(case_id)
        except CaseNotFound:
            raise Http404

        if img is not None:
            if size == "debug_all":
                url_base = reverse("api_case_attachment", kwargs={
                    "domain": self.request.domain,
                    "case_id": case_id,
                    "attachment_id": attachment_id,
                })

                r = HttpResponse(content_type="text/html")
                r.write('<html><body>')
                r.write('<ul>')
                for fsize in IMAGE_SIZE_ORDERING:
                    meta, stream = fetch_case_image(
                        domain,
                        case_id,
                        attachment_id,
                        filesize_limit=max_filesize,
                        width_limit=max_width,
                        height_limit=max_height,
                        fixed_size=fsize
                    )

                    r.write('<li>')
                    r.write('Size: %s<br>' % fsize)
                    r.write("Limit: max_size: %s" % max_filesize)
                    if max_width > 0:
                        r.write(", max_width: %s" % max_width)
                    if max_height > 0:
                        r.write(", max_height: %s" % max_height)
                    r.write("<br>")
                    if meta is not None:
                        r.write('Resolution: %d x %d<br>' % (meta['width'], meta['height']))
                        r.write('Filesize: %d<br>' % meta['content_length'])

                        url_params = urllib.parse.urlencode({
                            "img": '1',
                            "size": fsize,
                            "max_size": max_filesize,
                            "max_image_width": max_width,
                            "max_image_height": max_height
                        })
                        r.write(f'<img src="{url_base}?{url_params}">')
                    else:
                        r.write('Not available')
                    r.write('</li>')
                r.write('</ul></body></html>')
                return r
            else:
                attachment_meta, attachment_stream = fetch_case_image(
                    domain,
                    case_id,
                    attachment_id,
                    filesize_limit=max_filesize,
                    width_limit=max_width,
                    height_limit=max_height,
                    fixed_size=size
                )
        else:
            cached_attachment = get_cached_case_attachment(domain, case_id, attachment_id)
            attachment_meta, attachment_stream = cached_attachment.get()

        if attachment_meta is not None:
            mime_type = attachment_meta['content_type']
        else:
            mime_type = "plain/text"

        return StreamingHttpResponse(streaming_content=FileWrapper(attachment_stream),
                                     content_type=mime_type)


@require_form_view_permission
@location_safe
<<<<<<< HEAD
class FormAttachmentAPI(View):

    @method_decorator(api_auth)
    @method_decorator(require_form_view_permission)
    def get(self, request, domain, form_id=None, attachment_id=None):
        if not form_id or not attachment_id:
            raise Http404

        # this raises a PermissionDenied error if necessary
        safely_get_form(request, domain, form_id)

        try:
            content = XFormInstance.objects.get_attachment_content(form_id, attachment_id)
        except AttachmentNotFound:
            raise Http404

        return StreamingHttpResponse(
            streaming_content=FileWrapper(content.content_stream),
            content_type=content.content_type
        )
=======
@api_auth
def view_form_attachment(request, domain, instance_id, attachment_id):
    return get_form_attachment_response(request, domain, instance_id, attachment_id)
>>>>>>> a369b80f


def fetch_case_image(domain, case_id, attachment_id, filesize_limit=0,
                     width_limit=0, height_limit=0, fixed_size=None):
    """
    Return (metadata, stream) information of best matching image attachment.

    :param attachment_id: the identifier of the attachment to fetch
    """
    if fixed_size is not None:
        size_key = fixed_size
    else:
        size_key = OBJECT_ORIGINAL

    constraint_dict = {}
    if filesize_limit:
        constraint_dict['content_length'] = filesize_limit

    if height_limit:
        constraint_dict['height'] = height_limit

    if width_limit:
        constraint_dict['width'] = width_limit
    do_constrain = bool(constraint_dict)

    cached_image = get_cached_case_attachment(domain, case_id, attachment_id, is_image=True)
    meta, stream = cached_image.get(size_key=size_key)

    if do_constrain:
        def meets_constraint(constraints, meta):
            for c, limit in constraints.items():
                if meta[c] > limit:
                    return False
            return True

        if not meets_constraint(constraint_dict, meta):
            # this meta is no good, find another one
            lesser_keys = IMAGE_SIZE_ORDERING[0:IMAGE_SIZE_ORDERING.index(size_key)]
            lesser_keys.reverse()
            is_met = False
            for lesser_size in lesser_keys:
                less_meta, less_stream = cached_image.get_size(lesser_size)
                if meets_constraint(constraint_dict, less_meta):
                    meta = less_meta
                    stream = less_stream
                    is_met = True
                    break
            if not is_met:
                meta = None
                stream = None

    return meta, stream<|MERGE_RESOLUTION|>--- conflicted
+++ resolved
@@ -131,32 +131,9 @@
 
 @require_form_view_permission
 @location_safe
-<<<<<<< HEAD
-class FormAttachmentAPI(View):
-
-    @method_decorator(api_auth)
-    @method_decorator(require_form_view_permission)
-    def get(self, request, domain, form_id=None, attachment_id=None):
-        if not form_id or not attachment_id:
-            raise Http404
-
-        # this raises a PermissionDenied error if necessary
-        safely_get_form(request, domain, form_id)
-
-        try:
-            content = XFormInstance.objects.get_attachment_content(form_id, attachment_id)
-        except AttachmentNotFound:
-            raise Http404
-
-        return StreamingHttpResponse(
-            streaming_content=FileWrapper(content.content_stream),
-            content_type=content.content_type
-        )
-=======
 @api_auth
 def view_form_attachment(request, domain, instance_id, attachment_id):
     return get_form_attachment_response(request, domain, instance_id, attachment_id)
->>>>>>> a369b80f
 
 
 def fetch_case_image(domain, case_id, attachment_id, filesize_limit=0,
