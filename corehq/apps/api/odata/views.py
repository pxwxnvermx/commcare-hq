--- conflicted
+++ resolved
@@ -5,16 +5,12 @@
 from django.views import View
 
 from corehq import toggles
-<<<<<<< HEAD
-from corehq.apps.api.odata.utils import get_case_type_to_properties, get_xmlns_by_app, get_xmlns_to_properties
-=======
 from corehq.apps.api.odata.utils import (
     get_case_odata_fields_from_config,
     get_case_type_to_properties,
     get_xmlns_by_app,
     get_xmlns_to_properties,
 )
->>>>>>> 4bfef56a
 from corehq.apps.domain.decorators import basic_auth_or_try_api_key_auth
 from corehq.apps.export.dbaccessors import get_odata_case_configs_by_domain
 from corehq.apps.reports.analytics.esaccessors import get_case_types_for_domain_es
@@ -96,8 +92,6 @@
         return add_odata_headers(HttpResponse(metadata, content_type='application/xml'))
 
 
-<<<<<<< HEAD
-=======
 class ODataCaseServiceFromExportInstanceView(View):
 
     urlname = 'odata_case_service_from_export_instance'
@@ -136,7 +130,6 @@
         return add_odata_headers(HttpResponse(metadata, content_type='application/xml'))
 
 
->>>>>>> 4bfef56a
 def add_odata_headers(response):
     response['OData-Version'] = '4.0'
     return response