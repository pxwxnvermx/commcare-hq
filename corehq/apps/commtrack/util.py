--- conflicted
+++ resolved
@@ -86,13 +86,8 @@
     if CommtrackConfig.for_domain(domain):
         return
 
-<<<<<<< HEAD
     config = CommtrackConfig(domain=domain)
     config.save()   # must be saved before submodels can be saved
-=======
-    config = SQLCommtrackConfig(domain=domain)
-    config.save(sync_to_couch=False)   # must be saved before submodels can be saved
->>>>>>> 7cb3b5dd
 
     AlertConfig(commtrack_config=config).save()
     ConsumptionConfig(commtrack_config=config).save()
