--- conflicted
+++ resolved
@@ -230,27 +230,13 @@
         commtrack_settings = self.domain_obj.commtrack_settings
 
         def _update_consumption_config(min_transactions, min_window, optimal_window):
-<<<<<<< HEAD
-            save_settings = False
             if not hasattr(commtrack_settings, 'consumptionconfig'):
                 commtrack_settings.consumptionconfig = ConsumptionConfig()
                 commtrack_settings.consumptionconfig.commtrack_settings = commtrack_settings
-                save_settings = True
             commtrack_settings.consumptionconfig.min_transactions = min_transactions
             commtrack_settings.consumptionconfig.min_window = min_window
             commtrack_settings.consumptionconfig.optimal_window = optimal_window
             commtrack_settings.consumptionconfig.save()
-            if save_settings:
-                commtrack_settings.save()
-=======
-            if not hasattr(commtrack_settings, 'sqlconsumptionconfig'):
-                commtrack_settings.sqlconsumptionconfig = SQLConsumptionConfig()
-                commtrack_settings.sqlconsumptionconfig.commtrack_settings = commtrack_settings
-            commtrack_settings.sqlconsumptionconfig.min_transactions = min_transactions
-            commtrack_settings.sqlconsumptionconfig.min_window = min_window
-            commtrack_settings.sqlconsumptionconfig.optimal_window = optimal_window
-            commtrack_settings.sqlconsumptionconfig.save()
->>>>>>> 7cb3b5dd
 
         _reset = functools.partial(_update_consumption_config, 0, 3, 100)  # should fall in range
 
