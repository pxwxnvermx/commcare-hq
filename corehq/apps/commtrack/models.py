import uuid
from xml.etree import ElementTree
from couchdbkit.exceptions import ResourceNotFound
from couchdbkit.ext.django.schema import *
from django.utils.translation import ugettext as _
from casexml.apps.case.mock import CaseBlock
from casexml.apps.case.xml import V1, V2
from corehq import Domain

from corehq.apps.commtrack import const
from corehq.apps.hqcase.utils import submit_case_blocks
from corehq.apps.users.models import CommCareUser
from dimagi.utils.couch.loosechange import map_reduce
from couchforms.models import XFormInstance
from dimagi.utils import parsing as dateparse
from datetime import datetime
from casexml.apps.case.models import CommCareCase
from copy import copy
from django.dispatch import receiver
from corehq.apps.locations.signals import location_created, location_edited
from corehq.apps.locations.models import Location
from corehq.apps.commtrack.const import RequisitionActions, RequisitionStatus, USER_LOCATION_OWNER_MAP_TYPE
from corehq.apps.commtrack.exceptions import LinkedSupplyPointNotFoundError

from dimagi.utils.decorators.memoized import memoized

# these are the allowable stock transaction types, listed in the
# default ordering in which they are processed. processing order
# may be customized per domain
ACTION_TYPES = [
    # indicates the product has been stocked out for N days
    # prior to the reporting date, including today ('0' does
    # not trigger an immediate stock-out)
    'stockedoutfor',

    # additions to stock
    'receipts',

    # subtractions from stock
    'consumption',

    # indicates the current stock on hand
    'stockonhand',

    # immediately indicates that product is stocked out right now
    'stockout',
]

REQUISITION_ACTION_TYPES = [
    # request a product
    RequisitionActions.REQUEST,

    # approve a requisition (it is allowed to be packed)
    # using this is configurable and optional
    RequisitionActions.APPROVAL,

    # pack a requisition (the order is ready)
    RequisitionActions.PACK,

    # receive the sock (closes the requisition)
    # NOTE: it's not totally clear if this is necessary or
    # should be built into the regular receipt workflow.
    RequisitionActions.RECEIPTS,
]


class Program(Document):
    """
    A program, e.g. "hiv" or "tb"
    """
    domain = StringProperty()
    name = StringProperty()
    code = StringProperty()
    description = StringProperty()

    @classmethod
<<<<<<< HEAD
    def get_by_domain(cls, domain, wrap=True):
        """
        Gets all programs in a domain.
        """
        kwargs = dict(
            view_name='commtrack/programs',
            startkey=[domain],
            endkey=[domain, {}],
            include_docs=True
        )
        if wrap:
            return Program.view(**kwargs)
        else:
            return [row["doc"] for row in Program.view(wrap_doc=False, **kwargs)]


=======
    def get_by_code(cls, domain, code):
        result = cls.view("commtrack/program_by_code",
                          key=[domain, code],
                          include_docs=True,
                          limit=1).first()
        return result
>>>>>>> da585912

class Product(Document):
    """
    A product, e.g. "coartem" or "tylenol"
    """
    domain = StringProperty()
    name = StringProperty()
    unit = StringProperty()
    code = StringProperty()
    description = StringProperty()
    category = StringProperty()
    program_id = StringProperty()
    cost = DecimalProperty()

    @classmethod
    def get_by_code(cls, domain, code):
        result = cls.view("commtrack/product_by_code",
                          key=[domain, code],
                          include_docs=True).first()
        return result

    @classmethod
    def by_domain(cls, domain, wrap=True):
        """
        Gets all products in a domain.
        """
        kwargs = dict(
            view_name='commtrack/products',
            startkey=[domain],
            endkey=[domain, {}],
            include_docs=True
        )
        if wrap:
            return Product.view(**kwargs)
        else:
            return [row["doc"] for row in Product.view(wrap_doc=False, **kwargs)]


def product_fixture_generator(user, version=V1, last_sync=None):
    if not Domain.get_by_name(user.domain).commtrack_enabled:
        return []
    root = ElementTree.Element('fixture',
                               attrib={'id': 'commtrack:products',
                                       'user_id': user.user_id})
    products = ElementTree.Element('products')
    root.append(products)
    for product_data in Product.by_domain(user.domain):
        product = (ElementTree.Element('product',
                                       {'id': product_data.get_id}))
        products.append(product)
        product_fields = ['name',
                          'unit',
                          'code',
                          'description',
                          'category',
                          'program_id',
                          'cost']
        for product_field in product_fields:
            field = ElementTree.Element(product_field)
            field.text = unicode(getattr(product_data, product_field) or '')
            product.append(field)

    return [root]


class CommtrackActionConfig(DocumentSchema):
    action_type = StringProperty() # a value in ACTION_TYPES (could be converted to enum?)
    keyword = StringProperty()
    multiaction_keyword = StringProperty() # defaults to single-action keyword
    name = StringProperty() # defaults to action_type
    caption = StringProperty()

    def __repr__(self):
        return '{action_type}: {caption} ({keyword})'.format(**self._doc)

    def _keyword(self, multi):
        if multi:
            k = self.multiaction_keyword or self.keyword
        else:
            k = self.keyword
        return k.lower()

    @property
    def action_name(self):
        return self.name or self.action_type

    @property
    def is_stock(self):
        # NOTE: assumes ACTION_TYPES and REQUISITION_ACTION_TYPES don't overlap
        return self.action_type in ACTION_TYPES

    @property
    def is_requisition(self):
        return self.action_type in REQUISITION_ACTION_TYPES

class LocationType(DocumentSchema):
    name = StringProperty()
    allowed_parents = StringListProperty()
    administrative = BooleanProperty()

class CommtrackRequisitionConfig(DocumentSchema):
    # placeholder class for when this becomes fancier

    enabled = BooleanProperty(default=False)

    # requisitions have their own sets of actions
    actions = SchemaListProperty(CommtrackActionConfig)

    def get_sorted_actions(self):
        def _action_key(a):

            # intentionally fails hard if misconfigured.
            const.ORDERED_REQUISITION_ACTIONS.index(a.action_type)

        return sorted(self.actions, key=_action_key)

    def get_next_action(self, previous_action_type):
        sorted_actions = self.get_sorted_actions()
        sorted_types = [a.action_type for a in sorted_actions]
        next_index = sorted_types.index(previous_action_type) + 1
        return sorted_actions[next_index] if next_index < len(sorted_actions) else None


class SupplyPointType(DocumentSchema):
    name = StringProperty()
    categories = StringListProperty()


class ConsumptionConfig(DocumentSchema):
    min_transactions = IntegerProperty(default=2)
    min_window = IntegerProperty(default=10)
    optimal_window = IntegerProperty()


class StockLevelsConfig(DocumentSchema):
    emergency_level = DecimalProperty(default=0.5)  # in months
    understock_threshold = DecimalProperty(default=1.5)  # in months
    overstock_threshold = DecimalProperty(default=3)  # in months


class OpenLMISConfig(DocumentSchema):
    # placeholder class for when this becomes fancier
    enabled = BooleanProperty(default=False)

    url = StringProperty()
    username = StringProperty()
    # we store passwords in cleartext right now, but in the future may want
    # to leverage something like oauth to manage this better
    password = StringProperty()

    using_requisitions = BooleanProperty(default=False) # whether openlmis handles our requisitions for us

    @property
    def is_configured(self):
        return True if self.enabled and self.url and self.password and self.username else False


class CommtrackConfig(Document):

    domain = StringProperty()

    # supported stock actions for this commtrack domain
    # listed in the order they are processed
    actions = SchemaListProperty(CommtrackActionConfig)
    # TODO must catch ambiguous action lists (two action configs with the same 'name')

    multiaction_enabled = BooleanProperty()
    multiaction_keyword = StringProperty() # if None, will attempt to parse
    # all messages as multi-action

    location_types = SchemaListProperty(LocationType)
    supply_point_types = SchemaListProperty(SupplyPointType)

    requisition_config = SchemaProperty(CommtrackRequisitionConfig)
    openlmis_config = SchemaProperty(OpenLMISConfig)

    # configured on Advanced Settings page
    use_auto_emergency_levels = BooleanProperty(default=False)

    use_auto_consumption = BooleanProperty(default=False)
    consumption_config = SchemaProperty(ConsumptionConfig)
    stock_levels_config = SchemaProperty(StockLevelsConfig)

    @classmethod
    def for_domain(cls, domain):
        result = cls.view("commtrack/domain_config",
                          key=[domain],
                          include_docs=True).first()
        return result

    def all_actions(self):
        if self.requisitions_enabled:
            return self.actions + self.requisition_config.actions
        return self.actions

    def _keywords(self, action_list, multi):
        return dict((action_config._keyword(multi), action_config.action_name) \
                    for action_config in action_list)

    def keywords(self, multi=False):
        return self._keywords(self.actions, multi)

    # TODO clean all this up
    def stock_keywords(self):
        return self.keywords()
    def requisition_keywords(self):
        return self._keywords(self.requisition_config.actions if self.requisitions_enabled else [], False)

    def all_keywords(self, multi=False):
        return self._keywords(self.all_actions(), multi)

    def _by_name(self, action_list):
        return dict((action_config.action_name, action_config) for action_config in action_list)

    @property
    def actions_by_name(self):
        return self._by_name(self.actions)

    @property
    def all_actions_by_name(self):
        return self._by_name(self.all_actions())

    @property
    def all_actions_by_type(self):
        return dict((action_config.action_type, action_config) for action_config in self.all_actions())

    def get_action_by_type(self, action_type):
        return self.all_actions_by_type[action_type]

    @property
    def known_supply_point_types(self):
        return set(spt.name for spt in self.supply_point_types)

    @property
    def supply_point_categories(self):
        return map_reduce(lambda spt: [(category, spt.name) for category in spt.categories], data=self.supply_point_types)

    @property
    def requisitions_enabled(self):
        return self.requisition_config.enabled

    @property
    def openlmis_enabled(self):
        return self.openlmis_config.enabled

def _view_shared(view_name, domain, location_id=None, skip=0, limit=100):
    extras = {"limit": limit} if limit else {}
    startkey = [domain, location_id] if location_id else [domain]
    endkey = copy(startkey) + [{}]
    return CommCareCase.get_db().view(
        view_name, startkey=startkey, endkey=endkey,
        reduce=False, skip=skip, **extras)


def force_int(value):
    if value is None:
        return None
    else:
        return int(value)


def force_bool(value):
    if value is None:
        return None
    elif value is 'false':
        return False
    else:
        return bool(value)


def force_empty_string_to_null(value):
    if value == '':
        return None
    else:
        return value


class StringDataSchema(DocumentSchema):

    @classmethod
    def force_wrap(cls, data):
        data = copy(data)
        for property in cls.properties().values():
            transform = {
                IntegerProperty: force_int,
                BooleanProperty: force_bool,
                DateProperty: force_empty_string_to_null,
                DateTimeProperty: force_empty_string_to_null,
            }.get(property.__class__, lambda x: x)
            data[property.name] = transform(data.get(property.name))
        return super(StringDataSchema, cls).wrap(data)

    @classmethod
    def wrap(cls, data):
        raise NotImplementedError()


class StockStatus(StringDataSchema):
    """
    This is a wrapper/helper class to represent the current stock status
    of a commtrack case.
    """

    current_stock = StringProperty()
    stocked_out_since = DateTimeProperty()
    product = StringProperty()
    location_path = StringListProperty(name="location_")
    server_modified_on = DateTimeProperty()

    @property
    def location_id(self):
        return self.location_path[-1]

    @classmethod
    def from_case(cls, case):
        return StockStatus.force_wrap(case._doc)

    @classmethod
    def by_domain(cls, domain, skip=0, limit=100):
        return [StockStatus.force_wrap(row["value"]) for row in _view_shared(
            'commtrack/current_stock_status', domain, skip=skip, limit=limit)]

    @classmethod
    def by_location(cls, domain, location_id, skip=0, limit=100):
        return [StockStatus.force_wrap(row["value"]) for row in _view_shared(
            'commtrack/current_stock_status', domain, location_id,
            skip=skip, limit=limit)]


class StockTransaction(StringDataSchema):
    """
    wrapper/helper for transactions
    """

    value = IntegerProperty()
    action = StringProperty()
    location_id = StringProperty()
    product = StringProperty()
    product_entry = StringProperty()
    received_on = DateTimeProperty()
    inferred = BooleanProperty(name='@inferred', default=False)
    processing_order = IntegerProperty(name='@order')

    @classmethod
    def by_domain(cls, domain, skip=0, limit=100):
        return [StockTransaction.force_wrap(row["value"]) for row in _view_shared(
            'commtrack/stock_transactions', domain, skip=skip, limit=limit)]

    @classmethod
    def by_location(cls, domain, location_id, skip=0, limit=100):
        return [StockTransaction.force_wrap(row["value"]) for row in _view_shared(
            'commtrack/stock_transactions', domain, location_id,
            skip=skip, limit=limit)]

    @classmethod
    def by_product(cls, product_case, start_date, end_date):
        q = CommCareCase.get_db().view('commtrack/stock_transactions_by_product',
                                       startkey=[product_case, start_date],
                                       endkey=[product_case, end_date, {}])
        return [StockTransaction.force_wrap(row['value']) for row in q]


def _get_single_index(case, identifier, type, wrapper=None):
    matching = filter(lambda i: i.identifier == identifier, case.indices)
    if matching:
        assert len(matching) == 1, 'should only be one parent index'
        assert matching[0].referenced_type == type, \
             ' parent had bad case type %s' % matching[0].referenced_type
        ref_id = matching[0].referenced_id
        return wrapper.get(ref_id) if wrapper else ref_id
    return None


def get_case_wrapper(data):
    return {
        const.SUPPLY_POINT_CASE_TYPE: SupplyPointCase,
        const.SUPPLY_POINT_PRODUCT_CASE_TYPE: SupplyPointProductCase,
        const.REQUISITION_CASE_TYPE: RequisitionCase
    }.get(data.get('type'))


class SupplyPointCase(CommCareCase):
    """
    A wrapper around CommCareCases to get more built in functionality
    specific to supply points.
    """

    # TODO move location_ property from CommCareCase

    class Meta: 
        # This is necessary otherwise syncdb will confuse this app with casexml
        app_label = "commtrack"

    def open_requisitions(self):
        return RequisitionCase.open_for_location(self.domain, self.location_[-1])

    @property
    @memoized
    def location(self):
        if hasattr(self, 'location_id'):
            try:
                return Location.get(self.location_id)
            except ResourceNotFound:
                pass
        return None

    @classmethod
    def _from_caseblock(cls, domain, caseblock):
        username = const.COMMTRACK_USERNAME
        casexml = ElementTree.tostring(caseblock.as_xml())
        submit_case_blocks(casexml, domain, username, const.get_commtrack_user_id(domain),
                           xmlns=const.COMMTRACK_SUPPLY_POINT_XMLNS)
        return cls.get(caseblock._id)

    @classmethod
    def create_from_location(cls, domain, location, owner_id=None):
        # a supply point is currently just a case with a special type
        id = uuid.uuid4().hex
        user_id = const.get_commtrack_user_id(domain)
        owner_id = owner_id or user_id
        kwargs = {'external_id': location.external_id} if location.external_id else {}
        caseblock = CaseBlock(
            case_id=id,
            create=True,
            version=V2,
            case_name=location.name,
            user_id=user_id,
            owner_id=owner_id,
            case_type=const.SUPPLY_POINT_CASE_TYPE,
            update={
                'location_id': location._id,
            },
            **kwargs
        )
        return cls._from_caseblock(domain, caseblock)

    def update_from_location(self, location):
        assert self.domain == location.domain
        def _are_different(supply_point, loc):
            return (supply_point.external_id != loc.external_id or
                    supply_point.name != loc.name or
                    supply_point.location_id != loc._id)

        if _are_different(self, location):
            kwargs = {'external_id': location.external_id} if location.external_id else {}
            caseblock = CaseBlock(
                case_id=self._id,
                create=False,
                version=V2,
                case_name=location.name,
                user_id=const.get_commtrack_user_id(location.domain),
                update={
                    'location_id': location._id,
                },
                **kwargs
            )
            return SupplyPointCase._from_caseblock(location.domain, caseblock)
        else:
            return self


    def to_full_dict(self):
        data = super(SupplyPointCase, self).to_full_dict()
        data.update({
            'location_type': None,
            'location_site_code': None,
            'location_parent_name': None,
        })
        if self.location:
            data['location_type'] = self.location.location_type
            data['location_site_code'] = self.location.site_code
            if self.location.parent:
                data['location_parent_name'] = self.location.parent.name

        # todo
        #data['last_reported'] = None

        return data

    @classmethod
    def get_by_location(cls, location):
        return cls.view(
            'commtrack/supply_point_by_loc',
            key=[location.domain, location._id],
            include_docs=True,
            classes={'CommCareCase': SupplyPointCase},
        ).one()

    @classmethod
    def get_display_config(cls):
        return [
            {
                "layout": [
                    [
                        {
                            "expr": "name",
                            "name": _("Name"),
                        },
                        {
                            "expr": "location_type",
                            "name": _("Type"),
                        },
                        {
                            "expr": "location_site_code",
                            "name": _("Code"),
                        },
                        #{
                            #"expr": "last_reported",
                            #"name": _("Last Reported"),
                        #},
                    ],
                    [
                        {
                            "expr": "location_parent_name",
                            "name": _("Location"),
                        },
                        {
                            "expr": "owner_id",
                            "name": _("Group"),
                            "format": '<span data-field="owner_id">{0}</span>',
                        },
                    ],
                ],
            }
        ]

DAYS_PER_MONTH = 365.2425 / 12.

# TODO make settings

UNDERSTOCK_THRESHOLD = 0.5 # months
OVERSTOCK_THRESHOLD = 2. # months

DEFAULT_CONSUMPTION = 10. # per month

class SupplyPointProductCase(CommCareCase):
    """
    A wrapper around CommCareCases to get more built in functionality
    specific to supply point products.

    See
    https://confluence.dimagi.com/display/ctinternal/Data+Model+Documentation
    """
    class Meta: 
        # This is necessary otherwise syncdb will confuse this app with casexml
        app_label = "commtrack"

    # can flesh this out more as needed
    product = StringProperty() # would be nice if this was product_id but is grandfathered in
    current_stock = StringProperty()

    @memoized
    def get_product(self):
        return Product.get(self.product)

    @memoized
    def get_supply_point_case(self):
        return _get_single_index(self, const.PARENT_CASE_REF, const.SUPPLY_POINT_CASE_TYPE,
                                 wrapper=SupplyPointCase)

    def get_supply_point_case_id(self):
        return _get_single_index(self, const.PARENT_CASE_REF, const.SUPPLY_POINT_CASE_TYPE)

    @property
    def current_stock_level(self):
        return int(self.current_stock) if self.current_stock is not None else None

    @property
    @memoized
    def monthly_consumption(self):
        daily_rate = self.computed_.get('commtrack', {}).get('consumption_rate')
        if daily_rate is None:
            daily_rate = self.default_consumption / DAYS_PER_MONTH
        if daily_rate is None:
            return None

        return daily_rate * DAYS_PER_MONTH

    @property
    def default_consumption(self):
        # TODO does this belong in this class? in the future this will be configurable
        # based on (product, supply point type)
        return DEFAULT_CONSUMPTION

    @staticmethod
    def default_thresholds():
        return {
            'low': UNDERSTOCK_THRESHOLD,
            'high': OVERSTOCK_THRESHOLD,
        }

    @property
    def stock_thresholds(self):
        # TODO does this belong in this class? in the future will these thresholds vary
        # by supply point type? by product?
        return SupplyPointProductCase.default_thresholds()

    @staticmethod
    def months_of_stock_remaining(stock, consumption):
        try:
            return stock / consumption
        except (TypeError, ZeroDivisionError):
            return None

    @property
    def months_until_stockout(self):
        return SupplyPointProductCase.months_of_stock_remaining(self.current_stock_level, self.monthly_consumption)

    @property
    def stockout_duration_in_months(self):
        if self.stocked_out_since:
            today = datetime.today().date()
            return (today - self.stocked_out_since).days / DAYS_PER_MONTH
        else:
            return None

    @staticmethod
    def stock_category(stock, consumption, consumable_stock=None, thresholds=None):
        # "consumable stock" if the amount of stock for which we know the consumption rate
        if consumable_stock is None:
            consumable_stock = stock
        if thresholds is None:
            thresholds = SupplyPointProductCase.default_thresholds()

        if stock is None:
            return 'nodata'
        elif stock == 0:
            return 'stockout'
        elif consumption is None:
            return 'nodata'
        elif consumption == 0:
            return 'overstock'

        months_left = SupplyPointProductCase.months_of_stock_remaining(consumable_stock, consumption)
        if months_left is None:
            return 'nodata'
        elif months_left < thresholds['low']:
            return 'understock'
        elif months_left > thresholds['high']:
            return 'overstock'
        else:
            return 'adequate'

    @property
    @memoized
    def current_stock_category(self):
        return SupplyPointProductCase.stock_category(
            self.current_stock_level,
            self.monthly_consumption,
            thresholds=self.stock_thresholds
        )

    def to_full_dict(self):
        def roundif(k, digits):
            return round(k, digits) if k is not None else None

        data = super(SupplyPointProductCase, self).to_full_dict()
        del data['stocked_out_since']
        data['consumption_rate'] = self.monthly_consumption

        data['supply_point_name'] = self.get_supply_point_case()['name']
        data['product_name'] = self.get_product()['name']
        
        #data['emergency_level'] = None
        #data['max_level'] = None

        # TODO shouldn't this rounding happen in the presentation layer?
        data['months_until_stockout'] = roundif(self.months_until_stockout, 1)
        data['stockout_duration_in_months'] = roundif(self.stockout_duration_in_months, 1)

        return data

    @classmethod
    def get_display_config(cls):
        return [
            {
                "layout": [
                    [
                        {
                            "name": _("Supply Point"),
                            "expr": "supply_point_name"
                        },
                        {
                            "name": _("Product"),
                            "expr": "product_name"
                        },
                        {
                            "name": _("Last reported"),
                            "expr": "last_reported",
                            "parse_date": True
                        }
                    ],
                    [
                        {
                            "name": _("Current stock"),
                            "expr": "current_stock"
                        },
                        {
                            "name": _("Monthly consumption"),
                            "expr": "consumption_rate"
                        },
                        {
                            "name": _("Months until stockout"),
                            "expr": "months_until_stockout"
                        },
                        {
                            "name": _("Stockout duration in months"),
                            "expr": "stockout_duration_in_months"
                        }
                        #{
                            #"name": _("Emergency level"),
                            #"expr": "emergency_level"
                        #},
                        #{
                            #"name": _("Max level"),
                            #"expr": "max_level"
                        #}
                    ],
                ],
            }
        ]

    def get_json(self, lite=True):
        data = super(SupplyPointProductCase, self).get_json(lite=lite)
        data['properties'].update({
            'product': self.product,
            'current_stock': self.current_stock_level,
            'consumption': self.monthly_consumption,
            'months_remaining': self.months_until_stockout,
            'stock_category': self.current_stock_category,
        })
        return data

    # block extra couch query per case to fetch reverse index info
    @memoized
    def get_index_map(self, reversed=False):
        if reversed:
            return None
        return super(SupplyPointProductCase, self).get_index_map(reversed)


class RequisitionCase(CommCareCase):
    """
    A wrapper around CommCareCases to get more built in functionality
    specific to requisitions.
    """
    class Meta: 
        # This is necessary otherwise syncdb will confuse this app with casexml
        app_label = "commtrack"

    # supply_point = StringProperty() # todo, if desired
    requisition_status = StringProperty()

    # NOTE: this is redundant with the supply point product case and is an optimization
    product_id = StringProperty()

    # this second field is added for auditing purposes
    # the status can change, but once set - this one will not
    requested_on = DateTimeProperty()
    approved_on = DateTimeProperty()
    packed_on = DateTimeProperty()
    received_on = DateTimeProperty()

    requested_by = StringProperty()
    approved_by = StringProperty()
    packed_by = StringProperty()
    received_by = StringProperty()

    # NOTE: should these be strings or ints or decimals?
    amount_requested = StringProperty()
    # these two fields are unnecessary with no ability to
    # approve partial resupplies in the current system, but is
    # left in the models for possible use down the road
    amount_approved = StringProperty()
    amount_packed = StringProperty()
    amount_received = StringProperty()

    @memoized
    def get_location(self):
        if self.location_:
            return Location.get(self.location_[-1])

    @memoized
    def get_supply_point_case(self):
        product_case = self.get_product_case()
        if product_case:
            return product_case.get_supply_point_case()
        return None

    @memoized
    def get_product(self):
        return Product.get(self.product_id)

    @memoized
    def get_product_case(self):
        return _get_single_index(self, const.PARENT_CASE_REF,
                                 const.SUPPLY_POINT_PRODUCT_CASE_TYPE,
                                 wrapper=SupplyPointProductCase)

    def get_product_case_id(self):
        return _get_single_index(self, const.PARENT_CASE_REF,
                                 const.SUPPLY_POINT_PRODUCT_CASE_TYPE)

    @memoized
    def get_requester(self):
        return CommCareUser.get(self.requested_by)


    def get_default_value(self):
        """get how much the default is. this is dependent on state."""
        property_map = {
            RequisitionStatus.REQUESTED: 'amount_requested',
            RequisitionStatus.APPROVED: 'amount_approved',
            RequisitionStatus.PACKED: 'amount_packed',
        }
        return getattr(self, property_map.get(self.requisition_status, 'amount_requested'))

    def sms_format(self):
        return '%s:%s' % (self.get_product().code, self.get_default_value())

    def get_next_action(self):
        req_config = CommtrackConfig.for_domain(self.domain).requisition_config
        return req_config.get_next_action(
            RequisitionStatus.to_action_type(self.requisition_status)
        )

    @classmethod
    def open_for_location(cls, domain, location_id):
        """
        For a given location, return the IDs of all open requisitions at that location.
        """
        results = cls.get_db().view('commtrack/requisitions',
            endkey=[domain, location_id, 'open'],
            startkey=[domain, location_id, 'open', {}],
            reduce=False,
            descending=True,
        )
        return [r['id'] for r in results]


    @classmethod
    def open_for_product_case(cls, domain, location, product_case_id):
        """
        For a given product case, return the IDs of all open requisitions at that location.
        """
        startkey = [domain, location, 'open', product_case_id]
        results = cls.get_db().view('commtrack/requisitions',
            endkey=startkey, # yes this is confusing, but i blame couch's descending=true rules
            startkey=startkey + [{}],
            descending=True,
            reduce=False,
        )
        return [r['id'] for r in results]

    def to_full_dict(self):
        data = super(RequisitionCase, self).to_full_dict()
        sp = self.get_supply_point_case()
        product = self.get_product_case()
        data['supply_point_name'] = sp['name'] if sp else ''
        data['product_name'] = product['name'] if product else ''
        data['balance'] = self.get_default_value()
        return data

    @classmethod
    def get_by_external_id(cls, domain, external_id):
        return cls.view('hqcase/by_domain_external_id',
            key=[domain, external_id],
            include_docs=True, reduce=False,
            classes={'CommCareCase': RequisitionCase}
        ).all()

    @classmethod
    def get_display_config(cls):
        return [
            {
                "layout": [
                    [
                        {
                            "name": _("Supply Point"),
                            "expr": "supply_point_name"
                        }
                    ],
                    [
                        {
                            "name": _("Product"),
                            "expr": "product_name"
                        }
                    ],
                    [
                        {
                            "name": _("Status"),
                            "expr": "requisition_status"
                        }
                    ],
                    [
                        {
                            "name": _("Balance"),
                            "expr": "balance"
                        }
                    ]
                ]
            },
            {
                "layout": [
                    [ 
                        {
                            "name": _("Amount Requested"),
                            "expr": "amount_requested",
                        },
                        {
                            "name": _("Requested On"),
                            "expr": "requested_on",
                            "parse_date": True
                        }
                    ],
                    [
                        {
                            "name": _("Amount Approved"),
                            "expr": "amount_approved",
                        },
                        {
                            "name": _("Approved On"),
                            "expr": "approved_on",
                            "parse_date": True
                        }
                    ],
                    [
                        {
                            "name": _("Amount Received"),
                            "expr": "amount_Received"
                        },
                        {
                            "name": _("Received On"),
                            "expr": "received_on",
                            "parse_date": True
                        }
                    ]
                ]
            }
        ]


class StockReport(object):
    """
    This is a wrapper around the couch xform doc that gets associated with
    stock reports to provide convenient access to the underlying structure.
    """

    def __init__(self, form):
        # TODO: validation?
        self._form = form

    @property
    def id(self):
        return self._form._id

    @property
    def user_id(self):
        return self._form.metadata.userID

    @property
    def submitted_on(self):
        return self._form.metadata.timeEnd

    @property
    def received_on(self):
        return self._form.received_on

    @property
    def location_path(self):
        return self._form.location_

    @property
    def location_id(self):
        return self.location_path[-1]

    @property
    def transactions(self):
        return [StockTransaction.force_wrap(t) for t in \
                self._form.form.get('transaction', [])]

    @property
    def raw_form(self):
        return self._form._doc

    @classmethod
    def get(cls, id):
        return StockReport(XFormInstance.get(id))

    @classmethod
    def get_reports(cls, domain, location=None, datespan=None):
        start = datespan.startdate if datespan else datetime(1900, 1, 1)
        end = datespan.end_of_end_day if datespan else datetime.max
        timestamp_start = dateparse.json_format_datetime(start)
        timestamp_end =  dateparse.json_format_datetime(end)
        loc_id = location._id if location else None
        startkey = [domain, loc_id, timestamp_start]
        endkey = [domain, loc_id, timestamp_end]
        return [StockReport(f) for f in \
                XFormInstance.view('commtrack/stock_reports',
                                   startkey=startkey,
                                   endkey=endkey,
                                   include_docs=True)]


class CommTrackUser(CommCareUser):
    @classmethod
    def wrap(cls, data):
        # lazy migration from commtrack_location to locations
        if 'commtrack_location' in data:
            original_location = data['commtrack_location']
            del data['commtrack_location']

            instance = super(CommTrackUser, cls).wrap(data)

            try:
                original_location_object = Location.get(original_location)
            except ResourceNotFound:
                # if there was bad data in there before, we can ignore it
                return instance
            instance.set_locations([original_location_object])

            return instance
        else:
            return super(CommTrackUser, cls).wrap(data)

    @classmethod
    def by_domain(cls, domain, is_active=True, reduce=False, limit=None, skip=0, strict=False, doc_type=None):
        doc_type = doc_type or 'CommCareUser'
        return super(CommTrackUser, cls).by_domain(domain, is_active, reduce, limit, skip, strict, doc_type)

    def get_location_map_case(self):
        try:
            from corehq.apps.commtrack.util import location_map_case_id
            return CommCareCase.get(location_map_case_id(self))
        except ResourceNotFound:
            return None

    @property
    def location(self):
        """ Legacy method. To be removed when the site supports multiple locations """
        if self.locations:
            return self.locations[0]
        else:
            return None

    @property
    def locations(self):
        mapping = self.get_location_map_case()

        if mapping:
            return [SupplyPointCase.wrap(index.referenced_case.to_json()).location for index in mapping.indices]
        else:
            return []

    def supply_point_index_mapping(self, supply_point, clear=False):
        if supply_point:
            return {
                'supply_point-' + supply_point._id:
                (
                    supply_point.type,
                    supply_point._id if not clear else ''
                )
            }
        else:
            raise LinkedSupplyPointNotFoundError(
                "There was no linked supply point for the location."
            )

    def add_location(self, location):
        sp = location.linked_supply_point()

        from corehq.apps.commtrack.util import submit_mapping_case_block
        submit_mapping_case_block(self, self.supply_point_index_mapping(sp))

    def clear_locations(self):
        mapping = self.get_location_map_case()
        if mapping:
            mapping.delete()

    def submit_location_block(self, caseblock):
        submit_case_blocks(
            ElementTree.tostring(caseblock.as_xml()),
            self.domain,
            self.username,
            self._id
        )

    def set_locations(self, locations):
        if set([loc._id for loc in locations]) == set([loc._id for loc in self.locations]):
            # don't do anything if the list passed is the same
            # as the users current locations. the check is a little messy
            # as we can't compare the location objects themself
            return

        self.clear_locations()

        if not locations:
            return

        index = {}
        for location in locations:
            sp = SupplyPointCase.get_by_location(location)
            index.update(self.supply_point_index_mapping(sp))

        from corehq.apps.commtrack.util import location_map_case_id
        caseblock = CaseBlock(
            create=True,
            case_type=USER_LOCATION_OWNER_MAP_TYPE,
            case_id=location_map_case_id(self),
            version=V2,
            owner_id=self._id,
            index=index
        )

        self.submit_location_block(caseblock)

    def remove_location(self, location):
        sp = SupplyPointCase.get_by_location(location)

        mapping = self.get_location_map_case()

        if mapping and location._id in [loc._id for loc in self.locations]:
            caseblock = CaseBlock(
                create=False,
                case_id=mapping._id,
                version=V2,
                index=self.supply_point_index_mapping(sp, True)
            )

            self.submit_location_block(caseblock)


def sync_location_supply_point(loc):
    # circular import
    from corehq.apps.domain.models import Domain

    domain = Domain.get_by_name(loc.domain)
    if not domain.commtrack_enabled:
        return

    def _needs_supply_point(loc, config):
        """Exclude administrative-only locs"""
        return loc.location_type in [loc_type.name for loc_type in config.location_types if not loc_type.administrative]

    config = domain.commtrack_settings
    if _needs_supply_point(loc, config):
        supply_point = SupplyPointCase.get_by_location(loc)
        if supply_point:
            supply_point.update_from_location(loc)
            return supply_point
        else:
            return SupplyPointCase.create_from_location(loc.domain, loc)

@receiver(location_edited)
def post_loc_edited(sender, loc=None, **kwargs):
    sync_location_supply_point(loc)

@receiver(location_created)
def post_loc_created(sender, loc=None, **kwargs):
    sync_location_supply_point(loc)

# import signals
from . import signals<|MERGE_RESOLUTION|>--- conflicted
+++ resolved
@@ -74,7 +74,6 @@
     description = StringProperty()
 
     @classmethod
-<<<<<<< HEAD
     def get_by_domain(cls, domain, wrap=True):
         """
         Gets all programs in a domain.
@@ -90,15 +89,13 @@
         else:
             return [row["doc"] for row in Program.view(wrap_doc=False, **kwargs)]
 
-
-=======
+    @classmethod
     def get_by_code(cls, domain, code):
         result = cls.view("commtrack/program_by_code",
                           key=[domain, code],
                           include_docs=True,
                           limit=1).first()
         return result
->>>>>>> da585912
 
 class Product(Document):
     """
