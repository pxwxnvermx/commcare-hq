from couchdbkit.ext.django.schema import *
<<<<<<< HEAD
from dimagi.utils.couch.loosechange import map_reduce
=======
from couchforms.models import XFormInstance
from dimagi.utils import parsing as dateparse
from datetime import datetime
from casexml.apps.case.models import CommCareCase
from copy import copy
>>>>>>> 7eac8c85

# these are the allowable stock transaction types, listed in the
# default ordering in which they are processed. processing order
# may be customized per domain
ACTION_TYPES = [
    # indicates the product has been stocked out for N days
    # prior to the reporting date, including today ('0' does
    # not trigger an immediate stock-out)
    'stockedoutfor',

    # additions to stock
    'receipts',

    # subtractions from stock
    'consumption',

    # indicates the current stock on hand
    'stockonhand',

    # immediately indicates that product is stocked out right now
    'stockout',
]

class Product(Document):
    domain = StringProperty()
    name = StringProperty()
    unit = StringProperty()
    code = StringProperty()
    description = StringProperty()
    category = StringProperty()

    @classmethod
    def get_by_code(cls, domain, code):
        result = cls.view("commtrack/product_by_code",
                          key=[domain, code],
                          include_docs=True).first()
        return result

    @classmethod
    def by_domain(cls, domain, wrap=True):
        """
        Gets all products in a domain.
        """
        kwargs = dict(
            view_name='commtrack/products',
            startkey=[domain],
            endkey=[domain, {}],
            include_docs=True
        )
        if wrap:
            return Product.view(**kwargs)
        else:
            return [row["doc"] for row in Product.view(wrap_doc=False, **kwargs)]

class CommtrackActionConfig(DocumentSchema):
    action_type = StringProperty() # a value in ACTION_TYPES (could be converted to enum?)
    keyword = StringProperty()
    multiaction_keyword = StringProperty() # defaults to single-action keyword
    name = StringProperty() # defaults to action_type
    caption = StringProperty()

    def _keyword(self, multi):
        if multi:
            k = self.multiaction_keyword or self.keyword
        else:
            k = self.keyword
        return k.lower()

    @property
    def action_name(self):
        return self.name or self.action_type

class SupplyPointType(DocumentSchema):
    name = StringProperty()
    categories = StringListProperty()

class CommtrackConfig(Document):
    domain = StringProperty()

    # supported stock actions for this commtrack domain
    # listed in the order they are processed
    actions = SchemaListProperty(CommtrackActionConfig)
    # TODO must catch ambiguous action lists (two action configs with the same 'name')

    multiaction_enabled = BooleanProperty()
    multiaction_keyword = StringProperty() # if None, will attempt to parse
    # all messages as multi-action

    supply_point_types = SchemaListProperty(SupplyPointType)

    @classmethod
    def for_domain(cls, domain):
        result = cls.view("commtrack/domain_config",
                          key=[domain],
                          include_docs=True).one()
        return result

    def keywords(self, multi=False):
        return dict((action_config._keyword(multi), action_config.action_name) for action_config in self.actions)

    @property
    def actions_by_name(self):
        return dict((action_config.action_name, action_config) for action_config in self.actions)

<<<<<<< HEAD
    @property
    def known_supply_point_types(self):
        return set(spt.name for spt in self.supply_point_types)

    @property
    def supply_point_categories(self):
        return map_reduce(lambda spt: [(category, spt.name) for category in spt.categories], data=self.supply_point_types)
=======

def _view_shared(view_name, domain, location_id=None, skip=0, limit=100):
    extras = {"limit": limit} if limit else {}
    startkey = [domain, location_id] if location_id else [domain]
    endkey = copy(startkey) + [{}]
    return CommCareCase.get_db().view(
        view_name, startkey=startkey, endkey=endkey,
        reduce=False, skip=skip, **extras)

class StockStatus(DocumentSchema):
    """
    This is a wrapper/helper class to represent the current stock status
    of a commtrack case.
    """

    current_stock = StringProperty()
    stocked_out_since = DateTimeProperty()
    product = StringProperty()
    location_path = StringListProperty(name="location_")
    server_modified_on = DateTimeProperty()

    @property
    def location_id(self):
        return self.location_path[-1]

    @classmethod
    def from_case(cls, case):
        return StockStatus.wrap(case._doc)

    @classmethod
    def wrap(cls, data):
        # couchdbkit doesn't like passing empty strings (instead of nulls)
        # to DateTimeProperty fields
        if data.get('stocked_out_since', None) == '':
            del data['stocked_out_since']
        return super(StockStatus, cls).wrap(data) 

    @classmethod
    def by_domain(cls, domain, skip=0, limit=100):
        return [StockStatus.wrap(row["value"]) for row in _view_shared(
            'commtrack/current_stock_status', domain, skip=skip, limit=limit)]

    @classmethod
    def by_location(cls, domain, location_id, skip=0, limit=100):
        return [StockStatus.wrap(row["value"]) for row in _view_shared(
            'commtrack/current_stock_status', domain, location_id,
            skip=skip, limit=limit)]

class StockTransaction(DocumentSchema):
    """
    wrapper/helper for transactions
    """

    value = IntegerProperty()
    action = StringProperty()
    location_id = StringProperty()
    product = StringProperty()
    product_entry = StringProperty()
    received_on = DateTimeProperty()
    inferred = BooleanProperty(name='@inferred', default=False)

    @classmethod
    def by_domain(cls, domain, skip=0, limit=100):
        return [StockTransaction.wrap(row["value"]) for row in _view_shared(
            'commtrack/stock_transactions', domain, skip=skip, limit=limit)]

    @classmethod
    def by_location(cls, domain, location_id, skip=0, limit=100):
        return [StockTransaction.wrap(row["value"]) for row in _view_shared(
            'commtrack/stock_transactions', domain, location_id,
            skip=skip, limit=limit)]

class StockReport(object):
    """
    This is a wrapper around the couch xform doc that gets associated with
    stock reports to provide convenient access to the underlying structure.
    """

    def __init__(self, form):
        # TODO: validation?
        self._form = form

    @property
    def id(self):
        return self._form._id

    @property
    def user_id(self):
        return self._form.metadata.userID

    @property
    def submitted_on(self):
        return self._form.metadata.timeEnd

    @property
    def received_on(self):
        return self._form.received_on

    @property
    def location_path(self):
        return self._form.location_

    @property
    def location_id(self):
        return self.location_path[-1]

    @property
    def transactions(self):
        return [StockTransaction.wrap(t) for t in \
                self._form.form.get('transaction', [])]

    @property
    def raw_form(self):
        return self._form._doc

    @classmethod
    def get(cls, id):
        return StockReport(XFormInstance.get(id))

    @classmethod
    def get_reports(cls, domain, location=None, datespan=None):
        start = datespan.startdate if datespan else datetime(1900, 1, 1)
        end = datespan.end_of_end_day if datespan else datetime.max
        timestamp_start = dateparse.json_format_datetime(start)
        timestamp_end =  dateparse.json_format_datetime(end)
        loc_id = location._id if location else None
        startkey = [domain, loc_id, timestamp_start]
        endkey = [domain, loc_id, timestamp_end]
        return [StockReport(f) for f in \
                XFormInstance.view('commtrack/stock_reports',
                                   startkey=startkey,
                                   endkey=endkey,
                                   include_docs=True)]
>>>>>>> 7eac8c85
<|MERGE_RESOLUTION|>--- conflicted
+++ resolved
@@ -1,13 +1,10 @@
 from couchdbkit.ext.django.schema import *
-<<<<<<< HEAD
 from dimagi.utils.couch.loosechange import map_reduce
-=======
 from couchforms.models import XFormInstance
 from dimagi.utils import parsing as dateparse
 from datetime import datetime
 from casexml.apps.case.models import CommCareCase
 from copy import copy
->>>>>>> 7eac8c85
 
 # these are the allowable stock transaction types, listed in the
 # default ordering in which they are processed. processing order
@@ -112,7 +109,6 @@
     def actions_by_name(self):
         return dict((action_config.action_name, action_config) for action_config in self.actions)
 
-<<<<<<< HEAD
     @property
     def known_supply_point_types(self):
         return set(spt.name for spt in self.supply_point_types)
@@ -120,7 +116,6 @@
     @property
     def supply_point_categories(self):
         return map_reduce(lambda spt: [(category, spt.name) for category in spt.categories], data=self.supply_point_types)
-=======
 
 def _view_shared(view_name, domain, location_id=None, skip=0, limit=100):
     extras = {"limit": limit} if limit else {}
@@ -254,4 +249,3 @@
                                    startkey=startkey,
                                    endkey=endkey,
                                    include_docs=True)]
->>>>>>> 7eac8c85
