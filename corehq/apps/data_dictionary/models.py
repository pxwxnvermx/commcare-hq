--- conflicted
+++ resolved
@@ -98,7 +98,13 @@
         get_data_dict_props_by_case_type.clear(self.case_type.domain)
         return super(CaseProperty, self).save(*args, **kwargs)
 
-<<<<<<< HEAD
+    def check_validity(self, value):
+        if value and self.data_type == 'date':
+            try:
+                datetime.strptime(value, ISO_DATE_FORMAT)
+            except ValueError:
+                raise exceptions.InvalidDate()
+
 
 class CasePropertyAllowedValue(models.Model):
     case_property = models.ForeignKey(
@@ -114,12 +120,4 @@
         unique_together = ('case_property', 'allowed_value')
 
     def __str__(self):
-        return f'{self.case_property} valid value: "{self.allowed_value}"'
-=======
-    def check_validity(self, value):
-        if value and self.data_type == 'date':
-            try:
-                datetime.strptime(value, ISO_DATE_FORMAT)
-            except ValueError:
-                raise exceptions.InvalidDate()
->>>>>>> 94721866
+        return f'{self.case_property} valid value: "{self.allowed_value}"'