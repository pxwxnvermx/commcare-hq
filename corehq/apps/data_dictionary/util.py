from collections import defaultdict
from itertools import groupby
from operator import attrgetter

from django.core.exceptions import ValidationError
from django.utils.translation import gettext

from corehq.apps.app_manager.app_schemas.case_properties import (
    all_case_properties_by_domain,
)
from corehq.apps.app_manager.dbaccessors import get_case_types_from_apps
from corehq.apps.data_dictionary.models import (
    CaseProperty,
    CasePropertyAllowedValue,
    CaseType,
)
from corehq.motech.fhir.utils import update_fhir_resource_property
from corehq.util.quickcache import quickcache


class OldExportsEnabledException(Exception):
    pass


def generate_data_dictionary(domain):
    properties = _get_all_case_properties(domain)
    _create_properties_for_case_types(domain, properties)
    CaseType.objects.filter(domain=domain, name__in=list(properties)).update(fully_generated=True)
    return True


def _get_all_case_properties(domain):
    # moved here to avoid circular import
    from corehq.apps.export.models.new import CaseExportDataSchema

    case_type_to_properties = {}
    case_properties_from_apps = all_case_properties_by_domain(
        domain, include_parent_properties=False
    )

    for case_type in get_case_types_from_apps(domain):
        properties = set()
        schema = CaseExportDataSchema.generate_schema_from_builds(domain, None, case_type)

        # only the first schema contains case properties. The others contain meta info
        group_schema = schema.group_schemas[0]
        for item in group_schema.items:
            if len(item.path) > 1:
                continue

            if item.tag:
                name = item.tag
            else:
                name = item.path[-1].name

            if '/' not in name:
                # Filter out index and parent properties as some are stored as parent/prop in item.path
                properties.add(name)

        case_type_props_from_app = case_properties_from_apps.get(case_type, {})
        properties |= set(case_type_props_from_app)

        case_type_to_properties[case_type] = properties

    return case_type_to_properties


def _get_current_case_types_and_properties(domain):
    properties = {}
    case_types = {}

    db_case_types = CaseType.objects.filter(domain=domain).prefetch_related('properties')
    for case_type in db_case_types:
        case_types[case_type.name] = case_type
        properties[case_type.name] = set()
        for prop in case_type.properties.all():
            case_type = prop.case_type.name
            properties[case_type].add(prop.name)

    return case_types, properties


def add_properties_to_data_dictionary(domain, case_type, properties):
    if properties:
        _create_properties_for_case_types(domain, {case_type: properties})


def _create_properties_for_case_types(domain, case_type_to_prop):
    current_case_types, current_properties = _get_current_case_types_and_properties(domain)
    new_case_properties = []

    for case_type, props in case_type_to_prop.items():
        if not case_type:
            continue

        try:
            case_type_obj = current_case_types[case_type]
        except KeyError:
            case_type_obj = CaseType.objects.create(domain=domain, name=case_type)

        for prop in props:
            # don't add any properites to parent cases
            if '/' in prop:
                continue

            if (case_type not in current_properties or
                    prop not in current_properties[case_type]):
                new_case_properties.append(CaseProperty(
                    case_type=case_type_obj, name=prop
                ))

    CaseProperty.objects.bulk_create(new_case_properties)


def get_case_property_description_dict(domain):
    """
    This returns a dictionary of the structure
    {
        case_type: {
                        case_property: description,
                        ...
                    },
        ...
    }
    for each case type and case property in the domain.
    """
    annotated_types = CaseType.objects.filter(domain=domain).prefetch_related('properties')
    descriptions_dict = {}
    for case_type in annotated_types:
        descriptions_dict[case_type.name] = {prop.name: prop.description for prop in case_type.properties.all()}
    return descriptions_dict


def get_values_hints_dict(domain, case_type_name):
    values_hints_dict = defaultdict(list)
    case_type = CaseType.objects.filter(domain=domain, name=case_type_name).first()
    if case_type:
        for prop in case_type.properties.all():
            if prop.data_type == 'date':
                values_hints_dict[prop.name] = [gettext('YYYY-MM-DD')]
            elif prop.data_type == 'select':
                values_hints_dict[prop.name] = [av.allowed_value for av in prop.allowed_values.all()]
    return values_hints_dict


def get_deprecated_fields(domain, case_type_name):
    deprecated_fields = set()
    case_type = CaseType.objects.filter(domain=domain, name=case_type_name).first()
    if case_type:
        deprecated_fields = set(case_type.properties.filter(deprecated=True).values_list('name', flat=True))
    return deprecated_fields


def save_case_property(name, case_type, domain=None, data_type=None,
                       description=None, group=None, deprecated=None,
                       fhir_resource_prop_path=None, fhir_resource_type=None, remove_path=False,
                       allowed_values=None):
    """
    Takes a case property to update and returns an error if there was one
    """
    if not name:
        return gettext('Case property must have a name')

    prop = CaseProperty.get_or_create(
        name=name, case_type=case_type, domain=domain
    )
    if data_type:
        prop.data_type = data_type
    if description is not None:
        prop.description = description
    if group:
        prop.group = group
    if deprecated is not None:
        prop.deprecated = deprecated
    try:
        prop.full_clean()
    except ValidationError as e:
        return str(e)

    if fhir_resource_type and fhir_resource_prop_path:
        update_fhir_resource_property(prop, fhir_resource_type, fhir_resource_prop_path, remove_path)
    prop.save()

    # If caller has supplied non-None value for allowed_values, then
    # synchronize the supplied dict (key=allowed_value, value=description)
    # with the database stored values for this property.
    err_cnt = 0
    max_len = CasePropertyAllowedValue._meta.get_field('allowed_value').max_length
    if allowed_values is not None:
        obj_pks = []
        for allowed_value, av_desc in allowed_values.items():
            if len(allowed_value) > max_len:
                err_cnt += 1
            else:
                av_obj, _ = CasePropertyAllowedValue.objects.update_or_create(
                    case_property=prop, allowed_value=allowed_value, defaults={"description": av_desc})
                obj_pks.append(av_obj.pk)
        # Delete any database-resident allowed values that were not found in
        # the set supplied by caller.
        prop.allowed_values.exclude(pk__in=obj_pks).delete()

    if err_cnt:
        return gettext('Unable to save valid values longer than {} characters').format(max_len)


@quickcache(vary_on=['domain', 'exclude_deprecated'], timeout=24 * 60 * 60)
def get_data_dict_props_by_case_type(domain, exclude_deprecated=True):
    filter_kwargs = {'case_type__domain': domain}
    if exclude_deprecated:
        filter_kwargs['deprecated'] = False
    return {
        case_type: {prop.name for prop in props} for case_type, props in groupby(
            CaseProperty.objects
            .filter(**filter_kwargs)
            .select_related("case_type")
            .order_by('case_type__name'),
            key=attrgetter('case_type.name')
        )
    }


@quickcache(vary_on=['domain'], timeout=24 * 60 * 60)
def get_data_dict_case_types(domain):
    case_types = CaseType.objects.filter(domain=domain).values_list('name', flat=True)
    return set(case_types)


def fields_to_validate(domain, case_type_name):
    filter_kwargs = {
        'case_type__domain': domain,
        'case_type__name': case_type_name,
        'data_type__in': ['date', 'select'],
    }
    props = CaseProperty.objects.filter(**filter_kwargs)
    return {prop.name: prop for prop in props}


@quickcache(['domain', 'case_type'], timeout=24 * 60 * 60)
def get_gps_properties(domain, case_type):
<<<<<<< HEAD
    # Used for CASE_SEARCH_SMART_TYPES
=======
>>>>>>> 2d7a96ff
    return set(CaseProperty.objects.filter(
        case_type__domain=domain,
        case_type__name=case_type,
        data_type=CaseProperty.DataType.GPS,
    ).values_list('name', flat=True))<|MERGE_RESOLUTION|>--- conflicted
+++ resolved
@@ -237,10 +237,6 @@
 
 @quickcache(['domain', 'case_type'], timeout=24 * 60 * 60)
 def get_gps_properties(domain, case_type):
-<<<<<<< HEAD
-    # Used for CASE_SEARCH_SMART_TYPES
-=======
->>>>>>> 2d7a96ff
     return set(CaseProperty.objects.filter(
         case_type__domain=domain,
         case_type__name=case_type,
