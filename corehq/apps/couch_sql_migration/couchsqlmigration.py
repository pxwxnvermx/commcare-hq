--- conflicted
+++ resolved
@@ -439,7 +439,6 @@
     def _check_for_migration_restrictions(self, domain_name):
         msgs = []
         if not should_use_sql_backend(domain_name):
-<<<<<<< HEAD
             msgs.append("does not have SQL backend enabled")
         if COUCH_SQL_MIGRATION_BLACKLIST.enabled(domain_name, NAMESPACE_DOMAIN):
             msgs.append("is blacklisted")
@@ -447,17 +446,6 @@
             msgs.append("has custom reports")
         if msgs:
             raise MigrationRestricted("{}: {}".format(domain_name, "; ".join(msgs)))
-=======
-            msg = "does not have SQL backend enabled"
-        elif COUCH_SQL_MIGRATION_BLACKLIST.enabled(domain_name, NAMESPACE_DOMAIN):
-            msg = "is blacklisted"
-        elif any(custom_report_domain == domain_name
-                 for custom_report_domain in settings.DOMAIN_MODULE_MAP.keys()):
-            msg = "has custom reports"
-        else:
-            return
-        raise MigrationRestricted("{} {}".format(domain_name, msg))
->>>>>>> ad8540dd
 
     def _with_progress(self, doc_types, iterable, progress_name='Migrating'):
         doc_count = sum([
