--- conflicted
+++ resolved
@@ -8,11 +8,8 @@
 import io
 import logging
 import os
-<<<<<<< HEAD
+import sys
 import uuid
-=======
-import sys
->>>>>>> 3c603a3a
 from collections import defaultdict, deque
 from copy import deepcopy
 from datetime import datetime, timedelta
@@ -99,19 +96,7 @@
 UNDO_SET_DOMAIN = 'set_domain'
 UNDO_CREATE = 'create'
 
-<<<<<<< HEAD
-
-def do_couch_to_sql_migration(src_domain, dst_domain=None, with_progress=True,
-                              debug=False, run_timestamp=None, dry_run=False):
-    if dst_domain is None:
-        dst_domain = src_domain
-
-    if src_domain == dst_domain:
-        # When src_domain is being migrated to a different dst_domain,
-        # src_domain stays on Couch and dst_domain is always on SQL;
-        # nothing changes.
-        set_local_domain_sql_backend_override(src_domain)
-=======
+
 def setup_logging(log_dir):
     if not log_dir:
         return
@@ -124,9 +109,16 @@
     log.info("command: %s", " ".join(sys.argv))
 
 
-def do_couch_to_sql_migration(domain, with_progress=True, debug=False, run_timestamp=None):
-    set_local_domain_sql_backend_override(domain)
->>>>>>> 3c603a3a
+def do_couch_to_sql_migration(src_domain, dst_domain=None, with_progress=True,
+                              debug=False, run_timestamp=None, dry_run=False):
+    if dst_domain is None:
+        dst_domain = src_domain
+
+    if src_domain == dst_domain:
+        # When src_domain is being migrated to a different dst_domain,
+        # src_domain stays on Couch and dst_domain is always on SQL;
+        # nothing changes.
+        set_local_domain_sql_backend_override(src_domain)
     CouchSqlDomainMigrator(
         src_domain,
         dst_domain,
@@ -250,15 +242,15 @@
 class CouchSqlDomainMigrator(object):
     def __init__(self, src_domain, dst_domain, with_progress=True, debug=False, run_timestamp=None, dry_run=False):
         from corehq.apps.tzmigration.planning import DiffDB
-<<<<<<< HEAD
-        self._assert_no_migration_restrictions(src_domain, dst_domain)
-=======
-        self._check_for_migration_restrictions(domain)
->>>>>>> 3c603a3a
+
+        domain = dst_domain if src_domain == dst_domain else None
+        if domain:
+            self._check_for_migration_restrictions(domain)
         self.with_progress = with_progress
         self.debug = debug
         self.src_domain = src_domain
         self.dst_domain = dst_domain
+        self.domain = domain
         self.run_timestamp = run_timestamp or int(time())
         self.dry_run = dry_run
         db_filepath = get_diff_db_filepath(src_domain)
@@ -276,16 +268,11 @@
         self._ignore_paths = defaultdict(list)
 
     def migrate(self):
-<<<<<<< HEAD
-        if self.src_domain == self.dst_domain:
-            self.log_info('migrating domain {}'.format(self.src_domain))
+        if self.domain:
+            log.info('migrating domain {}'.format(self.domain))
         else:
             self.log_info('migrating domain {} to {}'.format(self.src_domain, self.dst_domain))
-        self.log_info('run timestamp is {}'.format(self.run_timestamp))
-=======
-        log.info('migrating domain {}'.format(self.domain))
         log.info('run timestamp is {}'.format(self.run_timestamp))
->>>>>>> 3c603a3a
 
         if self.src_domain != self.dst_domain:
             self._build_id_map()
@@ -303,11 +290,7 @@
                 self._calculate_case_diffs()
 
         self._send_timings(timing_context)
-<<<<<<< HEAD
-        self.log_info('migrated domain {}'.format(self.src_domain))
-=======
-        log.info('migrated domain {}'.format(self.domain))
->>>>>>> 3c603a3a
+        log.info('migrated domain {}'.format(self.domain or self.src_domain))
 
     def _process_main_forms(self):
         last_received_on = datetime.min
@@ -323,19 +306,6 @@
         self.queues = PartiallyLockingQueue("form_id", max_size=10000)
 
         for change in self._with_progress(['XFormInstance'], changes):
-<<<<<<< HEAD
-            self.log_debug('Processing doc: {}({})'.format('XFormInstance', change.id))
-            couch_form_json = change.get_document()
-            if couch_form_json.get('problem', None):
-                self.errors_with_normal_doc_type.append(change.id)
-                continue
-            couch_form = XFormInstance.wrap(couch_form_json)
-            form_received = couch_form.received_on
-            assert last_received_on <= form_received
-            last_received_on = form_received
-            self._try_to_process_form(couch_form, pool)
-            self._try_to_process_queues(pool)
-=======
             log.debug('Processing doc: {}({})'.format('XFormInstance', change.id))
             form = change.get_document()
             if form.get('problem', None):
@@ -350,7 +320,6 @@
                 self._try_to_process_queues(pool)
             except Exception:
                 log.exception("Error migrating form %s", change.id)
->>>>>>> 3c603a3a
 
         # finish up the queues once all changes have been iterated through
         update_interval = timedelta(seconds=10)
@@ -398,20 +367,15 @@
 
         self._try_to_process_queues(pool)
 
-    def _migrate_form_and_associated_models_async(self, couch_form):
+    def _migrate_form_and_associated_models_async(self, wrapped_form):
         if self.src_domain == self.dst_domain:
             set_local_domain_sql_backend_override(self.src_domain)
         try:
-            self._migrate_form_and_associated_models(couch_form)
+            self._migrate_form_and_associated_models(wrapped_form)
         except Exception:
-<<<<<<< HEAD
-            self.log_error("Unable to migrate form: {}".format(couch_form.form_id))
-            raise
-=======
             log.exception("Unable to migrate form: %s", wrapped_form.form_id)
->>>>>>> 3c603a3a
         finally:
-            self.queues.release_lock_for_queue_obj(couch_form)
+            self.queues.release_lock_for_queue_obj(wrapped_form)
             self.processed_docs += 1
             self._log_main_forms_processed_count(throttled=True)
 
@@ -569,36 +533,23 @@
         self._log_unprocessed_forms_processed_count()
 
     def _migrate_unprocessed_form(self, couch_form_json):
-<<<<<<< HEAD
-        self.log_debug('Processing doc: {}({})'.format(couch_form_json['doc_type'], couch_form_json['_id']))
-        couch_form = _wrap_form(couch_form_json)
-        couch_form, form_xml = self._map_form_ids(couch_form)
-        form_id = couch_form.form_id if self.src_domain == self.dst_domain else six.text_type(uuid.uuid4())
-        sql_form = XFormInstanceSQL(
-            form_id=form_id,
-            xmlns=couch_form.xmlns,
-            user_id=couch_form.user_id,
-        )
-        _copy_form_properties(self.dst_domain, sql_form, couch_form)
-        _migrate_form_attachments(self.src_domain, sql_form, couch_form,
-                                  incl_form_xml=form_xml is None, dry_run=self.dry_run)
-        if form_xml is not None:
-            attachment = Attachment(name='form.xml', raw_content=form_xml, content_type='text/xml')
-            sql_form.attachments_list.append(attachment)
-        _migrate_form_operations(sql_form, couch_form)
-=======
         log.debug('Processing doc: {}({})'.format(couch_form_json['doc_type'], couch_form_json['_id']))
         try:
             couch_form = _wrap_form(couch_form_json)
+            couch_form, form_xml = self._map_form_ids(couch_form)
+            form_id = couch_form.form_id if self.src_domain == self.dst_domain else six.text_type(uuid.uuid4())
             sql_form = XFormInstanceSQL(
-                form_id=couch_form.form_id,
+                form_id=form_id,
                 xmlns=couch_form.xmlns,
                 user_id=couch_form.user_id,
             )
-            _copy_form_properties(self.domain, sql_form, couch_form)
-            _migrate_form_attachments(sql_form, couch_form)
+            _copy_form_properties(self.dst_domain, sql_form, couch_form)
+            _migrate_form_attachments(self.src_domain, sql_form, couch_form,
+                                      incl_form_xml=form_xml is None, dry_run=self.dry_run)
+            if form_xml is not None:
+                attachment = Attachment(name='form.xml', raw_content=form_xml, content_type='text/xml')
+                sql_form.attachments_list.append(attachment)
             _migrate_form_operations(sql_form, couch_form)
->>>>>>> 3c603a3a
 
             if couch_form.doc_type != 'SubmissionErrorLog':
                 self._save_diffs(couch_form, sql_form)
@@ -623,19 +574,14 @@
         self._log_unprocessed_cases_processed_count()
 
     def _copy_unprocessed_case(self, change):
-<<<<<<< HEAD
-        src_couch_case = CommCareCase.wrap(change.get_document())
-        self.log_debug('Processing doc: {}({})'.format(src_couch_case['doc_type'], change.id))
-=======
         couch_case = CommCareCase.wrap(change.get_document())
         log.debug('Processing doc: {}({})'.format(couch_case['doc_type'], change.id))
->>>>>>> 3c603a3a
         try:
-            first_action = src_couch_case.actions[0]
+            first_action = couch_case.actions[0]
         except IndexError:
             first_action = CommCareCaseAction()
 
-        dst_couch_case = self._map_case_ids(src_couch_case)
+        dst_couch_case = self._map_case_ids(couch_case)
         sql_case = CommCareCaseSQL(
             case_id=dst_couch_case.case_id,
             domain=self.src_domain,
@@ -767,15 +713,6 @@
                 filter_ledger_diffs(diffs)
             )
 
-<<<<<<< HEAD
-    def _assert_no_migration_restrictions(self, src_domain, dst_domain):
-        if src_domain == dst_domain:
-            assert should_use_sql_backend(src_domain)
-            assert not COUCH_SQL_MIGRATION_BLACKLIST.enabled(src_domain, NAMESPACE_DOMAIN)
-        assert not any(custom_report_domain == src_domain
-                       for custom_report_domain in settings.DOMAIN_MODULE_MAP.keys())
-        assert not REMINDERS_MIGRATION_IN_PROGRESS.enabled(src_domain)
-=======
     def _check_for_migration_restrictions(self, domain_name):
         if not should_use_sql_backend(domain_name):
             msg = "does not have SQL backend enabled"
@@ -789,7 +726,6 @@
         else:
             return
         raise MigrationRestricted("{} {}".format(domain_name, msg))
->>>>>>> 3c603a3a
 
     def _with_progress(self, doc_types, iterable, progress_name='Migrating'):
         doc_count = sum([
