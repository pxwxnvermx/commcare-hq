--- conflicted
+++ resolved
@@ -445,21 +445,6 @@
                     )
                 )
 
-<<<<<<< HEAD
-        if self.request.POST['form_type'] == "update-user-permissions" and self.can_grant_superuser_access:
-            is_superuser = 'superuser' in self.request.POST and self.request.POST['superuser'] == 'on'
-            current_superuser_status = self.editable_user.is_superuser
-            if self.form_user_update_permissions.update_user_permission(couch_user=self.request.couch_user,
-                                                                        editable_user=self.editable_user,
-                                                                        is_superuser=is_superuser):
-                if current_superuser_status != is_superuser:
-                    log_user_change(by_domain=self.domain, for_domain=None, couch_user=self.editable_user,
-                                    changed_by_user=self.couch_user, changed_via=USER_CHANGE_VIA_WEB,
-                                    fields_changed={'is_superuser': is_superuser})
-                messages.success(self.request,
-                                 _('Changed system permissions for user "%s"') % self.editable_user.username)
-=======
->>>>>>> 78b3bcac
         return super(EditWebUserView, self).post(request, *args, **kwargs)
 
 
