import json
from collections import defaultdict
from datetime import datetime
from django.conf import settings

import langcodes
import six.moves.urllib.error
import six.moves.urllib.parse
import six.moves.urllib.request
from couchdbkit.exceptions import ResourceNotFound
from crispy_forms.utils import render_crispy_form

from corehq.apps.registry.utils import get_data_registry_dropdown_options
from corehq.apps.reports.models import TableauVisualization
from corehq.apps.sso.models import IdentityProvider
from corehq.apps.sso.utils.user_helpers import get_email_domain_from_username
from django.contrib import messages
from django.core.exceptions import ValidationError
from django.http import (
    Http404,
    HttpResponse,
    HttpResponseRedirect,
    JsonResponse,
    HttpResponseBadRequest,
)
from django.http.response import HttpResponseServerError
from django.shortcuts import render
from django.urls import reverse
from django.utils.decorators import method_decorator
from django.utils.safestring import mark_safe
from django.utils.translation import gettext as _, ngettext, gettext_lazy, gettext_noop

from corehq.apps.users.analytics import get_role_user_count
from dimagi.utils.couch import CriticalSection
from soil.exceptions import TaskFailedError
from soil.util import expose_cached_download, get_download_context
from django.views.decorators.csrf import csrf_exempt
from django.views.decorators.debug import sensitive_post_parameters
from django.views.decorators.http import require_GET, require_POST
from django_digest.decorators import httpdigest
from django_otp.plugins.otp_static.models import StaticToken
from django_prbac.utils import has_privilege
from memoized import memoized

from corehq import privileges, toggles
from corehq.apps.accounting.decorators import always_allow_project_access, requires_privilege_with_fallback
from corehq.apps.accounting.utils import domain_has_privilege
from corehq.apps.analytics.tasks import (
    HUBSPOT_INVITATION_SENT_FORM,
    send_hubspot_form,
    track_workflow,
)
from corehq.apps.app_manager.dbaccessors import get_app_languages
from corehq.apps.cloudcare.esaccessors import login_as_user_filter
from corehq.apps.custom_data_fields.models import PROFILE_SLUG
from corehq.apps.domain.decorators import (
    domain_admin_required,
    login_and_domain_required,
    require_superuser,
)
from corehq.apps.domain.forms import clean_password
from corehq.apps.domain.models import Domain
from corehq.apps.domain.views.base import BaseDomainView
from corehq.apps.enterprise.models import EnterprisePermissions
from corehq.apps.es import UserES, queries
from corehq.apps.hqwebapp.crispy import make_form_readonly
from corehq.apps.locations.permissions import (
    location_safe,
    user_can_access_other_user,
)
from corehq.apps.registration.forms import (
    AdminInvitesUserForm,
)
from corehq.apps.reports.util import get_possible_reports
from corehq.apps.sms.mixin import BadSMSConfigException
from corehq.apps.sms.verify import (
    VERIFICATION__ALREADY_IN_USE,
    VERIFICATION__ALREADY_VERIFIED,
    VERIFICATION__RESENT_PENDING,
    VERIFICATION__WORKFLOW_STARTED,
    initiate_sms_verification_workflow,
)
from corehq.apps.translations.models import SMSTranslations
from corehq.apps.userreports.util import has_report_builder_access
from corehq.apps.users.audit.change_messages import UserChangeMessage
from corehq.apps.users.decorators import (
    can_use_filtered_user_download,
    require_can_edit_or_view_web_users,
    require_can_edit_web_users,
    require_can_view_roles,
    require_permission_to_edit_user,
)
from corehq.apps.users.exceptions import MissingRoleException, InvalidRequestException
from corehq.apps.users.forms import (
    BaseUserInfoForm,
    CommtrackUserForm,
    SetUserPasswordForm,
    UpdateUserRoleForm,
)
from corehq.apps.users.landing_pages import get_allowed_landing_pages, validate_landing_page
from corehq.apps.users.models import (
    CommCareUser,
    CouchUser,
    DomainMembershipError,
    DomainRemovalRecord,
    DomainRequest,
    Invitation,
    StaticRole,
    WebUser,
    HqPermissions,
    UserRole,
)
from corehq.apps.users.util import log_user_change
from corehq.apps.users.views.utils import get_editable_role_choices, BulkUploadResponseWrapper
from corehq.apps.user_importer.importer import UserUploadError
from corehq.apps.user_importer.models import UserUploadRecord
from corehq.apps.user_importer.tasks import import_users_and_groups, parallel_user_import
from corehq.const import USER_CHANGE_VIA_WEB
from corehq.pillows.utils import WEB_USER_TYPE
from corehq.toggles import PARALLEL_USER_IMPORTS
from corehq.util.couch import get_document_or_404
from corehq.util.view_utils import json_error
from corehq.util.workbook_json.excel import (
    WorkbookJSONError,
    WorksheetNotFound,
    get_workbook,
)


def _users_context(request, domain):
    couch_user = request.couch_user
    web_users = WebUser.by_domain(domain)

    for user in [couch_user] + list(web_users):
        user.current_domain = domain

    return {
        'web_users': web_users,
        'domain': domain,
        'couch_user': couch_user,
    }


class BaseUserSettingsView(BaseDomainView):
    section_name = gettext_noop("Users")

    @property
    @memoized
    def section_url(self):
        return reverse(DefaultProjectUserSettingsView.urlname, args=[self.domain])

    @property
    @memoized
    def couch_user(self):
        user = self.request.couch_user
        if user:
            user.current_domain = self.domain
        return user

    @property
    def main_context(self):
        context = super(BaseUserSettingsView, self).main_context
        context.update({
            'couch_user': self.couch_user,
        })
        return context


@method_decorator(always_allow_project_access, name='dispatch')
@location_safe
class DefaultProjectUserSettingsView(BaseUserSettingsView):
    urlname = "users_default"

    @property
    @memoized
    def redirect(self):
        redirect = None
        has_project_access = has_privilege(self.request, privileges.PROJECT_ACCESS)
        user = CouchUser.get_by_user_id(self.couch_user._id)
        if user:
            if ((user.has_permission(self.domain, 'edit_commcare_users')
                    or user.has_permission(self.domain, 'view_commcare_users'))
                    and has_project_access):
                from corehq.apps.users.views.mobile import MobileWorkerListView
                redirect = reverse(
                    MobileWorkerListView.urlname,
                    args=[self.domain]
                )

            elif ((user.has_permission(self.domain, 'edit_groups')
                    or user.has_permission(self.domain, 'view_groups'))
                    and has_project_access):
                from corehq.apps.users.views.mobile import GroupsListView
                redirect = reverse(
                    GroupsListView.urlname,
                    args=[self.domain]
                )

            elif (user.has_permission(self.domain, 'edit_web_users')
                    or user.has_permission(self.domain, 'view_web_users')):
                redirect = reverse(
                    ListWebUsersView.urlname,
                    args=[self.domain]
                )

            elif (user.has_permission(self.domain, 'view_roles')
                    and has_project_access):
                from corehq.apps.users.views import ListRolesView
                redirect = reverse(
                    ListRolesView.urlname,
                    args=[self.domain]
                )

            elif ((user.has_permission(self.domain, 'edit_locations')
                    or user.has_permission(self.domain, 'view_locations'))
                    and has_project_access):
                from corehq.apps.locations.views import LocationsListView
                redirect = reverse(
                    LocationsListView.urlname,
                    args=[self.domain]
                )

        return redirect

    def get(self, request, *args, **kwargs):
        if not self.redirect:
            raise Http404()
        return HttpResponseRedirect(self.redirect)


class BaseEditUserView(BaseUserSettingsView):

    @property
    @memoized
    def page_url(self):
        if self.urlname:
            return reverse(self.urlname, args=[self.domain, self.editable_user_id])

    @property
    def parent_pages(self):
        return [{
            'title': ListWebUsersView.page_title,
            'url': reverse(ListWebUsersView.urlname, args=[self.domain]),
        }]

    @property
    def editable_user_id(self):
        return self.kwargs.get('couch_user_id')

    @property
    @memoized
    def editable_user(self):
        try:
            return get_document_or_404(WebUser, self.domain, self.editable_user_id)
        except (ResourceNotFound, CouchUser.AccountTypeError):
            raise Http404()

    @property
    def existing_role(self):
        try:
            role = self.editable_user.get_role(self.domain)
        except DomainMembershipError:
            raise Http404()

        if role is None:
            if isinstance(self.editable_user, WebUser):
                raise MissingRoleException()
            return None
        else:
            return role.get_qualified_id()

    @property
    @memoized
    def editable_role_choices(self):
        return get_editable_role_choices(self.domain, self.request.couch_user, allow_admin_role=False)

    @property
    def can_change_user_roles(self):
        return (
            bool(self.editable_role_choices) and
            self.request.couch_user.user_id != self.editable_user_id and
            (
                self.request.couch_user.is_domain_admin(self.domain) or
                not self.existing_role or
                self.existing_role in [choice[0] for choice in self.editable_role_choices]
            )
        )

    def form_user_update(self):
        raise NotImplementedError()

    @property
    def main_context(self):
        context = super(BaseEditUserView, self).main_context
        context.update({
            'couch_user': self.editable_user,
            'form_user_update': self.form_user_update,
            'phonenumbers': self.editable_user.phone_numbers_extended(self.request.couch_user),
        })
        return context

    @property
    def backup_token(self):
        if Domain.get_by_name(self.request.domain).two_factor_auth:
            with CriticalSection([f"backup-token-{self.editable_user._id}"]):
                device = (self.editable_user.get_django_user()
                          .staticdevice_set
                          .get_or_create(name='backup')[0])
                token = device.token_set.first()
                if token:
                    return device.token_set.first().token
                else:
                    return device.token_set.create(token=StaticToken.random_token()).token
        return None

    @property
    @memoized
    def commtrack_form(self):
        if self.request.method == "POST" and self.request.POST['form_type'] == "commtrack":
            return CommtrackUserForm(self.request.POST, request=self.request, domain=self.domain)

        user_domain_membership = self.editable_user.get_domain_membership(self.domain)
        return CommtrackUserForm(
            domain=self.domain,
            request=self.request,
            initial={
                'primary_location': user_domain_membership.location_id,
                'program_id': user_domain_membership.program_id,
                'assigned_locations': user_domain_membership.assigned_location_ids,
            },
        )

    def update_user(self):
        if self.form_user_update.is_valid():
            return self.form_user_update.update_user()

    def post(self, request, *args, **kwargs):
        saved = False
        if self.request.POST['form_type'] == "commtrack":
            if self.commtrack_form.is_valid():
                self.commtrack_form.save(self.editable_user)
                saved = True
        elif self.request.POST['form_type'] == "update-user":
            if self.update_user():
                messages.success(self.request, _('Changes saved for user "%s"') % self.editable_user.raw_username)
                saved = True
        if saved:
            return HttpResponseRedirect(self.page_url)
        else:
            return self.get(request, *args, **kwargs)


class EditWebUserView(BaseEditUserView):
    template_name = "users/edit_web_user.html"
    urlname = "user_account"
    page_title = gettext_noop("Edit Web User")

    @property
    def page_name(self):
        if self.request.is_view_only:
            return _("Edit Web User (View Only)")
        return self.page_title

    @property
    @memoized
    def form_user_update(self):
        if self.request.method == "POST" and self.request.POST['form_type'] == "update-user":
            data = self.request.POST
        else:
            data = None
        form = UpdateUserRoleForm(data=data, domain=self.domain, existing_user=self.editable_user,
                                  request=self.request)

        if self.can_change_user_roles:
            try:
                existing_role = self.existing_role
            except MissingRoleException:
                existing_role = None
                messages.error(self.request, _("""
                    This user has no role. Please assign this user a role and save.
                """))
            form.load_roles(current_role=existing_role, role_choices=self.user_role_choices)
        else:
            del form.fields['role']

        return form

    @property
    def user_role_choices(self):
        role_choices = get_editable_role_choices(self.domain, self.request.couch_user, allow_admin_role=True)
        try:
            self.existing_role
        except MissingRoleException:
            role_choices = [('none', _('(none)'))] + role_choices
        return role_choices

    @property
    @memoized
    def can_grant_superuser_access(self):
        return self.request.couch_user.is_superuser and toggles.SUPPORT.enabled(self.request.couch_user.username)

    @property
    def page_context(self):
        ctx = {
            'form_uneditable': BaseUserInfoForm(),
            'can_edit_role': self.can_change_user_roles,
        }
        if self.request.is_view_only:
            make_form_readonly(self.commtrack_form)
        if (self.request.project.commtrack_enabled or
                self.request.project.uses_locations):
            ctx.update({'update_form': self.commtrack_form})
        if self.can_grant_superuser_access:
            ctx.update({'update_permissions': True})

        ctx.update({'token': self.backup_token})

        idp = IdentityProvider.get_active_identity_provider_by_username(
            self.editable_user.username
        )
        ctx.update({
            'has_untrusted_identity_provider': (
                not IdentityProvider.does_domain_trust_user(
                    self.domain,
                    self.editable_user.username
                )
            ),
            'idp_name': idp.name if idp else '',
        })

        return ctx

    @method_decorator(always_allow_project_access)
    @method_decorator(require_can_edit_or_view_web_users)
    def dispatch(self, request, *args, **kwargs):
        return super(EditWebUserView, self).dispatch(request, *args, **kwargs)

    def get(self, request, *args, **kwargs):
        return super(EditWebUserView, self).get(request, *args, **kwargs)

    def post(self, request, *args, **kwargs):
        if self.request.is_view_only:
            return self.get(request, *args, **kwargs)

        if self.request.POST['form_type'] == 'trust-identity-provider':
            idp = IdentityProvider.get_active_identity_provider_by_username(
                self.editable_user.username
            )
            if idp:
                idp.create_trust_with_domain(
                    self.domain,
                    self.request.user.username
                )
                messages.success(
                    self.request,
                    _('Your project space "{domain}" now trusts the SSO '
                      'Identity Provider "{idp_name}".').format(
                        domain=self.domain,
                        idp_name=idp.name,
                    )
                )

        return super(EditWebUserView, self).post(request, *args, **kwargs)


def get_domain_languages(domain):
    app_languages = get_app_languages(domain)
    translations = SMSTranslations.objects.filter(domain=domain).first()
    sms_languages = translations.langs if translations else []

    domain_languages = []
    for lang_code in app_languages.union(sms_languages):
        name = langcodes.get_name(lang_code)
        label = "{} ({})".format(lang_code, name) if name else lang_code
        domain_languages.append((lang_code, label))

    return sorted(domain_languages) or langcodes.get_all_langs_for_select()


class BaseRoleAccessView(BaseUserSettingsView):

    @property
    @memoized
    def can_restrict_access_by_location(self):
        return self.domain_object.has_privilege(
            privileges.RESTRICT_ACCESS_BY_LOCATION)

    @property
    @memoized
    def web_apps_privilege(self):
        return self.domain_object.has_privilege(
            privileges.CLOUDCARE
        )

    @property
    @memoized
    def release_management_privilege(self):
        return self.domain_object.has_privilege(privileges.RELEASE_MANAGEMENT)

    @property
    @memoized
    def lite_release_management_privilege(self):
        """
        Only true if domain does not have privileges.RELEASE_MANAGEMENT
        """
        return self.domain_object.has_privilege(privileges.LITE_RELEASE_MANAGEMENT) and \
            not self.domain_object.has_privilege(privileges.RELEASE_MANAGEMENT)

    @property
    @memoized
    def non_admin_roles(self):
        return list(sorted(
            [role for role in UserRole.objects.get_by_domain(self.domain) if not role.is_commcare_user_default],
            key=lambda role: role.name if role.name else '\uFFFF'
        )) + [UserRole.commcare_user_default(self.domain)]

    def get_roles_for_display(self):
        show_es_issue = False
        role_view_data = [StaticRole.domain_admin(self.domain).to_json()]
        for role in self.non_admin_roles:
            role_data = role.to_json()
            role_view_data.append(role_data)

            if role.is_commcare_user_default:
                role_data["preventRoleDelete"] = True
            else:
                try:
                    user_count = get_role_user_count(role.domain, role.couch_id)
                    role_data["preventRoleDelete"] = bool(user_count)
                except TypeError:
                    # when query_result['hits'] returns None due to an ES issue
                    show_es_issue = True

            role_data["has_unpermitted_location_restriction"] = (
                not self.can_restrict_access_by_location
                and not role.permissions.access_all_locations
            )

        if show_es_issue:
            messages.error(
                self.request,
                mark_safe(_(  # nosec: no user input
                    "We might be experiencing issues fetching the entire list "
                    "of user roles right now. This issue is likely temporary and "
                    "nothing to worry about, but if you keep seeing this for "
                    "more than a day, please <a href='#modalReportIssue' "
                    "data-toggle='modal'>Report an Issue</a>."
                ))
            )
        return role_view_data


@method_decorator(always_allow_project_access, name='dispatch')
@method_decorator(toggles.ENTERPRISE_USER_MANAGEMENT.required_decorator(), name='dispatch')
class EnterpriseUsersView(BaseRoleAccessView):
    template_name = 'users/enterprise_users.html'
    page_title = gettext_lazy("Enterprise Users")
    urlname = 'enterprise_users'

    @property
    def page_context(self):
        return {
            "show_profile_column": domain_has_privilege(self.domain, privileges.APP_USER_PROFILES),
        }


@method_decorator(always_allow_project_access, name='dispatch')
@method_decorator(require_can_edit_or_view_web_users, name='dispatch')
class ListWebUsersView(BaseRoleAccessView):
    template_name = 'users/web_users.html'
    page_title = gettext_lazy("Web Users")
    urlname = 'web_users'


    @property
    @memoized
    def role_labels(self):
        return {
            r.get_qualified_id(): r.name
            for r in [StaticRole.domain_admin(self.domain)] + self.non_admin_roles
        }

    @property
    @memoized
    def invitations(self):
        return [
            {
                "uuid": str(invitation.uuid),
                "email": invitation.email,
                "email_marked_as_bounced": bool(invitation.email_marked_as_bounced),
                "invited_on": invitation.invited_on,
                "role_label": self.role_labels.get(invitation.role, ""),
                "email_status": invitation.email_status,
            }
            for invitation in Invitation.by_domain(self.domain)
        ]

    @property
    def page_context(self):
        from corehq.apps.users.views.mobile.users import FilteredWebUserDownload
        if can_use_filtered_user_download(self.domain):
            bulk_download_url = reverse(FilteredWebUserDownload.urlname, args=[self.domain])
        else:
            bulk_download_url = reverse("download_web_users", args=[self.domain])
        return {
            'invitations': self.invitations,
            'requests': DomainRequest.by_domain(self.domain) if self.request.couch_user.is_domain_admin else [],
            'admins': WebUser.get_admins_by_domain(self.domain),
            'domain_object': self.domain_object,
            'bulk_download_url': bulk_download_url,
            'from_address': settings.DEFAULT_FROM_EMAIL
        }


@require_can_edit_or_view_web_users
def download_web_users(request, domain):
    track_workflow(request.couch_user.get_email(), 'Bulk download web users selected')
    from corehq.apps.users.views.mobile.users import download_users
    return download_users(request, domain, user_type=WEB_USER_TYPE)


class DownloadWebUsersStatusView(BaseUserSettingsView):
    urlname = 'download_web_users_status'
    page_title = gettext_noop('Download Web Users Status')

    @method_decorator(require_can_edit_or_view_web_users)
    def dispatch(self, request, *args, **kwargs):
        return super().dispatch(request, *args, **kwargs)

    @property
    def parent_pages(self):
        return [{
            'title': ListWebUsersView.page_title,
            'url': reverse(ListWebUsersView.urlname, args=[self.domain]),
        }]

    def get(self, request, *args, **kwargs):
        context = super(DownloadWebUsersStatusView, self).main_context
        context.update({
            'domain': self.domain,
            'download_id': kwargs['download_id'],
            'poll_url': reverse('user_download_job_poll', args=[self.domain, kwargs['download_id']]),
            'title': _("Download Web Users Status"),
            'progress_text': _("Preparing web user download."),
            'error_text': _("There was an unexpected error! Please try again or report an issue."),
            'next_url': reverse(ListWebUsersView.urlname, args=[self.domain]),
            'next_url_text': _("Go back to Web Users"),
        })
        return render(request, 'hqwebapp/soil_status_full.html', context)

    def page_url(self):
        return reverse(self.urlname, args=self.args, kwargs=self.kwargs)


class ListRolesView(BaseRoleAccessView):
    template_name = 'users/roles_and_permissions.html'
    page_title = gettext_lazy("Roles & Permissions")
    urlname = 'roles_and_permissions'

    @method_decorator(require_can_view_roles)
    def dispatch(self, request, *args, **kwargs):
        return super(ListRolesView, self).dispatch(request, *args, **kwargs)

    @property
    def can_edit_roles(self):
        return (has_privilege(self.request, privileges.ROLE_BASED_ACCESS)
                and self.couch_user.is_domain_admin)

    @property
    def landing_page_choices(self):
        return [
            {'id': None, 'name': _('Use Default')}
        ] + [
            {'id': page.id, 'name': _(page.name)}
            for page in get_allowed_landing_pages(self.domain)
        ]

    @property
    def page_context(self):
        from corehq.apps.linked_domain.dbaccessors import is_active_downstream_domain
        if (not self.can_restrict_access_by_location
                and any(not role.permissions.access_all_locations
                        for role in self.non_admin_roles)):
            messages.warning(self.request, _(
                "This project has user roles that restrict data access by "
                "organization, but the software plan no longer supports that. "
                "Any users assigned to roles that are restricted in data access "
                "by organization can no longer access this project.  Please "
                "update the existing roles."))

        tableau_list = []
        if toggles.EMBEDDED_TABLEAU.enabled(self.domain):
            tableau_list = [{
                'id': viz.id,
                'name': viz.name,
            } for viz in TableauVisualization.objects.filter(domain=self.domain)]

        return {
            'is_managed_by_upstream_domain': is_active_downstream_domain(self.domain),
            'user_roles': self.get_roles_for_display(),
            'non_admin_roles': self.non_admin_roles,
            'can_edit_roles': self.can_edit_roles,
            'default_role': StaticRole.domain_default(self.domain),
            'tableau_list': tableau_list,
            'report_list': get_possible_reports(self.domain),
            'is_domain_admin': self.couch_user.is_domain_admin,
            'domain_object': self.domain_object,
            'uses_locations': self.domain_object.uses_locations,
            'can_restrict_access_by_location': self.can_restrict_access_by_location,
            'landing_page_choices': self.landing_page_choices,
            'show_integration': (
                toggles.OPENMRS_INTEGRATION.enabled(self.domain) or
                toggles.DHIS2_INTEGRATION.enabled(self.domain)
            ),
            'web_apps_privilege': self.web_apps_privilege,
            'erm_privilege': self.release_management_privilege,
            'mrm_privilege': self.lite_release_management_privilege,
            'has_report_builder_access': has_report_builder_access(self.request),
            'data_file_download_enabled': toggles.DATA_FILE_DOWNLOAD.enabled(self.domain),
            'export_ownership_enabled': toggles.EXPORT_OWNERSHIP.enabled(self.domain),
            'data_registry_choices': get_data_registry_dropdown_options(self.domain),
        }


@always_allow_project_access
@require_can_edit_or_view_web_users
@require_GET
def paginate_enterprise_users(request, domain):
    # Get web users
    domains = [domain] + EnterprisePermissions.get_domains(domain)
    web_users, pagination = _get_web_users(request, domains)

    # Get linked mobile users
    web_user_usernames = [u.username for u in web_users]
    mobile_result = (
        UserES().show_inactive().domains(domains).mobile_users().sort('username.exact')
        .filter(
            queries.nested(
                'user_data_es',
                login_as_user_filter(web_user_usernames)
            )
        )
        .run()
    )
    mobile_users = defaultdict(list)
    for hit in mobile_result.hits:
        login_as_user = {data['key']: data['value'] for data in hit['user_data_es']}.get('login_as_user')
        mobile_users[login_as_user].append(CommCareUser.wrap(hit))
    users = []
    allowed_domains = set(domains) - {domain}
    for web_user in web_users:
        loginAsUserCount = len(list(filter(lambda m: m['is_active'], mobile_users[web_user.username])))
        other_domains = [m.domain for m in web_user.domain_memberships if m.domain in allowed_domains]
        users.append({
            **_format_enterprise_user(domain, web_user),
            'otherDomains': other_domains,
            'loginAsUserCount': loginAsUserCount,
            'inactiveMobileCount': len(mobile_users[web_user.username]) - loginAsUserCount,
        })
        for mobile_user in sorted(mobile_users[web_user.username], key=lambda x: x.username):
            profile = mobile_user.get_user_data_profile(mobile_user.metadata.get(PROFILE_SLUG))
            users.append({
                **_format_enterprise_user(mobile_user.domain, mobile_user),
                'profile': profile.name if profile else None,
                'otherDomains': [mobile_user.domain] if domain != mobile_user.domain else [],
                'loginAsUser': web_user.username,
                'is_active': mobile_user.is_active,
            })

    return JsonResponse({
        'users': users,
        **pagination,
    })


# user may be either a WebUser or a CommCareUser
def _format_enterprise_user(domain, user):
    membership = user.get_domain_membership(domain)
    role = membership.role if membership else None
    return {
        'username': user.raw_username,
        'name': user.full_name,
        'id': user.get_id,
        'role': role.name if role else None,
    }


@always_allow_project_access
@require_can_edit_or_view_web_users
@require_GET
def paginate_web_users(request, domain):
    web_users, pagination = _get_web_users(request, [domain])
    web_users_fmt = [{
        'email': u.get_email(),
        'domain': domain,
        'name': u.full_name,
        'role': u.role_label(domain),
        'phoneNumbers': u.phone_numbers,
        'id': u.get_id,
        'editUrl': reverse('user_account', args=[domain, u.get_id]),
        'removeUrl': (
            reverse('remove_web_user', args=[domain, u.user_id])
            if request.user.username != u.username else None
        ),
        'isUntrustedIdentityProvider': not IdentityProvider.does_domain_trust_user(
            domain, u.username
        ),
    } for u in web_users]

    return JsonResponse({
        'users': web_users_fmt,
        **pagination,
    })


def _get_web_users(request, domains):
    limit = int(request.GET.get('limit', 10))
    page = int(request.GET.get('page', 1))
    skip = limit * (page - 1)
    query = request.GET.get('query')

    result = (
        UserES().domains(domains).web_users().sort('username.exact')
        .search_string_query(query, ["username", "last_name", "first_name"])
        .start(skip).size(limit).run()
    )

    return (
        [WebUser.wrap(w) for w in result.hits],
        {
            'total': result.total,
            'page': page,
            'query': query,
        },
    )


@always_allow_project_access
@require_can_edit_web_users
@require_POST
def remove_web_user(request, domain, couch_user_id):
    user = WebUser.get_by_user_id(couch_user_id, domain)
    # if no user, very likely they just pressed delete twice in rapid succession so
    # don't bother doing anything.
    if user:
        record = user.delete_domain_membership(domain, create_record=True)
        user.save()
        # web user's membership is bound to the domain, so log as a change for that domain
        log_user_change(by_domain=request.domain, for_domain=domain, couch_user=user,
                        changed_by_user=request.couch_user, changed_via=USER_CHANGE_VIA_WEB,
                        change_messages=UserChangeMessage.domain_removal(domain))
        if record:
            message = _('You have successfully removed {username} from your '
                        'project space. <a href="{url}" class="post-link">Undo</a>')
            messages.success(request, message.format(
                username=user.username,
                url=reverse('undo_remove_web_user', args=[domain, record.get_id])
            ), extra_tags="html")
        else:
            message = _('It appears {username} has already been removed from your project space.')
            messages.success(request, message.format(username=user.username))

    return HttpResponseRedirect(
        reverse(ListWebUsersView.urlname, args=[domain]))


@always_allow_project_access
@require_can_edit_web_users
def undo_remove_web_user(request, domain, record_id):
    record = DomainRemovalRecord.get(record_id)
    record.undo()
    messages.success(request, 'You have successfully restored {username}.'.format(
        username=WebUser.get_by_user_id(record.user_id).username
    ))

    return HttpResponseRedirect(
        reverse(ListWebUsersView.urlname, args=[domain]))


# If any permission less than domain admin were allowed here, having that permission would give you the permission
# to change the permissions of your own role such that you could do anything, and would thus be equivalent to having
# domain admin permissions.
@json_error
@domain_admin_required
@require_POST
def post_user_role(request, domain):
    if not domain_has_privilege(domain, privileges.ROLE_BASED_ACCESS):
        return JsonResponse({})
    role_data = json.loads(request.body.decode('utf-8'))

    try:
        role = _update_role_from_view(domain, role_data)
    except ValueError as e:
        return JsonResponse({
            "message": str(e)
        }, status=400)

    response_data = role.to_json()
    if role.is_commcare_user_default:
        response_data["preventRoleDelete"] = True
    else:
        user_count = get_role_user_count(domain, role.couch_id)
        response_data['preventRoleDelete'] = user_count > 0
    return JsonResponse(response_data)


def _update_role_from_view(domain, role_data):
    landing_page = role_data["default_landing_page"]
    if landing_page:
        validate_landing_page(domain, landing_page)

    if (
        not domain_has_privilege(domain, privileges.RESTRICT_ACCESS_BY_LOCATION)
        and not role_data['permissions']['access_all_locations']
    ):
        # This shouldn't be possible through the UI, but as a safeguard...
        role_data['permissions']['access_all_locations'] = True

    if "_id" in role_data:
        try:
            role = UserRole.objects.by_couch_id(role_data["_id"])
        except UserRole.DoesNotExist:
            role = UserRole()
        else:
            if role.domain != domain:
                raise Http404()

            if role.upstream_id:
                raise Http404()  # Do not allow updates to parent-controlled roles here
    else:
        role = UserRole()

    name = role_data["name"]
    if not role.id:
        if name.lower() == 'admin' or UserRole.objects.filter(domain=domain, name__iexact=name).exists():
            raise ValueError(_("A role with the same name already exists"))

    role.domain = domain
    role.name = name
    role.default_landing_page = landing_page
    role.is_non_admin_editable = role_data["is_non_admin_editable"]
    role.save()

    permissions = HqPermissions.wrap(role_data["permissions"])
    permissions.normalize()
    role.set_permissions(permissions.to_list())

    assignable_by = role_data["assignable_by"]
    role.set_assignable_by_couch(assignable_by)
    return role


@domain_admin_required
@require_POST
def delete_user_role(request, domain):
    if not domain_has_privilege(domain, privileges.ROLE_BASED_ACCESS):
        return JsonResponse({})
    role_data = json.loads(request.body.decode('utf-8'))

    try:
        response_data = _delete_user_role(domain, role_data)
    except InvalidRequestException as e:
        return JsonResponse({"message": str(e)}, status=400)

    return JsonResponse(response_data)


def _delete_user_role(domain, role_data):
    try:
        role = UserRole.objects.by_couch_id(role_data["_id"], domain=domain)
    except UserRole.DoesNotExist:
<<<<<<< HEAD
        raise Http404

    if role.is_commcare_user_default:
        raise InvalidRequestException(_(
            "Unable to delete role '{role}'. "
            "This role is the default role for Mobile Users and can not be deleted.",
        ).format(role=role_data["name"]))

    user_count = get_role_user_count(domain, role_data["_id"])
    if user_count:
        raise InvalidRequestException(ngettext(
            "Unable to delete role '{role}'. "
            "It has one user and/or invitation still assigned to it. "
            "Remove all users assigned to the role before deleting it.",
            "Unable to delete role '{role}'. "
            "It has {user_count} users and/or invitations still assigned to it. "
            "Remove all users assigned to the role before deleting it.",
            user_count,
        ).format(role=role_data["name"], user_count=user_count))
=======
        return JsonResponse({})

    if role.upstream_id:
        # Do not delete user roles that are controlled by an upstream domain
        return JsonResponse({})
>>>>>>> 873c6e1f

    copy_id = role.couch_id
    role.delete()
    # return removed id in order to remove it from UI
    return {"_id": copy_id}


@always_allow_project_access
@require_POST
@require_can_edit_web_users
def delete_request(request, domain):
    DomainRequest.objects.get(id=request.POST['id']).delete()
    return JsonResponse({'status': 'ok'})


@always_allow_project_access
@require_POST
@require_can_edit_web_users
def check_sso_trust(request, domain):
    username = request.POST['username']
    is_trusted = IdentityProvider.does_domain_trust_user(domain, username)
    response = {
        'is_trusted': is_trusted,
    }
    if not is_trusted:
        response.update({
            'email_domain': get_email_domain_from_username(username),
            'idp_name': IdentityProvider.get_active_identity_provider_by_username(
                username
            ).name,
        })
    return JsonResponse(response)


class BaseManageWebUserView(BaseUserSettingsView):

    @method_decorator(always_allow_project_access)
    @method_decorator(require_can_edit_web_users)
    def dispatch(self, request, *args, **kwargs):
        return super(BaseManageWebUserView, self).dispatch(request, *args, **kwargs)

    @property
    def parent_pages(self):
        return [{
            'title': ListWebUsersView.page_title,
            'url': reverse(ListWebUsersView.urlname, args=[self.domain]),
        }]


class InviteWebUserView(BaseManageWebUserView):
    template_name = "users/invite_web_user.html"
    urlname = 'invite_web_user'
    page_title = gettext_lazy("Invite Web User to Project")

    @property
    @memoized
    def invite_web_user_form(self):
        role_choices = get_editable_role_choices(self.domain, self.request.couch_user, allow_admin_role=True)
        loc = None
        domain_request = DomainRequest.objects.get(id=self.request_id) if self.request_id else None
        is_add_user = self.request_id is not None
        initial = {
            'email': domain_request.email if domain_request else None,
        }
        if 'location_id' in self.request.GET:
            from corehq.apps.locations.models import SQLLocation
            loc = SQLLocation.objects.get(location_id=self.request.GET.get('location_id'))
        if self.request.method == 'POST':
            current_users = [user.username for user in WebUser.by_domain(self.domain)]
            pending_invites = [di.email for di in Invitation.by_domain(self.domain)]
            return AdminInvitesUserForm(
                self.request.POST,
                excluded_emails=current_users + pending_invites,
                role_choices=role_choices,
                domain=self.domain,
                is_add_user=is_add_user,
            )
        return AdminInvitesUserForm(
            initial=initial,
            role_choices=role_choices,
            domain=self.domain,
            location=loc,
            is_add_user=is_add_user,
        )

    @property
    @memoized
    def request_id(self):
        if 'request_id' in self.request.GET:
            return self.request.GET.get('request_id')
        return None

    @property
    def page_context(self):
        return {
            'registration_form': self.invite_web_user_form,
        }

    def post(self, request, *args, **kwargs):
        if self.invite_web_user_form.is_valid():
            # If user exists and has already requested access, just add them to the project
            # Otherwise, send an invitation
            create_invitation = True
            data = self.invite_web_user_form.cleaned_data
            domain_request = DomainRequest.by_email(self.domain, data["email"])
            if domain_request is not None:
                domain_request.is_approved = True
                domain_request.save()
                user = CouchUser.get_by_username(domain_request.email)
                if user is not None:
                    domain_request.send_approval_email()
                    create_invitation = False
                    user.add_as_web_user(self.domain, role=data["role"],
                                         location_id=data.get("supply_point", None),
                                         program_id=data.get("program", None))
                messages.success(request, "%s added." % data["email"])
            else:
                track_workflow(request.couch_user.get_email(),
                               "Sent a project invitation",
                               {"Sent a project invitation": "yes"})
                send_hubspot_form(HUBSPOT_INVITATION_SENT_FORM, request)
                messages.success(request, "Invitation sent to %s" % data["email"])

            if create_invitation:
                data["invited_by"] = request.couch_user.user_id
                data["invited_on"] = datetime.utcnow()
                data["domain"] = self.domain
                invite = Invitation(**data)
                invite.save()
                invite.send_activation_email()

            # Ensure trust is established with Invited User's Identity Provider
            if not IdentityProvider.does_domain_trust_user(self.domain, data["email"]):
                idp = IdentityProvider.get_active_identity_provider_by_username(data["email"])
                idp.create_trust_with_domain(self.domain, self.request.user.username)

            return HttpResponseRedirect(reverse(
                ListWebUsersView.urlname,
                args=[self.domain]
            ))
        return self.get(request, *args, **kwargs)


class BaseUploadUser(BaseUserSettingsView):
    def post(self, request, *args, **kwargs):
        """View's dispatch method automatically calls this"""
        try:
            self.workbook = get_workbook(request.FILES.get('bulk_upload_file'))
        except WorkbookJSONError as e:
            messages.error(request, str(e))
            return self.get(request, *args, **kwargs)

        try:
            self.user_specs = self.workbook.get_worksheet(title='users')
        except WorksheetNotFound:
            try:
                self.user_specs = self.workbook.get_worksheet()
            except WorksheetNotFound:
                return HttpResponseBadRequest("Workbook has no worksheets")

        try:
            self.group_specs = self.workbook.get_worksheet(title='groups')
        except WorksheetNotFound:
            self.group_specs = []
        try:
            from corehq.apps.user_importer.importer import check_headers
            check_headers(self.user_specs, self.domain, is_web_upload=self.is_web_upload)
        except UserUploadError as e:
            messages.error(request, _(str(e)))
            return HttpResponseRedirect(reverse(self.urlname, args=[self.domain]))

        task_ref = expose_cached_download(payload=None, expiry=1 * 60 * 60, file_extension=None)
        if PARALLEL_USER_IMPORTS.enabled(self.domain) and not self.is_web_upload:
            if list(self.group_specs):
                messages.error(
                    request,
                    _("Groups are not allowed with parallel user import. Please upload them separately")
                )
                return HttpResponseRedirect(reverse(self.urlname, args=[self.domain]))

            task = parallel_user_import.delay(
                self.domain,
                list(self.user_specs),
                request.couch_user.user_id
            )
        else:
            upload_record = UserUploadRecord(
                domain=self.domain,
                user_id=request.couch_user.user_id
            )
            upload_record.save()
            task = import_users_and_groups.delay(
                self.domain,
                list(self.user_specs),
                list(self.group_specs),
                request.couch_user.user_id,
                upload_record.pk,
                self.is_web_upload
            )
        task_ref.set_task(task)
        if self.is_web_upload:
            return HttpResponseRedirect(
                reverse(
                    WebUserUploadStatusView.urlname,
                    args=[self.domain, task_ref.download_id]
                )
            )
        else:
            from corehq.apps.users.views.mobile import UserUploadStatusView
            return HttpResponseRedirect(
                reverse(
                    UserUploadStatusView.urlname,
                    args=[self.domain, task_ref.download_id]
                )
            )


class UploadWebUsers(BaseUploadUser):
    template_name = 'hqwebapp/bulk_upload.html'
    urlname = 'upload_web_users'
    page_title = gettext_noop("Bulk Upload Web Users")
    is_web_upload = True

    @method_decorator(always_allow_project_access)
    @method_decorator(require_can_edit_web_users)
    @method_decorator(requires_privilege_with_fallback(privileges.BULK_USER_MANAGEMENT))
    def dispatch(self, request, *args, **kwargs):
        return super(UploadWebUsers, self).dispatch(request, *args, **kwargs)

    @property
    def page_context(self):
        request_params = self.request.GET if self.request.method == 'GET' else self.request.POST
        from corehq.apps.users.views.mobile import get_user_upload_context
        return get_user_upload_context(self.domain, request_params, "download_web_users", "web user", "web users")

    def post(self, request, *args, **kwargs):
        track_workflow(request.couch_user.get_email(), 'Bulk upload web users selected')
        return super(UploadWebUsers, self).post(request, *args, **kwargs)


class WebUserUploadStatusView(BaseManageWebUserView):
    urlname = 'web_user_upload_status'
    page_title = gettext_noop('Web User Upload Status')

    def get(self, request, *args, **kwargs):
        context = super(WebUserUploadStatusView, self).main_context
        context.update({
            'domain': self.domain,
            'download_id': kwargs['download_id'],
            'poll_url': reverse(WebUserUploadJobPollView.urlname, args=[self.domain, kwargs['download_id']]),
            'title': _("Web User Upload Status"),
            'progress_text': _("Importing your data. This may take some time..."),
            'error_text': _("Problem importing data! Please try again or report an issue."),
            'next_url': reverse(ListWebUsersView.urlname, args=[self.domain]),
            'next_url_text': _("Return to manage web users"),
        })
        return render(request, 'hqwebapp/soil_status_full.html', context)

    def page_url(self):
        return reverse(self.urlname, args=self.args, kwargs=self.kwargs)


class UserUploadJobPollView(BaseUserSettingsView):

    def get(self, request, domain, download_id):
        try:
            context = get_download_context(download_id)
        except TaskFailedError:
            return HttpResponseServerError()

        context.update({
            'on_complete_short': _('Bulk upload complete.'),
            'on_complete_long': _(self.on_complete_long),
            'user_type': _(self.user_type),
        })

        context['result'] = BulkUploadResponseWrapper(context)
        return render(request, 'users/mobile/partials/user_upload_status.html', context)


class WebUserUploadJobPollView(UserUploadJobPollView, BaseManageWebUserView):
    urlname = "web_user_upload_job_poll"
    on_complete_long = 'Web Worker upload has finished'
    user_type = 'web users'

    @method_decorator(require_can_edit_web_users)
    def dispatch(self, request, *args, **kwargs):
        return super(WebUserUploadJobPollView, self).dispatch(request, *args, **kwargs)


@require_POST
@always_allow_project_access
@require_permission_to_edit_user
def make_phone_number_default(request, domain, couch_user_id):
    user = CouchUser.get_by_user_id(couch_user_id, domain)
    if not user.is_current_web_user(request) and not user.is_commcare_user():
        raise Http404()

    phone_number = request.POST['phone_number']
    if not phone_number:
        raise Http404('Must include phone number in request.')

    user.set_default_phone_number(phone_number)
    from corehq.apps.users.views.mobile import EditCommCareUserView
    redirect = reverse(EditCommCareUserView.urlname, args=[domain, couch_user_id])
    return HttpResponseRedirect(redirect)


@require_POST
@always_allow_project_access
@require_permission_to_edit_user
def delete_phone_number(request, domain, couch_user_id):
    user = CouchUser.get_by_user_id(couch_user_id, domain)
    if not user.is_current_web_user(request) and not user.is_commcare_user():
        raise Http404()

    phone_number = request.POST['phone_number']
    if not phone_number:
        raise Http404('Must include phone number in request.')

    user.delete_phone_number(phone_number)
    log_user_change(
        by_domain=request.domain,
        for_domain=user.domain,
        couch_user=user,
        changed_by_user=request.couch_user,
        changed_via=USER_CHANGE_VIA_WEB,
        change_messages=UserChangeMessage.phone_numbers_removed([phone_number])
    )
    from corehq.apps.users.views.mobile import EditCommCareUserView
    redirect = reverse(EditCommCareUserView.urlname, args=[domain, couch_user_id])
    return HttpResponseRedirect(redirect)


@always_allow_project_access
@require_permission_to_edit_user
def verify_phone_number(request, domain, couch_user_id):
    """
    phone_number cannot be passed in the url due to special characters
    but it can be passed as %-encoded GET parameters
    """
    if 'phone_number' not in request.GET:
        raise Http404('Must include phone number in request.')
    phone_number = six.moves.urllib.parse.unquote(request.GET['phone_number'])
    user = CouchUser.get_by_user_id(couch_user_id, domain)

    try:
        result = initiate_sms_verification_workflow(user, phone_number)
    except BadSMSConfigException as error:
        messages.error(request, _('Bad SMS configuration: {error}').format(error=error))
    else:
        if result == VERIFICATION__ALREADY_IN_USE:
            messages.error(request, _('Cannot start verification workflow. Phone number is already in use.'))
        elif result == VERIFICATION__ALREADY_VERIFIED:
            messages.error(request, _('Phone number is already verified.'))
        elif result == VERIFICATION__RESENT_PENDING:
            messages.success(request, _('Verification message resent.'))
        elif result == VERIFICATION__WORKFLOW_STARTED:
            messages.success(request, _('Verification workflow started.'))

    from corehq.apps.users.views.mobile import EditCommCareUserView
    redirect = reverse(EditCommCareUserView.urlname, args=[domain, couch_user_id])
    return HttpResponseRedirect(redirect)


@always_allow_project_access
@require_superuser
@login_and_domain_required
def domain_accounts(request, domain, couch_user_id, template="users/domain_accounts.html"):
    context = _users_context(request, domain)
    couch_user = WebUser.get_by_user_id(couch_user_id, domain)
    if request.method == "POST" and 'domain' in request.POST:
        domain = request.POST['domain']
        couch_user.add_domain_membership(domain)
        couch_user.save()
        messages.success(request, 'Domain added')
    context.update({"user": request.user})
    return render(request, template, context)


@always_allow_project_access
@require_POST
@require_superuser
def add_domain_membership(request, domain, couch_user_id, domain_name):
    user = WebUser.get_by_user_id(couch_user_id, domain)
    if domain_name:
        user.add_domain_membership(domain_name)
        user.save()
    return HttpResponseRedirect(reverse("user_account", args=(domain, couch_user_id)))


@always_allow_project_access
@sensitive_post_parameters('new_password1', 'new_password2')
@login_and_domain_required
@location_safe
def change_password(request, domain, login_id):
    # copied from auth's password_change

    commcare_user = CommCareUser.get_by_user_id(login_id, domain)
    json_dump = {}
    if not commcare_user or not user_can_access_other_user(domain, request.couch_user, commcare_user):
        raise Http404()
    django_user = commcare_user.get_django_user()
    if request.method == "POST":
        form = SetUserPasswordForm(request.project, login_id, user=django_user, data=request.POST)
        input = request.POST['new_password1']
        if input == request.POST['new_password2']:
            if form.project.strong_mobile_passwords:
                try:
                    clean_password(input)
                except ValidationError:
                    json_dump['status'] = 'weak'
            if form.is_valid():
                form.save()
                log_user_change(
                    by_domain=domain,
                    for_domain=commcare_user.domain,
                    couch_user=commcare_user,
                    changed_by_user=request.couch_user,
                    changed_via=USER_CHANGE_VIA_WEB,
                    change_messages=UserChangeMessage.password_reset()
                )
                json_dump['status'] = 'OK'
                form = SetUserPasswordForm(request.project, login_id, user='')
        else:
            json_dump['status'] = 'different'
    else:
        form = SetUserPasswordForm(request.project, login_id, user=django_user)
    json_dump['formHTML'] = render_crispy_form(form)
    return HttpResponse(json.dumps(json_dump))


@httpdigest
@login_and_domain_required
def test_httpdigest(request, domain):
    return HttpResponse("ok")


@always_allow_project_access
@csrf_exempt
@require_POST
@require_superuser
def register_fcm_device_token(request, domain, couch_user_id, device_token):
    user = WebUser.get_by_user_id(couch_user_id)
    user.fcm_device_token = device_token
    user.save()
    return HttpResponse()<|MERGE_RESOLUTION|>--- conflicted
+++ resolved
@@ -969,7 +969,6 @@
     try:
         role = UserRole.objects.by_couch_id(role_data["_id"], domain=domain)
     except UserRole.DoesNotExist:
-<<<<<<< HEAD
         raise Http404
 
     if role.is_commcare_user_default:
@@ -989,13 +988,10 @@
             "Remove all users assigned to the role before deleting it.",
             user_count,
         ).format(role=role_data["name"], user_count=user_count))
-=======
-        return JsonResponse({})
 
     if role.upstream_id:
         # Do not delete user roles that are controlled by an upstream domain
-        return JsonResponse({})
->>>>>>> 873c6e1f
+        return {}
 
     copy_id = role.couch_id
     role.delete()
