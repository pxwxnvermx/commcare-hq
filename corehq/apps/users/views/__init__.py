--- conflicted
+++ resolved
@@ -39,16 +39,11 @@
 
 from corehq.apps.registration.forms import AdminInvitesUserForm
 from corehq.apps.hqwebapp.utils import InvitationView
-<<<<<<< HEAD
 from corehq.apps.hqwebapp.views import BasePageView
+from corehq.apps.translations.models import StandaloneTranslationDoc
 from corehq.apps.users.forms import (BaseUserInfoForm, CommtrackUserForm, DomainRequestForm,
                                      UpdateMyAccountInfoForm, UpdateUserPermissionForm, UpdateUserRoleForm)
 from corehq.apps.users.models import (CouchUser, CommCareUser, WebUser, DomainRequest,
-=======
-from corehq.apps.translations.models import StandaloneTranslationDoc
-from corehq.apps.users.forms import (UpdateUserRoleForm, BaseUserInfoForm, UpdateMyAccountInfoForm, CommtrackUserForm, UpdateUserPermissionForm)
-from corehq.apps.users.models import (CouchUser, CommCareUser, WebUser,
->>>>>>> 6ff8679b
                                       DomainRemovalRecord, UserRole, AdminUserRole, DomainInvitation, PublicUser,
                                       DomainMembershipError)
 from corehq.apps.domain.decorators import (login_and_domain_required, require_superuser, domain_admin_required)
