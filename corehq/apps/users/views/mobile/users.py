import io
import json
import re
from collections import defaultdict
from datetime import datetime

from django.conf import settings
from django.contrib import messages
from django.contrib.humanize.templatetags.humanize import naturaltime
from django.core.exceptions import ValidationError
from django.core.validators import validate_email
from django.http import (
    Http404,
    HttpResponse,
    HttpResponseBadRequest,
    HttpResponseRedirect,
)
from django.http.response import HttpResponseServerError, JsonResponse
from django.shortcuts import redirect, render
from django.template.loader import render_to_string
from django.urls import reverse
from django.utils.decorators import method_decorator
from django.utils.translation import ugettext as _
from django.utils.translation import ugettext_noop
from django.views.decorators.http import require_GET, require_POST
from django.views.generic import TemplateView, View

from braces.views import JsonRequestResponseMixin
from couchdbkit import ResourceNotFound
from django_prbac.exceptions import PermissionDenied
from django_prbac.utils import has_privilege
from djng.views.mixins import JSONResponseMixin, allow_remote_invocation
from memoized import memoized

from casexml.apps.phone.models import SyncLogSQL
from couchexport.models import Format
from couchexport.writers import Excel2007ExportWriter
from dimagi.utils.web import json_response
from soil import DownloadBase
from soil.exceptions import TaskFailedError
from soil.util import expose_cached_download, get_download_context

from corehq import privileges
from corehq.apps.accounting.async_handlers import Select2BillingInfoHandler
from corehq.apps.accounting.decorators import requires_privilege_with_fallback
from corehq.apps.accounting.models import (
    BillingAccount,
    BillingAccountType,
    EntryPoint,
)
from corehq.apps.accounting.utils import domain_has_privilege
from corehq.apps.analytics.tasks import track_workflow
from corehq.apps.custom_data_fields.edit_entity import CustomDataEditor
from corehq.apps.custom_data_fields.models import (
    CUSTOM_DATA_FIELD_PREFIX,
    PROFILE_SLUG,
)
from corehq.apps.domain.decorators import domain_admin_required
from corehq.apps.domain.views.base import DomainViewMixin
from corehq.apps.es import FormES
from corehq.apps.groups.models import Group
from corehq.apps.hqwebapp.async_handler import AsyncHandlerMixin
from corehq.apps.hqwebapp.crispy import make_form_readonly
from corehq.apps.hqwebapp.decorators import use_multiselect
from corehq.apps.hqwebapp.utils import get_bulk_upload_form
from corehq.apps.locations.analytics import users_have_locations
from corehq.apps.locations.models import SQLLocation
from corehq.apps.locations.permissions import (
    location_safe,
    user_can_access_location_id,
)
from corehq.apps.ota.utils import demo_restore_date_created, turn_off_demo_mode
from corehq.apps.registration.forms import MobileWorkerAccountConfirmationForm
from corehq.apps.sms.verify import initiate_sms_verification_workflow
from corehq.apps.user_importer.importer import UserUploadError, check_headers
from corehq.apps.user_importer.models import UserUploadRecord
from corehq.apps.user_importer.tasks import import_users_and_groups
from corehq.apps.users.account_confirmation import (
    send_account_confirmation_if_necessary,
)
from corehq.apps.users.analytics import get_search_users_in_domain_es_query
from corehq.apps.users.dbaccessors.all_commcare_users import (
    get_user_docs_by_username,
    user_exists,
)
from corehq.apps.users.decorators import (
    require_can_edit_commcare_users,
    require_can_edit_or_view_commcare_users,
)
from corehq.apps.users.exceptions import InvalidMobileWorkerRequest
from corehq.apps.users.forms import (
    CommCareAccountForm,
    CommCareUserFilterForm,
    CommCareUserFormSet,
    CommtrackUserForm,
    ConfirmExtraUserChargesForm,
    MultipleSelectionForm,
    NewMobileWorkerForm,
    SetUserPasswordForm,
)
from corehq.apps.users.models import CommCareUser, CouchUser
from corehq.apps.users.tasks import (
    bulk_download_usernames_async,
    bulk_download_users_async,
    reset_demo_user_restore_task,
    turn_on_demo_mode_task,
)
from corehq.apps.users.util import (
    can_add_extra_mobile_workers,
    format_username,
    raw_username,
)
from corehq.apps.users.views import (
    BaseEditUserView,
    BaseUserSettingsView,
    get_domain_languages,
)
from corehq.const import (
    USER_CHANGE_VIA_BULK_IMPORTER,
    USER_CHANGE_VIA_WEB,
    USER_DATE_FORMAT,
)
from corehq.toggles import (
    FILTERED_BULK_USER_DOWNLOAD,
    TWO_STAGE_USER_PROVISIONING,
)
from corehq.util import get_document_or_404
from corehq.util.dates import iso_string_to_datetime
from corehq.util.metrics import metrics_counter
from corehq.util.model_log import ModelAction, log_model_change
from corehq.util.workbook_json.excel import (
    WorkbookJSONError,
    WorksheetNotFound,
    get_workbook,
)

from .custom_data_fields import UserFieldsView

BULK_MOBILE_HELP_SITE = ("https://confluence.dimagi.com/display/commcarepublic"
                         "/Create+and+Manage+CommCare+Mobile+Workers#Createand"
                         "ManageCommCareMobileWorkers-B.UseBulkUploadtocreatem"
                         "ultipleusersatonce")
DEFAULT_USER_LIST_LIMIT = 10
BAD_MOBILE_USERNAME_REGEX = re.compile("[^A-Za-z0-9.+-_]")


def _can_edit_workers_location(web_user, mobile_worker):
    if web_user.has_permission(mobile_worker.domain, 'access_all_locations'):
        return True
    loc_id = mobile_worker.location_id
    if not loc_id:
        return False
    return user_can_access_location_id(mobile_worker.domain, web_user, loc_id)


@location_safe
class EditCommCareUserView(BaseEditUserView):
    urlname = "edit_commcare_user"
    page_title = ugettext_noop("Edit Mobile Worker")

    @property
    def page_name(self):
        if self.request.is_view_only:
            return _("Edit Mobile Worker (View Only)")
        return self.page_title

    @property
    def template_name(self):
        if self.editable_user.is_deleted():
            return "users/deleted_account.html"
        else:
            return "users/edit_commcare_user.html"

    @use_multiselect
    @method_decorator(require_can_edit_or_view_commcare_users)
    def dispatch(self, request, *args, **kwargs):
        return super(EditCommCareUserView, self).dispatch(request, *args, **kwargs)

    @property
    def main_context(self):
        context = super(EditCommCareUserView, self).main_context
        profiles = [profile.to_json() for profile in self.form_user_update.custom_data.model.get_profiles()]
        context.update({
            'custom_fields_slugs': [f.slug for f in self.form_user_update.custom_data.fields],
            'custom_fields_profiles': sorted(profiles, key=lambda x: x['name'].lower()),
            'custom_fields_profile_slug': PROFILE_SLUG,
            'edit_user_form_title': self.edit_user_form_title,
            'strong_mobile_passwords': self.request.project.strong_mobile_passwords,
            'has_any_sync_logs': self.has_any_sync_logs,
            'token': self.backup_token,
        })
        return context

    @property
    def has_any_sync_logs(self):
        return SyncLogSQL.objects.filter(user_id=self.editable_user_id).exists()

    @property
    @memoized
    def editable_user(self):
        try:
            user = CouchUser.get_by_user_id(self.editable_user_id, self.domain)
        except (ResourceNotFound, CouchUser.AccountTypeError, KeyError):
            raise Http404()
        if not user or not _can_edit_workers_location(self.couch_user, user):
            raise Http404()
        return user

    @property
    def edit_user_form_title(self):
        return _("Information for %s") % self.editable_user.human_friendly_name

    @property
    def is_currently_logged_in_user(self):
        return self.editable_user_id == self.couch_user._id

    @property
    def is_delete_allowed(self):
        from corehq.apps.couch_sql_migration.progress import couch_sql_migration_in_progress
        return not couch_sql_migration_in_progress(self.domain)

    @property
    @memoized
    def reset_password_form(self):
        return SetUserPasswordForm(self.request.project, self.editable_user_id, user="")

    @property
    @memoized
    def groups(self):
        if not self.editable_user:
            return []
        return Group.by_user_id(self.editable_user_id)

    @property
    @memoized
    def all_groups(self):
        # note: will slow things down if there are loads of groups. worth it?
        # justification: ~every report already does this.
        return Group.by_domain(self.domain)

    @property
    @memoized
    def group_form(self):
        form = MultipleSelectionForm(initial={
            'selected_ids': [g._id for g in self.groups],
        })
        form.fields['selected_ids'].choices = [(g._id, g.name) for g in self.all_groups]
        return form

    @property
    @memoized
    def commtrack_form(self):
        if self.request.method == "POST" and self.request.POST['form_type'] == "commtrack":
            return CommtrackUserForm(self.request.POST, domain=self.domain)

        # currently only support one location on the UI
        linked_loc = self.editable_user.location
        initial_id = linked_loc._id if linked_loc else None
        program_id = self.editable_user.get_domain_membership(self.domain).program_id
        assigned_locations = self.editable_user.assigned_location_ids
        return CommtrackUserForm(
            domain=self.domain,
            initial={
                'primary_location': initial_id,
                'program_id': program_id,
                'assigned_locations': assigned_locations}
        )

    @property
    def page_context(self):

        if self.request.is_view_only:
            make_form_readonly(self.commtrack_form)
            make_form_readonly(self.form_user_update.user_form)
            make_form_readonly(self.form_user_update.custom_data.form)

        context = {
            'are_groups': bool(len(self.all_groups)),
            'groups_url': reverse('all_groups', args=[self.domain]),
            'group_form': self.group_form,
            'reset_password_form': self.reset_password_form,
            'is_currently_logged_in_user': self.is_currently_logged_in_user,
            'is_delete_allowed': self.is_delete_allowed,
            'data_fields_form': self.form_user_update.custom_data.form,
            'can_use_inbound_sms': domain_has_privilege(self.domain, privileges.INBOUND_SMS),
            'can_create_groups': (
                self.request.couch_user.has_permission(self.domain, 'edit_groups') and
                self.request.couch_user.has_permission(self.domain, 'access_all_locations')
            ),
            'needs_to_downgrade_locations': (
                users_have_locations(self.domain) and
                not has_privilege(self.request, privileges.LOCATIONS)
            ),
            'demo_restore_date': naturaltime(demo_restore_date_created(self.editable_user)),
            'hide_password_feedback': settings.ENABLE_DRACONIAN_SECURITY_FEATURES,
            'group_names': [g.name for g in self.groups],
        }
        if self.commtrack_form.errors:
            messages.error(self.request, _(
                "There were some errors while saving user's locations. Please check the 'Locations' tab"
            ))
        if self.domain_object.commtrack_enabled or self.domain_object.uses_locations:
            context.update({
                'commtrack_enabled': self.domain_object.commtrack_enabled,
                'uses_locations': self.domain_object.uses_locations,
                'commtrack': {
                    'update_form': self.commtrack_form,
                },
            })
        return context

    @property
    def user_role_choices(self):
        return [('none', _('(none)'))] + self.editable_role_choices

    @property
    @memoized
    def form_user_update(self):
        if (self.request.method == "POST"
                and self.request.POST['form_type'] == "update-user"
                and not self.request.is_view_only):
            data = self.request.POST
        else:
            data = None
        form = CommCareUserFormSet(data=data, domain=self.domain,
            editable_user=self.editable_user, request_user=self.request.couch_user, request=self.request)

        form.user_form.load_language(language_choices=get_domain_languages(self.domain))

        if self.can_change_user_roles or self.couch_user.can_view_roles():
            form.user_form.load_roles(current_role=self.existing_role, role_choices=self.user_role_choices)
        else:
            del form.user_form.fields['role']

        return form

    @property
    def parent_pages(self):
        return [{
            'title': MobileWorkerListView.page_title,
            'url': reverse(MobileWorkerListView.urlname, args=[self.domain]),
        }]

    def post(self, request, *args, **kwargs):
        if self.request.is_view_only:
            messages.error(
                request,
                _("You do not have permission to update Mobile Workers.")
            )
            return super(EditCommCareUserView, self).get(request, *args, **kwargs)
        if self.request.POST['form_type'] == "add-phonenumber":
            phone_number = self.request.POST['phone_number']
            phone_number = re.sub(r'\s', '', phone_number)
            if re.match(r'\d+$', phone_number):
                self.editable_user.add_phone_number(phone_number)
                self.editable_user.save(spawn_task=True)
                messages.success(request, _("Phone number added."))
            else:
                messages.error(request, _("Please enter digits only."))
        return super(EditCommCareUserView, self).post(request, *args, **kwargs)


class ConfirmBillingAccountForExtraUsersView(BaseUserSettingsView, AsyncHandlerMixin):
    urlname = 'extra_users_confirm_billing'
    template_name = 'users/extra_users_confirm_billing.html'
    page_title = ugettext_noop("Confirm Billing Information")
    async_handlers = [
        Select2BillingInfoHandler,
    ]
    @property
    @memoized
    def account(self):
        account = BillingAccount.get_or_create_account_by_domain(
            self.domain,
            created_by=self.couch_user.username,
            account_type=BillingAccountType.USER_CREATED,
            entry_point=EntryPoint.SELF_STARTED,
        )[0]
        return account

    @property
    @memoized
    def billing_info_form(self):
        if self.request.method == 'POST':
            return ConfirmExtraUserChargesForm(
                self.account, self.domain, self.request.couch_user.username, data=self.request.POST
            )
        return ConfirmExtraUserChargesForm(self.account, self.domain, self.request.couch_user.username)

    @property
    def page_context(self):
        return {
            'billing_info_form': self.billing_info_form,
        }

    @method_decorator(domain_admin_required)
    def dispatch(self, request, *args, **kwargs):
        if self.account.date_confirmed_extra_charges is not None:
            return HttpResponseRedirect(reverse(MobileWorkerListView.urlname, args=[self.domain]))
        return super(ConfirmBillingAccountForExtraUsersView, self).dispatch(request, *args, **kwargs)

    def post(self, request, *args, **kwargs):
        if self.async_response is not None:
            return self.async_response
        if self.billing_info_form.is_valid():
            is_saved = self.billing_info_form.save()
            if not is_saved:
                messages.error(
                    request, _("It appears that there was an issue updating your contact information. "
                               "We've been notified of the issue. Please try submitting again, and if the problem "
                               "persists, please try in a few hours."))
            else:
                messages.success(
                    request, _("Billing contact information was successfully confirmed. "
                               "You may now add additional Mobile Workers.")
                )
                return HttpResponseRedirect(reverse(
                    MobileWorkerListView.urlname, args=[self.domain]
                ))
        return self.get(request, *args, **kwargs)


@require_can_edit_commcare_users
@location_safe
@require_POST
def delete_commcare_user(request, domain, user_id):
    user = CommCareUser.get_by_user_id(user_id, domain)
    if not _can_edit_workers_location(request.couch_user, user):
        raise PermissionDenied()
    if (user.user_location_id and
            SQLLocation.objects.get_or_None(location_id=user.user_location_id,
                                            user_id=user._id)):
        messages.error(request, _("This is a location user. You must delete the "
                       "corresponding location before you can delete this user."))
        return HttpResponseRedirect(reverse(EditCommCareUserView.urlname, args=[domain, user_id]))
    user.retire(deleted_by=request.user, deleted_via=USER_CHANGE_VIA_WEB)
    messages.success(request, "User %s has been deleted. All their submissions and cases will be permanently deleted in the next few minutes" % user.username)
    return HttpResponseRedirect(reverse(MobileWorkerListView.urlname, args=[domain]))


@require_can_edit_commcare_users
@location_safe
@require_POST
def force_user_412(request, domain, user_id):
    user = CommCareUser.get_by_user_id(user_id, domain)
    if not _can_edit_workers_location(request.couch_user, user):
        raise PermissionDenied()

    metrics_counter('commcare.force_user_412.count', tags={'domain': domain})

    SyncLogSQL.objects.filter(user_id=user_id).delete()

    messages.success(
        request,
        "Mobile Worker {}'s device data will be hard refreshed the next time they sync."
        .format(user.human_friendly_name)
    )
    return HttpResponseRedirect(reverse(EditCommCareUserView.urlname, args=[domain, user_id]) + '#user-permanent')


@require_can_edit_commcare_users
@require_POST
def restore_commcare_user(request, domain, user_id):
    user = CommCareUser.get_by_user_id(user_id, domain)
    success, message = user.unretire(unretired_by=request.user, unretired_via=USER_CHANGE_VIA_WEB)
    if success:
        messages.success(request, "User %s and all their submissions have been restored" % user.username)
    else:
        messages.error(request, message)
    return HttpResponseRedirect(reverse(EditCommCareUserView.urlname, args=[domain, user_id]))


@require_can_edit_commcare_users
@require_POST
def toggle_demo_mode(request, domain, user_id):
    user = CommCareUser.get_by_user_id(user_id, domain)
    demo_mode = request.POST.get('demo_mode', 'no')
    demo_mode = True if demo_mode == 'yes' else False

    edit_user_url = reverse(EditCommCareUserView.urlname, args=[domain, user_id])
    # handle bad POST param
    if user.is_demo_user == demo_mode:
        warning = _("User is already in Demo mode!") if user.is_demo_user else _("User is not in Demo mode!")
        messages.warning(request, warning)
        return HttpResponseRedirect(edit_user_url)

    if demo_mode:
        download = DownloadBase()
        res = turn_on_demo_mode_task.delay(user.get_id, domain)
        download.set_task(res)
        return HttpResponseRedirect(
            reverse(
                DemoRestoreStatusView.urlname,
                args=[domain, download.download_id, user_id]
            )
        )
    else:
        from corehq.apps.app_manager.views.utils import unset_practice_mode_configured_apps, \
            get_practice_mode_configured_apps
        # if the user is being used as practice user on any apps, check/ask for confirmation
        apps = get_practice_mode_configured_apps(domain)
        confirm_turn_off = True if (request.POST.get('confirm_turn_off', 'no')) == 'yes' else False
        if apps and not confirm_turn_off:
            return HttpResponseRedirect(reverse(ConfirmTurnOffDemoModeView.urlname, args=[domain, user_id]))

        turn_off_demo_mode(user)
        unset_practice_mode_configured_apps(domain, user.get_id)
        messages.success(request, _("Successfully turned off demo mode!"))
    return HttpResponseRedirect(edit_user_url)


class BaseManageCommCareUserView(BaseUserSettingsView):

    @method_decorator(require_can_edit_commcare_users)
    def dispatch(self, request, *args, **kwargs):
        return super(BaseManageCommCareUserView, self).dispatch(request, *args, **kwargs)

    @property
    def parent_pages(self):
        return [{
            'title': MobileWorkerListView.page_title,
            'url': reverse(MobileWorkerListView.urlname, args=[self.domain]),
        }]


class ConfirmTurnOffDemoModeView(BaseManageCommCareUserView):
    template_name = 'users/confirm_turn_off_demo_mode.html'
    urlname = 'confirm_turn_off_demo_mode'
    page_title = ugettext_noop("Turn off Demo mode")

    @property
    def page_context(self):
        from corehq.apps.app_manager.views.utils import get_practice_mode_configured_apps
        user_id = self.kwargs.pop('couch_user_id')
        user = CommCareUser.get_by_user_id(user_id, self.domain)
        practice_apps = get_practice_mode_configured_apps(self.domain, user_id)
        return {
            'commcare_user': user,
            'practice_apps': practice_apps,
        }

    def page_url(self):
        return reverse(self.urlname, args=self.args, kwargs=self.kwargs)


class DemoRestoreStatusView(BaseManageCommCareUserView):
    urlname = 'demo_restore_status'
    page_title = ugettext_noop('Demo User Status')

    def dispatch(self, request, *args, **kwargs):
        return super(DemoRestoreStatusView, self).dispatch(request, *args, **kwargs)

    def get(self, request, *args, **kwargs):
        context = super(DemoRestoreStatusView, self).main_context
        context.update({
            'domain': self.domain,
            'download_id': kwargs['download_id'],
            'poll_url': reverse('demo_restore_job_poll', args=[self.domain, kwargs['download_id']]),
            'title': _("Demo User status"),
            'progress_text': _("Getting latest restore data, please wait"),
            'error_text': _("There was an unexpected error! Please try again or report an issue."),
            'next_url': reverse(EditCommCareUserView.urlname, args=[self.domain, kwargs['user_id']]),
            'next_url_text': _("Go back to Edit Mobile Worker"),
        })
        return render(request, 'hqwebapp/soil_status_full.html', context)

    def page_url(self):
        return reverse(self.urlname, args=self.args, kwargs=self.kwargs)


@require_can_edit_commcare_users
def demo_restore_job_poll(request, domain, download_id, template="users/mobile/partials/demo_restore_status.html"):

    try:
        context = get_download_context(download_id)
    except TaskFailedError:
        return HttpResponseServerError()

    context.update({
        'on_complete_short': _('Done'),
        'on_complete_long': _('User is now in Demo mode with latest restore!'),

    })
    return render(request, template, context)


@require_can_edit_commcare_users
@require_POST
def reset_demo_user_restore(request, domain, user_id):
    user = CommCareUser.get_by_user_id(user_id, domain)
    if not user.is_demo_user:
        warning = _("The user is not a demo user.")
        messages.warning(request, warning)
        return HttpResponseRedirect(reverse(EditCommCareUserView.urlname, args=[domain, user_id]))

    download = DownloadBase()
    res = reset_demo_user_restore_task.delay(user.get_id, domain)
    download.set_task(res)

    return HttpResponseRedirect(
        reverse(
            DemoRestoreStatusView.urlname,
            args=[domain, download.download_id, user_id]
        )
    )


@require_can_edit_commcare_users
@require_POST
def update_user_groups(request, domain, couch_user_id):
    form = MultipleSelectionForm(request.POST)
    form.fields['selected_ids'].choices = [(id, 'throwaway') for id in Group.ids_by_domain(domain)]
    if form.is_valid():
        user = CommCareUser.get(couch_user_id)
        assert user.doc_type == "CommCareUser"
        assert user.domain == domain
        user.set_groups(form.cleaned_data['selected_ids'])
        messages.success(request, _("User groups updated!"))
    else:
        messages.error(request, _("Form not valid. A group may have been deleted while you were viewing this page"
                                  "Please try again."))
    return HttpResponseRedirect(reverse(EditCommCareUserView.urlname, args=[domain, couch_user_id]))


@location_safe
class MobileWorkerListView(JSONResponseMixin, BaseUserSettingsView):
    template_name = 'users/mobile_workers.html'
    urlname = 'mobile_workers'
    page_title = ugettext_noop("Mobile Workers")

    @method_decorator(require_can_edit_or_view_commcare_users)
    def dispatch(self, *args, **kwargs):
        return super(MobileWorkerListView, self).dispatch(*args, **kwargs)

    @property
    @memoized
    def can_access_all_locations(self):
        return self.couch_user.has_permission(self.domain, 'access_all_locations')

    @property
    def can_bulk_edit_users(self):
        return has_privilege(self.request, privileges.BULK_USER_MANAGEMENT) and not self.request.is_view_only

    @property
    def can_add_extra_users(self):
        return can_add_extra_mobile_workers(self.request)

    @property
    @memoized
    def new_mobile_worker_form(self):
        if self.request.method == "POST":
            return NewMobileWorkerForm(self.request.project, self.couch_user, self.request.POST)
        return NewMobileWorkerForm(self.request.project, self.couch_user)

    @property
    @memoized
    def custom_data(self):
        return CustomDataEditor(
            field_view=UserFieldsView,
            domain=self.domain,
            post_dict=self.request.POST if self.request.method == "POST" else None,
            required_only=True,
            ko_model="custom_fields",
        )

    @property
    def page_context(self):
        if FILTERED_BULK_USER_DOWNLOAD.enabled(self.domain):
            bulk_download_url = reverse(FilteredUserDownload.urlname, args=[self.domain])
        else:
            bulk_download_url = reverse("download_commcare_users", args=[self.domain])
        profiles = [profile.to_json() for profile in self.custom_data.model.get_profiles()]
        return {
            'new_mobile_worker_form': self.new_mobile_worker_form,
            'custom_fields_form': self.custom_data.form,
            'custom_fields_slugs': [f.slug for f in self.custom_data.fields],
            'custom_fields_profiles': profiles,
            'custom_fields_profile_slug': PROFILE_SLUG,
            'can_bulk_edit_users': self.can_bulk_edit_users,
            'can_add_extra_users': self.can_add_extra_users,
            'can_access_all_locations': self.can_access_all_locations,
            'draconian_security': settings.ENABLE_DRACONIAN_SECURITY_FEATURES,
            'pagination_limit_cookie_name': (
                'hq.pagination.limit.mobile_workers_list.%s' % self.domain),
            'can_edit_billing_info': self.request.couch_user.is_domain_admin(self.domain),
            'strong_mobile_passwords': self.request.project.strong_mobile_passwords,
            'bulk_download_url': bulk_download_url,
        }

    @property
    @memoized
    def query(self):
        return self.request.GET.get('query')

    @allow_remote_invocation
    def check_username(self, in_data):
        try:
            username = in_data['username'].strip()
        except KeyError:
            return HttpResponseBadRequest('You must specify a username')
        if username == 'admin' or username == 'demo_user':
            return {'error': _('Username {} is reserved.').format(username)}
        try:
            validate_email("{}@example.com".format(username))
            if BAD_MOBILE_USERNAME_REGEX.search(username) is not None:
                raise ValidationError("Username contained an invalid character")
        except ValidationError:
            if '..' in username:
                return {
                    'error': _("Username may not contain consecutive . (period).")
                }
            if username.endswith('.'):
                return {
                    'error': _("Username may not end with a . (period).")
                }
            return {
                'error': _("Username may not contain special characters.")
            }

        full_username = format_username(username, self.domain)
        exists = user_exists(full_username)
        if exists.exists:
            if exists.is_deleted:
                result = {'error': _('Username {} belonged to a user that was deleted'
                                     ' and cannot be reused').format(username)}
            else:
                result = {'error': _('Username {} is already taken').format(username)}
        else:
            result = {'success': _('Username {} is available').format(username)}
        return result

    @allow_remote_invocation
    def create_mobile_worker(self, in_data):
        if self.request.is_view_only:
            return {
                'error': _("You do not have permission to create mobile workers.")
            }

        try:
            self._ensure_proper_request(in_data)
            form_data = self._construct_form_data(in_data)
        except InvalidMobileWorkerRequest as e:
            return {
                'error': str(e)
            }

        self.request.POST = form_data

        is_valid = lambda: self.new_mobile_worker_form.is_valid() and self.custom_data.is_valid()
        if not is_valid():
            all_errors = [e for errors in self.new_mobile_worker_form.errors.values() for e in errors]
            all_errors += [e for errors in self.custom_data.errors.values() for e in errors]
            return {'error': _("Forms did not validate: {errors}").format(
                errors=', '.join(all_errors)
            )}

        couch_user = self._build_commcare_user()
        if self.new_mobile_worker_form.cleaned_data['send_account_confirmation_email']:
            send_account_confirmation_if_necessary(couch_user)
        return {
            'success': True,
            'user_id': couch_user.userID,
        }

    def _build_commcare_user(self):
        username = self.new_mobile_worker_form.cleaned_data['username']
        password = self.new_mobile_worker_form.cleaned_data['new_password']
        first_name = self.new_mobile_worker_form.cleaned_data['first_name']
        email = self.new_mobile_worker_form.cleaned_data['email']
        last_name = self.new_mobile_worker_form.cleaned_data['last_name']
        location_id = self.new_mobile_worker_form.cleaned_data['location_id']
        is_account_confirmed = not self.new_mobile_worker_form.cleaned_data['force_account_confirmation']

        return CommCareUser.create(
            self.domain,
            username,
            password,
            created_by=self.request.user,
            created_via=USER_CHANGE_VIA_WEB,
            email=email,
            device_id="Generated from HQ",
            first_name=first_name,
            last_name=last_name,
            metadata=self.custom_data.get_data_to_save(),
            is_account_confirmed=is_account_confirmed,
            location=SQLLocation.objects.get(location_id=location_id) if location_id else None,
        )

    def _ensure_proper_request(self, in_data):
        if not self.can_add_extra_users:
            raise InvalidMobileWorkerRequest(_("No Permission."))

        if 'user' not in in_data:
            raise InvalidMobileWorkerRequest(_("Please provide mobile worker data."))

        return None

    def _construct_form_data(self, in_data):
        try:
            user_data = in_data['user']
            form_data = {
                'username': user_data.get('username'),
                'new_password': user_data.get('password'),
                'first_name': user_data.get('first_name'),
                'last_name': user_data.get('last_name'),
                'location_id': user_data.get('location_id'),
                'email': user_data.get('email'),
                'force_account_confirmation': user_data.get('force_account_confirmation'),
                'send_account_confirmation_email': user_data.get('send_account_confirmation_email'),
                'domain': self.domain,
            }
            for k, v in user_data.get('custom_fields', {}).items():
                form_data["{}-{}".format(CUSTOM_DATA_FIELD_PREFIX, k)] = v
            return form_data
        except Exception as e:
            raise InvalidMobileWorkerRequest(_("Check your request: {}".format(e)))


@require_can_edit_commcare_users
@require_POST
@location_safe
def activate_commcare_user(request, domain, user_id):
    return _modify_user_status(request, domain, user_id, True)


@require_can_edit_commcare_users
@require_POST
@location_safe
def deactivate_commcare_user(request, domain, user_id):
    return _modify_user_status(request, domain, user_id, False)


def _modify_user_status(request, domain, user_id, is_active):
    user = CommCareUser.get_by_user_id(user_id, domain)
    if (not _can_edit_workers_location(request.couch_user, user)
            or (is_active and not can_add_extra_mobile_workers(request))):
        return json_response({
            'error': _("No Permission."),
        })
    if not is_active and user.user_location_id:
        return json_response({
            'error': _("This is a location user, archive or delete the "
                       "corresponding location to deactivate it."),
        })
    user.is_active = is_active
    user.save(spawn_task=True)
    change_message = "Activated User" if is_active else "Deactivated User"
    log_model_change(request.user, user.get_django_user(), message=change_message,
                     action=ModelAction.UPDATE)
    return json_response({
        'success': True,
    })


@require_can_edit_commcare_users
@require_POST
@location_safe
def send_confirmation_email(request, domain, user_id):
    user = CommCareUser.get_by_user_id(user_id, domain)
    send_account_confirmation_if_necessary(user)
    return JsonResponse(data={'success': True})


@require_can_edit_or_view_commcare_users
@require_GET
@location_safe
def paginate_mobile_workers(request, domain):
    limit = int(request.GET.get('limit', 10))
    page = int(request.GET.get('page', 1))
    query = request.GET.get('query')
    deactivated_only = json.loads(request.GET.get('showDeactivatedUsers', "false"))

    def _user_query(search_string, page, limit):
        user_es = get_search_users_in_domain_es_query(
            domain=domain, search_string=search_string,
            offset=page * limit, limit=limit)
        if not request.couch_user.has_permission(domain, 'access_all_locations'):
            loc_ids = (SQLLocation.objects.accessible_to_user(domain, request.couch_user)
                                          .location_ids())
            user_es = user_es.location(list(loc_ids))
        return user_es.mobile_users()

    # backend pages start at 0
    users_query = _user_query(query, page - 1, limit)
    # run with a blank query to fetch total records with same scope as in search
    if deactivated_only:
        users_query = users_query.show_only_inactive()
    users_data = users_query.source([
        '_id',
        'first_name',
        'last_name',
        'base_username',
        'created_on',
        'is_active',
        'is_account_confirmed',
    ]).run()
    users = users_data.hits

    def _status_string(user_data):
        if user_data['is_active']:
            return _('Active')
        elif user_data['is_account_confirmed']:
            return _('Deactivated')
        else:
            return _('Pending Confirmation')

    for user in users:
        date_registered = user.pop('created_on', '')
        if date_registered:
            date_registered = iso_string_to_datetime(date_registered).strftime(USER_DATE_FORMAT)
        # make sure these are always set and default to true
        user['is_active'] = user.get('is_active', True)
        user['is_account_confirmed'] = user.get('is_account_confirmed', True)
        user.update({
            'username': user.pop('base_username', ''),
            'user_id': user.pop('_id'),
            'date_registered': date_registered,
            'status': _status_string(user),
        })

    return json_response({
        'users': users,
        'total': users_data.total,
    })


class CreateCommCareUserModal(JsonRequestResponseMixin, DomainViewMixin, View):
    template_name = "users/new_mobile_worker_modal.html"
    urlname = 'new_mobile_worker_modal'

    @method_decorator(require_can_edit_commcare_users)
    def dispatch(self, request, *args, **kwargs):
        if not can_add_extra_mobile_workers(request):
            raise PermissionDenied()
        return super(CreateCommCareUserModal, self).dispatch(request, *args, **kwargs)

    def render_form(self, status):
        if domain_has_privilege(self.domain, privileges.APP_USER_PROFILES):
            return self.render_json_response({
                "status": "failure",
                "form_html": "<div class='alert alert-danger'>{}</div>".format(_("""
                    Cannot add new worker due to usage of user field profiles.
                    Please add your new worker from the mobile workers page.
                """)),
            })
        return self.render_json_response({
            "status": status,
            "form_html": render_to_string(self.template_name, {
                'form': self.new_commcare_user_form,
                'data_fields_form': self.custom_data.form,
            }, request=self.request)
        })

    def get(self, request, *args, **kwargs):
        return self.render_form("success")

    @property
    @memoized
    def custom_data(self):
        return CustomDataEditor(
            field_view=UserFieldsView,
            domain=self.domain,
            post_dict=self.request.POST if self.request.method == "POST" else None,
        )

    @property
    @memoized
    def new_commcare_user_form(self):
        if self.request.method == "POST":
            data = self.request.POST.dict()
            form = CommCareAccountForm(data, domain=self.domain)
        else:
            form = CommCareAccountForm(domain=self.domain)
        return form

    @method_decorator(requires_privilege_with_fallback(privileges.OUTBOUND_SMS))
    def post(self, request, *args, **kwargs):
        if self.new_commcare_user_form.is_valid() and self.custom_data.is_valid():
            username = self.new_commcare_user_form.cleaned_data['username']
            password = self.new_commcare_user_form.cleaned_data['password_1']
            phone_number = self.new_commcare_user_form.cleaned_data['phone_number']

            user = CommCareUser.create(
                self.domain,
                username,
                password,
                created_by=request.user,
                created_via=USER_CHANGE_VIA_WEB,
                phone_number=phone_number,
                device_id="Generated from HQ",
                metadata=self.custom_data.get_data_to_save(),
            )

            if 'location_id' in request.GET:
                try:
                    loc = SQLLocation.objects.get(domain=self.domain,
                                                  location_id=request.GET['location_id'])
                except SQLLocation.DoesNotExist:
                    raise Http404()
                user.set_location(loc)

            if phone_number:
                initiate_sms_verification_workflow(user, phone_number)

            user_json = {'user_id': user._id, 'text': user.username_in_report}
            return self.render_json_response({"status": "success",
                                              "user": user_json})
        return self.render_form("failure")


class UploadCommCareUsers(BaseManageCommCareUserView):
    template_name = 'hqwebapp/bulk_upload.html'
    urlname = 'upload_commcare_users'
    page_title = ugettext_noop("Bulk Upload Mobile Workers")

    @method_decorator(requires_privilege_with_fallback(privileges.BULK_USER_MANAGEMENT))
    def dispatch(self, request, *args, **kwargs):
        return super(UploadCommCareUsers, self).dispatch(request, *args, **kwargs)

    @property
    def page_context(self):
        request_params = self.request.GET if self.request.method == 'GET' else self.request.POST
        context = {
            'bulk_upload': {
                "help_site": {
                    "address": BULK_MOBILE_HELP_SITE,
                    "name": _("CommCare Help Site"),
                },
                "download_url": reverse(
                    "download_commcare_users", args=(self.domain,)),
                "adjective": _("mobile worker"),
                "plural_noun": _("mobile workers"),
            },
            'show_secret_settings': request_params.get("secret", False),
        }
        context.update({
            'bulk_upload_form': get_bulk_upload_form(context),
        })
        return context

    def post(self, request, *args, **kwargs):
        """View's dispatch method automatically calls this"""
        try:
            self.workbook = get_workbook(request.FILES.get('bulk_upload_file'))
        except WorkbookJSONError as e:
            messages.error(request, str(e))
            return self.get(request, *args, **kwargs)

        try:
            self.user_specs = self.workbook.get_worksheet(title='users')
        except WorksheetNotFound:
            try:
                self.user_specs = self.workbook.get_worksheet()
            except WorksheetNotFound:
                return HttpResponseBadRequest("Workbook has no worksheets")

        try:
            self.group_specs = self.workbook.get_worksheet(title='groups')
        except WorksheetNotFound:
            self.group_specs = []

        try:
            check_headers(self.user_specs)
        except UserUploadError as e:
            messages.error(request, _(str(e)))
            return HttpResponseRedirect(reverse(UploadCommCareUsers.urlname, args=[self.domain]))

        upload_record = UserUploadRecord(
            domain=self.domain,
            user_id=request.couch_user.user_id
        )
        upload_record.save()

        task_ref = expose_cached_download(payload=None, expiry=1 * 60 * 60, file_extension=None)
        task = import_users_and_groups.delay(
            self.domain,
            list(self.user_specs),
            list(self.group_specs),
            request.couch_user,
            upload_record.pk
        )
        task_ref.set_task(task)
        return HttpResponseRedirect(
            reverse(
                UserUploadStatusView.urlname,
                args=[self.domain, task_ref.download_id]
            )
        )


class UserUploadStatusView(BaseManageCommCareUserView):
    urlname = 'user_upload_status'
    page_title = ugettext_noop('Mobile Worker Upload Status')

    def get(self, request, *args, **kwargs):
        context = super(UserUploadStatusView, self).main_context
        context.update({
            'domain': self.domain,
            'download_id': kwargs['download_id'],
            'poll_url': reverse('user_upload_job_poll', args=[self.domain, kwargs['download_id']]),
            'title': _("Mobile Worker Upload Status"),
            'progress_text': _("Importing your data. This may take some time..."),
            'error_text': _("Problem importing data! Please try again or report an issue."),
            'next_url': reverse(MobileWorkerListView.urlname, args=[self.domain]),
            'next_url_text': _("Return to manage mobile workers"),
        })
        return render(request, 'hqwebapp/soil_status_full.html', context)

    def page_url(self):
        return reverse(self.urlname, args=self.args, kwargs=self.kwargs)


@require_can_edit_commcare_users
def user_upload_job_poll(request, domain, download_id, template="users/mobile/partials/user_upload_status.html"):
    try:
        context = get_download_context(download_id)
    except TaskFailedError:
        return HttpResponseServerError()

    context.update({
        'on_complete_short': _('Bulk upload complete.'),
        'on_complete_long': _('Mobile Worker upload has finished'),

    })

    class _BulkUploadResponseWrapper(object):

        def __init__(self, context):
            results = context.get('result') or defaultdict(lambda: [])
            self.response_rows = results['rows']
            self.response_errors = results['errors']
            self.problem_rows = [r for r in self.response_rows if r['flag'] not in ('updated', 'created')]

        def success_count(self):
            return len(self.response_rows) - len(self.problem_rows)

        def has_errors(self):
            return bool(self.response_errors or self.problem_rows)

        def errors(self):
            errors = []
            for row in self.problem_rows:
                if row['flag'] == 'missing-data':
                    errors.append(_('A row with no username was skipped'))
                else:
                    errors.append('{username}: {flag}'.format(**row))
            errors.extend(self.response_errors)
            return errors

    context['result'] = _BulkUploadResponseWrapper(context)
    return render(request, template, context)


@require_can_edit_or_view_commcare_users
def user_download_job_poll(request, domain, download_id, template="hqwebapp/partials/shared_download_status.html"):
    try:
        context = get_download_context(download_id, 'Preparing download')
        context.update({'link_text': _('Download Users')})
    except TaskFailedError as e:
        return HttpResponseServerError(e.errors)
    return render(request, template, context)


class DownloadUsersStatusView(BaseUserSettingsView):
    urlname = 'download_users_status'
    page_title = ugettext_noop('Download Users Status')

    @method_decorator(require_can_edit_or_view_commcare_users)
    def dispatch(self, request, *args, **kwargs):
        return super().dispatch(request, *args, **kwargs)

    @property
    def parent_pages(self):
        return [{
            'title': MobileWorkerListView.page_title,
            'url': reverse(MobileWorkerListView.urlname, args=[self.domain]),
        }]

    def get(self, request, *args, **kwargs):
        context = super(DownloadUsersStatusView, self).main_context
        context.update({
            'domain': self.domain,
            'download_id': kwargs['download_id'],
            'poll_url': reverse('user_download_job_poll', args=[self.domain, kwargs['download_id']]),
            'title': _("Download Users Status"),
            'progress_text': _("Preparing user download."),
            'error_text': _("There was an unexpected error! Please try again or report an issue."),
            'next_url': reverse(MobileWorkerListView.urlname, args=[self.domain]),
            'next_url_text': _("Go back to Mobile Workers"),
        })
        return render(request, 'hqwebapp/soil_status_full.html', context)

    def page_url(self):
        return reverse(self.urlname, args=self.args, kwargs=self.kwargs)


@method_decorator([FILTERED_BULK_USER_DOWNLOAD.required_decorator()], name='dispatch')
class FilteredUserDownload(BaseManageCommCareUserView):
    urlname = 'filter_and_download_commcare_users'
    page_title = ugettext_noop('Filter and Download')

    @method_decorator(require_can_edit_commcare_users)
    def get(self, request, domain, *args, **kwargs):
        form = CommCareUserFilterForm(request.GET, domain=domain, couch_user=request.couch_user)
        # To avoid errors on first page load
        form.empty_permitted = True
        context = self.main_context
        context.update({'form': form, 'count_users_url': reverse('count_users', args=[domain])})
        return render(
            request,
            "users/filter_and_download.html",
            context
        )


class UsernameUploadMixin(object):
    """
    Contains helper functions for working with a file that consists of a single column of usernames.
    """

    def _get_usernames(self, request):
        """
            Get username list from Excel supplied in request.FILES.
            Adds any errors to request.messages.
        """
        sheet = self._get_sheet(request)
        if not sheet:
            return None

        try:
            usernames = [format_username(row['username'], request.domain) for row in sheet]
        except KeyError:
            messages.error(request, _("No users found. Please check your file contains a 'username' column."))
            return None

        if not len(usernames):
            messages.error(request, _("No users found. Please check file is not empty."))
            return None

        return usernames

    def _get_sheet(self, request):
        try:
            workbook = get_workbook(request.FILES.get('bulk_upload_file'))
        except WorkbookJSONError as e:
            messages.error(request, str(e))
            return None

        try:
            sheet = workbook.get_worksheet()
        except WorksheetNotFound:
            messages.error(request, _("Workbook has no worksheets"))
            return None

        return sheet


class DeleteCommCareUsers(BaseManageCommCareUserView, UsernameUploadMixin):
    urlname = 'delete_commcare_users'
    page_title = ugettext_noop('Bulk Delete')
    template_name = 'users/bulk_delete.html'

    @property
    def page_context(self):
        context = self.main_context
        context.update({
            'bulk_upload_form': get_bulk_upload_form(),
        })
        return context

    def post(self, request, *args, **kwargs):
        usernames = self._get_usernames(request)
        if not usernames:
            return self.get(request, *args, **kwargs)

        user_docs_by_id = {doc['_id']: doc for doc in get_user_docs_by_username(usernames)}
        user_ids_with_forms = self._get_user_ids_with_forms(request, user_docs_by_id)
        usernames_not_found = self._get_usernames_not_found(request, user_docs_by_id, usernames)

        if user_ids_with_forms or usernames_not_found:
            messages.error(request, _("""
                No users deleted. Please address the above issue(s) and re-upload your updated file.
            """))
        else:
            self._delete_users(request, user_docs_by_id, user_ids_with_forms)

        return self.get(request, *args, **kwargs)

    def _get_user_ids_with_forms(self, request, user_docs_by_id):
        """
            Find users who have ever submitted a form, and add to request.messages if so.
        """
        user_ids_with_forms = (
            FormES()
            .domain(request.domain)
            .user_id(list(user_docs_by_id))
            .terms_aggregation('form.meta.userID', 'user_id')
        ).run().aggregations.user_id.keys

        if user_ids_with_forms:
            message = _("""
                The following users have form submissions and must be deleted individually: {}.
            """).format(", ".join([raw_username(user_docs_by_id[user_id]['username'])
                                   for user_id in user_ids_with_forms]))
            messages.error(request, message)

        return user_ids_with_forms

    def _get_usernames_not_found(self, request, user_docs_by_id, usernames):
        """
            The only side effect of this is to possibly add to request.messages.
        """
        usernames_not_found = set(usernames) - {doc['username'] for doc in user_docs_by_id.values()}
        if usernames_not_found:
            message = _("The following users were not found: {}.").format(
                ", ".join(map(raw_username, usernames_not_found)))
            messages.error(request, message)
        return usernames_not_found

    def _delete_users(self, request, user_docs_by_id, user_ids_with_forms):
        deleted_count = 0
        for user_id, doc in user_docs_by_id.items():
            if user_id not in user_ids_with_forms:
                CommCareUser.wrap(doc).delete(deleted_by=request.user, deleted_via=USER_CHANGE_VIA_BULK_IMPORTER)
                deleted_count += 1
        if deleted_count:
            messages.success(request, f"{deleted_count} user(s) deleted.")


class CommCareUsersLookup(BaseManageCommCareUserView, UsernameUploadMixin):
    urlname = 'commcare_users_lookup'
    page_title = ugettext_noop('Mobile Workers Bulk Lookup')
    template_name = 'users/bulk_lookup.html'

    @property
    def page_context(self):
        context = self.main_context
        context.update({
            'bulk_upload_form': get_bulk_upload_form(),
        })
        return context

    def post(self, request, *args, **kwargs):
        usernames = self._get_usernames(request)
        if not usernames:
            return self.get(request, *args, **kwargs)

        docs_by_username = {doc['username']: doc for doc in get_user_docs_by_username(usernames)}
        rows = []
        for username in usernames:
            row = [raw_username(username)]
            if username in docs_by_username:
                row.extend([_("yes"), docs_by_username[username].get("is_active")])
            else:
                row.extend([_("no"), ""])
            rows.append(row)

        response = HttpResponse(content_type=Format.from_format('xlsx').mimetype)
        response['Content-Disposition'] = f'attachment; filename="{self.domain} users.xlsx"'
        response.write(self._excel_data(rows))
        return response

    def _excel_data(self, rows):
        outfile = io.BytesIO()
        tab_name = "users"
        header_table = [(tab_name, [(_("username"), _("exists"), _("is_active"))])]
        writer = Excel2007ExportWriter()
        writer.open(header_table=header_table, file=outfile)
        writer.write([(tab_name, rows)])
        writer.close()
        return outfile.getvalue()


@require_can_edit_commcare_users
def count_users(request, domain):
    from corehq.apps.users.dbaccessors.all_commcare_users import get_commcare_users_by_filters
    if not FILTERED_BULK_USER_DOWNLOAD.enabled_for_request(request):
        raise Http404()
    form = CommCareUserFilterForm(request.GET, domain=domain, couch_user=request.couch_user)
    if form.is_valid():
        user_filters = form.cleaned_data
    else:
        return HttpResponseBadRequest("Invalid Request")
    user_count = 0
    for domain in user_filters['domains']:
        user_count += get_commcare_users_by_filters(domain, user_filters, count_only=True)
    return json_response({
        'count': user_count
    })


@require_can_edit_or_view_commcare_users
def download_commcare_users(request, domain):
    form = CommCareUserFilterForm(request.GET, domain=domain, couch_user=request.couch_user)
    if form.is_valid():
        user_filters = form.cleaned_data
    else:
        return HttpResponseRedirect(
            reverse(FilteredUserDownload.urlname, args=[domain]) + "?" + request.GET.urlencode())
    download = DownloadBase()
<<<<<<< HEAD
    if form.cleaned_data['domains'] != [domain]:  # if additional domains added for download
        track_workflow(request.couch_user.username, 'Domain filter used for mobile download')
=======
    is_web_download = False
>>>>>>> feb64e4b
    if form.cleaned_data['columns'] == CommCareUserFilterForm.USERNAMES_COLUMN_OPTION:
        res = bulk_download_usernames_async.delay(domain, download.download_id, user_filters,
                                                  is_web_download, owner_id=request.couch_user.get_id)
    else:
        res = bulk_download_users_async.delay(domain, download.download_id, user_filters,
                                              is_web_download, owner_id=request.couch_user.get_id)
    download.set_task(res)
    return redirect(DownloadUsersStatusView.urlname, domain, download.download_id)


@location_safe
@method_decorator(TWO_STAGE_USER_PROVISIONING.required_decorator(), name='dispatch')
class CommCareUserConfirmAccountView(TemplateView, DomainViewMixin):
    template_name = "users/commcare_user_confirm_account.html"
    urlname = "commcare_user_confirm_account"
    strict_domain_fetching = True

    @property
    @memoized
    def user_id(self):
        return self.kwargs.get('user_id')

    @property
    @memoized
    def user(self):
        return get_document_or_404(CommCareUser, self.domain, self.user_id)

    @property
    @memoized
    def form(self):
        if self.request.method == 'POST':
            return MobileWorkerAccountConfirmationForm(self.request.POST)
        else:
            return MobileWorkerAccountConfirmationForm(initial={
                'username': self.user.raw_username,
                'full_name': self.user.full_name,
                'email': self.user.email,
            })

    def get_context_data(self, **kwargs):
        context = super(CommCareUserConfirmAccountView, self).get_context_data(**kwargs)
        context.update({
            'domain_name': self.domain_object.display_name(),
            'user': self.user,
            'form': self.form,
        })
        return context

    def post(self, request, *args, **kwargs):
        form = self.form
        if form.is_valid():
            user = self.user
            user.email = form.cleaned_data['email']
            full_name = form.cleaned_data['full_name']
            user.first_name = full_name[0]
            user.last_name = full_name[1]
            user.confirm_account(password=self.form.cleaned_data['password'])
            messages.success(request, _(
                f'You have successfully confirmed the {user.raw_username} account. '
                'You can now login'
            ))
            return HttpResponseRedirect('{}?username={}'.format(
                reverse('domain_login', args=[self.domain]),
                user.raw_username,
            ))

        # todo: process form data and activate the account
        return self.get(request, *args, **kwargs)<|MERGE_RESOLUTION|>--- conflicted
+++ resolved
@@ -1398,12 +1398,9 @@
         return HttpResponseRedirect(
             reverse(FilteredUserDownload.urlname, args=[domain]) + "?" + request.GET.urlencode())
     download = DownloadBase()
-<<<<<<< HEAD
     if form.cleaned_data['domains'] != [domain]:  # if additional domains added for download
         track_workflow(request.couch_user.username, 'Domain filter used for mobile download')
-=======
     is_web_download = False
->>>>>>> feb64e4b
     if form.cleaned_data['columns'] == CommCareUserFilterForm.USERNAMES_COLUMN_OPTION:
         res = bulk_download_usernames_async.delay(domain, download.download_id, user_filters,
                                                   is_web_download, owner_id=request.couch_user.get_id)
