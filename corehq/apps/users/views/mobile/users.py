import io
import json
import re
from datetime import datetime

from django.conf import settings
from django.contrib import messages
from django.contrib.humanize.templatetags.humanize import naturaltime
from django.core.exceptions import ValidationError
from django.core.validators import validate_email
from django.http import (
    Http404,
    HttpResponse,
    HttpResponseBadRequest,
    HttpResponseRedirect,
)
from django.http.response import HttpResponseServerError, JsonResponse
from django.shortcuts import redirect, render
from django.template.loader import render_to_string
from django.urls import reverse
from django.utils.decorators import method_decorator
from django.utils.translation import ugettext as _
from django.utils.translation import ugettext_noop
from django.views.decorators.http import require_GET, require_POST
from django.views.generic import TemplateView, View

from braces.views import JsonRequestResponseMixin
from couchdbkit import ResourceNotFound
from django_prbac.exceptions import PermissionDenied
from django_prbac.utils import has_privilege
from djng.views.mixins import JSONResponseMixin, allow_remote_invocation
from memoized import memoized

from casexml.apps.phone.models import SyncLogSQL
from couchexport.models import Format
from couchexport.writers import Excel2007ExportWriter
from dimagi.utils.web import json_response
from soil import DownloadBase
from soil.exceptions import TaskFailedError
from soil.util import expose_cached_download, get_download_context

from corehq import privileges
from corehq.apps.accounting.async_handlers import Select2BillingInfoHandler
from corehq.apps.accounting.decorators import requires_privilege_with_fallback
from corehq.apps.accounting.models import (
    BillingAccount,
    BillingAccountType,
    EntryPoint,
)
from corehq.apps.accounting.utils import domain_has_privilege
from corehq.apps.analytics.tasks import track_workflow
from corehq.apps.custom_data_fields.edit_entity import CustomDataEditor
from corehq.apps.custom_data_fields.models import (
    CUSTOM_DATA_FIELD_PREFIX,
    PROFILE_SLUG,
)
from corehq.apps.domain.decorators import domain_admin_required, login_and_domain_required
from corehq.apps.domain.extension_points import has_custom_clean_password
from corehq.apps.domain.views.base import DomainViewMixin
from corehq.apps.es import FormES
from corehq.apps.groups.models import Group
from corehq.apps.hqwebapp.async_handler import AsyncHandlerMixin
from corehq.apps.hqwebapp.crispy import make_form_readonly
from corehq.apps.hqwebapp.decorators import use_multiselect
from corehq.apps.hqwebapp.utils import get_bulk_upload_form
from corehq.apps.locations.analytics import users_have_locations
from corehq.apps.locations.models import SQLLocation
from corehq.apps.locations.permissions import (
    location_safe,
    user_can_access_location_id,
)
from corehq.apps.ota.utils import demo_restore_date_created, turn_off_demo_mode
from corehq.apps.registration.forms import MobileWorkerAccountConfirmationForm
from corehq.apps.sms.verify import initiate_sms_verification_workflow
from corehq.apps.user_importer.importer import UserUploadError, check_headers
from corehq.apps.user_importer.models import UserUploadRecord
from corehq.apps.user_importer.tasks import import_users_and_groups, parallel_user_import
from corehq.apps.users.account_confirmation import (
    send_account_confirmation_if_necessary,
)
from corehq.apps.users.analytics import get_search_users_in_domain_es_query
from corehq.apps.users.bulk_download import get_domains_from_user_filters
from corehq.apps.users.dbaccessors import (
    get_user_docs_by_username,
    user_exists,
)
from corehq.apps.users.decorators import (
    can_use_filtered_user_download,
    require_can_edit_commcare_users,
    require_can_edit_or_view_commcare_users,
    require_can_edit_web_users,
    require_can_use_filtered_user_download,
)
from corehq.apps.users.exceptions import InvalidMobileWorkerRequest
from corehq.apps.users.forms import (
    CommCareAccountForm,
    CommCareUserFormSet,
    CommtrackUserForm,
    ConfirmExtraUserChargesForm,
    MultipleSelectionForm,
    NewMobileWorkerForm,
    SetUserPasswordForm,
    UserFilterForm,
)
from corehq.apps.users.models import CommCareUser, CouchUser
from corehq.apps.users.tasks import (
    bulk_download_usernames_async,
    bulk_download_users_async,
    reset_demo_user_restore_task,
    turn_on_demo_mode_task,
)
from corehq.apps.users.util import (
    can_add_extra_mobile_workers,
    format_username,
    raw_username,
)
from corehq.apps.users.views import (
    BaseEditUserView,
    BaseUserSettingsView,
    get_domain_languages, BaseUploadUser, UserUploadJobPollView,
)
from corehq.const import (
    USER_CHANGE_VIA_BULK_IMPORTER,
    USER_CHANGE_VIA_WEB,
    USER_DATE_FORMAT,
)
from corehq import toggles
from corehq.pillows.utils import MOBILE_USER_TYPE, WEB_USER_TYPE
from corehq.util import get_document_or_404
from corehq.util.dates import iso_string_to_datetime
from corehq.util.metrics import metrics_counter
from corehq.util.model_log import ModelAction, log_model_change
from corehq.util.workbook_json.excel import (
    WorkbookJSONError,
    WorksheetNotFound,
    get_workbook,
)

from .custom_data_fields import UserFieldsView

BULK_MOBILE_HELP_SITE = ("https://confluence.dimagi.com/display/commcarepublic"
                         "/Create+and+Manage+CommCare+Mobile+Workers#Createand"
                         "ManageCommCareMobileWorkers-B.UseBulkUploadtocreatem"
                         "ultipleusersatonce")
DEFAULT_USER_LIST_LIMIT = 10
BAD_MOBILE_USERNAME_REGEX = re.compile("[^A-Za-z0-9.+-_]")


def _can_edit_workers_location(web_user, mobile_worker):
    if web_user.has_permission(mobile_worker.domain, 'access_all_locations'):
        return True
    loc_id = mobile_worker.location_id
    if not loc_id:
        return False
    return user_can_access_location_id(mobile_worker.domain, web_user, loc_id)


@location_safe
class EditCommCareUserView(BaseEditUserView):
    urlname = "edit_commcare_user"
    page_title = ugettext_noop("Edit Mobile Worker")

    @property
    def page_name(self):
        if self.request.is_view_only:
            return _("Edit Mobile Worker (View Only)")
        return self.page_title

    @property
    def template_name(self):
        if self.editable_user.is_deleted():
            return "users/deleted_account.html"
        else:
            return "users/edit_commcare_user.html"

    @use_multiselect
    @method_decorator(require_can_edit_or_view_commcare_users)
    def dispatch(self, request, *args, **kwargs):
        return super(EditCommCareUserView, self).dispatch(request, *args, **kwargs)

    @property
    def main_context(self):
        context = super(EditCommCareUserView, self).main_context
        profiles = [profile.to_json() for profile in self.form_user_update.custom_data.model.get_profiles()]
        context.update({
            'custom_fields_slugs': [f.slug for f in self.form_user_update.custom_data.fields],
            'custom_fields_profiles': sorted(profiles, key=lambda x: x['name'].lower()),
            'custom_fields_profile_slug': PROFILE_SLUG,
            'edit_user_form_title': self.edit_user_form_title,
            'strong_mobile_passwords': self.request.project.strong_mobile_passwords,
            'has_any_sync_logs': self.has_any_sync_logs,
            'token': self.backup_token,
        })
        return context

    @property
    def has_any_sync_logs(self):
        return SyncLogSQL.objects.filter(user_id=self.editable_user_id).exists()

    @property
    @memoized
    def editable_user(self):
        try:
            user = CouchUser.get_by_user_id(self.editable_user_id, self.domain)
        except (ResourceNotFound, CouchUser.AccountTypeError, KeyError):
            raise Http404()
        if not user or not _can_edit_workers_location(self.couch_user, user):
            raise Http404()
        return user

    @property
    def edit_user_form_title(self):
        return _("Information for %s") % self.editable_user.human_friendly_name

    @property
    def is_currently_logged_in_user(self):
        return self.editable_user_id == self.couch_user._id

    @property
    def is_delete_allowed(self):
        from corehq.apps.couch_sql_migration.progress import couch_sql_migration_in_progress
        return not couch_sql_migration_in_progress(self.domain)

    @property
    @memoized
    def reset_password_form(self):
        return SetUserPasswordForm(self.request.project, self.editable_user_id, user="")

    @property
    @memoized
    def groups(self):
        if not self.editable_user:
            return []
        return Group.by_user_id(self.editable_user_id)

    @property
    @memoized
    def all_groups(self):
        # note: will slow things down if there are loads of groups. worth it?
        # justification: ~every report already does this.
        return Group.by_domain(self.domain)

    @property
    @memoized
    def group_form(self):
        form = MultipleSelectionForm(initial={
            'selected_ids': [g._id for g in self.groups],
        })
        form.fields['selected_ids'].choices = [(g._id, g.name) for g in self.all_groups]
        return form

    @property
    @memoized
    def commtrack_form(self):
        if self.request.method == "POST" and self.request.POST['form_type'] == "commtrack":
            return CommtrackUserForm(self.request.POST, domain=self.domain)

        # currently only support one location on the UI
        linked_loc = self.editable_user.location
        initial_id = linked_loc._id if linked_loc else None
        program_id = self.editable_user.get_domain_membership(self.domain).program_id
        assigned_locations = self.editable_user.assigned_location_ids
        return CommtrackUserForm(
            domain=self.domain,
            initial={
                'primary_location': initial_id,
                'program_id': program_id,
                'assigned_locations': assigned_locations}
        )

    @property
    def page_context(self):

        if self.request.is_view_only:
            make_form_readonly(self.commtrack_form)
            make_form_readonly(self.form_user_update.user_form)
            make_form_readonly(self.form_user_update.custom_data.form)

        context = {
            'are_groups': bool(len(self.all_groups)),
            'groups_url': reverse('all_groups', args=[self.domain]),
            'group_form': self.group_form,
            'reset_password_form': self.reset_password_form,
            'is_currently_logged_in_user': self.is_currently_logged_in_user,
            'is_delete_allowed': self.is_delete_allowed,
            'data_fields_form': self.form_user_update.custom_data.form,
            'can_use_inbound_sms': domain_has_privilege(self.domain, privileges.INBOUND_SMS),
            'can_create_groups': (
                self.request.couch_user.has_permission(self.domain, 'edit_groups') and
                self.request.couch_user.has_permission(self.domain, 'access_all_locations')
            ),
            'needs_to_downgrade_locations': (
                users_have_locations(self.domain) and
                not has_privilege(self.request, privileges.LOCATIONS)
            ),
            'demo_restore_date': naturaltime(demo_restore_date_created(self.editable_user)),
            'group_names': [g.name for g in self.groups],
        }
        if self.commtrack_form.errors:
            messages.error(self.request, _(
                "There were some errors while saving user's locations. Please check the 'Locations' tab"
            ))
        if self.domain_object.commtrack_enabled or self.domain_object.uses_locations:
            context.update({
                'commtrack_enabled': self.domain_object.commtrack_enabled,
                'uses_locations': self.domain_object.uses_locations,
                'commtrack': {
                    'update_form': self.commtrack_form,
                },
            })
        return context

    @property
    def user_role_choices(self):
        return [('none', _('(none)'))] + self.editable_role_choices

    @property
    @memoized
    def form_user_update(self):
        if (self.request.method == "POST"
                and self.request.POST['form_type'] == "update-user"
                and not self.request.is_view_only):
            data = self.request.POST
        else:
            data = None
        form = CommCareUserFormSet(data=data, domain=self.domain,
            editable_user=self.editable_user, request_user=self.request.couch_user, request=self.request)

        form.user_form.load_language(language_choices=get_domain_languages(self.domain))

        if self.can_change_user_roles or self.couch_user.can_view_roles():
            form.user_form.load_roles(current_role=self.existing_role, role_choices=self.user_role_choices)
        else:
            del form.user_form.fields['role']

        return form

    @property
    def parent_pages(self):
        return [{
            'title': MobileWorkerListView.page_title,
            'url': reverse(MobileWorkerListView.urlname, args=[self.domain]),
        }]

    def post(self, request, *args, **kwargs):
        if self.request.is_view_only:
            messages.error(
                request,
                _("You do not have permission to update Mobile Workers.")
            )
            return super(EditCommCareUserView, self).get(request, *args, **kwargs)
        if self.request.POST['form_type'] == "add-phonenumber":
            phone_number = self.request.POST['phone_number']
            phone_number = re.sub(r'\s', '', phone_number)
            if re.match(r'\d+$', phone_number):
                self.editable_user.add_phone_number(phone_number)
                self.editable_user.save(spawn_task=True)
                messages.success(request, _("Phone number added."))
            else:
                messages.error(request, _("Please enter digits only."))
        return super(EditCommCareUserView, self).post(request, *args, **kwargs)


class ConfirmBillingAccountForExtraUsersView(BaseUserSettingsView, AsyncHandlerMixin):
    urlname = 'extra_users_confirm_billing'
    template_name = 'users/extra_users_confirm_billing.html'
    page_title = ugettext_noop("Confirm Billing Information")
    async_handlers = [
        Select2BillingInfoHandler,
    ]
    @property
    @memoized
    def account(self):
        account = BillingAccount.get_or_create_account_by_domain(
            self.domain,
            created_by=self.couch_user.username,
            account_type=BillingAccountType.USER_CREATED,
            entry_point=EntryPoint.SELF_STARTED,
        )[0]
        return account

    @property
    @memoized
    def billing_info_form(self):
        if self.request.method == 'POST':
            return ConfirmExtraUserChargesForm(
                self.account, self.domain, self.request.couch_user.username, data=self.request.POST
            )
        return ConfirmExtraUserChargesForm(self.account, self.domain, self.request.couch_user.username)

    @property
    def page_context(self):
        return {
            'billing_info_form': self.billing_info_form,
        }

    @method_decorator(domain_admin_required)
    def dispatch(self, request, *args, **kwargs):
        if self.account.date_confirmed_extra_charges is not None:
            return HttpResponseRedirect(reverse(MobileWorkerListView.urlname, args=[self.domain]))
        return super(ConfirmBillingAccountForExtraUsersView, self).dispatch(request, *args, **kwargs)

    def post(self, request, *args, **kwargs):
        if self.async_response is not None:
            return self.async_response
        if self.billing_info_form.is_valid():
            is_saved = self.billing_info_form.save()
            if not is_saved:
                messages.error(
                    request, _("It appears that there was an issue updating your contact information. "
                               "We've been notified of the issue. Please try submitting again, and if the problem "
                               "persists, please try in a few hours."))
            else:
                messages.success(
                    request, _("Billing contact information was successfully confirmed. "
                               "You may now add additional Mobile Workers.")
                )
                return HttpResponseRedirect(reverse(
                    MobileWorkerListView.urlname, args=[self.domain]
                ))
        return self.get(request, *args, **kwargs)


@require_can_edit_commcare_users
@location_safe
@require_POST
def delete_commcare_user(request, domain, user_id):
    user = CommCareUser.get_by_user_id(user_id, domain)
    if not _can_edit_workers_location(request.couch_user, user):
        raise PermissionDenied()
    if (user.user_location_id and
            SQLLocation.objects.get_or_None(location_id=user.user_location_id,
                                            user_id=user._id)):
        messages.error(request, _("This is a location user. You must delete the "
                       "corresponding location before you can delete this user."))
        return HttpResponseRedirect(reverse(EditCommCareUserView.urlname, args=[domain, user_id]))
    user.retire(deleted_by=request.user, deleted_via=USER_CHANGE_VIA_WEB)
    messages.success(request, "User %s has been deleted. All their submissions and cases will be permanently deleted in the next few minutes" % user.username)
    return HttpResponseRedirect(reverse(MobileWorkerListView.urlname, args=[domain]))


@require_can_edit_commcare_users
@location_safe
@require_POST
def force_user_412(request, domain, user_id):
    user = CommCareUser.get_by_user_id(user_id, domain)
    if not _can_edit_workers_location(request.couch_user, user):
        raise PermissionDenied()

    metrics_counter('commcare.force_user_412.count', tags={'domain': domain})

    SyncLogSQL.objects.filter(user_id=user_id).delete()

    messages.success(
        request,
        "Mobile Worker {}'s device data will be hard refreshed the next time they sync."
        .format(user.human_friendly_name)
    )
    return HttpResponseRedirect(reverse(EditCommCareUserView.urlname, args=[domain, user_id]) + '#user-permanent')


@require_can_edit_commcare_users
@require_POST
def restore_commcare_user(request, domain, user_id):
    user = CommCareUser.get_by_user_id(user_id, domain)
    success, message = user.unretire(unretired_by=request.user, unretired_via=USER_CHANGE_VIA_WEB)
    if success:
        messages.success(request, "User %s and all their submissions have been restored" % user.username)
    else:
        messages.error(request, message)
    return HttpResponseRedirect(reverse(EditCommCareUserView.urlname, args=[domain, user_id]))


@require_can_edit_commcare_users
@require_POST
def toggle_demo_mode(request, domain, user_id):
    user = CommCareUser.get_by_user_id(user_id, domain)
    demo_mode = request.POST.get('demo_mode', 'no')
    demo_mode = True if demo_mode == 'yes' else False

    edit_user_url = reverse(EditCommCareUserView.urlname, args=[domain, user_id])
    # handle bad POST param
    if user.is_demo_user == demo_mode:
        warning = _("User is already in Demo mode!") if user.is_demo_user else _("User is not in Demo mode!")
        messages.warning(request, warning)
        return HttpResponseRedirect(edit_user_url)

    if demo_mode:
        download = DownloadBase()
        res = turn_on_demo_mode_task.delay(user.get_id, domain)
        download.set_task(res)
        return HttpResponseRedirect(
            reverse(
                DemoRestoreStatusView.urlname,
                args=[domain, download.download_id, user_id]
            )
        )
    else:
        from corehq.apps.app_manager.views.utils import unset_practice_mode_configured_apps, \
            get_practice_mode_configured_apps
        # if the user is being used as practice user on any apps, check/ask for confirmation
        apps = get_practice_mode_configured_apps(domain)
        confirm_turn_off = True if (request.POST.get('confirm_turn_off', 'no')) == 'yes' else False
        if apps and not confirm_turn_off:
            return HttpResponseRedirect(reverse(ConfirmTurnOffDemoModeView.urlname, args=[domain, user_id]))

        turn_off_demo_mode(user)
        unset_practice_mode_configured_apps(domain, user.get_id)
        messages.success(request, _("Successfully turned off demo mode!"))
    return HttpResponseRedirect(edit_user_url)


class BaseManageCommCareUserView(BaseUserSettingsView):

    @method_decorator(require_can_edit_commcare_users)
    def dispatch(self, request, *args, **kwargs):
        return super(BaseManageCommCareUserView, self).dispatch(request, *args, **kwargs)

    @property
    def parent_pages(self):
        return [{
            'title': MobileWorkerListView.page_title,
            'url': reverse(MobileWorkerListView.urlname, args=[self.domain]),
        }]


class ConfirmTurnOffDemoModeView(BaseManageCommCareUserView):
    template_name = 'users/confirm_turn_off_demo_mode.html'
    urlname = 'confirm_turn_off_demo_mode'
    page_title = ugettext_noop("Turn off Demo mode")

    @property
    def page_context(self):
        from corehq.apps.app_manager.views.utils import get_practice_mode_configured_apps
        user_id = self.kwargs.pop('couch_user_id')
        user = CommCareUser.get_by_user_id(user_id, self.domain)
        practice_apps = get_practice_mode_configured_apps(self.domain, user_id)
        return {
            'commcare_user': user,
            'practice_apps': practice_apps,
        }

    def page_url(self):
        return reverse(self.urlname, args=self.args, kwargs=self.kwargs)


class DemoRestoreStatusView(BaseManageCommCareUserView):
    urlname = 'demo_restore_status'
    page_title = ugettext_noop('Demo User Status')

    def dispatch(self, request, *args, **kwargs):
        return super(DemoRestoreStatusView, self).dispatch(request, *args, **kwargs)

    def get(self, request, *args, **kwargs):
        context = super(DemoRestoreStatusView, self).main_context
        context.update({
            'domain': self.domain,
            'download_id': kwargs['download_id'],
            'poll_url': reverse('demo_restore_job_poll', args=[self.domain, kwargs['download_id']]),
            'title': _("Demo User status"),
            'progress_text': _("Getting latest restore data, please wait"),
            'error_text': _("There was an unexpected error! Please try again or report an issue."),
            'next_url': reverse(EditCommCareUserView.urlname, args=[self.domain, kwargs['user_id']]),
            'next_url_text': _("Go back to Edit Mobile Worker"),
        })
        return render(request, 'hqwebapp/soil_status_full.html', context)

    def page_url(self):
        return reverse(self.urlname, args=self.args, kwargs=self.kwargs)


@require_can_edit_commcare_users
def demo_restore_job_poll(request, domain, download_id, template="users/mobile/partials/demo_restore_status.html"):

    try:
        context = get_download_context(download_id)
    except TaskFailedError:
        return HttpResponseServerError()

    context.update({
        'on_complete_short': _('Done'),
        'on_complete_long': _('User is now in Demo mode with latest restore!'),

    })
    return render(request, template, context)


@require_can_edit_commcare_users
@require_POST
def reset_demo_user_restore(request, domain, user_id):
    user = CommCareUser.get_by_user_id(user_id, domain)
    if not user.is_demo_user:
        warning = _("The user is not a demo user.")
        messages.warning(request, warning)
        return HttpResponseRedirect(reverse(EditCommCareUserView.urlname, args=[domain, user_id]))

    download = DownloadBase()
    res = reset_demo_user_restore_task.delay(user.get_id, domain)
    download.set_task(res)

    return HttpResponseRedirect(
        reverse(
            DemoRestoreStatusView.urlname,
            args=[domain, download.download_id, user_id]
        )
    )


@require_can_edit_commcare_users
@require_POST
def update_user_groups(request, domain, couch_user_id):
    form = MultipleSelectionForm(request.POST)
    form.fields['selected_ids'].choices = [(id, 'throwaway') for id in Group.ids_by_domain(domain)]
    if form.is_valid():
        user = CommCareUser.get(couch_user_id)
        assert user.doc_type == "CommCareUser"
        assert user.domain == domain
        user.set_groups(form.cleaned_data['selected_ids'])
        messages.success(request, _("User groups updated!"))
    else:
        messages.error(request, _("Form not valid. A group may have been deleted while you were viewing this page"
                                  "Please try again."))
    return HttpResponseRedirect(reverse(EditCommCareUserView.urlname, args=[domain, couch_user_id]))


@location_safe
class MobileWorkerListView(JSONResponseMixin, BaseUserSettingsView):
    template_name = 'users/mobile_workers.html'
    urlname = 'mobile_workers'
    page_title = ugettext_noop("Mobile Workers")

    @method_decorator(require_can_edit_or_view_commcare_users)
    def dispatch(self, *args, **kwargs):
        return super(MobileWorkerListView, self).dispatch(*args, **kwargs)

    @property
    @memoized
    def can_access_all_locations(self):
        return self.couch_user.has_permission(self.domain, 'access_all_locations')

    @property
    def can_bulk_edit_users(self):
        return has_privilege(self.request, privileges.BULK_USER_MANAGEMENT) and not self.request.is_view_only

    @property
    def can_add_extra_users(self):
        return can_add_extra_mobile_workers(self.request)

    @property
    @memoized
    def new_mobile_worker_form(self):
        if self.request.method == "POST":
            return NewMobileWorkerForm(self.request.project, self.couch_user, self.request.POST)
        return NewMobileWorkerForm(self.request.project, self.couch_user)

    @property
    @memoized
    def custom_data(self):
        return CustomDataEditor(
            field_view=UserFieldsView,
            domain=self.domain,
            post_dict=self.request.POST if self.request.method == "POST" else None,
            required_only=True,
            ko_model="custom_fields",
        )

    @property
    def page_context(self):
        if can_use_filtered_user_download(self.domain):
            bulk_download_url = reverse(FilteredCommCareUserDownload.urlname, args=[self.domain])
        else:
            bulk_download_url = reverse("download_commcare_users", args=[self.domain])
        profiles = [profile.to_json() for profile in self.custom_data.model.get_profiles()]
        return {
            'new_mobile_worker_form': self.new_mobile_worker_form,
            'custom_fields_form': self.custom_data.form,
            'custom_fields_slugs': [f.slug for f in self.custom_data.fields],
            'custom_fields_profiles': profiles,
            'custom_fields_profile_slug': PROFILE_SLUG,
            'can_bulk_edit_users': self.can_bulk_edit_users,
            'can_add_extra_users': self.can_add_extra_users,
            'can_access_all_locations': self.can_access_all_locations,
            'skip_standard_password_validations': has_custom_clean_password(),
            'pagination_limit_cookie_name': (
                'hq.pagination.limit.mobile_workers_list.%s' % self.domain),
            'can_edit_billing_info': self.request.couch_user.is_domain_admin(self.domain),
            'strong_mobile_passwords': self.request.project.strong_mobile_passwords,
            'bulk_download_url': bulk_download_url,
        }

    @property
    @memoized
    def query(self):
        return self.request.GET.get('query')

    @allow_remote_invocation
    def check_username(self, in_data):
        try:
            username = in_data['username'].strip()
        except KeyError:
            return HttpResponseBadRequest('You must specify a username')
        if username == 'admin' or username == 'demo_user':
            return {'error': _('Username {} is reserved.').format(username)}
        try:
            validate_email("{}@example.com".format(username))
            if BAD_MOBILE_USERNAME_REGEX.search(username) is not None:
                raise ValidationError("Username contained an invalid character")
        except ValidationError:
            if '..' in username:
                return {
                    'error': _("Username may not contain consecutive . (period).")
                }
            if username.endswith('.'):
                return {
                    'error': _("Username may not end with a . (period).")
                }
            return {
                'error': _("Username may not contain special characters.")
            }

        full_username = format_username(username, self.domain)
        exists = user_exists(full_username)
        if exists.exists:
            if exists.is_deleted:
                result = {'error': _('Username {} belonged to a user that was deleted'
                                     ' and cannot be reused').format(username)}
            else:
                result = {'error': _('Username {} is already taken').format(username)}
        else:
            result = {'success': _('Username {} is available').format(username)}
        return result

    @allow_remote_invocation
    def create_mobile_worker(self, in_data):
        if self.request.is_view_only:
            return {
                'error': _("You do not have permission to create mobile workers.")
            }

        try:
            self._ensure_proper_request(in_data)
            form_data = self._construct_form_data(in_data)
        except InvalidMobileWorkerRequest as e:
            return {
                'error': str(e)
            }

        self.request.POST = form_data

        is_valid = lambda: self.new_mobile_worker_form.is_valid() and self.custom_data.is_valid()
        if not is_valid():
            all_errors = [e for errors in self.new_mobile_worker_form.errors.values() for e in errors]
            all_errors += [e for errors in self.custom_data.errors.values() for e in errors]
            return {'error': _("Forms did not validate: {errors}").format(
                errors=', '.join(all_errors)
            )}

        couch_user = self._build_commcare_user()
        if self.new_mobile_worker_form.cleaned_data['send_account_confirmation_email']:
            send_account_confirmation_if_necessary(couch_user)
        return {
            'success': True,
            'user_id': couch_user.userID,
        }

    def _build_commcare_user(self):
        username = self.new_mobile_worker_form.cleaned_data['username']
        password = self.new_mobile_worker_form.cleaned_data['new_password']
        first_name = self.new_mobile_worker_form.cleaned_data['first_name']
        email = self.new_mobile_worker_form.cleaned_data['email']
        last_name = self.new_mobile_worker_form.cleaned_data['last_name']
        location_id = self.new_mobile_worker_form.cleaned_data['location_id']
        is_account_confirmed = not self.new_mobile_worker_form.cleaned_data['force_account_confirmation']

        return CommCareUser.create(
            self.domain,
            username,
            password,
            created_by=self.request.user,
            created_via=USER_CHANGE_VIA_WEB,
            email=email,
            device_id="Generated from HQ",
            first_name=first_name,
            last_name=last_name,
            metadata=self.custom_data.get_data_to_save(),
            is_account_confirmed=is_account_confirmed,
            location=SQLLocation.objects.get(location_id=location_id) if location_id else None,
        )

    def _ensure_proper_request(self, in_data):
        if not self.can_add_extra_users:
            raise InvalidMobileWorkerRequest(_("No Permission."))

        if 'user' not in in_data:
            raise InvalidMobileWorkerRequest(_("Please provide mobile worker data."))

        return None

    def _construct_form_data(self, in_data):
        try:
            user_data = in_data['user']
            form_data = {
                'username': user_data.get('username'),
                'new_password': user_data.get('password'),
                'first_name': user_data.get('first_name'),
                'last_name': user_data.get('last_name'),
                'location_id': user_data.get('location_id'),
                'email': user_data.get('email'),
                'force_account_confirmation': user_data.get('force_account_confirmation'),
                'send_account_confirmation_email': user_data.get('send_account_confirmation_email'),
                'domain': self.domain,
            }
            for k, v in user_data.get('custom_fields', {}).items():
                form_data["{}-{}".format(CUSTOM_DATA_FIELD_PREFIX, k)] = v
            return form_data
        except Exception as e:
            raise InvalidMobileWorkerRequest(_("Check your request: {}".format(e)))


@require_can_edit_commcare_users
@require_POST
@location_safe
def activate_commcare_user(request, domain, user_id):
    return _modify_user_status(request, domain, user_id, True)


@require_can_edit_commcare_users
@require_POST
@location_safe
def deactivate_commcare_user(request, domain, user_id):
    return _modify_user_status(request, domain, user_id, False)


def _modify_user_status(request, domain, user_id, is_active):
    user = CommCareUser.get_by_user_id(user_id, domain)
    if (not _can_edit_workers_location(request.couch_user, user)
            or (is_active and not can_add_extra_mobile_workers(request))):
        return json_response({
            'error': _("No Permission."),
        })
    if not is_active and user.user_location_id:
        return json_response({
            'error': _("This is a location user, archive or delete the "
                       "corresponding location to deactivate it."),
        })
    user.is_active = is_active
    user.save(spawn_task=True)
    change_message = "Activated User" if is_active else "Deactivated User"
    log_model_change(request.user, user.get_django_user(), message=change_message,
                     action=ModelAction.UPDATE)
    return json_response({
        'success': True,
    })


@require_can_edit_commcare_users
@require_POST
@location_safe
def send_confirmation_email(request, domain, user_id):
    user = CommCareUser.get_by_user_id(user_id, domain)
    send_account_confirmation_if_necessary(user)
    return JsonResponse(data={'success': True})


@require_can_edit_or_view_commcare_users
@require_GET
@location_safe
def paginate_mobile_workers(request, domain):
    limit = int(request.GET.get('limit', 10))
    page = int(request.GET.get('page', 1))
    query = request.GET.get('query')
    deactivated_only = json.loads(request.GET.get('showDeactivatedUsers', "false"))

    def _user_query(search_string, page, limit):
        user_es = get_search_users_in_domain_es_query(
            domain=domain, search_string=search_string,
            offset=page * limit, limit=limit)
        if not request.couch_user.has_permission(domain, 'access_all_locations'):
            loc_ids = (SQLLocation.objects.accessible_to_user(domain, request.couch_user)
                                          .location_ids())
            user_es = user_es.location(list(loc_ids))
        return user_es.mobile_users()

    # backend pages start at 0
    users_query = _user_query(query, page - 1, limit)
    # run with a blank query to fetch total records with same scope as in search
    if deactivated_only:
        users_query = users_query.show_only_inactive()
    users_data = users_query.source([
        '_id',
        'first_name',
        'last_name',
        'base_username',
        'created_on',
        'is_active',
        'is_account_confirmed',
    ]).run()
    users = users_data.hits

    def _status_string(user_data):
        if user_data['is_active']:
            return _('Active')
        elif user_data['is_account_confirmed']:
            return _('Deactivated')
        else:
            return _('Pending Confirmation')

    for user in users:
        date_registered = user.pop('created_on', '')
        if date_registered:
            date_registered = iso_string_to_datetime(date_registered).strftime(USER_DATE_FORMAT)
        # make sure these are always set and default to true
        user['is_active'] = user.get('is_active', True)
        user['is_account_confirmed'] = user.get('is_account_confirmed', True)
        user.update({
            'username': user.pop('base_username', ''),
            'user_id': user.pop('_id'),
            'date_registered': date_registered,
            'status': _status_string(user),
        })

    return json_response({
        'users': users,
        'total': users_data.total,
    })


class CreateCommCareUserModal(JsonRequestResponseMixin, DomainViewMixin, View):
    template_name = "users/new_mobile_worker_modal.html"
    urlname = 'new_mobile_worker_modal'

    @method_decorator(require_can_edit_commcare_users)
    def dispatch(self, request, *args, **kwargs):
        if not can_add_extra_mobile_workers(request):
            raise PermissionDenied()
        return super(CreateCommCareUserModal, self).dispatch(request, *args, **kwargs)

    def render_form(self, status):
        if domain_has_privilege(self.domain, privileges.APP_USER_PROFILES):
            return self.render_json_response({
                "status": "failure",
                "form_html": "<div class='alert alert-danger'>{}</div>".format(_("""
                    Cannot add new worker due to usage of user field profiles.
                    Please add your new worker from the mobile workers page.
                """)),
            })
        return self.render_json_response({
            "status": status,
            "form_html": render_to_string(self.template_name, {
                'form': self.new_commcare_user_form,
                'data_fields_form': self.custom_data.form,
            }, request=self.request)
        })

    def get(self, request, *args, **kwargs):
        return self.render_form("success")

    @property
    @memoized
    def custom_data(self):
        return CustomDataEditor(
            field_view=UserFieldsView,
            domain=self.domain,
            post_dict=self.request.POST if self.request.method == "POST" else None,
        )

    @property
    @memoized
    def new_commcare_user_form(self):
        if self.request.method == "POST":
            data = self.request.POST.dict()
            form = CommCareAccountForm(data, domain=self.domain)
        else:
            form = CommCareAccountForm(domain=self.domain)
        return form

    @method_decorator(requires_privilege_with_fallback(privileges.OUTBOUND_SMS))
    def post(self, request, *args, **kwargs):
        if self.new_commcare_user_form.is_valid() and self.custom_data.is_valid():
            username = self.new_commcare_user_form.cleaned_data['username']
            password = self.new_commcare_user_form.cleaned_data['password_1']
            phone_number = self.new_commcare_user_form.cleaned_data['phone_number']

            user = CommCareUser.create(
                self.domain,
                username,
                password,
                created_by=request.user,
                created_via=USER_CHANGE_VIA_WEB,
                phone_number=phone_number,
                device_id="Generated from HQ",
                metadata=self.custom_data.get_data_to_save(),
            )

            if 'location_id' in request.GET:
                try:
                    loc = SQLLocation.objects.get(domain=self.domain,
                                                  location_id=request.GET['location_id'])
                except SQLLocation.DoesNotExist:
                    raise Http404()
                user.set_location(loc)

            if phone_number:
                initiate_sms_verification_workflow(user, phone_number)

            user_json = {'user_id': user._id, 'text': user.username_in_report}
            return self.render_json_response({"status": "success",
                                              "user": user_json})
        return self.render_form("failure")


def get_user_upload_context(domain, request_params, download_url, adjective, plural_noun):
    context = {
        'bulk_upload': {
            "help_site": {
                "address": BULK_MOBILE_HELP_SITE,
                "name": _("CommCare Help Site"),
            },
            "download_url": reverse(download_url, args=(domain,)),
            "adjective": _(adjective),
            "plural_noun": _(plural_noun),
        },
        'show_secret_settings': request_params.get("secret", False),
    }
    context.update({
        'bulk_upload_form': get_bulk_upload_form(context),
    })
    return context


class UploadCommCareUsers(BaseUploadUser):
    template_name = 'hqwebapp/bulk_upload.html'
    urlname = 'upload_commcare_users'
    page_title = ugettext_noop("Bulk Upload Mobile Workers")
    is_web_upload = False

    @method_decorator(require_can_edit_commcare_users)
    @method_decorator(requires_privilege_with_fallback(privileges.BULK_USER_MANAGEMENT))
    def dispatch(self, request, *args, **kwargs):
        return super(UploadCommCareUsers, self).dispatch(request, *args, **kwargs)

    @property
    def page_context(self):
        request_params = self.request.GET if self.request.method == 'GET' else self.request.POST
        return get_user_upload_context(self.domain, request_params, "download_commcare_users", "mobile worker",
                                       "mobile workers")

    def post(self, request, *args, **kwargs):
<<<<<<< HEAD
        return super(UploadCommCareUsers, self).post(request, *args, **kwargs)
=======
        super(UploadCommCareUsers, self).post(request, *args, **kwargs)
        try:
            check_headers(self.user_specs, self.domain)
        except UserUploadError as e:
            messages.error(request, _(str(e)))
            return HttpResponseRedirect(reverse(UploadCommCareUsers.urlname, args=[self.domain]))

        task_ref = expose_cached_download(payload=None, expiry=1 * 60 * 60, file_extension=None)
        if toggles.PARALLEL_USER_IMPORTS.enabled(self.domain):
            if list(self.group_specs):
                messages.error(
                    request,
                    _("Groups are not allowed with parallel user import. Please upload them separately")
                )
                return HttpResponseRedirect(reverse(UploadCommCareUsers.urlname, args=[self.domain]))

            task = parallel_user_import.delay(
                self.domain,
                list(self.user_specs),
                request.couch_user
            )
        else:
            upload_record = UserUploadRecord(
                domain=self.domain,
                user_id=request.couch_user.user_id
            )
            upload_record.save()

            task = import_users_and_groups.delay(
                self.domain,
                list(self.user_specs),
                list(self.group_specs),
                request.couch_user,
                upload_record.pk,
                False
            )
        task_ref.set_task(task)
        return HttpResponseRedirect(
            reverse(
                UserUploadStatusView.urlname,
                args=[self.domain, task_ref.download_id]
            )
        )
>>>>>>> b247275f


class UserUploadStatusView(BaseManageCommCareUserView):
    urlname = 'user_upload_status'
    page_title = ugettext_noop('Mobile Worker Upload Status')

    def get(self, request, *args, **kwargs):
        context = super(UserUploadStatusView, self).main_context
        context.update({
            'domain': self.domain,
            'download_id': kwargs['download_id'],
            'poll_url': reverse(CommcareUserUploadJobPollView.urlname, args=[self.domain, kwargs['download_id']]),
            'title': _("Mobile Worker Upload Status"),
            'progress_text': _("Importing your data. This may take some time..."),
            'error_text': _("Problem importing data! Please try again or report an issue."),
            'next_url': reverse(MobileWorkerListView.urlname, args=[self.domain]),
            'next_url_text': _("Return to manage mobile workers"),
        })
        return render(request, 'hqwebapp/soil_status_full.html', context)

    def page_url(self):
        return reverse(self.urlname, args=self.args, kwargs=self.kwargs)


class CommcareUserUploadJobPollView(UserUploadJobPollView):
    urlname = "commcare_user_upload_job_poll"
    on_complete_long = 'Mobile Worker upload has finished'
    user_type = 'mobile users'

    @method_decorator(require_can_edit_commcare_users)
    def dispatch(self, request, *args, **kwargs):
        return super(CommcareUserUploadJobPollView, self).dispatch(request, *args, **kwargs)


@require_can_edit_or_view_commcare_users
def user_download_job_poll(request, domain, download_id, template="hqwebapp/partials/shared_download_status.html"):
    try:
        context = get_download_context(download_id, 'Preparing download')
        context.update({'link_text': _('Download Users')})
    except TaskFailedError as e:
        return HttpResponseServerError(e.errors)
    return render(request, template, context)


class DownloadUsersStatusView(BaseUserSettingsView):
    urlname = 'download_users_status'
    page_title = ugettext_noop('Download Users Status')

    @method_decorator(require_can_edit_or_view_commcare_users)
    def dispatch(self, request, *args, **kwargs):
        return super().dispatch(request, *args, **kwargs)

    @property
    def parent_pages(self):
        return [{
            'title': MobileWorkerListView.page_title,
            'url': reverse(MobileWorkerListView.urlname, args=[self.domain]),
        }]

    def get(self, request, *args, **kwargs):
        context = super(DownloadUsersStatusView, self).main_context
        context.update({
            'domain': self.domain,
            'download_id': kwargs['download_id'],
            'poll_url': reverse('user_download_job_poll', args=[self.domain, kwargs['download_id']]),
            'title': _("Download Users Status"),
            'progress_text': _("Preparing user download."),
            'error_text': _("There was an unexpected error! Please try again or report an issue."),
            'next_url': reverse(MobileWorkerListView.urlname, args=[self.domain]),
            'next_url_text': _("Go back to Mobile Workers"),
        })
        return render(request, 'hqwebapp/soil_status_full.html', context)

    def page_url(self):
        return reverse(self.urlname, args=self.args, kwargs=self.kwargs)


class FilteredUserDownload(BaseManageCommCareUserView):
    page_title = ugettext_noop('Filter and Download Users')

    def get(self, request, domain, *args, **kwargs):
        form = UserFilterForm(request.GET, domain=domain, couch_user=request.couch_user, user_type=self.user_type)
        # To avoid errors on first page load
        form.empty_permitted = True
        context = self.main_context
        context.update({'form': form, 'count_users_url': reverse(self.count_view, args=[domain])})
        return render(
            request,
            "users/filter_and_download.html",
            context
        )


@method_decorator([require_can_use_filtered_user_download], name='dispatch')
class FilteredCommCareUserDownload(FilteredUserDownload):
    urlname = 'filter_and_download_commcare_users'
    user_type = MOBILE_USER_TYPE
    count_view = 'count_commcare_users'

    @method_decorator(require_can_edit_commcare_users)
    def get(self, request, domain, *args, **kwargs):
        return super().get(request, domain, *args, **kwargs)


@method_decorator([require_can_use_filtered_user_download], name='dispatch')
class FilteredWebUserDownload(FilteredUserDownload):
    urlname = 'filter_and_download_web_users'
    user_type = WEB_USER_TYPE
    count_view = 'count_web_users'

    @method_decorator(require_can_edit_web_users)
    def get(self, request, domain, *args, **kwargs):
        return super().get(request, domain, *args, **kwargs)


class UsernameUploadMixin(object):
    """
    Contains helper functions for working with a file that consists of a single column of usernames.
    """

    def _get_usernames(self, request):
        """
            Get username list from Excel supplied in request.FILES.
            Adds any errors to request.messages.
        """
        sheet = self._get_sheet(request)
        if not sheet:
            return None

        try:
            usernames = [format_username(row['username'], request.domain) for row in sheet]
        except KeyError:
            messages.error(request, _("No users found. Please check your file contains a 'username' column."))
            return None

        if not len(usernames):
            messages.error(request, _("No users found. Please check file is not empty."))
            return None

        return usernames

    def _get_sheet(self, request):
        try:
            workbook = get_workbook(request.FILES.get('bulk_upload_file'))
        except WorkbookJSONError as e:
            messages.error(request, str(e))
            return None

        try:
            sheet = workbook.get_worksheet()
        except WorksheetNotFound:
            messages.error(request, _("Workbook has no worksheets"))
            return None

        return sheet


class DeleteCommCareUsers(BaseManageCommCareUserView, UsernameUploadMixin):
    urlname = 'delete_commcare_users'
    page_title = ugettext_noop('Bulk Delete')
    template_name = 'users/bulk_delete.html'

    @property
    def page_context(self):
        context = self.main_context
        context.update({
            'bulk_upload_form': get_bulk_upload_form(),
        })
        return context

    def post(self, request, *args, **kwargs):
        usernames = self._get_usernames(request)
        if not usernames:
            return self.get(request, *args, **kwargs)

        user_docs_by_id = {doc['_id']: doc for doc in get_user_docs_by_username(usernames)}
        user_ids_with_forms = self._get_user_ids_with_forms(request, user_docs_by_id)
        usernames_not_found = self._get_usernames_not_found(request, user_docs_by_id, usernames)

        if user_ids_with_forms or usernames_not_found:
            messages.error(request, _("""
                No users deleted. Please address the above issue(s) and re-upload your updated file.
            """))
        else:
            self._delete_users(request, user_docs_by_id, user_ids_with_forms)

        return self.get(request, *args, **kwargs)

    def _get_user_ids_with_forms(self, request, user_docs_by_id):
        """
            Find users who have ever submitted a form, and add to request.messages if so.
        """
        user_ids_with_forms = (
            FormES()
            .domain(request.domain)
            .user_id(list(user_docs_by_id))
            .terms_aggregation('form.meta.userID', 'user_id')
        ).run().aggregations.user_id.keys

        if user_ids_with_forms:
            message = _("""
                The following users have form submissions and must be deleted individually: {}.
            """).format(", ".join([raw_username(user_docs_by_id[user_id]['username'])
                                   for user_id in user_ids_with_forms]))
            messages.error(request, message)

        return user_ids_with_forms

    def _get_usernames_not_found(self, request, user_docs_by_id, usernames):
        """
            The only side effect of this is to possibly add to request.messages.
        """
        usernames_not_found = set(usernames) - {doc['username'] for doc in user_docs_by_id.values()}
        if usernames_not_found:
            message = _("The following users were not found: {}.").format(
                ", ".join(map(raw_username, usernames_not_found)))
            messages.error(request, message)
        return usernames_not_found

    def _delete_users(self, request, user_docs_by_id, user_ids_with_forms):
        deleted_count = 0
        for user_id, doc in user_docs_by_id.items():
            if user_id not in user_ids_with_forms:
                CommCareUser.wrap(doc).delete(deleted_by=request.user, deleted_via=USER_CHANGE_VIA_BULK_IMPORTER)
                deleted_count += 1
        if deleted_count:
            messages.success(request, f"{deleted_count} user(s) deleted.")


class CommCareUsersLookup(BaseManageCommCareUserView, UsernameUploadMixin):
    urlname = 'commcare_users_lookup'
    page_title = ugettext_noop('Mobile Workers Bulk Lookup')
    template_name = 'users/bulk_lookup.html'

    @property
    def page_context(self):
        context = self.main_context
        context.update({
            'bulk_upload_form': get_bulk_upload_form(),
        })
        return context

    def post(self, request, *args, **kwargs):
        usernames = self._get_usernames(request)
        if not usernames:
            return self.get(request, *args, **kwargs)

        docs_by_username = {doc['username']: doc for doc in get_user_docs_by_username(usernames)}
        rows = []
        for username in usernames:
            row = [raw_username(username)]
            if username in docs_by_username:
                row.extend([_("yes"), docs_by_username[username].get("is_active")])
            else:
                row.extend([_("no"), ""])
            rows.append(row)

        response = HttpResponse(content_type=Format.from_format('xlsx').mimetype)
        response['Content-Disposition'] = f'attachment; filename="{self.domain} users.xlsx"'
        response.write(self._excel_data(rows))
        return response

    def _excel_data(self, rows):
        outfile = io.BytesIO()
        tab_name = "users"
        header_table = [(tab_name, [(_("username"), _("exists"), _("is_active"))])]
        writer = Excel2007ExportWriter()
        writer.open(header_table=header_table, file=outfile)
        writer.write([(tab_name, rows)])
        writer.close()
        return outfile.getvalue()


@require_can_edit_commcare_users
@require_can_use_filtered_user_download
def count_commcare_users(request, domain):
    return _count_users(request, domain, MOBILE_USER_TYPE)


@require_can_edit_web_users
@require_can_use_filtered_user_download
def count_web_users(request, domain):
    return _count_users(request, domain, WEB_USER_TYPE)


@login_and_domain_required
def _count_users(request, domain, user_type):
    if user_type not in [MOBILE_USER_TYPE, WEB_USER_TYPE]:
        raise AssertionError(f"Invalid user type for _count_users: {user_type}")

    from corehq.apps.users.dbaccessors import (
        count_mobile_users_by_filters,
        count_web_users_by_filters,
        count_invitations_by_filters,
    )
    form = UserFilterForm(request.GET, domain=domain, couch_user=request.couch_user, user_type=user_type)
    if form.is_valid():
        user_filters = form.cleaned_data
    else:
        return HttpResponseBadRequest("Invalid Request")

    user_count = 0
    (is_multi_domain_download, domains_list) = get_domains_from_user_filters(domain, user_filters)
    for current_domain in domains_list:
        if user_type == MOBILE_USER_TYPE:
            user_count += count_mobile_users_by_filters(current_domain, user_filters)
        else:
            user_count += count_web_users_by_filters(current_domain, user_filters)
            user_count += count_invitations_by_filters(current_domain, user_filters)

    return json_response({
        'count': user_count
    })


@require_can_edit_or_view_commcare_users
def download_commcare_users(request, domain):
    return download_users(request, domain, user_type=MOBILE_USER_TYPE)


@login_and_domain_required
def download_users(request, domain, user_type):
    if user_type not in [MOBILE_USER_TYPE, WEB_USER_TYPE]:
        raise AssertionError(f"Invalid user type for download_users: {user_type}")

    form = UserFilterForm(request.GET, domain=domain, couch_user=request.couch_user, user_type=user_type)
    if form.is_valid():
        user_filters = form.cleaned_data
    else:
        view = FilteredCommCareUserDownload if user_type == MOBILE_USER_TYPE else FilteredWebUserDownload
        return HttpResponseRedirect(reverse(view, args=[domain]) + "?" + request.GET.urlencode())
    download = DownloadBase()
    if form.cleaned_data['domains'] != [domain]:  # if additional domains added for download
        user_type = 'mobile' if user_type == MOBILE_USER_TYPE else 'web'
        track_workflow(request.couch_user.username, f'Domain filter used for {user_type} download')
    if form.cleaned_data['columns'] == UserFilterForm.USERNAMES_COLUMN_OPTION:
        if user_type != MOBILE_USER_TYPE:
            raise AssertionError("USERNAME_COLUMN_OPTION only available for mobile users")
        res = bulk_download_usernames_async.delay(domain, download.download_id, user_filters,
                                                  owner_id=request.couch_user.get_id)
    else:
        res = bulk_download_users_async.delay(domain, download.download_id, user_filters,
                                              (user_type == WEB_USER_TYPE), owner_id=request.couch_user.get_id)
    download.set_task(res)
    if user_type == MOBILE_USER_TYPE:
        view = DownloadUsersStatusView
    else:
        from corehq.apps.users.views import DownloadWebUsersStatusView
        view = DownloadWebUsersStatusView
    return redirect(view.urlname, domain, download.download_id)


@location_safe
@method_decorator(toggles.TWO_STAGE_USER_PROVISIONING.required_decorator(), name='dispatch')
class CommCareUserConfirmAccountView(TemplateView, DomainViewMixin):
    template_name = "users/commcare_user_confirm_account.html"
    urlname = "commcare_user_confirm_account"
    strict_domain_fetching = True

    @property
    @memoized
    def user_id(self):
        return self.kwargs.get('user_id')

    @property
    @memoized
    def user(self):
        return get_document_or_404(CommCareUser, self.domain, self.user_id)

    @property
    @memoized
    def form(self):
        if self.request.method == 'POST':
            return MobileWorkerAccountConfirmationForm(self.request.POST)
        else:
            return MobileWorkerAccountConfirmationForm(initial={
                'username': self.user.raw_username,
                'full_name': self.user.full_name,
                'email': self.user.email,
            })

    def get_context_data(self, **kwargs):
        context = super(CommCareUserConfirmAccountView, self).get_context_data(**kwargs)
        context.update({
            'domain_name': self.domain_object.display_name(),
            'user': self.user,
            'form': self.form,
        })
        return context

    def post(self, request, *args, **kwargs):
        form = self.form
        if form.is_valid():
            user = self.user
            user.email = form.cleaned_data['email']
            full_name = form.cleaned_data['full_name']
            user.first_name = full_name[0]
            user.last_name = full_name[1]
            user.confirm_account(password=self.form.cleaned_data['password'])
            messages.success(request, _(
                f'You have successfully confirmed the {user.raw_username} account. '
                'You can now login'
            ))
            return HttpResponseRedirect('{}?username={}'.format(
                reverse('domain_login', args=[self.domain]),
                user.raw_username,
            ))

        # todo: process form data and activate the account
        return self.get(request, *args, **kwargs)<|MERGE_RESOLUTION|>--- conflicted
+++ resolved
@@ -1046,9 +1046,6 @@
                                        "mobile workers")
 
     def post(self, request, *args, **kwargs):
-<<<<<<< HEAD
-        return super(UploadCommCareUsers, self).post(request, *args, **kwargs)
-=======
         super(UploadCommCareUsers, self).post(request, *args, **kwargs)
         try:
             check_headers(self.user_specs, self.domain)
@@ -1092,7 +1089,6 @@
                 args=[self.domain, task_ref.download_id]
             )
         )
->>>>>>> b247275f
 
 
 class UserUploadStatusView(BaseManageCommCareUserView):
