import io
import json
import re
from collections import defaultdict
from datetime import datetime

from django.conf import settings
from django.contrib import messages
from django.contrib.humanize.templatetags.humanize import naturaltime
from django.core.exceptions import ValidationError
from django.core.validators import validate_email
from django.http import (
    Http404,
    HttpResponse,
    HttpResponseBadRequest,
    HttpResponseRedirect,
)
from django.http.response import HttpResponseServerError, JsonResponse
from django.shortcuts import redirect, render
from django.template.loader import render_to_string
from django.urls import reverse
from django.utils.decorators import method_decorator
from django.utils.translation import ugettext as _
from django.utils.translation import ugettext_noop
from django.views.decorators.http import require_GET, require_POST
from django.views.generic import TemplateView, View

from braces.views import JsonRequestResponseMixin
from couchdbkit import ResourceNotFound
from django_prbac.exceptions import PermissionDenied
from django_prbac.utils import has_privilege
from djng.views.mixins import JSONResponseMixin, allow_remote_invocation
from memoized import memoized

from casexml.apps.phone.models import SyncLogSQL
from couchexport.models import Format
from couchexport.writers import Excel2007ExportWriter
from dimagi.utils.web import json_response
from soil import DownloadBase
from soil.exceptions import TaskFailedError
from soil.util import expose_cached_download, get_download_context

from corehq import privileges
from corehq.apps.accounting.async_handlers import Select2BillingInfoHandler
from corehq.apps.accounting.decorators import requires_privilege_with_fallback
from corehq.apps.accounting.models import (
    BillingAccount,
    BillingAccountType,
    EntryPoint,
)
from corehq.apps.accounting.utils import domain_has_privilege
from corehq.apps.analytics.tasks import track_workflow
from corehq.apps.custom_data_fields.edit_entity import CustomDataEditor
from corehq.apps.custom_data_fields.models import (
    CUSTOM_DATA_FIELD_PREFIX,
    PROFILE_SLUG,
)
from corehq.apps.domain.decorators import domain_admin_required
from corehq.apps.domain.views.base import DomainViewMixin
from corehq.apps.es import FormES
from corehq.apps.groups.models import Group
from corehq.apps.hqwebapp.async_handler import AsyncHandlerMixin
from corehq.apps.hqwebapp.crispy import make_form_readonly
from corehq.apps.hqwebapp.decorators import use_multiselect
from corehq.apps.hqwebapp.utils import get_bulk_upload_form
from corehq.apps.locations.analytics import users_have_locations
from corehq.apps.locations.models import SQLLocation
from corehq.apps.locations.permissions import (
    location_safe,
    user_can_access_location_id,
)
from corehq.apps.ota.utils import demo_restore_date_created, turn_off_demo_mode
from corehq.apps.registration.forms import MobileWorkerAccountConfirmationForm
from corehq.apps.sms.verify import initiate_sms_verification_workflow
from corehq.apps.user_importer.importer import UserUploadError, check_headers
from corehq.apps.user_importer.models import UserUploadRecord
from corehq.apps.user_importer.tasks import import_users_and_groups
from corehq.apps.users.account_confirmation import (
    send_account_confirmation_if_necessary,
)
from corehq.apps.users.analytics import get_search_users_in_domain_es_query
from corehq.apps.users.dbaccessors.all_commcare_users import (
    get_user_docs_by_username,
    user_exists,
)
from corehq.apps.users.decorators import (
    require_can_edit_commcare_users,
    require_can_edit_or_view_commcare_users,
)
from corehq.apps.users.exceptions import InvalidMobileWorkerRequest
from corehq.apps.users.forms import (
    CommCareAccountForm,
    CommCareUserFilterForm,
    CommCareUserFormSet,
    CommtrackUserForm,
    ConfirmExtraUserChargesForm,
    MultipleSelectionForm,
    NewMobileWorkerForm,
    SetUserPasswordForm,
)
from corehq.apps.users.models import CommCareUser, CouchUser
from corehq.apps.users.tasks import (
    bulk_download_usernames_async,
    bulk_download_users_async,
    reset_demo_user_restore_task,
    turn_on_demo_mode_task,
)
from corehq.apps.users.util import (
    can_add_extra_mobile_workers,
    format_username,
    raw_username,
)
from corehq.apps.users.views import (
    BaseEditUserView,
    BaseUserSettingsView,
    get_domain_languages,
)
from corehq.const import (
    USER_CHANGE_VIA_BULK_IMPORTER,
    USER_CHANGE_VIA_WEB,
    USER_DATE_FORMAT,
)
from corehq.toggles import (
    FILTERED_BULK_USER_DOWNLOAD,
    TWO_STAGE_USER_PROVISIONING,
)
from corehq.util import get_document_or_404
from corehq.util.dates import iso_string_to_datetime
from corehq.util.metrics import metrics_counter
from corehq.util.model_log import ModelAction, log_model_change
from corehq.util.workbook_json.excel import (
    WorkbookJSONError,
    WorksheetNotFound,
    get_workbook,
)

from .custom_data_fields import UserFieldsView

BULK_MOBILE_HELP_SITE = ("https://confluence.dimagi.com/display/commcarepublic"
                         "/Create+and+Manage+CommCare+Mobile+Workers#Createand"
                         "ManageCommCareMobileWorkers-B.UseBulkUploadtocreatem"
                         "ultipleusersatonce")
DEFAULT_USER_LIST_LIMIT = 10
BAD_MOBILE_USERNAME_REGEX = re.compile("[^A-Za-z0-9.+-_]")


def _can_edit_workers_location(web_user, mobile_worker):
    if web_user.has_permission(mobile_worker.domain, 'access_all_locations'):
        return True
    loc_id = mobile_worker.location_id
    if not loc_id:
        return False
    return user_can_access_location_id(mobile_worker.domain, web_user, loc_id)


@location_safe
class EditCommCareUserView(BaseEditUserView):
    urlname = "edit_commcare_user"
    page_title = ugettext_noop("Edit Mobile Worker")

    @property
    def page_name(self):
        if self.request.is_view_only:
            return _("Edit Mobile Worker (View Only)")
        return self.page_title

    @property
    def template_name(self):
        if self.editable_user.is_deleted():
            return "users/deleted_account.html"
        else:
            return "users/edit_commcare_user.html"

    @use_multiselect
    @method_decorator(require_can_edit_or_view_commcare_users)
    def dispatch(self, request, *args, **kwargs):
        return super(EditCommCareUserView, self).dispatch(request, *args, **kwargs)

    @property
    def main_context(self):
        context = super(EditCommCareUserView, self).main_context
        profiles = [profile.to_json() for profile in self.form_user_update.custom_data.model.get_profiles()]
        context.update({
            'custom_fields_slugs': [f.slug for f in self.form_user_update.custom_data.fields],
            'custom_fields_profiles': sorted(profiles, key=lambda x: x['name'].lower()),
            'custom_fields_profile_slug': PROFILE_SLUG,
            'edit_user_form_title': self.edit_user_form_title,
            'strong_mobile_passwords': self.request.project.strong_mobile_passwords,
            'has_any_sync_logs': self.has_any_sync_logs,
            'token': self.backup_token,
        })
        return context

    @property
    def has_any_sync_logs(self):
        return SyncLogSQL.objects.filter(user_id=self.editable_user_id).exists()

    @property
    @memoized
    def editable_user(self):
        try:
            user = CouchUser.get_by_user_id(self.editable_user_id, self.domain)
        except (ResourceNotFound, CouchUser.AccountTypeError, KeyError):
            raise Http404()
        if not user or not _can_edit_workers_location(self.couch_user, user):
            raise Http404()
        return user

    @property
    def edit_user_form_title(self):
        return _("Information for %s") % self.editable_user.human_friendly_name

    @property
    def is_currently_logged_in_user(self):
        return self.editable_user_id == self.couch_user._id

    @property
    def is_delete_allowed(self):
        from corehq.apps.couch_sql_migration.progress import couch_sql_migration_in_progress
        return not couch_sql_migration_in_progress(self.domain)

    @property
    @memoized
    def reset_password_form(self):
        return SetUserPasswordForm(self.request.project, self.editable_user_id, user="")

    @property
    @memoized
    def groups(self):
        if not self.editable_user:
            return []
        return Group.by_user_id(self.editable_user_id)

    @property
    @memoized
    def all_groups(self):
        # note: will slow things down if there are loads of groups. worth it?
        # justification: ~every report already does this.
        return Group.by_domain(self.domain)

    @property
    @memoized
    def group_form(self):
        form = MultipleSelectionForm(initial={
            'selected_ids': [g._id for g in self.groups],
        })
        form.fields['selected_ids'].choices = [(g._id, g.name) for g in self.all_groups]
        return form

    @property
    @memoized
    def commtrack_form(self):
        if self.request.method == "POST" and self.request.POST['form_type'] == "commtrack":
            return CommtrackUserForm(self.request.POST, domain=self.domain)

        # currently only support one location on the UI
        linked_loc = self.editable_user.location
        initial_id = linked_loc._id if linked_loc else None
        program_id = self.editable_user.get_domain_membership(self.domain).program_id
        assigned_locations = self.editable_user.assigned_location_ids
        return CommtrackUserForm(
            domain=self.domain,
            initial={
                'primary_location': initial_id,
                'program_id': program_id,
                'assigned_locations': assigned_locations}
        )

    @property
    def page_context(self):

        if self.request.is_view_only:
            make_form_readonly(self.commtrack_form)
            make_form_readonly(self.form_user_update.user_form)
            make_form_readonly(self.form_user_update.custom_data.form)

        context = {
            'are_groups': bool(len(self.all_groups)),
            'groups_url': reverse('all_groups', args=[self.domain]),
            'group_form': self.group_form,
            'reset_password_form': self.reset_password_form,
            'is_currently_logged_in_user': self.is_currently_logged_in_user,
            'is_delete_allowed': self.is_delete_allowed,
            'data_fields_form': self.form_user_update.custom_data.form,
            'can_use_inbound_sms': domain_has_privilege(self.domain, privileges.INBOUND_SMS),
            'can_create_groups': (
                self.request.couch_user.has_permission(self.domain, 'edit_groups') and
                self.request.couch_user.has_permission(self.domain, 'access_all_locations')
            ),
            'needs_to_downgrade_locations': (
                users_have_locations(self.domain) and
                not has_privilege(self.request, privileges.LOCATIONS)
            ),
            'demo_restore_date': naturaltime(demo_restore_date_created(self.editable_user)),
            'hide_password_feedback': settings.ENABLE_DRACONIAN_SECURITY_FEATURES,
            'group_names': [g.name for g in self.groups],
        }
        if self.commtrack_form.errors:
            messages.error(self.request, _(
                "There were some errors while saving user's locations. Please check the 'Locations' tab"
            ))
        if self.domain_object.commtrack_enabled or self.domain_object.uses_locations:
            context.update({
                'commtrack_enabled': self.domain_object.commtrack_enabled,
                'uses_locations': self.domain_object.uses_locations,
                'commtrack': {
                    'update_form': self.commtrack_form,
                },
            })
        return context

    @property
    def user_role_choices(self):
        return [('none', _('(none)'))] + self.editable_role_choices

    @property
    @memoized
    def form_user_update(self):
        if (self.request.method == "POST"
                and self.request.POST['form_type'] == "update-user"
                and not self.request.is_view_only):
            data = self.request.POST
        else:
            data = None
        form = CommCareUserFormSet(data=data, domain=self.domain,
            editable_user=self.editable_user, request_user=self.request.couch_user, request=self.request)

        form.user_form.load_language(language_choices=get_domain_languages(self.domain))

        if self.can_change_user_roles or self.couch_user.can_view_roles():
            form.user_form.load_roles(current_role=self.existing_role, role_choices=self.user_role_choices)
        else:
            del form.user_form.fields['role']

        return form

    @property
    def parent_pages(self):
        return [{
            'title': MobileWorkerListView.page_title,
            'url': reverse(MobileWorkerListView.urlname, args=[self.domain]),
        }]

    def post(self, request, *args, **kwargs):
        if self.request.is_view_only:
            messages.error(
                request,
                _("You do not have permission to update Mobile Workers.")
            )
            return super(EditCommCareUserView, self).get(request, *args, **kwargs)
        if self.request.POST['form_type'] == "add-phonenumber":
            phone_number = self.request.POST['phone_number']
            phone_number = re.sub(r'\s', '', phone_number)
            if re.match(r'\d+$', phone_number):
                self.editable_user.add_phone_number(phone_number)
                self.editable_user.save(spawn_task=True)
                messages.success(request, _("Phone number added."))
            else:
                messages.error(request, _("Please enter digits only."))
        return super(EditCommCareUserView, self).post(request, *args, **kwargs)


class ConfirmBillingAccountForExtraUsersView(BaseUserSettingsView, AsyncHandlerMixin):
    urlname = 'extra_users_confirm_billing'
    template_name = 'users/extra_users_confirm_billing.html'
    page_title = ugettext_noop("Confirm Billing Information")
    async_handlers = [
        Select2BillingInfoHandler,
    ]
    @property
    @memoized
    def account(self):
        account = BillingAccount.get_or_create_account_by_domain(
            self.domain,
            created_by=self.couch_user.username,
            account_type=BillingAccountType.USER_CREATED,
            entry_point=EntryPoint.SELF_STARTED,
        )[0]
        return account

    @property
    @memoized
    def billing_info_form(self):
        if self.request.method == 'POST':
            return ConfirmExtraUserChargesForm(
                self.account, self.domain, self.request.couch_user.username, data=self.request.POST
            )
        return ConfirmExtraUserChargesForm(self.account, self.domain, self.request.couch_user.username)

    @property
    def page_context(self):
        return {
            'billing_info_form': self.billing_info_form,
        }

    @method_decorator(domain_admin_required)
    def dispatch(self, request, *args, **kwargs):
        if self.account.date_confirmed_extra_charges is not None:
            return HttpResponseRedirect(reverse(MobileWorkerListView.urlname, args=[self.domain]))
        return super(ConfirmBillingAccountForExtraUsersView, self).dispatch(request, *args, **kwargs)

    def post(self, request, *args, **kwargs):
        if self.async_response is not None:
            return self.async_response
        if self.billing_info_form.is_valid():
            is_saved = self.billing_info_form.save()
            if not is_saved:
                messages.error(
                    request, _("It appears that there was an issue updating your contact information. "
                               "We've been notified of the issue. Please try submitting again, and if the problem "
                               "persists, please try in a few hours."))
            else:
                messages.success(
                    request, _("Billing contact information was successfully confirmed. "
                               "You may now add additional Mobile Workers.")
                )
                return HttpResponseRedirect(reverse(
                    MobileWorkerListView.urlname, args=[self.domain]
                ))
        return self.get(request, *args, **kwargs)


@require_can_edit_commcare_users
@location_safe
@require_POST
def delete_commcare_user(request, domain, user_id):
    user = CommCareUser.get_by_user_id(user_id, domain)
    if not _can_edit_workers_location(request.couch_user, user):
        raise PermissionDenied()
    if (user.user_location_id and
            SQLLocation.objects.get_or_None(location_id=user.user_location_id,
                                            user_id=user._id)):
        messages.error(request, _("This is a location user. You must delete the "
                       "corresponding location before you can delete this user."))
        return HttpResponseRedirect(reverse(EditCommCareUserView.urlname, args=[domain, user_id]))
    user.retire(deleted_by=request.user, deleted_via=USER_CHANGE_VIA_WEB)
    messages.success(request, "User %s has been deleted. All their submissions and cases will be permanently deleted in the next few minutes" % user.username)
    return HttpResponseRedirect(reverse(MobileWorkerListView.urlname, args=[domain]))


@require_can_edit_commcare_users
@location_safe
@require_POST
def force_user_412(request, domain, user_id):
    user = CommCareUser.get_by_user_id(user_id, domain)
    if not _can_edit_workers_location(request.couch_user, user):
        raise PermissionDenied()

    metrics_counter('commcare.force_user_412.count', tags={'domain': domain})

    SyncLogSQL.objects.filter(user_id=user_id).delete()

    messages.success(
        request,
        "Mobile Worker {}'s device data will be hard refreshed the next time they sync."
        .format(user.human_friendly_name)
    )
    return HttpResponseRedirect(reverse(EditCommCareUserView.urlname, args=[domain, user_id]) + '#user-permanent')


@require_can_edit_commcare_users
@require_POST
def restore_commcare_user(request, domain, user_id):
    user = CommCareUser.get_by_user_id(user_id, domain)
    success, message = user.unretire(unretired_by=request.user, unretired_via=USER_CHANGE_VIA_WEB)
    if success:
        messages.success(request, "User %s and all their submissions have been restored" % user.username)
    else:
        messages.error(request, message)
    return HttpResponseRedirect(reverse(EditCommCareUserView.urlname, args=[domain, user_id]))


@require_can_edit_commcare_users
@require_POST
def toggle_demo_mode(request, domain, user_id):
    user = CommCareUser.get_by_user_id(user_id, domain)
    demo_mode = request.POST.get('demo_mode', 'no')
    demo_mode = True if demo_mode == 'yes' else False

    edit_user_url = reverse(EditCommCareUserView.urlname, args=[domain, user_id])
    # handle bad POST param
    if user.is_demo_user == demo_mode:
        warning = _("User is already in Demo mode!") if user.is_demo_user else _("User is not in Demo mode!")
        messages.warning(request, warning)
        return HttpResponseRedirect(edit_user_url)

    if demo_mode:
        download = DownloadBase()
        res = turn_on_demo_mode_task.delay(user.get_id, domain)
        download.set_task(res)
        return HttpResponseRedirect(
            reverse(
                DemoRestoreStatusView.urlname,
                args=[domain, download.download_id, user_id]
            )
        )
    else:
        from corehq.apps.app_manager.views.utils import unset_practice_mode_configured_apps, \
            get_practice_mode_configured_apps
        # if the user is being used as practice user on any apps, check/ask for confirmation
        apps = get_practice_mode_configured_apps(domain)
        confirm_turn_off = True if (request.POST.get('confirm_turn_off', 'no')) == 'yes' else False
        if apps and not confirm_turn_off:
            return HttpResponseRedirect(reverse(ConfirmTurnOffDemoModeView.urlname, args=[domain, user_id]))

        turn_off_demo_mode(user)
        unset_practice_mode_configured_apps(domain, user.get_id)
        messages.success(request, _("Successfully turned off demo mode!"))
    return HttpResponseRedirect(edit_user_url)


class BaseManageCommCareUserView(BaseUserSettingsView):

    @method_decorator(require_can_edit_commcare_users)
    def dispatch(self, request, *args, **kwargs):
        return super(BaseManageCommCareUserView, self).dispatch(request, *args, **kwargs)

    @property
    def parent_pages(self):
        return [{
            'title': MobileWorkerListView.page_title,
            'url': reverse(MobileWorkerListView.urlname, args=[self.domain]),
        }]


class ConfirmTurnOffDemoModeView(BaseManageCommCareUserView):
    template_name = 'users/confirm_turn_off_demo_mode.html'
    urlname = 'confirm_turn_off_demo_mode'
    page_title = ugettext_noop("Turn off Demo mode")

    @property
    def page_context(self):
        from corehq.apps.app_manager.views.utils import get_practice_mode_configured_apps
        user_id = self.kwargs.pop('couch_user_id')
        user = CommCareUser.get_by_user_id(user_id, self.domain)
        practice_apps = get_practice_mode_configured_apps(self.domain, user_id)
        return {
            'commcare_user': user,
            'practice_apps': practice_apps,
        }

    def page_url(self):
        return reverse(self.urlname, args=self.args, kwargs=self.kwargs)


class DemoRestoreStatusView(BaseManageCommCareUserView):
    urlname = 'demo_restore_status'
    page_title = ugettext_noop('Demo User Status')

    def dispatch(self, request, *args, **kwargs):
        return super(DemoRestoreStatusView, self).dispatch(request, *args, **kwargs)

    def get(self, request, *args, **kwargs):
        context = super(DemoRestoreStatusView, self).main_context
        context.update({
            'domain': self.domain,
            'download_id': kwargs['download_id'],
            'poll_url': reverse('demo_restore_job_poll', args=[self.domain, kwargs['download_id']]),
            'title': _("Demo User status"),
            'progress_text': _("Getting latest restore data, please wait"),
            'error_text': _("There was an unexpected error! Please try again or report an issue."),
            'next_url': reverse(EditCommCareUserView.urlname, args=[self.domain, kwargs['user_id']]),
            'next_url_text': _("Go back to Edit Mobile Worker"),
        })
        return render(request, 'hqwebapp/soil_status_full.html', context)

    def page_url(self):
        return reverse(self.urlname, args=self.args, kwargs=self.kwargs)


@require_can_edit_commcare_users
def demo_restore_job_poll(request, domain, download_id, template="users/mobile/partials/demo_restore_status.html"):

    try:
        context = get_download_context(download_id)
    except TaskFailedError:
        return HttpResponseServerError()

    context.update({
        'on_complete_short': _('Done'),
        'on_complete_long': _('User is now in Demo mode with latest restore!'),

    })
    return render(request, template, context)


@require_can_edit_commcare_users
@require_POST
def reset_demo_user_restore(request, domain, user_id):
    user = CommCareUser.get_by_user_id(user_id, domain)
    if not user.is_demo_user:
        warning = _("The user is not a demo user.")
        messages.warning(request, warning)
        return HttpResponseRedirect(reverse(EditCommCareUserView.urlname, args=[domain, user_id]))

    download = DownloadBase()
    res = reset_demo_user_restore_task.delay(user.get_id, domain)
    download.set_task(res)

    return HttpResponseRedirect(
        reverse(
            DemoRestoreStatusView.urlname,
            args=[domain, download.download_id, user_id]
        )
    )


@require_can_edit_commcare_users
@require_POST
def update_user_groups(request, domain, couch_user_id):
    form = MultipleSelectionForm(request.POST)
    form.fields['selected_ids'].choices = [(id, 'throwaway') for id in Group.ids_by_domain(domain)]
    if form.is_valid():
        user = CommCareUser.get(couch_user_id)
        assert user.doc_type == "CommCareUser"
        assert user.domain == domain
        user.set_groups(form.cleaned_data['selected_ids'])
        messages.success(request, _("User groups updated!"))
    else:
        messages.error(request, _("Form not valid. A group may have been deleted while you were viewing this page"
                                  "Please try again."))
    return HttpResponseRedirect(reverse(EditCommCareUserView.urlname, args=[domain, couch_user_id]))


@location_safe
class MobileWorkerListView(JSONResponseMixin, BaseUserSettingsView):
    template_name = 'users/mobile_workers.html'
    urlname = 'mobile_workers'
    page_title = ugettext_noop("Mobile Workers")

    @method_decorator(require_can_edit_or_view_commcare_users)
    def dispatch(self, *args, **kwargs):
        return super(MobileWorkerListView, self).dispatch(*args, **kwargs)

    @property
    @memoized
    def can_access_all_locations(self):
        return self.couch_user.has_permission(self.domain, 'access_all_locations')

    @property
    def can_bulk_edit_users(self):
        return has_privilege(self.request, privileges.BULK_USER_MANAGEMENT) and not self.request.is_view_only

    @property
    def can_add_extra_users(self):
        return can_add_extra_mobile_workers(self.request)

    @property
    @memoized
    def new_mobile_worker_form(self):
        if self.request.method == "POST":
            return NewMobileWorkerForm(self.request.project, self.couch_user, self.request.POST)
        return NewMobileWorkerForm(self.request.project, self.couch_user)

    @property
    @memoized
    def custom_data(self):
        return CustomDataEditor(
            field_view=UserFieldsView,
            domain=self.domain,
            post_dict=self.request.POST if self.request.method == "POST" else None,
            required_only=True,
            ko_model="custom_fields",
        )

    @property
    def page_context(self):
        if FILTERED_BULK_USER_DOWNLOAD.enabled(self.domain):
            bulk_download_url = reverse(FilteredUserDownload.urlname, args=[self.domain])
        else:
            bulk_download_url = reverse("download_commcare_users", args=[self.domain])
        profiles = [profile.to_json() for profile in self.custom_data.model.get_profiles()]
        return {
            'new_mobile_worker_form': self.new_mobile_worker_form,
            'custom_fields_form': self.custom_data.form,
            'custom_fields_slugs': [f.slug for f in self.custom_data.fields],
            'custom_fields_profiles': profiles,
            'custom_fields_profile_slug': PROFILE_SLUG,
            'can_bulk_edit_users': self.can_bulk_edit_users,
            'can_add_extra_users': self.can_add_extra_users,
            'can_access_all_locations': self.can_access_all_locations,
            'draconian_security': settings.ENABLE_DRACONIAN_SECURITY_FEATURES,
            'pagination_limit_cookie_name': (
                'hq.pagination.limit.mobile_workers_list.%s' % self.domain),
            'can_edit_billing_info': self.request.couch_user.is_domain_admin(self.domain),
            'strong_mobile_passwords': self.request.project.strong_mobile_passwords,
            'bulk_download_url': bulk_download_url,
        }

    @property
    @memoized
    def query(self):
        return self.request.GET.get('query')

    @allow_remote_invocation
    def check_username(self, in_data):
        try:
            username = in_data['username'].strip()
        except KeyError:
            return HttpResponseBadRequest('You must specify a username')
        if username == 'admin' or username == 'demo_user':
            return {'error': _('Username {} is reserved.').format(username)}
        try:
            validate_email("{}@example.com".format(username))
            if BAD_MOBILE_USERNAME_REGEX.search(username) is not None:
                raise ValidationError("Username contained an invalid character")
        except ValidationError:
            if '..' in username:
                return {
                    'error': _("Username may not contain consecutive . (period).")
                }
            if username.endswith('.'):
                return {
                    'error': _("Username may not end with a . (period).")
                }
            return {
                'error': _("Username may not contain special characters.")
            }

        full_username = format_username(username, self.domain)
        exists = user_exists(full_username)
        if exists.exists:
            if exists.is_deleted:
                result = {'error': _('Username {} belonged to a user that was deleted'
                                     ' and cannot be reused').format(username)}
            else:
                result = {'error': _('Username {} is already taken').format(username)}
        else:
            result = {'success': _('Username {} is available').format(username)}
        return result

    @allow_remote_invocation
    def create_mobile_worker(self, in_data):
        if self.request.is_view_only:
            return {
                'error': _("You do not have permission to create mobile workers.")
            }

        try:
            self._ensure_proper_request(in_data)
            form_data = self._construct_form_data(in_data)
        except InvalidMobileWorkerRequest as e:
            return {
                'error': str(e)
            }

        self.request.POST = form_data

        is_valid = lambda: self.new_mobile_worker_form.is_valid() and self.custom_data.is_valid()
        if not is_valid():
            all_errors = [e for errors in self.new_mobile_worker_form.errors.values() for e in errors]
            all_errors += [e for errors in self.custom_data.errors.values() for e in errors]
            return {'error': _("Forms did not validate: {errors}").format(
                errors=', '.join(all_errors)
            )}

        couch_user = self._build_commcare_user()
        if self.new_mobile_worker_form.cleaned_data['send_account_confirmation_email']:
            send_account_confirmation_if_necessary(couch_user)
        return {
            'success': True,
            'user_id': couch_user.userID,
        }

    def _build_commcare_user(self):
        username = self.new_mobile_worker_form.cleaned_data['username']
        password = self.new_mobile_worker_form.cleaned_data['new_password']
        first_name = self.new_mobile_worker_form.cleaned_data['first_name']
        email = self.new_mobile_worker_form.cleaned_data['email']
        last_name = self.new_mobile_worker_form.cleaned_data['last_name']
        location_id = self.new_mobile_worker_form.cleaned_data['location_id']
        is_account_confirmed = not self.new_mobile_worker_form.cleaned_data['force_account_confirmation']

        return CommCareUser.create(
            self.domain,
            username,
            password,
            created_by=self.request.user,
            created_via=USER_CHANGE_VIA_WEB,
            email=email,
            device_id="Generated from HQ",
            first_name=first_name,
            last_name=last_name,
            metadata=self.custom_data.get_data_to_save(),
            is_account_confirmed=is_account_confirmed,
            location=SQLLocation.objects.get(location_id=location_id) if location_id else None,
        )

    def _ensure_proper_request(self, in_data):
        if not self.can_add_extra_users:
            raise InvalidMobileWorkerRequest(_("No Permission."))

        if 'user' not in in_data:
            raise InvalidMobileWorkerRequest(_("Please provide mobile worker data."))

        return None

    def _construct_form_data(self, in_data):
        try:
            user_data = in_data['user']
            form_data = {
                'username': user_data.get('username'),
                'new_password': user_data.get('password'),
                'first_name': user_data.get('first_name'),
                'last_name': user_data.get('last_name'),
                'location_id': user_data.get('location_id'),
                'email': user_data.get('email'),
                'force_account_confirmation': user_data.get('force_account_confirmation'),
                'send_account_confirmation_email': user_data.get('send_account_confirmation_email'),
                'domain': self.domain,
            }
            for k, v in user_data.get('custom_fields', {}).items():
                form_data["{}-{}".format(CUSTOM_DATA_FIELD_PREFIX, k)] = v
            return form_data
        except Exception as e:
            raise InvalidMobileWorkerRequest(_("Check your request: {}".format(e)))


@require_can_edit_commcare_users
@require_POST
@location_safe
def activate_commcare_user(request, domain, user_id):
    return _modify_user_status(request, domain, user_id, True)


@require_can_edit_commcare_users
@require_POST
@location_safe
def deactivate_commcare_user(request, domain, user_id):
    return _modify_user_status(request, domain, user_id, False)


def _modify_user_status(request, domain, user_id, is_active):
    user = CommCareUser.get_by_user_id(user_id, domain)
    if (not _can_edit_workers_location(request.couch_user, user)
            or (is_active and not can_add_extra_mobile_workers(request))):
        return json_response({
            'error': _("No Permission."),
        })
    if not is_active and user.user_location_id:
        return json_response({
            'error': _("This is a location user, archive or delete the "
                       "corresponding location to deactivate it."),
        })
    user.is_active = is_active
    user.save(spawn_task=True)
    change_message = "Activated User" if is_active else "Deactivated User"
    log_model_change(request.user, user.get_django_user(), message=change_message,
                     action=ModelAction.UPDATE)
    return json_response({
        'success': True,
    })


@require_can_edit_commcare_users
@require_POST
@location_safe
def send_confirmation_email(request, domain, user_id):
    user = CommCareUser.get_by_user_id(user_id, domain)
    send_account_confirmation_if_necessary(user)
    return JsonResponse(data={'success': True})


@require_can_edit_or_view_commcare_users
@require_GET
@location_safe
def paginate_mobile_workers(request, domain):
    limit = int(request.GET.get('limit', 10))
    page = int(request.GET.get('page', 1))
    query = request.GET.get('query')
    deactivated_only = json.loads(request.GET.get('showDeactivatedUsers', "false"))

    def _user_query(search_string, page, limit):
        user_es = get_search_users_in_domain_es_query(
            domain=domain, search_string=search_string,
            offset=page * limit, limit=limit)
        if not request.couch_user.has_permission(domain, 'access_all_locations'):
            loc_ids = (SQLLocation.objects.accessible_to_user(domain, request.couch_user)
                                          .location_ids())
            user_es = user_es.location(list(loc_ids))
        return user_es.mobile_users()

    # backend pages start at 0
    users_query = _user_query(query, page - 1, limit)
    # run with a blank query to fetch total records with same scope as in search
    if deactivated_only:
        users_query = users_query.show_only_inactive()
    users_data = users_query.source([
        '_id',
        'first_name',
        'last_name',
        'base_username',
        'created_on',
        'is_active',
        'is_account_confirmed',
    ]).run()
    users = users_data.hits

    def _status_string(user_data):
        if user_data['is_active']:
            return _('Active')
        elif user_data['is_account_confirmed']:
            return _('Deactivated')
        else:
            return _('Pending Confirmation')

    for user in users:
        date_registered = user.pop('created_on', '')
        if date_registered:
            date_registered = iso_string_to_datetime(date_registered).strftime(USER_DATE_FORMAT)
        # make sure these are always set and default to true
        user['is_active'] = user.get('is_active', True)
        user['is_account_confirmed'] = user.get('is_account_confirmed', True)
        user.update({
            'username': user.pop('base_username', ''),
            'user_id': user.pop('_id'),
            'date_registered': date_registered,
            'status': _status_string(user),
        })

    return json_response({
        'users': users,
        'total': users_data.total,
    })


class CreateCommCareUserModal(JsonRequestResponseMixin, DomainViewMixin, View):
    template_name = "users/new_mobile_worker_modal.html"
    urlname = 'new_mobile_worker_modal'

    @method_decorator(require_can_edit_commcare_users)
    def dispatch(self, request, *args, **kwargs):
        if not can_add_extra_mobile_workers(request):
            raise PermissionDenied()
        return super(CreateCommCareUserModal, self).dispatch(request, *args, **kwargs)

    def render_form(self, status):
        if domain_has_privilege(self.domain, privileges.APP_USER_PROFILES):
            return self.render_json_response({
                "status": "failure",
                "form_html": "<div class='alert alert-danger'>{}</div>".format(_("""
                    Cannot add new worker due to usage of user field profiles.
                    Please add your new worker from the mobile workers page.
                """)),
            })
        return self.render_json_response({
            "status": status,
            "form_html": render_to_string(self.template_name, {
                'form': self.new_commcare_user_form,
                'data_fields_form': self.custom_data.form,
            }, request=self.request)
        })

    def get(self, request, *args, **kwargs):
        return self.render_form("success")

    @property
    @memoized
    def custom_data(self):
        return CustomDataEditor(
            field_view=UserFieldsView,
            domain=self.domain,
            post_dict=self.request.POST if self.request.method == "POST" else None,
        )

    @property
    @memoized
    def new_commcare_user_form(self):
        if self.request.method == "POST":
            data = self.request.POST.dict()
            form = CommCareAccountForm(data, domain=self.domain)
        else:
            form = CommCareAccountForm(domain=self.domain)
        return form

    @method_decorator(requires_privilege_with_fallback(privileges.OUTBOUND_SMS))
    def post(self, request, *args, **kwargs):
        if self.new_commcare_user_form.is_valid() and self.custom_data.is_valid():
            username = self.new_commcare_user_form.cleaned_data['username']
            password = self.new_commcare_user_form.cleaned_data['password_1']
            phone_number = self.new_commcare_user_form.cleaned_data['phone_number']

            user = CommCareUser.create(
                self.domain,
                username,
                password,
                created_by=request.user,
                created_via=USER_CHANGE_VIA_WEB,
                phone_number=phone_number,
                device_id="Generated from HQ",
                metadata=self.custom_data.get_data_to_save(),
            )

            if 'location_id' in request.GET:
                try:
                    loc = SQLLocation.objects.get(domain=self.domain,
                                                  location_id=request.GET['location_id'])
                except SQLLocation.DoesNotExist:
                    raise Http404()
                user.set_location(loc)

            if phone_number:
                initiate_sms_verification_workflow(user, phone_number)

            user_json = {'user_id': user._id, 'text': user.username_in_report}
            return self.render_json_response({"status": "success",
                                              "user": user_json})
        return self.render_form("failure")


class UploadCommCareUsers(BaseManageCommCareUserView):
    template_name = 'hqwebapp/bulk_upload.html'
    urlname = 'upload_commcare_users'
    page_title = ugettext_noop("Bulk Upload Mobile Workers")

    @method_decorator(requires_privilege_with_fallback(privileges.BULK_USER_MANAGEMENT))
    def dispatch(self, request, *args, **kwargs):
        return super(UploadCommCareUsers, self).dispatch(request, *args, **kwargs)

    @property
    def page_context(self):
        request_params = self.request.GET if self.request.method == 'GET' else self.request.POST
        context = {
            'bulk_upload': {
                "help_site": {
                    "address": BULK_MOBILE_HELP_SITE,
                    "name": _("CommCare Help Site"),
                },
                "download_url": reverse(
                    "download_commcare_users", args=(self.domain,)),
                "adjective": _("mobile worker"),
                "plural_noun": _("mobile workers"),
            },
            'show_secret_settings': request_params.get("secret", False),
        }
        context.update({
            'bulk_upload_form': get_bulk_upload_form(context),
        })
        return context

    def post(self, request, *args, **kwargs):
        """View's dispatch method automatically calls this"""
        try:
            self.workbook = get_workbook(request.FILES.get('bulk_upload_file'))
        except WorkbookJSONError as e:
            messages.error(request, str(e))
            return self.get(request, *args, **kwargs)

        try:
            self.user_specs = self.workbook.get_worksheet(title='users')
        except WorksheetNotFound:
            try:
                self.user_specs = self.workbook.get_worksheet()
            except WorksheetNotFound:
                return HttpResponseBadRequest("Workbook has no worksheets")

        try:
            self.group_specs = self.workbook.get_worksheet(title='groups')
        except WorksheetNotFound:
            self.group_specs = []

        try:
            check_headers(self.user_specs)
        except UserUploadError as e:
            messages.error(request, _(str(e)))
            return HttpResponseRedirect(reverse(UploadCommCareUsers.urlname, args=[self.domain]))

        upload_record = UserUploadRecord(
            domain=self.domain,
            user_id=request.couch_user.user_id
        )
        upload_record.save()

        task_ref = expose_cached_download(payload=None, expiry=1 * 60 * 60, file_extension=None)
        task = import_users_and_groups.delay(
            self.domain,
            list(self.user_specs),
            list(self.group_specs),
            request.couch_user,
            upload_record.pk
        )
        task_ref.set_task(task)
        return HttpResponseRedirect(
            reverse(
                UserUploadStatusView.urlname,
                args=[self.domain, task_ref.download_id]
            )
        )


class UserUploadStatusView(BaseManageCommCareUserView):
    urlname = 'user_upload_status'
    page_title = ugettext_noop('Mobile Worker Upload Status')

    def get(self, request, *args, **kwargs):
        context = super(UserUploadStatusView, self).main_context
        context.update({
            'domain': self.domain,
            'download_id': kwargs['download_id'],
            'poll_url': reverse('user_upload_job_poll', args=[self.domain, kwargs['download_id']]),
            'title': _("Mobile Worker Upload Status"),
            'progress_text': _("Importing your data. This may take some time..."),
            'error_text': _("Problem importing data! Please try again or report an issue."),
            'next_url': reverse(MobileWorkerListView.urlname, args=[self.domain]),
            'next_url_text': _("Return to manage mobile workers"),
        })
        return render(request, 'hqwebapp/soil_status_full.html', context)

    def page_url(self):
        return reverse(self.urlname, args=self.args, kwargs=self.kwargs)


@require_can_edit_commcare_users
def user_upload_job_poll(request, domain, download_id, template="users/mobile/partials/user_upload_status.html"):
    try:
        context = get_download_context(download_id)
    except TaskFailedError:
        return HttpResponseServerError()

    context.update({
        'on_complete_short': _('Bulk upload complete.'),
        'on_complete_long': _('Mobile Worker upload has finished'),

    })

    class _BulkUploadResponseWrapper(object):

        def __init__(self, context):
            results = context.get('result') or defaultdict(lambda: [])
            self.response_rows = results['rows']
            self.response_errors = results['errors']
            self.problem_rows = [r for r in self.response_rows if r['flag'] not in ('updated', 'created')]

        def success_count(self):
            return len(self.response_rows) - len(self.problem_rows)

        def has_errors(self):
            return bool(self.response_errors or self.problem_rows)

        def errors(self):
            errors = []
            for row in self.problem_rows:
                if row['flag'] == 'missing-data':
                    errors.append(_('A row with no username was skipped'))
                else:
                    errors.append('{username}: {flag}'.format(**row))
            errors.extend(self.response_errors)
            return errors

    context['result'] = _BulkUploadResponseWrapper(context)
    return render(request, template, context)


@require_can_edit_or_view_commcare_users
def user_download_job_poll(request, domain, download_id, template="hqwebapp/partials/shared_download_status.html"):
    try:
        context = get_download_context(download_id, 'Preparing download')
        context.update({'link_text': _('Download Users')})
    except TaskFailedError as e:
        return HttpResponseServerError(e.errors)
    return render(request, template, context)


class DownloadUsersStatusView(BaseUserSettingsView):
    urlname = 'download_users_status'
    page_title = ugettext_noop('Download Users Status')

    @method_decorator(require_can_edit_or_view_commcare_users)
    def dispatch(self, request, *args, **kwargs):
        return super().dispatch(request, *args, **kwargs)

    @property
    def parent_pages(self):
        return [{
            'title': MobileWorkerListView.page_title,
            'url': reverse(MobileWorkerListView.urlname, args=[self.domain]),
        }]

    def get(self, request, *args, **kwargs):
        context = super(DownloadUsersStatusView, self).main_context
        context.update({
            'domain': self.domain,
            'download_id': kwargs['download_id'],
            'poll_url': reverse('user_download_job_poll', args=[self.domain, kwargs['download_id']]),
            'title': _("Download Users Status"),
            'progress_text': _("Preparing user download."),
            'error_text': _("There was an unexpected error! Please try again or report an issue."),
            'next_url': reverse(MobileWorkerListView.urlname, args=[self.domain]),
            'next_url_text': _("Go back to Mobile Workers"),
        })
        return render(request, 'hqwebapp/soil_status_full.html', context)

    def page_url(self):
        return reverse(self.urlname, args=self.args, kwargs=self.kwargs)


@method_decorator([FILTERED_BULK_USER_DOWNLOAD.required_decorator()], name='dispatch')
class FilteredUserDownload(BaseManageCommCareUserView):
    urlname = 'filter_and_download_commcare_users'
    page_title = ugettext_noop('Filter and Download')

    @method_decorator(require_can_edit_commcare_users)
    def get(self, request, domain, *args, **kwargs):
        form = CommCareUserFilterForm(request.GET, domain=domain, couch_user=request.couch_user)
        # To avoid errors on first page load
        form.empty_permitted = True
        context = self.main_context
        context.update({'form': form, 'count_users_url': reverse('count_users', args=[domain])})
        return render(
            request,
            "users/filter_and_download.html",
            context
        )


class UsernameUploadMixin(object):
    """
    Contains helper functions for working with a file that consists of a single column of usernames.
    """

    def _get_usernames(self, request):
        """
            Get username list from Excel supplied in request.FILES.
            Adds any errors to request.messages.
        """
        sheet = self._get_sheet(request)
        if not sheet:
            return None

        try:
            usernames = [format_username(row['username'], request.domain) for row in sheet]
        except KeyError:
            messages.error(request, _("No users found. Please check your file contains a 'username' column."))
            return None

        if not len(usernames):
            messages.error(request, _("No users found. Please check file is not empty."))
            return None

        return usernames

    def _get_sheet(self, request):
        try:
            workbook = get_workbook(request.FILES.get('bulk_upload_file'))
        except WorkbookJSONError as e:
            messages.error(request, str(e))
            return None

        try:
            sheet = workbook.get_worksheet()
        except WorksheetNotFound:
            messages.error(request, _("Workbook has no worksheets"))
            return None

        return sheet


class DeleteCommCareUsers(BaseManageCommCareUserView, UsernameUploadMixin):
    urlname = 'delete_commcare_users'
    page_title = ugettext_noop('Bulk Delete')
    template_name = 'users/bulk_delete.html'

    @property
    def page_context(self):
        context = self.main_context
        context.update({
            'bulk_upload_form': get_bulk_upload_form(),
        })
        return context

    def post(self, request, *args, **kwargs):
        usernames = self._get_usernames(request)
        if not usernames:
            return self.get(request, *args, **kwargs)

        user_docs_by_id = {doc['_id']: doc for doc in get_user_docs_by_username(usernames)}
        user_ids_with_forms = self._get_user_ids_with_forms(request, user_docs_by_id)
        usernames_not_found = self._get_usernames_not_found(request, user_docs_by_id, usernames)

        if user_ids_with_forms or usernames_not_found:
            messages.error(request, _("""
                No users deleted. Please address the above issue(s) and re-upload your updated file.
            """))
        else:
            self._delete_users(request, user_docs_by_id, user_ids_with_forms)

        return self.get(request, *args, **kwargs)

    def _get_user_ids_with_forms(self, request, user_docs_by_id):
        """
            Find users who have ever submitted a form, and add to request.messages if so.
        """
        user_ids_with_forms = (
            FormES()
            .domain(request.domain)
            .user_id(list(user_docs_by_id))
            .terms_aggregation('form.meta.userID', 'user_id')
        ).run().aggregations.user_id.keys

        if user_ids_with_forms:
            message = _("""
                The following users have form submissions and must be deleted individually: {}.
            """).format(", ".join([raw_username(user_docs_by_id[user_id]['username'])
                                   for user_id in user_ids_with_forms]))
            messages.error(request, message)

        return user_ids_with_forms

    def _get_usernames_not_found(self, request, user_docs_by_id, usernames):
        """
            The only side effect of this is to possibly add to request.messages.
        """
        usernames_not_found = set(usernames) - {doc['username'] for doc in user_docs_by_id.values()}
        if usernames_not_found:
            message = _("The following users were not found: {}.").format(
                ", ".join(map(raw_username, usernames_not_found)))
            messages.error(request, message)
        return usernames_not_found

    def _delete_users(self, request, user_docs_by_id, user_ids_with_forms):
        deleted_count = 0
        for user_id, doc in user_docs_by_id.items():
            if user_id not in user_ids_with_forms:
                CommCareUser.wrap(doc).delete(deleted_by=request.user, deleted_via=USER_CHANGE_VIA_BULK_IMPORTER)
                deleted_count += 1
        if deleted_count:
            messages.success(request, f"{deleted_count} user(s) deleted.")


class CommCareUsersLookup(BaseManageCommCareUserView, UsernameUploadMixin):
    urlname = 'commcare_users_lookup'
    page_title = ugettext_noop('Mobile Workers Bulk Lookup')
    template_name = 'users/bulk_lookup.html'

    @property
    def page_context(self):
        context = self.main_context
        context.update({
            'bulk_upload_form': get_bulk_upload_form(),
        })
        return context

    def post(self, request, *args, **kwargs):
        usernames = self._get_usernames(request)
        if not usernames:
            return self.get(request, *args, **kwargs)

        docs_by_username = {doc['username']: doc for doc in get_user_docs_by_username(usernames)}
        rows = []
        for username in usernames:
            row = [raw_username(username)]
            if username in docs_by_username:
                row.extend([_("yes"), docs_by_username[username].get("is_active")])
            else:
                row.extend([_("no"), ""])
            rows.append(row)

        response = HttpResponse(content_type=Format.from_format('xlsx').mimetype)
        response['Content-Disposition'] = f'attachment; filename="{self.domain} users.xlsx"'
        response.write(self._excel_data(rows))
        return response

    def _excel_data(self, rows):
        outfile = io.BytesIO()
        tab_name = "users"
        header_table = [(tab_name, [(_("username"), _("exists"), _("is_active"))])]
        writer = Excel2007ExportWriter()
        writer.open(header_table=header_table, file=outfile)
        writer.write([(tab_name, rows)])
        writer.close()
        return outfile.getvalue()


@require_can_edit_commcare_users
def count_users(request, domain):
    from corehq.apps.users.dbaccessors.all_commcare_users import get_commcare_users_by_filters
    if not FILTERED_BULK_USER_DOWNLOAD.enabled_for_request(request):
        raise Http404()
    form = CommCareUserFilterForm(request.GET, domain=domain, couch_user=request.couch_user)
    if form.is_valid():
        user_filters = form.cleaned_data
    else:
        return HttpResponseBadRequest("Invalid Request")
    user_count = 0
    for domain in user_filters['domains']:
        user_count += get_commcare_users_by_filters(domain, user_filters, count_only=True)
    return json_response({
        'count': user_count
    })


@require_can_edit_or_view_commcare_users
def download_commcare_users(request, domain):
    form = CommCareUserFilterForm(request.GET, domain=domain, couch_user=request.couch_user)
    if form.is_valid():
        user_filters = form.cleaned_data
    else:
        return HttpResponseRedirect(
            reverse(FilteredUserDownload.urlname, args=[domain]) + "?" + request.GET.urlencode())
    download = DownloadBase()
    if form.cleaned_data['domains'] != [domain]:  # if additional domains added for download
        track_workflow(request.couch_user.username, 'Domain filter used for mobile download')
    is_web_download = False
    if form.cleaned_data['columns'] == CommCareUserFilterForm.USERNAMES_COLUMN_OPTION:
        res = bulk_download_usernames_async.delay(domain, download.download_id, user_filters,
<<<<<<< HEAD
                                                owner_id=request.couch_user.get_id)
=======
                                                  owner_id=request.couch_user.get_id)
>>>>>>> 64df27ac
    else:
        res = bulk_download_users_async.delay(domain, download.download_id, user_filters,
                                              is_web_download, owner_id=request.couch_user.get_id)
    download.set_task(res)
    return redirect(DownloadUsersStatusView.urlname, domain, download.download_id)


@location_safe
@method_decorator(TWO_STAGE_USER_PROVISIONING.required_decorator(), name='dispatch')
class CommCareUserConfirmAccountView(TemplateView, DomainViewMixin):
    template_name = "users/commcare_user_confirm_account.html"
    urlname = "commcare_user_confirm_account"
    strict_domain_fetching = True

    @property
    @memoized
    def user_id(self):
        return self.kwargs.get('user_id')

    @property
    @memoized
    def user(self):
        return get_document_or_404(CommCareUser, self.domain, self.user_id)

    @property
    @memoized
    def form(self):
        if self.request.method == 'POST':
            return MobileWorkerAccountConfirmationForm(self.request.POST)
        else:
            return MobileWorkerAccountConfirmationForm(initial={
                'username': self.user.raw_username,
                'full_name': self.user.full_name,
                'email': self.user.email,
            })

    def get_context_data(self, **kwargs):
        context = super(CommCareUserConfirmAccountView, self).get_context_data(**kwargs)
        context.update({
            'domain_name': self.domain_object.display_name(),
            'user': self.user,
            'form': self.form,
        })
        return context

    def post(self, request, *args, **kwargs):
        form = self.form
        if form.is_valid():
            user = self.user
            user.email = form.cleaned_data['email']
            full_name = form.cleaned_data['full_name']
            user.first_name = full_name[0]
            user.last_name = full_name[1]
            user.confirm_account(password=self.form.cleaned_data['password'])
            messages.success(request, _(
                f'You have successfully confirmed the {user.raw_username} account. '
                'You can now login'
            ))
            return HttpResponseRedirect('{}?username={}'.format(
                reverse('domain_login', args=[self.domain]),
                user.raw_username,
            ))

        # todo: process form data and activate the account
        return self.get(request, *args, **kwargs)<|MERGE_RESOLUTION|>--- conflicted
+++ resolved
@@ -1403,11 +1403,7 @@
     is_web_download = False
     if form.cleaned_data['columns'] == CommCareUserFilterForm.USERNAMES_COLUMN_OPTION:
         res = bulk_download_usernames_async.delay(domain, download.download_id, user_filters,
-<<<<<<< HEAD
-                                                owner_id=request.couch_user.get_id)
-=======
                                                   owner_id=request.couch_user.get_id)
->>>>>>> 64df27ac
     else:
         res = bulk_download_users_async.delay(domain, download.download_id, user_filters,
                                               is_web_download, owner_id=request.couch_user.get_id)
