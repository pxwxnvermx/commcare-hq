{% extends 'users/base_template.html' %}
{# This is for editing WebUsers who are not the current user #}

{% load crispy_forms_tags %}
{% load hq_shared_tags %}
{% load i18n %}

{% block main_column %}
    <div class="form form-horizontal">
        <fieldset>
            <legend>{% blocktrans with couch_user.human_friendly_name as friendly_name %}Information for {{ friendly_name }}{% endblocktrans %}</legend>
            <dl class="dl-horizontal hq-dl-userinfo">
                <dt>{% trans 'Username' %}</dt>
                <dd>{{ couch_user.html_username|safe }}</dd>
                {% for field in form_uneditable.visible_fields %}
                <dt>{{ field.label }}</dt>
                <dd class="hq-dd-userinfo">{{ couch_user|getattr:field.name }}</dd>
                {% endfor %}
                <dt>{% trans 'Phone Numbers' %}</dt>
                {% if phonenumbers %}
                <dd>
                    <ul>
                        {% for phonenumber in phonenumbers %}
                        <li>+{{ phonenumber.number }}</li>
                        {% endfor %}
                    </ul>
                </dd>
                {% endif %}
            </dl>
        </fieldset>
    </div>
    <form class="form form-horizontal" name="user_role" method="post">
        <input type="hidden" name="form_type" value="update-user" />
        <fieldset>
            <legend>{% blocktrans with couch_user.human_friendly_name as friendly_name %}Change {{ friendly_name }}'s Role{% endblocktrans %}</legend>
            {% crispy form_user_update %}

            <div class="form-actions">
                <button type="submit" class="btn btn-primary">{% trans 'Update Role' %}</button>
            </div>
        </fieldset>
    </form>

    {% if update_permissions %}
        <form class="form form-horizontal" name="user_permissions" method="post">
            <input type="hidden" name="form_type" value="update-user-permissions" />
            <fieldset>

            <legend>{% blocktrans with couch_user.human_friendly_name as friendly_name %}Change {{ friendly_name }}'s Staff Permissions{% endblocktrans %}</legend>
            {% crispy form_user_update_permissions %}

            <div class="form-actions">
                <button type="submit" class="btn btn-primary">{% trans 'Update Permissions' %}</button>
            </div>
            </fieldset>
        </form>
    {% endif %}

    {% if update_form %}
        <form id="commtrack_form" class="form form-horizontal" name="" method="post">
            <input type="hidden" name="form_type" value="commtrack" />
            <fieldset>
<<<<<<< HEAD
                <legend>{% trans 'CommCare Supply Settings' %}</legend>
=======
                {% if commtrack_enabled %}
                    <legend>{% trans 'CommTrack Settings' %}</legend>
                {% else %}
                    <legend>{% trans 'Location Settings' %}</legend>
                {% endif %}
>>>>>>> 220e0303
                {% include 'hqstyle/forms/basic_fieldset.html' with form=update_form %}
            </fieldset>
            <div class="form-actions">
              <button type="submit" class="btn btn-primary">{% trans 'Update CommCare Supply Settings' %}</button>
            </div>
        </form>
    {% endif %}
{% endblock %}<|MERGE_RESOLUTION|>--- conflicted
+++ resolved
@@ -60,15 +60,11 @@
         <form id="commtrack_form" class="form form-horizontal" name="" method="post">
             <input type="hidden" name="form_type" value="commtrack" />
             <fieldset>
-<<<<<<< HEAD
-                <legend>{% trans 'CommCare Supply Settings' %}</legend>
-=======
                 {% if commtrack_enabled %}
-                    <legend>{% trans 'CommTrack Settings' %}</legend>
+                    <legend>{% trans 'CommCare Supply Settings' %}</legend>
                 {% else %}
                     <legend>{% trans 'Location Settings' %}</legend>
                 {% endif %}
->>>>>>> 220e0303
                 {% include 'hqstyle/forms/basic_fieldset.html' with form=update_form %}
             </fieldset>
             <div class="form-actions">
