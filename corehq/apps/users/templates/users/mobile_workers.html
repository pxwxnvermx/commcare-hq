--- conflicted
+++ resolved
@@ -18,11 +18,7 @@
       <p>
         {% blocktrans %}
           Save time when creating and updating users by creating App User Profiles! Eliminate the need
-<<<<<<< HEAD
-                  to set every individual field for a user! Available though our Enterprise Subscription
-=======
                   to set every individual field for a user! Available through our Enterprise Subscription
->>>>>>> 8937d064
         {% endblocktrans %}
       </p>
     </div>
