--- conflicted
+++ resolved
@@ -239,11 +239,7 @@
                                     {% trans "View Details" %}
                                 </span>
             </button>
-<<<<<<< HEAD
-            <button class="btn btn-danger" data-bind="visible: $data._id && !$data.hasUsersAssigned && $root.allowEdit && !upstream_id(), click: $data._id ? $root.setRoleBeingDeleted : null">
-=======
             <button class="btn btn-danger" data-bind="visible: $data._id && !$data.preventRoleDelete && $root.allowEdit && !upstream_id(), click: $data._id ? $root.setRoleBeingDeleted : null">
->>>>>>> df827767
               <i class="fa fa-trash"></i>
               {% trans "Delete Role" %}
             </button>
