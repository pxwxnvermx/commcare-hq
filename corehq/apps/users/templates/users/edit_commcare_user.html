{% extends 'users/base_template.html' %}
{# This is for editing information for a CommCareUser #}

{% load crispy_forms_tags %}
{% load hq_shared_tags %}
{% load hqstyle_tags %}
{% load i18n %}

{% block js %}{{ block.super }}
    <script src="{% static 'hqwebapp/js/lib/jquery.textchange.min.js' %}"></script>
<<<<<<< HEAD
    <script src="{% static 'style/js/bootstrap2/ui-element.js' %}"></script>
    <script src="{% static 'hqwebapp/js/lib/jquery-ui/jquery-ui-1.9.2.multiselect-deps.custom.min.js' %}"></script>
    <script src="{% static 'hqwebapp/js/lib/jquery-ui/multiselect/ui.multiselect.js' %}"></script>
=======
    <script src="{% static 'style/js/bootstrap3/ui-element.js' %}"></script>
>>>>>>> 76f771af
{% endblock %}

{% block js-inline %} {{ block.super }}
{% include 'users/partial/basic_info_js_inline.html' %}
<script>
    $(function () {
        var activeTabCookie = 'active_tab',
                last_active_tab = $.cookie(activeTabCookie);
        if(last_active_tab) {
            $(last_active_tab).addClass('active');
            $('#user-settings-tabs a[href="'+last_active_tab+'"]').parent().addClass('active');
        } else {
            var first_tab = $('#user-settings-tabs a[data-toggle="tab"]').first();
            first_tab.parent().addClass('active');
            $(first_tab.attr('href')).addClass('active');
        }
        $('#user-settings-tabs a[data-toggle="tab"]').on('shown', function (e) {
            $.cookie(activeTabCookie, $(this).attr('href'),
                    {path: '{{ request.path }}',
                    expires: 1});
        });

        $('.reset-password-form').submit(function(){
            $(this).ajaxSubmit({
                url: $(this).attr('action'),
                type: 'POST',
                dataType: 'json',
                success: function (response, status, xhr, form) {
                    form.find('.reset-password-body').html(response.formHTML);
                    if (response.status == "OK") {
                        var $alert = $('<p />')
                                .addClass('alert alert-success')
                                .text("{% trans 'Password changed successfully' %}");
                        form.find('.reset-password-body').prepend($alert);
                        form.find('input').val('');
                        ga_track_event("Edit Mobile Worker", "Reset password", "{{couch_user_id|escapejs}}");
                    }
                },
                error: function (response) {
                    console.log('error');
                }
            });
            return false;
        });
        {% if not is_currently_logged_in_user %}
        $(function () {
            function DeleteUserButtonModel() {
                 var self = this;
                 self.signOff = ko.observable('');
                 self.formDeleteUserSent = ko.observable(false);
                 self.disabled = function () {
                     var understand = self.signOff().toLowerCase() === '{{ couch_user.username|safe }}';
                     return self.formDeleteUserSent() || !understand;
                 };
                 self.submit = function () {
                     if (!self.disabled()) {
                         self.formDeleteUserSent(true);
                         return true;
                     }
                 }
             }
             if ($('#delete_user_{{ couch_user.user_id }}').get(0)) {
                 $('#delete_user_{{ couch_user.user_id }}').koApplyBindings(new DeleteUserButtonModel());
             }

            // Event tracking
            var $deleteModalForm = $("#delete_user_{{ couch_user.user_id }} form");
            $("button:submit", $deleteModalForm).on("click", function(){
                ga_track_event("Edit Mobile Worker", "Deleted User", "{{couch_user.user_id|escapejs}}", {
                    'hitCallback': function() {
                        $deleteModalForm.submit();
                    }
                });
                return false;
            });

        });
        {% endif %}

        // groups form
        $("#id_selected_ids").width(800).height(400).multiselect();

        // "are you sure?" stuff
        var unsavedChanges = false;
        $("#id_selected_ids").change(function () {
            unsavedChanges = true;
        });

        $(window).bind('beforeunload', function () {
            if (unsavedChanges) {
                return "{% trans "Group membership has changed." %}";
            }
        });
        $("#groups").submit(function () {
            $(window).unbind("beforeunload");
        });
    });
</script>
{% endblock %}

{% block page_content %}
    <ul class="nav nav-tabs" id="user-settings-tabs" style="margin-bottom: 10px;">
        <li><a href="#basic-info" data-toggle="tab">{% trans "Basic" %}</a></li>
        <li><a href="#groups" data-toggle="tab">{% trans "Groups" %}</a></li>
        {% if commtrack_enabled %}
        <li><a href="#commtrack-data" data-toggle="tab">{% trans "CommCare Supply" %}</a></li>
        {% elif uses_locations %}
        <li><a href="#commtrack-data" data-toggle="tab">{% trans "Locations" %}</a></li>
        {% endif %}
        <li><a href="#user-password" data-toggle="tab">{% trans "Password" %}</a></li>
        {% if not is_currently_logged_in_user %}
        <li><a href="#user-permanent" data-toggle="tab">{% trans "Permanent Actions" %}</a></li>
        {% endif %}
    </ul>
    <div class="tab-content" id="settings">
        <div class="tab-pane" id="basic-info">
            {% include 'users/partial/basic_info_form.html' with user_type="mobile"%}
        </div>

        <div class="tab-pane" id="groups">
        {% if needs_to_downgrade_locations %}
            <div>
                <p>
                    {% trans "This project no longer has access to the Organization feature." %}
                    <a href="{% url "downgrade_locations" domain %}">
                        {% trans "Click here to fix this." %}
                    </a>
                </p>
            </div>
        {% else %}
            <form class="form-horizontal" action="{% url "update_user_groups" domain couch_user.user_id %}" method='post'>
                {% if not are_groups %}
                <p>{% blocktrans %}
                    No groups created yet. Go to <a href="{{ groups_url }}">groups configuration</a> to create them.
                    {% endblocktrans %}</p>
                {% else %}
                {% crispy group_form %}
                {% endif %}
            </form>
        {% endif %}
        </div>
        {% if commtrack %}
        <div class="tab-pane" id="commtrack-data">
            {% include "users/partial/edit_commtrack_user_settings.html" %}
        </div>
        {% endif %}
        <div class="tab-pane" id="user-password">
            <form class="form form-horizontal reset-password-form"
                  action="{% url "change_password" domain couch_user.user_id %}"
                  method="post">
                {% csrf_token %}
                <fieldset>
                    <legend>{% trans 'Reset Password' %}</legend>
                    <div class="reset-password-body">
                        {% include 'users/partial/reset_password.html' %}
                    </div>
                </fieldset>
                <div class="form-actions">
                    <div class="col-sm-offset-3 col-md-offset-2 col-sm-9 col-md-8 col-lg-6">
                        <button type="submit" class="btn btn-primary">{% trans 'Reset Password' %}</button>
                    </div>
                </div>
            </form>
        </div>
        {% if not is_currently_logged_in_user %}
        <div class="tab-pane" id="user-permanent">
            <div class="form form-horizontal">
                <fieldset>
                    <legend>{% trans 'Delete Mobile Worker' %}</legend>
                    <div class="alert alert-danger">
                        <p><i class="fa fa-exclamation-triangle"></i> {% trans 'The following action is permanent!' %}</p>
                        <p>
                            <a class="btn btn-danger" href="#delete_user_{{ couch_user.user_id }}" data-toggle="modal">
                                <i class="fa fa-trash"></i> {% trans "Delete Mobile Worker" %}
                            </a>
                        </p>
                    </div>
                </fieldset>
            </div>
        </div>
        {% endif %}
    </div>
{% endblock %}

{% block modals %} {{ block.super }}
    {% include 'users/partial/basic_info_modals.html' with user_type='mobile' %}
    {% if not is_currently_logged_in_user %}
    <div id="delete_user_{{ couch_user.user_id }}" class="modal fade">
        <div class="modal-dialog">
            <div class="modal-content">
                <div class="modal-header">
                    <button type="button" class="close" data-dismiss="modal" aria-label="Close"><span aria-hidden="true">&times;</span></button>
                    <h4 class="modal-title">{% blocktrans with couch_user.human_friendly_name as friendly_name %}Delete Mobile Worker {{ friendly_name }}?{% endblocktrans %}
                        <small>{% trans "Permanent Action" %}</small>
                    </h4>
                </div>
                <form class="form-horizontal"
                      style="margin: 0; padding: 0"
                      action="{% url "delete_commcare_user" domain couch_user.user_id %}"
                      method="post"
                      data-bind="submit: submit">
                    {% csrf_token %}
                    <div class="modal-body">
                        <p class="alert alert-warning">
                            <i class="fa fa-exclamation-triangle"></i>
                            {% trans "Bad things will happen if you don't read this" %}
                        </p>
                        <p>
                            {% blocktrans with couch_user.human_friendly_name as friendly_name %}
                            Are you sure you want to permanently delete <strong>{{ friendly_name }}</strong>?
                            {% endblocktrans %}
                        </p>
                        <p>{% trans "This action:" %}</p>
                        <ul>
                            <li>
                                {% blocktrans with couch_user.human_friendly_name as friendly_name %}Will delete {{ friendly_name }}. They will no longer be able to sync or submit any data from their mobile devices.{% endblocktrans %}
                            </li>
                            <li>{% blocktrans with couch_user.human_friendly_name as friendly_name %}
                                Will delete <strong>all</strong> of {{ friendly_name }}'s form submissions.
                            {% endblocktrans %}</li>
                            <li>{% trans "Is permanent." %}</li>
                        </ul>
                        <p>
                            {% blocktrans with couch_user.human_friendly_name as friendly_name %}
                            If you ever want to use {{ friendly_name }}'s data in the future, we suggest that you use the <strong>Deactivate User</strong> option
                            <a href="{{ archive_url }}">here</a>.
                            {% endblocktrans %}
                        </p>
                        <p>
                            {% blocktrans with couch_user.username as username %}
                            If even after reading this you decide that you really want
                            to delete this user and all of their data, type <strong>{{ username }}</strong> into the box below.
                            {% endblocktrans %}
                        </p>

                        <input class="form-control" data-bind="value: signOff, valueUpdate: 'textchange'" />
                    </div>
                    <div class="modal-footer">
                        <a href="#" data-dismiss="modal" class="btn btn-default">{% trans 'Cancel' %}</a>
                        <button type="submit" class="btn btn-danger" data-bind="
                             css: {disabled: disabled()},
                             attr: {disabled: disabled()}
                         ">
                             <i id="delete-user-icon" class="fa fa-trash" data-bind="
                                 css: {
                                     'fa-trash': !formDeleteUserSent(),
                                     'fa-refresh': formDeleteUserSent,
                                     'fa-spin': formDeleteUserSent
                                 }
                             "></i>
                             {% trans "Delete Mobile Worker" %}
                         </button>
                    </div>
                </form>
            </div>
        </div>
    </div>
    {% endif %}
{% endblock %}<|MERGE_RESOLUTION|>--- conflicted
+++ resolved
@@ -8,13 +8,7 @@
 
 {% block js %}{{ block.super }}
     <script src="{% static 'hqwebapp/js/lib/jquery.textchange.min.js' %}"></script>
-<<<<<<< HEAD
-    <script src="{% static 'style/js/bootstrap2/ui-element.js' %}"></script>
-    <script src="{% static 'hqwebapp/js/lib/jquery-ui/jquery-ui-1.9.2.multiselect-deps.custom.min.js' %}"></script>
-    <script src="{% static 'hqwebapp/js/lib/jquery-ui/multiselect/ui.multiselect.js' %}"></script>
-=======
     <script src="{% static 'style/js/bootstrap3/ui-element.js' %}"></script>
->>>>>>> 76f771af
 {% endblock %}
 
 {% block js-inline %} {{ block.super }}
