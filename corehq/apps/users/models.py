--- conflicted
+++ resolved
@@ -1193,11 +1193,8 @@
         return session_data
 
     def delete(self, deleted_by_domain, deleted_by, deleted_via=None):
-<<<<<<< HEAD
-=======
         from corehq.apps.users.model_log import UserModelAction
 
->>>>>>> b6c3dad6
         if not deleted_by and not settings.UNIT_TESTING:
             raise ValueError("Missing deleted_by")
         self.clear_quickcache_for_user()
@@ -1208,11 +1205,7 @@
             pass
         if deleted_by:
             log_user_change(deleted_by_domain, self, deleted_by,
-<<<<<<< HEAD
-                            changed_via=deleted_via, action=ModelAction.DELETE)
-=======
                             changed_via=deleted_via, action=UserModelAction.DELETE)
->>>>>>> b6c3dad6
         super(CouchUser, self).delete()  # Call the "real" delete() method.
 
     def delete_phone_number(self, phone_number):
@@ -1638,11 +1631,8 @@
             self.save()
 
     def log_user_create(self, domain, created_by, created_via, domain_required_for_log=True):
-<<<<<<< HEAD
-=======
         from corehq.apps.users.model_log import UserModelAction
 
->>>>>>> b6c3dad6
         if settings.UNIT_TESTING and created_by is None and created_via is None:
             return
         # fallback to self if not created by any user
@@ -1652,11 +1642,7 @@
             self,
             created_by,
             changed_via=created_via,
-<<<<<<< HEAD
-            action=ModelAction.CREATE,
-=======
             action=UserModelAction.CREATE,
->>>>>>> b6c3dad6
             domain_required_for_log=domain_required_for_log,
         )
 
@@ -1908,20 +1894,13 @@
                 self,
                 unretired_by,
                 changed_via=unretired_via,
-<<<<<<< HEAD
-                action=ModelAction.CREATE,
-=======
                 action=UserModelAction.CREATE,
->>>>>>> b6c3dad6
             )
         return True, None
 
     def retire(self, retired_by_domain, deleted_by, deleted_via=None):
-<<<<<<< HEAD
-=======
         from corehq.apps.users.model_log import UserModelAction
 
->>>>>>> b6c3dad6
         NotAllowed.check(self.domain)
         if not deleted_by and not settings.UNIT_TESTING:
             raise ValueError("Missing deleted_by")
@@ -1960,11 +1939,7 @@
             django_user.delete()
         if deleted_by:
             log_user_change(retired_by_domain, self, deleted_by,
-<<<<<<< HEAD
-                            changed_via=deleted_via, action=ModelAction.DELETE)
-=======
                             changed_via=deleted_via, action=UserModelAction.DELETE)
->>>>>>> b6c3dad6
         self.save()
 
     def confirm_account(self, password):
