from __future__ import absolute_import
from __future__ import unicode_literals
import inspect
from datetime import datetime
from dateutil.relativedelta import relativedelta
import logging
import re
from uuid import uuid4

from django.conf import settings
from django.contrib.auth.models import User
from django.db import models
from django.template.loader import render_to_string
from django.utils.translation import ugettext as _, override as override_language, ugettext_noop
from casexml.apps.phone.restore_caching import get_loadtest_factor_for_user
from corehq import toggles
from corehq.apps.app_manager.const import USERCASE_TYPE
from corehq.apps.domain.dbaccessors import get_docs_in_domain_by_class
from corehq.apps.users.landing_pages import ALL_LANDING_PAGES
from corehq.apps.users.permissions import EXPORT_PERMISSIONS
from corehq.form_processor.interfaces.supply import SupplyInterface
from corehq.form_processor.interfaces.dbaccessors import FormAccessors
from corehq.util.soft_assert import soft_assert
from dimagi.ext.couchdbkit import (
    StringProperty,
    IntegerProperty,
    DateTimeProperty,
    SchemaListProperty,
    DocumentSchema,
    BooleanProperty,
    StringListProperty,
    ListProperty,
    SchemaProperty,
    DictProperty,
    Document,
    DateProperty
)
from couchdbkit import ResourceNotFound
from corehq.util.dates import get_timestamp
from corehq.util.view_utils import absolute_reverse
from dimagi.utils.chunked import chunked
from dimagi.utils.couch import CriticalSection
from dimagi.utils.couch.database import get_safe_write_kwargs, iter_docs
from dimagi.utils.logging import notify_exception, log_signal_errors

from memoized import memoized
from dimagi.utils.make_uuid import random_hex
from dimagi.utils.modules import to_function
from corehq.util.quickcache import quickcache
from casexml.apps.case.mock import CaseBlock
from corehq.form_processor.interfaces.dbaccessors import CaseAccessors
from corehq.form_processor.exceptions import CaseNotFound
from corehq.apps.commtrack.const import USER_LOCATION_OWNER_MAP_TYPE
from casexml.apps.phone.models import OTARestoreWebUser, OTARestoreCommCareUser
from corehq.apps.cachehq.mixins import QuickCachedDocumentMixin
from corehq.apps.domain.shortcuts import create_user
from corehq.apps.domain.utils import normalize_domain_name, domain_restricts_superusers, guess_domain_language
from corehq.apps.domain.models import Domain, LicenseAgreement
from corehq.apps.users.util import (
    user_display_string,
    user_location_data,
    username_to_user_id,
    format_username,
    filter_by_app
)
from corehq.apps.users.tasks import tag_forms_as_deleted_rebuild_associated_cases, \
    tag_cases_as_deleted_and_remove_indices, tag_system_forms_as_deleted, \
    undelete_system_forms
from corehq.apps.sms.mixin import CommCareMobileContactMixin, apply_leniency
from dimagi.utils.couch.undo import DeleteRecord, DELETED_SUFFIX
from corehq.apps.hqwebapp.tasks import send_html_email_async
from dimagi.utils.mixins import UnicodeMixIn
from dimagi.utils.dates import force_to_datetime
from xml.etree import cElementTree as ElementTree

from couchdbkit.exceptions import ResourceConflict, NoResultFound, BadValueError

from dimagi.utils.web import get_site_domain
import six
from six.moves import range
from six.moves import map

COUCH_USER_AUTOCREATED_STATUS = 'autocreated'

MAX_LOGIN_ATTEMPTS = 5


def _add_to_list(list, obj, default):
    if obj in list:
        list.remove(obj)
    if default:
        ret = [obj]
        ret.extend(list)
        return ret
    else:
        list.append(obj)
    return list


def _get_default(list):
    return list[0] if list else None


class Permissions(DocumentSchema):
    edit_web_users = BooleanProperty(default=False)
    edit_commcare_users = BooleanProperty(default=False)
    edit_locations = BooleanProperty(default=False)
    edit_motech = BooleanProperty(default=False)
    edit_data = BooleanProperty(default=False)
    edit_apps = BooleanProperty(default=False)
    edit_shared_exports = BooleanProperty(default=False)
    access_all_locations = BooleanProperty(default=True)

    view_reports = BooleanProperty(default=False)
    view_report_list = StringListProperty(default=[])

    edit_billing = BooleanProperty(default=False)
    report_an_issue = BooleanProperty(default=True)

    view_web_apps = BooleanProperty(default=True)
    view_web_apps_list = StringListProperty(default=[])

    view_file_dropzone = BooleanProperty(default=False)
    manage_releases = BooleanProperty(default=True)
    manage_releases_list = StringListProperty(default=[])

    @classmethod
    def wrap(cls, data):
        # this is why you don't store module paths in the database...
        MOVED_REPORT_MAPPING = {
            'corehq.apps.reports.standard.inspect.CaseListReport': 'corehq.apps.reports.standard.cases.basic.CaseListReport'
        }
        reports = data.get('view_report_list', [])
        for i, report_name in enumerate(reports):
            if report_name in MOVED_REPORT_MAPPING:
                reports[i] = MOVED_REPORT_MAPPING[report_name]

        return super(Permissions, cls).wrap(data)

    def view_web_app(self, app):
        if self.view_web_apps:
            return True
        return any(app_id in self.view_web_apps_list for app_id in [app['_id'], app['copy_of']])

    def view_report(self, report, value=None):
        """Both a getter (when value=None) and setter (when value=True|False)"""

        if value is None:
            return self.view_reports or report in self.view_report_list
        else:
            if value:
                if report not in self.view_report_list:
                    self.view_report_list.append(report)
            else:
                try:
                    self.view_report_list.remove(report)
                except ValueError:
                    pass

    def has(self, permission, data=None):
        if data:
            return getattr(self, permission)(data)
        else:
            return getattr(self, permission)

    def set(self, permission, value, data=None):
        if self.has(permission, data) == value:
            return
        if data:
            getattr(self, permission)(data, value)
        else:
            setattr(self, permission, value)

    def _getattr(self, name):
        a = getattr(self, name)
        if isinstance(a, list):
            a = set(a)
        return a

    def _setattr(self, name, value):
        if isinstance(value, set):
            value = list(value)
        setattr(self, name, value)

    def __or__(self, other):
        permissions = Permissions()
        for name, value in permissions.properties().items():
            if isinstance(value, (BooleanProperty, ListProperty)):
                permissions._setattr(name, self._getattr(name) | other._getattr(name))
        return permissions

    def __eq__(self, other):
        for name in self.properties():
            if self._getattr(name) != other._getattr(name):
                return False
        return True

    @classmethod
    def max(cls):
        return Permissions(
            edit_web_users=True,
            edit_commcare_users=True,
            edit_locations=True,
            edit_motech=True,
            edit_data=True,
            edit_apps=True,
            view_reports=True,
            edit_billing=True,
            edit_shared_exports=True,
            view_file_dropzone=True,
        )


class UserRolePresets(object):
    # this is kind of messy, but we're only marking for translation (and not using ugettext_lazy)
    # because these are in JSON and cannot be serialized
    # todo: apply translation to these in the UI
    # note: these are also tricky to change because these are just some default names,
    # that end up being stored in the database. Think about the consequences of changing these before you do.
    READ_ONLY_NO_REPORTS = ugettext_noop("Read Only (No Reports)")
    APP_EDITOR = ugettext_noop("App Editor")
    READ_ONLY = ugettext_noop("Read Only")
    FIELD_IMPLEMENTER = ugettext_noop("Field Implementer")
    BILLING_ADMIN = ugettext_noop("Billing Admin")
    INITIAL_ROLES = (
        READ_ONLY,
        APP_EDITOR,
        FIELD_IMPLEMENTER,
        BILLING_ADMIN
    )

    @classmethod
    def get_preset_map(cls):
        return {
            cls.READ_ONLY_NO_REPORTS: lambda: Permissions(),
            cls.READ_ONLY: lambda: Permissions(view_reports=True),
            cls.FIELD_IMPLEMENTER: lambda: Permissions(edit_commcare_users=True,
                                                       edit_locations=True,
                                                       edit_shared_exports=True,
                                                       view_reports=True),
            cls.APP_EDITOR: lambda: Permissions(edit_apps=True, view_reports=True),
            cls.BILLING_ADMIN: lambda: Permissions(edit_billing=True)
        }

    @classmethod
    def get_permissions(cls, preset):
        preset_map = cls.get_preset_map()
        if preset not in preset_map:
            return None
        return preset_map[preset]()


class UserRole(QuickCachedDocumentMixin, Document):
    domain = StringProperty()
    name = StringProperty()
    default_landing_page = StringProperty(
        choices=[page.id for page in ALL_LANDING_PAGES],
    )
    permissions = SchemaProperty(Permissions)
    is_non_admin_editable = BooleanProperty(default=False)
    is_archived = BooleanProperty(default=False)

    def get_qualified_id(self):
        return 'user-role:%s' % self.get_id

    @classmethod
    def by_domain(cls, domain, is_archived=False):
        # todo change this view to show is_archived status or move to PRBAC UserRole
        all_roles = cls.view(
            'users/roles_by_domain',
            startkey=[domain],
            endkey=[domain, {}],
            include_docs=True,
            reduce=False,
        )
        return [x for x in all_roles if x.is_archived == is_archived]

    @classmethod
    def by_domain_and_name(cls, domain, name, is_archived=False):
        # todo change this view to show is_archived status or move to PRBAC UserRole
        all_roles = cls.view(
            'users/roles_by_domain',
            key=[domain, name],
            include_docs=True,
            reduce=False,
        )
        return [x for x in all_roles if x.is_archived == is_archived]

    @classmethod
    def get_or_create_with_permissions(cls, domain, permissions, name=None):
        if isinstance(permissions, dict):
            permissions = Permissions.wrap(permissions)
        roles = cls.by_domain(domain)
        # try to get a matching role from the db
        for role in roles:
            if role.permissions == permissions:
                return role
        # otherwise create it

        def get_name():
            if name:
                return name
            preset_match = [x for x in UserRolePresets.get_preset_map().items() if x[1]() == permissions]
            if preset_match:
                return preset_match[0][0]
        role = cls(domain=domain, permissions=permissions, name=get_name())
        role.save()
        return role

    @classmethod
    def get_read_only_role_by_domain(cls, domain):
        try:
            return cls.by_domain_and_name(domain, UserRolePresets.READ_ONLY)[0]
        except (IndexError, TypeError):
            return cls.get_or_create_with_permissions(
                domain, UserRolePresets.get_permissions(
                    UserRolePresets.READ_ONLY), UserRolePresets.READ_ONLY)

    @classmethod
    def get_custom_roles_by_domain(cls, domain):
        return [x for x in cls.by_domain(domain) if x.name not in UserRolePresets.INITIAL_ROLES]

    @classmethod
    def reset_initial_roles_for_domain(cls, domain):
        initial_roles = [x for x in cls.by_domain(domain) if x.name in UserRolePresets.INITIAL_ROLES]
        for role in initial_roles:
            role.permissions = UserRolePresets.get_permissions(role.name)
            role.save()

    @classmethod
    def archive_custom_roles_for_domain(cls, domain):
        custom_roles = cls.get_custom_roles_by_domain(domain)
        for role in custom_roles:
            role.is_archived = True
            role.save()

    @classmethod
    def unarchive_roles_for_domain(cls, domain):
        archived_roles = cls.by_domain(domain, is_archived=True)
        for role in archived_roles:
            role.is_archived = False
            role.save()

    @classmethod
    def init_domain_with_presets(cls, domain):
        for role_name in UserRolePresets.INITIAL_ROLES:
            cls.get_or_create_with_permissions(
                domain, UserRolePresets.get_permissions(role_name), role_name)

    @classmethod
    def get_default(cls, domain=None):
        return cls(permissions=Permissions(), domain=domain, name=None)

    @property
    def ids_of_assigned_users(self):
        from corehq.apps.api.es import UserES
        query = {"query": {"bool": {"must": [{"term": {"user.doc_type": "WebUser"}},
                                             {"term": {"user.domain_memberships.role_id": self.get_id}},
                                             {"term": {"user.domain_memberships.domain": self.domain}},
                                             {"term": {"user.is_active": True}},
                                             {"term": {"user.base_doc": "couchuser"}}],
                                    }}, "fields": []}
        query_results = UserES(self.domain).run_query(es_query=query, security_check=False)
        assigned_user_ids = []
        for user in query_results['hits'].get('hits', []):
            assigned_user_ids.append(user['_id'])

        return assigned_user_ids

    @classmethod
    def get_preset_permission_by_name(cls, name):
        matches = {k for k, v in six.iteritems(PERMISSIONS_PRESETS) if v['name'] == name}
        return matches.pop() if matches else None

    @classmethod
    def preset_and_domain_role_names(cls, domain_name):
        return cls.preset_permissions_names().union(set([role.name for role in cls.by_domain(domain_name)]))

    @classmethod
    def preset_permissions_names(cls):
        return {details['name'] for role, details in six.iteritems(PERMISSIONS_PRESETS)}

PERMISSIONS_PRESETS = {
    'edit-apps': {
        'name': 'App Editor',
        'permissions': Permissions(
            edit_apps=True,
            view_reports=True,
        ),
    },
    'field-implementer': {
        'name': 'Field Implementer',
        'permissions': Permissions(
            edit_commcare_users=True,
            edit_locations=True,
            edit_shared_exports=True,
            view_reports=True,
        ),
    },
    'read-only': {
        'name': 'Read Only',
        'permissions': Permissions(
            view_reports=True,
        ),
    },
    'no-permissions': {
        'name': 'Read Only',
        'permissions': Permissions(
            view_reports=True,
        ),
    },
}


class AdminUserRole(UserRole):

    def __init__(self, domain):
        super(AdminUserRole, self).__init__(domain=domain, name='Admin', permissions=Permissions.max())

    def get_qualified_id(self):
        return 'admin'


class DomainMembershipError(Exception):
    pass


class Membership(DocumentSchema):
#   If we find a need for making UserRoles more general and decoupling it from domain then most of the role stuff from
#   Domain membership can be put in here
    is_admin = BooleanProperty(default=False)


class DomainMembership(Membership):
    """
    Each user can have multiple accounts on the
    web domain. This is primarily for Dimagi staff.
    """

    domain = StringProperty()
    timezone = StringProperty(default=getattr(settings, "TIME_ZONE", "UTC"))
    override_global_tz = BooleanProperty(default=False)
    role_id = StringProperty()
    # This should not be set directly but using set_location method only
    location_id = StringProperty()
    assigned_location_ids = StringListProperty()
    program_id = StringProperty()

    @property
    def permissions(self):
        if self.role:
            return self.role.permissions
        else:
            return Permissions()

    @classmethod
    def wrap(cls, data):
        if data.get('subject'):
            data['domain'] = data['subject']
            del data['subject']

        return super(DomainMembership, cls).wrap(data)

    @property
    @memoized
    def role(self):
        if self.is_admin:
            return AdminUserRole(self.domain)
        elif self.role_id:
            try:
                return UserRole.get(self.role_id)
            except ResourceNotFound:
                logging.exception('no role with id %s found in domain %s' % (self.role_id, self.domain))
                return None
        else:
            return None

    def has_permission(self, permission, data=None):
        return self.is_admin or self.permissions.has(permission, data)

    def viewable_reports(self):
        return self.permissions.view_report_list

    class Meta(object):
        app_label = 'users'


class OrgMembership(Membership):
    organization = StringProperty()
    team_ids = StringListProperty(default=[]) # a set of ids corresponding to which teams the user is a member of


class OrgMembershipError(Exception):
    pass


class CustomDomainMembership(DomainMembership):
    custom_role = SchemaProperty(UserRole)

    @property
    def role(self):
        if self.is_admin:
            return AdminUserRole(self.domain)
        else:
            return self.custom_role

    def set_permission(self, permission, value, data=None):
        self.custom_role.domain = self.domain
        self.custom_role.permissions.set(permission, value, data)


class IsMemberOfMixin(DocumentSchema):

    def _is_member_of(self, domain):
        return domain in self.get_domains() or (
            self.is_global_admin() and
            not domain_restricts_superusers(domain)
        )

    def is_member_of(self, domain_qs):
        """
        takes either a domain name or a domain object and returns whether the user is part of that domain
        either natively or through a team
        """

        try:
            domain = domain_qs.name
        except Exception:
            domain = domain_qs
        return self._is_member_of(domain)

    def is_global_admin(self):
        # subclasses to override if they want this functionality
        return False


class _AuthorizableMixin(IsMemberOfMixin):
    """
        Use either SingleMembershipMixin or MultiMembershipMixin instead of this
    """

    def get_domain_membership(self, domain):
        domain_membership = None
        try:
            for d in self.domain_memberships:
                if d.domain == domain:
                    domain_membership = d
                    if domain not in self.domains:
                        raise self.Inconsistent("Domain '%s' is in domain_memberships but not domains" % domain)
            if not domain_membership and domain in self.domains:
                raise self.Inconsistent("Domain '%s' is in domain but not in domain_memberships" % domain)
        except self.Inconsistent as e:
            logging.warning(e)
            self.domains = [d.domain for d in self.domain_memberships]
        return domain_membership

    def add_domain_membership(self, domain, timezone=None, **kwargs):
        for d in self.domain_memberships:
            if d.domain == domain:
                if domain not in self.domains:
                    raise self.Inconsistent("Domain '%s' is in domain_memberships but not domains" % domain)
                return

        domain_obj = Domain.get_by_name(domain, strict=True)

        if timezone:
            domain_membership = DomainMembership(domain=domain, timezone=timezone, **kwargs)
        else:
            domain_membership = DomainMembership(domain=domain,
                                            timezone=domain_obj.default_timezone,
                                            **kwargs)
        self.domain_memberships.append(domain_membership)
        self.domains.append(domain)

    def add_as_web_user(self, domain, role, location_id=None, program_id=None):
        project = Domain.get_by_name(domain)
        self.add_domain_membership(domain=domain)
        self.set_role(domain, role)
        if project.commtrack_enabled:
            self.get_domain_membership(domain).program_id = program_id
        if project.uses_locations and location_id:
            self.set_location(domain, location_id)
        self.save()

    def delete_domain_membership(self, domain, create_record=False):
        """
        If create_record is True, a DomainRemovalRecord is created so that the
        action can be undone, and the DomainRemovalRecord is returned.

        If create_record is True but the domain membership is not found,
        then None is returned.
        """
        self.get_by_user_id.clear(self.__class__, self.user_id, domain)
        record = None

        for i, dm in enumerate(self.domain_memberships):
            if dm.domain == domain:
                if create_record:
                    record = DomainRemovalRecord(
                        domain=domain,
                        user_id=self.user_id,
                        domain_membership=dm,
                    )
                del self.domain_memberships[i]
                break

        for i, domain_name in enumerate(self.domains):
            if domain_name == domain:
                del self.domains[i]
                break

        if record:
            record.save()
            return record

    def transfer_domain_membership(self, domain, to_user, create_record=False, is_admin=True):
        to_user.add_domain_membership(domain, is_admin=is_admin)
        self.delete_domain_membership(domain, create_record=create_record)

    @memoized
    def is_domain_admin(self, domain=None):
        if not domain:
            # hack for template
            if hasattr(self, 'current_domain'):
                # this is a hack needed because we can't pass parameters from views
                domain = self.current_domain
            else:
                return False # no domain, no admin
        if self.is_global_admin() and (domain is None or not domain_restricts_superusers(domain)):
            return True
        dm = self.get_domain_membership(domain)
        if dm:
            return dm.is_admin
        else:
            return False

    def get_domains(self):
        domains = [dm.domain for dm in self.domain_memberships]
        if set(domains) == set(self.domains):
            return domains
        else:
            raise self.Inconsistent("domains and domain_memberships out of sync")

    @memoized
    def has_permission(self, domain, permission, data=None, restrict_global_admin=False):
        if not restrict_global_admin:
            # is_admin is the same as having all the permissions set
            if self.is_global_admin() and (domain is None or not domain_restricts_superusers(domain)):
                return True
            elif self.is_domain_admin(domain):
                return True

        dm = self.get_domain_membership(domain)
        if dm:
            # an admin has access to all features by default, restrict that if needed
            if dm.is_admin and restrict_global_admin:
                return False
            return dm.has_permission(permission, data)
        else:
            return False

    @memoized
    def get_role(self, domain=None, checking_global_admin=True):
        """
        Get the role object for this user
        """
        if domain is None:
            # default to current_domain for django templates
            if hasattr(self, 'current_domain'):
                domain = self.current_domain
            else:
                domain = None

        if checking_global_admin and self.is_global_admin():
            return AdminUserRole(domain=domain)
        if self.is_member_of(domain):
            return self.get_domain_membership(domain).role
        else:
            raise DomainMembershipError()

    def set_role(self, domain, role_qualified_id):
        """
        role_qualified_id is either 'admin' 'user-role:[id]'
        """
        dm = self.get_domain_membership(domain)
        dm.is_admin = False
        if role_qualified_id == "admin":
            dm.is_admin = True
        elif role_qualified_id.startswith('user-role:'):
            dm.role_id = role_qualified_id[len('user-role:'):]
        elif role_qualified_id in PERMISSIONS_PRESETS:
            preset = PERMISSIONS_PRESETS[role_qualified_id]
            dm.role_id = UserRole.get_or_create_with_permissions(domain, preset['permissions'], preset['name']).get_id
        elif role_qualified_id == 'none':
            dm.role_id = None
        else:
            raise Exception("unexpected role_qualified_id is %r" % role_qualified_id)

        self.has_permission.reset_cache(self)
        self.get_role.reset_cache(self)

    def role_label(self, domain=None):
        if not domain:
            try:
                domain = self.current_domain
            except (AttributeError, KeyError):
                return None
        try:
            return self.get_role(domain, checking_global_admin=False).name
        except TypeError:
            return _("Unknown User")
        except DomainMembershipError:
            return _("Dimagi User") if self.is_global_admin() else _("Unauthorized User")
        except Exception:
            return None


class SingleMembershipMixin(_AuthorizableMixin):
    domain_membership = SchemaProperty(DomainMembership)

    @property
    def domains(self):
        return [self.domain]

    @property
    def domain_memberships(self):
        return [self.domain_membership]

    def add_domain_membership(self, domain, timezone=None, **kwargs):
        raise NotImplementedError

    def delete_domain_membership(self, domain, create_record=False):
        raise NotImplementedError

    def transfer_domain_membership(self, domain, user, create_record=False):
        raise NotImplementedError


class MultiMembershipMixin(_AuthorizableMixin):
    domains = StringListProperty()
    domain_memberships = SchemaListProperty(DomainMembership)


class LowercaseStringProperty(StringProperty):
    """
    Make sure that the string is always lowercase'd
    """

    def __init__(self, validators=None, *args, **kwargs):
        if validators is None:
            validators = ()

        def check_lowercase(value):
            if value and any(char.isupper() for char in value):
                raise BadValueError('uppercase characters not allowed')

        validators += (check_lowercase,)
        super(LowercaseStringProperty, self).__init__(validators=validators, *args, **kwargs)


class DjangoUserMixin(DocumentSchema):
    username = LowercaseStringProperty()
    first_name = StringProperty()
    last_name = StringProperty()
    email = LowercaseStringProperty()
    password = StringProperty()
    is_staff = BooleanProperty()
    is_active = BooleanProperty()
    is_superuser = BooleanProperty()
    last_login = DateTimeProperty()
    date_joined = DateTimeProperty()

    ATTRS = (
        'username',
        'first_name',
        'last_name',
        'email',
        'password',
        'is_staff',
        'is_active',
        'is_superuser',
        'last_login',
        'date_joined',
    )

    def set_password(self, raw_password):
        dummy = User()
        dummy.set_password(raw_password)
        self.password = dummy.password

    def check_password(self, password):
        """ Currently just for debugging"""
        dummy = User()
        dummy.password = self.password
        return dummy.check_password(password)


class EulaMixin(DocumentSchema):
    CURRENT_VERSION = '3.0'  # Set this to the most up to date version of the eula
    eulas = SchemaListProperty(LicenseAgreement)

    @classmethod
    def migrate_eula(cls, data):
        if 'eula' in data:
            data['eulas'] = [data['eula']]
            data['eulas'][0]['version'] = '1.0'
            del data['eula']
        return data

    def is_eula_signed(self, version=CURRENT_VERSION):
        if self.is_superuser:
            return True
        for eula in self.eulas:
            if eula.version == version:
                return eula.signed
        return False

    def get_eula(self, version):
        for eula in self.eulas:
            if eula.version == version:
                return eula
        return None

    @property
    def eula(self, version=CURRENT_VERSION):
        current_eula = self.get_eula(version)
        if not current_eula:
            current_eula = LicenseAgreement(type="End User License Agreement", version=version)
            self.eulas.append(current_eula)
        assert current_eula.type == "End User License Agreement"
        return current_eula


class DeviceAppMeta(DocumentSchema):
    """Metadata for an app on a device"""
    app_id = StringProperty()
    build_id = StringProperty()
    build_version = IntegerProperty()
    last_request = DateTimeProperty()
    last_submission = DateTimeProperty()
    last_sync = DateTimeProperty()
    last_heartbeat = DateTimeProperty()
    num_unsent_forms = IntegerProperty()
    num_quarantined_forms = IntegerProperty()

    def _update_latest_request(self):
        dates = [date for date in (self.last_submission, self.last_heartbeat, self.last_sync) if date]
        self.last_request = max(dates) if dates else None

    def merge(self, other):
        # ensure that last_request is updated
        self.last_request is None and self._update_latest_request()
        other.last_request is None and other._update_latest_request()

        if other.last_request <= self.last_request:
            return

        for key, prop in self.properties().items():
            new_val = getattr(other, key)
            if new_val:
                old_val = getattr(self, key)
                if not old_val:
                    setattr(self, key, new_val)
                    continue

                prop_is_date = isinstance(prop, DateTimeProperty)
                if prop_is_date and new_val > old_val:
                    setattr(self, key, new_val)
                elif not prop_is_date and old_val != new_val:
                    setattr(self, key, new_val)

        self._update_latest_request()


class DeviceIdLastUsed(DocumentSchema):
    device_id = StringProperty()
    last_used = DateTimeProperty()
    commcare_version = StringProperty()
    app_meta = SchemaListProperty(DeviceAppMeta)

    def update_meta(self, commcare_version=None, app_meta=None):
        if commcare_version:
            self.commcare_version = commcare_version
        if app_meta:
            self._merge_app_meta(app_meta)

    def _merge_app_meta(self, app_meta):
        current_meta = self.get_meta_for_app(app_meta.app_id)
        if not current_meta:
            app_meta._update_latest_request()
            self.app_meta.append(app_meta)
        else:
            current_meta.merge(app_meta)

    def get_meta_for_app(self, app_id):
        return filter_by_app(self.app_meta, app_id)

    def get_last_used_app_meta(self):
        try:
            return max(self.app_meta, key=lambda a: a.last_request)
        except ValueError:
            pass

    def __eq__(self, other):
        return all(getattr(self, p) == getattr(other, p) for p in self.properties())


class LastSubmission(DocumentSchema):
    """Metadata for form sumbissions. This data is keyed by app_id"""
    app_id = StringProperty()
    submission_date = DateTimeProperty()
    build_id = StringProperty()
    device_id = StringProperty()
    build_version = IntegerProperty()
    commcare_version = StringProperty()


class LastSync(DocumentSchema):
    """Metadata for syncs and restores. This data is keyed by app_id"""
    app_id = StringProperty()
    sync_date = DateTimeProperty()
    build_version = IntegerProperty()


class LastBuild(DocumentSchema):
    """
    Build info for the app on the user's phone
    when they last synced or submitted
    """
    app_id = StringProperty()
    build_version = IntegerProperty()
    build_version_date = DateTimeProperty()


class ReportingMetadata(DocumentSchema):
    last_submissions = SchemaListProperty(LastSubmission)
    last_submission_for_user = SchemaProperty(LastSubmission)
    last_syncs = SchemaListProperty(LastSync)
    last_sync_for_user = SchemaProperty(LastSync)
    last_builds = SchemaListProperty(LastBuild)
    last_build_for_user = SchemaProperty(LastBuild)


class CouchUser(Document, DjangoUserMixin, IsMemberOfMixin, UnicodeMixIn, EulaMixin):
    """
    A user (for web and commcare)
    """
    base_doc = 'CouchUser'

    # todo: it looks like this is only ever set to a useless string and we should probably just remove it
    # https://github.com/dimagi/commcare-hq/pull/14087#discussion_r90423396
    device_ids = ListProperty()

    # this is the real list of devices
    devices = SchemaListProperty(DeviceIdLastUsed)
    # most recent device with most recent app for easy reporting
    last_device = SchemaProperty(DeviceIdLastUsed)

    phone_numbers = ListProperty()
    created_on = DateTimeProperty(default=datetime(year=1900, month=1, day=1))
    last_modified = DateTimeProperty()
    #    For now, 'status' is things like:
    #        ('auto_created',     'Automatically created from form submission.'),
    #        ('phone_registered', 'Registered from phone'),
    #        ('site_edited',     'Manually added or edited from the HQ website.'),
    status = StringProperty()
    language = StringProperty()
    subscribed_to_commcare_users = BooleanProperty(default=False)
    announcements_seen = ListProperty()
    user_data = DictProperty()
    # This should not be set directly but using set_location method only
    location_id = StringProperty()
    assigned_location_ids = StringListProperty()
    has_built_app = BooleanProperty(default=False)
    analytics_enabled = BooleanProperty(default=True)

    two_factor_auth_disabled_until = DateTimeProperty()
    login_attempts = IntegerProperty(default=0)
    attempt_date = DateProperty()

    reporting_metadata = SchemaProperty(ReportingMetadata)

    _user = None

    @classmethod
    def wrap(cls, data, should_save=False):
        if "organizations" in data:
            del data["organizations"]
            should_save = True

        data = cls.migrate_eula(data)

        couch_user = super(CouchUser, cls).wrap(data)
        if should_save:
            couch_user.save()

        return couch_user

    class AccountTypeError(Exception):
        pass

    class Inconsistent(Exception):
        pass

    class InvalidID(Exception):
        pass

    class UnsuportedOperation(Exception):
        pass

    def __repr__(self):
        # copied from jsonobject/base.py
        name = self.__class__.__name__
        predefined_properties = set(self._properties_by_attr)
        predefined_property_keys = set(self._properties_by_attr[p].name
                                       for p in predefined_properties)
        dynamic_properties = set(self._wrapped) - predefined_property_keys

        # redact hashed password
        properties = sorted(predefined_properties - {'password'}) + sorted(dynamic_properties - {'password'})

        return '{name}({keyword_args})'.format(
            name=name,
            keyword_args=', '.join('{key}={value!r}'.format(
                key=key,
                value=getattr(self, key)
            ) for key in properties),
        )

    @property
    def two_factor_disabled(self):
        return (
            self.two_factor_auth_disabled_until
            and datetime.utcnow() < self.two_factor_auth_disabled_until
        )

    @property
    def is_dimagi(self):
        return self.username.endswith('@dimagi.com')

    def is_locked_out(self):
        return self.login_attempts >= MAX_LOGIN_ATTEMPTS

    @property
    def raw_username(self):
        if self.doc_type == "CommCareUser":
            return self.username.split("@")[0]
        else:
            return self.username

    @property
    def username_in_report(self):
        return user_display_string(self.username, self.first_name, self.last_name)

    def html_username(self):
        username = self.raw_username
        if '@' in username:
            html = "<span class='user_username'>%s</span><span class='user_domainname'>@%s</span>" % \
                   tuple(username.split('@'))
        else:
            html = "<span class='user_username'>%s</span>" % username
        return html

    @property
    def userID(self):
        return self._id

    user_id = userID

    def __unicode__(self):
        return "<%s '%s'>" % (self.__class__.__name__, self.get_id)

    def get_email(self):
        # Do not change the name of this method because this ends up implementing
        # get_email() from the CommCareMobileContactMixin for the CommCareUser
        return self.email

    def is_commcare_user(self):
        return self._get_user_type() == 'commcare'

    def is_web_user(self):
        return self._get_user_type() == 'web'

    def supports_lockout(self):
        return self.is_web_user() or toggles.MOBILE_LOGIN_LOCKOUT.enabled(self.domain)

    def _get_user_type(self):
        if self.doc_type == 'WebUser':
            return 'web'
        elif self.doc_type == 'CommCareUser':
            return 'commcare'
        else:
            raise NotImplementedError()

    @property
    def projects(self):
        return list(map(Domain.get_by_name, self.get_domains()))

    @property
    def full_name(self):
        return ("%s %s" % (self.first_name or '', self.last_name or '')).strip()

    @property
    def human_friendly_name(self):
        return self.full_name if self.full_name else self.raw_username

    @property
    def name_in_filters(self):
        username = self.username.split("@")[0]
        return "%s <%s>" % (self.full_name, username) if self.full_name else username

    @property
    def days_since_created(self):
        # Note this does not round, but returns the floor of days since creation
        return (datetime.utcnow() - self.created_on).days

    @property
    def timestamp_created(self):
        return get_timestamp(self.created_on)

    formatted_name = full_name
    name = full_name

    def set_full_name(self, full_name):
        data = full_name.split()
        self.first_name = data.pop(0)
        self.last_name = ' '.join(data)

    @property
    def user_session_data(self):
        from corehq.apps.custom_data_fields.models import (
            SYSTEM_PREFIX,
            COMMCARE_USER_TYPE_KEY,
            COMMCARE_USER_TYPE_DEMO
        )

        session_data = self.to_json().get('user_data')

        if self.is_commcare_user() and self.is_demo_user:
            session_data.update({
                COMMCARE_USER_TYPE_KEY: COMMCARE_USER_TYPE_DEMO
            })

        session_data.update({
            '{}_first_name'.format(SYSTEM_PREFIX): self.first_name,
            '{}_last_name'.format(SYSTEM_PREFIX): self.last_name,
            '{}_phone_number'.format(SYSTEM_PREFIX): self.phone_number,
        })
        return session_data

    def delete(self):
        self.clear_quickcache_for_user()
        try:
            user = self.get_django_user()
            user.delete()
        except User.DoesNotExist:
            pass
        super(CouchUser, self).delete() # Call the "real" delete() method.
        from .signals import couch_user_post_save
        couch_user_post_save.send_robust(sender='couch_user', couch_user=self)

    def delete_phone_number(self, phone_number):
        for i in range(0, len(self.phone_numbers)):
            if self.phone_numbers[i] == phone_number:
                del self.phone_numbers[i]
                break
        self.save()
        self.delete_phone_entry(phone_number)

    def get_django_user(self):
        return User.objects.get(username__iexact=self.username)

    def add_phone_number(self, phone_number, default=False, **kwargs):
        """ Don't add phone numbers if they already exist """
        if not isinstance(phone_number, six.string_types):
            phone_number = str(phone_number)
        self.phone_numbers = _add_to_list(self.phone_numbers, phone_number, default)

    def set_default_phone_number(self, phone_number):
        self.add_phone_number(phone_number, True)
        self.save()

    @property
    def default_phone_number(self):
        return _get_default(self.phone_numbers)
    phone_number = default_phone_number

    def phone_numbers_extended(self, requesting_user):
        """
        Returns information about the status of each of this user's phone numbers.
        requesting_user - The user that is requesting this information (from a view)
        """
        from corehq.apps.sms.models import PhoneNumber
        from corehq.apps.hqwebapp.doc_info import get_object_url

        phone_entries = self.get_phone_entries()

        def get_phone_info(phone):
            info = {}
            phone_entry = phone_entries.get(apply_leniency(phone))

            if phone_entry and phone_entry.verified:
                status = 'verified'
            elif phone_entry and phone_entry.pending_verification:
                status = 'pending'
            else:
                duplicate = PhoneNumber.get_reserved_number(phone)
                if duplicate:
                    status = 'duplicate'
                    if requesting_user.is_member_of(duplicate.domain):
                        info['dup_url'] = get_object_url(duplicate.domain,
                            duplicate.owner_doc_type, duplicate.owner_id)
                else:
                    status = 'unverified'

            info.update({'number': phone, 'status': status})
            return info

        return [get_phone_info(phone) for phone in self.phone_numbers]

    @property
    def couch_id(self):
        return self._id

    # Couch view wrappers
    @classmethod
    def all(cls):
        return CouchUser.view("users/by_username", include_docs=True, reduce=False)

    @classmethod
    def username_exists(cls, username):
        reduced = cls.view('users/by_username', key=username, reduce=True).all()
        if reduced:
            return reduced[0]['value'] > 0
        return False

    @classmethod
    def by_domain(cls, domain, is_active=True, reduce=False, limit=None, skip=0, strict=False, doc_type=None):
        flag = "active" if is_active else "inactive"
        doc_type = doc_type or cls.__name__
        if cls.__name__ == "CouchUser":
            key = [flag, domain]
        else:
            key = [flag, domain, doc_type]
        extra_args = dict()
        if not reduce:
            extra_args.update(include_docs=True)
            if limit is not None:
                extra_args.update(
                    limit=limit,
                    skip=skip
                )

        return cls.view("users/by_domain",
            reduce=reduce,
            startkey=key,
            endkey=key + [{}],
            #stale=None if strict else settings.COUCH_STALE_QUERY,
            **extra_args
        ).all()

    @classmethod
    def ids_by_domain(cls, domain, is_active=True):
        flag = "active" if is_active else "inactive"
        if cls.__name__ == "CouchUser":
            key = [flag, domain]
        else:
            key = [flag, domain, cls.__name__]
        return [r['id'] for r in cls.get_db().view("users/by_domain",
            startkey=key,
            endkey=key + [{}],
            reduce=False,
            include_docs=False,
        )]

    @classmethod
    def total_by_domain(cls, domain, is_active=True):
        data = cls.by_domain(domain, is_active, reduce=True)
        return data[0].get('value', 0) if data else 0

    @classmethod
    def phone_users_by_domain(cls, domain):
        return CouchUser.view("users/phone_users_by_domain",
            startkey=[domain],
            endkey=[domain, {}],
            include_docs=True,
        )

    def is_previewer(self):
        from django.conf import settings
        return (self.is_superuser or
                bool(re.compile(settings.PREVIEWER_RE).match(self.username)))

    def sync_from_django_user(self, django_user):
        if not django_user:
            django_user = self.get_django_user()
        for attr in DjangoUserMixin.ATTRS:
            # name might be truncated so don't backwards sync
            one_way_attrs = ['first_name', 'last_name']
            if attr not in one_way_attrs or not getattr(self, attr):
                # don't sync one-way attrs back to couch unless we didn't have
                # something there in the first place. this is hack to allow
                # unit test workflows that create the django user first to work
                setattr(self, attr, getattr(django_user, attr))

    def sync_to_django_user(self):
        try:
            django_user = self.get_django_user()
        except User.DoesNotExist:
            django_user = User(username=self.username)
        for attr in DjangoUserMixin.ATTRS:
            attr_val = getattr(self, attr)
            if attr in [
                'is_active',
                'is_staff',
                'is_superuser',
            ]:
                attr_val = attr_val if attr_val is True else False
            elif not attr_val and attr != 'last_login':
                attr_val = ''
            # truncate names when saving to django
            if attr == 'first_name' or attr == 'last_name':
                attr_val = attr_val[:30]
            setattr(django_user, attr, attr_val)
        django_user.DO_NOT_SAVE_COUCH_USER = True
        return django_user

    def sync_from_old_couch_user(self, old_couch_user):
        login = old_couch_user.default_account.login
        self.sync_from_django_user(login)

        for attr in (
            'device_ids',
            'phone_numbers',
            'created_on',
            'status',
        ):
            setattr(self, attr, getattr(old_couch_user, attr))

    @classmethod
    def from_old_couch_user(cls, old_couch_user, copy_id=True):

        if old_couch_user.account_type == "WebAccount":
            couch_user = WebUser()
        else:
            couch_user = CommCareUser()

        couch_user.sync_from_old_couch_user(old_couch_user)

        if old_couch_user.email:
            couch_user.email = old_couch_user.email

        if copy_id:
            couch_user._id = old_couch_user.default_account.login_id

        return couch_user

    @classmethod
    def wrap_correctly(cls, source, allow_deleted_doc_types=False):
        doc_type = source['doc_type']
        if allow_deleted_doc_types:
            doc_type = doc_type.replace(DELETED_SUFFIX, '')

        return {
            'WebUser': WebUser,
            'CommCareUser': CommCareUser,
            'FakeUser': FakeUser,
        }[doc_type].wrap(source)

    @classmethod
    @quickcache(['username'], skip_arg="strict")
    def get_by_username(cls, username, strict=False):
        if not username:
            return None

        view_result = cls.get_db().view(
            'users/by_username',
            key=username,
            include_docs=True,
            reduce=False,
        )
        result = view_result.one()
        if result and result['doc'] and result['doc']['username'] == username:
            couch_user = cls.wrap_correctly(result['doc'])
            cls.get_by_user_id.set_cached_value(couch_user.__class__, couch_user.get_id).to(couch_user)
            return couch_user
        else:
            return None

    def clear_quickcache_for_user(self):
        from corehq.apps.hqwebapp.templatetags.hq_shared_tags import _get_domain_list
        from corehq.apps.sms.util import is_user_contact_active

        self.get_by_username.clear(self.__class__, self.username)
        self.get_by_user_id.clear(self.__class__, self.user_id)
        username_to_user_id.clear(self.username)
        domains = getattr(self, 'domains', None)
        if domains is None:
            domain = getattr(self, 'domain', None)
            domains = [domain] if domain else []
        for domain in domains:
            self.get_by_user_id.clear(self.__class__, self.user_id, domain)
            is_user_contact_active.clear(domain, self.user_id)
        Domain.active_for_couch_user.clear(self)
        _get_domain_list.clear(self)

    @classmethod
    def get_by_default_phone(cls, phone_number):
        result = cls.get_db().view('users/by_default_phone', key=phone_number, include_docs=True).one()
        if result:
            return cls.wrap_correctly(result['doc'])
        else:
            return None

    @classmethod
    @quickcache(['userID', 'domain'])
    def get_by_user_id(cls, userID, domain=None):
        """
        if domain is given, checks to make sure the user is a member of that domain
        returns None if there's no user found or if the domain check fails
        """
        try:
            couch_user = cls.wrap_correctly(cls.get_db().get(userID))
        except ResourceNotFound:
            return None
        if couch_user.doc_type != cls.__name__ and cls.__name__ != "CouchUser":
            raise CouchUser.AccountTypeError()
        if domain:
            if not couch_user.is_member_of(domain):
                return None
        cls.get_by_username.set_cached_value(couch_user.__class__, couch_user.username).to(couch_user)
        return couch_user

    @classmethod
    def from_django_user(cls, django_user, strict=False):
        return cls.get_by_username(django_user.username, strict=strict)

    @classmethod
    def create(cls, domain, username, password, email=None, uuid='', date='',
               first_name='', last_name='', **kwargs):
        try:
            django_user = User.objects.get(username=username)
        except User.DoesNotExist:
            django_user = create_user(
                username, password=password, email=email,
                first_name=first_name, last_name=last_name, **kwargs
            )

        if uuid:
            if not re.match(r'[\w-]+', uuid):
                raise cls.InvalidID('invalid id %r' % uuid)
            couch_user = cls(_id=uuid)
        else:
            couch_user = cls()

        if date:
            couch_user.created_on = force_to_datetime(date)
        else:
            couch_user.created_on = datetime.utcnow()

        user_data = {'commcare_project': domain}
        user_data.update(kwargs.get('user_data', {}))
        couch_user.user_data = user_data
        couch_user.sync_from_django_user(django_user)
        return couch_user

    def to_be_deleted(self):
        return self.base_doc.endswith(DELETED_SUFFIX)

    @classmethod
    def save_docs(cls, docs, **kwargs):
        utcnow = datetime.utcnow()
        for doc in docs:
            doc['last_modified'] = utcnow
        super(CouchUser, cls).save_docs(docs, **kwargs)
        for user in docs:
            user.clear_quickcache_for_user()

    bulk_save = save_docs

    def save(self, fire_signals=True, **params):
        self.last_modified = datetime.utcnow()
        self.clear_quickcache_for_user()
        with CriticalSection(['username-check-%s' % self.username], timeout=120):
            # test no username conflict
            by_username = self.get_db().view('users/by_username', key=self.username, reduce=False).first()
            if by_username and by_username['id'] != self._id:
                raise self.Inconsistent("CouchUser with username %s already exists" % self.username)

            if self._rev and not self.to_be_deleted():
                django_user = self.sync_to_django_user()
                django_user.save()

            super(CouchUser, self).save(**params)

        if fire_signals:
            from .signals import couch_user_post_save
            results = couch_user_post_save.send_robust(sender='couch_user', couch_user=self)
            log_signal_errors(results, "Error occurred while syncing user (%s)", {'username': self.username})

    @classmethod
    def django_user_post_save_signal(cls, sender, django_user, created, max_tries=3):
        if hasattr(django_user, 'DO_NOT_SAVE_COUCH_USER'):
            del django_user.DO_NOT_SAVE_COUCH_USER
        else:
            couch_user = cls.from_django_user(django_user)
            if couch_user:
                couch_user.sync_from_django_user(django_user)

                try:
                    # avoid triggering cyclical sync
                    super(CouchUser, couch_user).save(**get_safe_write_kwargs())
                except ResourceConflict:
                    if max_tries > 0:
                        couch_user.clear_quickcache_for_user()
                        cls.django_user_post_save_signal(sender, django_user, created, max_tries - 1)
                    else:
                        raise

                couch_user.clear_quickcache_for_user()

    def is_deleted(self):
        return self.base_doc.endswith(DELETED_SUFFIX)

    def get_viewable_reports(self, domain=None, name=False, slug=False):
        def slug_name(model):
            try:
                if slug:
                    return to_function(model).slug
                if name:
                    return to_function(model).name
            except AttributeError:
                logging.warning("Unable to load report model: %s", model)
                return None

        models = self._get_viewable_report_slugs(domain)
        if slug or name:
            return [_f for _f in [slug_name(m) for m in models] if _f]

        return models

    def _get_viewable_report_slugs(self, domain):
        try:
            domain = domain or self.current_domain
        except AttributeError:
            domain = None

        if self.is_commcare_user():
            role = self.get_role(domain)
            if role is None:
                return []
            else:
                return role.permissions.view_report_list
        else:
            dm = self.get_domain_membership(domain)
            return dm.viewable_reports() if dm else []

    def can_view_some_reports(self, domain):
        return self.can_view_reports(domain) or bool(self.get_viewable_reports(domain))

    def can_access_any_exports(self, domain=None):
        return self.can_view_reports(domain) or any([
            permission_slug for permission_slug in self._get_viewable_report_slugs(domain)
            if permission_slug in EXPORT_PERMISSIONS
        ])

    def is_current_web_user(self, request):
        return self.user_id == request.couch_user.user_id

    # gets hit for can_view_reports, etc.
    def __getattr__(self, item):
        if item.startswith('can_'):
            perm = item[len('can_'):]
            if perm:
                fn = self._get_perm_check_fn(perm)
                fn.__name__ = item
                return fn

        raise AttributeError("'{}' object has no attribute '{}'".format(
            self.__class__.__name__, item))

    def _get_perm_check_fn(self, perm):
        def fn(domain=None, data=None):
            try:
                domain = domain or self.current_domain
            except AttributeError:
                domain = None
            return self.has_permission(domain, perm, data)
        return fn

    def get_location_id(self, domain):
        return getattr(self.get_domain_membership(domain), 'location_id', None)

    def set_has_built_app(self):
        if not self.has_built_app:
            self.has_built_app = True
            self.save()


class CommCareUser(CouchUser, SingleMembershipMixin, CommCareMobileContactMixin):

    domain = StringProperty()
    registering_device_id = StringProperty()
    # used by loadtesting framework - should typically be empty
    loadtest_factor = IntegerProperty()
    is_demo_user = BooleanProperty(default=False)
    demo_restore_id = IntegerProperty()

    # This means that this user represents a location, and has a 1-1 relationship
    # with a location where location.location_type.has_user == True
    user_location_id = StringProperty()

    @classmethod
    def wrap(cls, data):
        # migrations from using role_id to using the domain_memberships
        role_id = None
        if 'role_id' in data:
            role_id = data["role_id"]
            del data['role_id']
        if not data.get('domain_membership', {}).get('domain', None):
            data['domain_membership'] = DomainMembership(
                domain=data.get('domain', ""), role_id=role_id
            ).to_json()
        if not data.get('user_data', {}).get('commcare_project'):
            data['user_data'] = dict(data['user_data'], **{'commcare_project': data['domain']})

        # Todo; remove after migration
        from corehq.apps.users.management.commands import add_multi_location_property
        add_multi_location_property.Command().migrate_user(data)

        return super(CommCareUser, cls).wrap(data)

    def _is_demo_user_cached_value_is_stale(self):
        from corehq.apps.users.dbaccessors.all_commcare_users import get_practice_mode_mobile_workers
        cached_demo_users = get_practice_mode_mobile_workers.get_cached_value(self.domain)
        if cached_demo_users is not Ellipsis:
            cached_is_demo_user = any(user['_id'] == self._id for user in cached_demo_users)
            if cached_is_demo_user != self.is_demo_user:
                return True
        return False

    def clear_quickcache_for_user(self):
        from corehq.apps.users.dbaccessors.all_commcare_users import get_practice_mode_mobile_workers
        self.get_usercase_id.clear(self)
        get_loadtest_factor_for_user.clear(self.domain, self.user_id)

        if self._is_demo_user_cached_value_is_stale():
            get_practice_mode_mobile_workers.clear(self.domain)
        super(CommCareUser, self).clear_quickcache_for_user()

    def save(self, fire_signals=True, spawn_task=False, **params):
        is_new_user = self.new_document  # before saving, check if this is a new document
        super(CommCareUser, self).save(fire_signals=fire_signals, **params)

        if fire_signals:
            from corehq.apps.callcenter.tasks import sync_user_cases_if_applicable
            from .signals import commcare_user_post_save
            results = commcare_user_post_save.send_robust(sender='couch_user', couch_user=self,
                                                          is_new_user=is_new_user)
            log_signal_errors(results, "Error occurred while syncing user (%s)", {'username': self.username})
            sync_user_cases_if_applicable(self, spawn_task)

    def delete(self):
        from corehq.apps.ota.utils import delete_demo_restore_for_user
        # clear demo restore objects if any
        delete_demo_restore_for_user(self)

        super(CommCareUser, self).delete()

    @property
    @memoized
    def project(self):
        return Domain.get_by_name(self.domain)

    def is_domain_admin(self, domain=None):
        # cloudcare workaround
        return False

    def sync_from_old_couch_user(self, old_couch_user):
        super(CommCareUser, self).sync_from_old_couch_user(old_couch_user)
        self.domain                 = normalize_domain_name(old_couch_user.default_account.domain)
        self.registering_device_id  = old_couch_user.default_account.registering_device_id
        self.user_data              = old_couch_user.default_account.user_data

    @classmethod
    def create(cls,
               domain,
               username,
               password,
               email=None,
               uuid='',
               date='',
               phone_number=None,
               location=None,
               commit=True,
               **kwargs):
        """
        used to be a function called `create_hq_user_from_commcare_registration_info`

        """
        uuid = uuid or uuid4().hex
        commcare_user = super(CommCareUser, cls).create(domain, username, password, email, uuid, date, **kwargs)
        if phone_number is not None:
            commcare_user.add_phone_number(phone_number)

        device_id = kwargs.get('device_id', '')
        # populate the couch user
        commcare_user.domain = domain
        commcare_user.device_ids = [device_id]
        commcare_user.registering_device_id = device_id

        commcare_user.domain_membership = DomainMembership(domain=domain, **kwargs)

        if location:
            commcare_user.set_location(location, commit=False)

        if commit:
            commcare_user.save(**get_safe_write_kwargs())

        return commcare_user

    @property
    def filter_flag(self):
        from corehq.apps.reports.models import HQUserType
        return HQUserType.ACTIVE

    @property
    def project(self):
        return Domain.get_by_name(self.domain)

    def is_commcare_user(self):
        return True

    def is_web_user(self):
        return False

    def to_ota_restore_user(self):
        return OTARestoreCommCareUser(
            self.domain,
            self,
            loadtest_factor=self.loadtest_factor or 1,
        )

    def _get_form_ids(self):
        return FormAccessors(self.domain).get_form_ids_for_user(self.user_id)

    def _get_case_ids(self):
        return CaseAccessors(self.domain).get_case_ids_by_owners([self.user_id])

    def _get_deleted_form_ids(self):
        return FormAccessors(self.domain).get_deleted_form_ids_for_user(self.user_id)

    def _get_deleted_case_ids(self):
        return CaseAccessors(self.domain).get_deleted_case_ids_by_owner(self.user_id)

    def get_owner_ids(self, domain=None):
        owner_ids = [self.user_id]
        owner_ids.extend([g._id for g in self.get_case_sharing_groups()])
        return owner_ids

    def unretire(self):
        """
        This un-deletes a user, but does not fully restore the state to
        how it previously was. Using this has these caveats:
        - It will not restore Case Indexes that were removed
        - It will not restore the user's phone numbers
        - It will not restore reminders for cases
        """
        by_username = self.get_db().view('users/by_username', key=self.username, reduce=False).first()
        if by_username and by_username['id'] != self._id:
            return False, "A user with the same username already exists in the system"
        if self.base_doc.endswith(DELETED_SUFFIX):
            self.base_doc = self.base_doc[:-len(DELETED_SUFFIX)]

        deleted_form_ids = self._get_deleted_form_ids()
        FormAccessors(self.domain).soft_undelete_forms(deleted_form_ids)

        deleted_case_ids = self._get_deleted_case_ids()
        CaseAccessors(self.domain).soft_undelete_cases(deleted_case_ids)

        undelete_system_forms.delay(self.domain, set(deleted_form_ids), set(deleted_case_ids))
        self.save()
        return True, None

    def retire(self):
        suffix = DELETED_SUFFIX
        deletion_id = random_hex()
        deletion_date = datetime.utcnow()
        # doc_type remains the same, since the views use base_doc instead
        if not self.base_doc.endswith(suffix):
            self.base_doc += suffix
            self['-deletion_id'] = deletion_id
            self['-deletion_date'] = deletion_date

        deleted_cases = set()
        for case_id_list in chunked(self._get_case_ids(), 50):
            tag_cases_as_deleted_and_remove_indices.delay(self.domain, case_id_list, deletion_id, deletion_date)
            deleted_cases.update(case_id_list)

        deleted_forms = set()
        for form_id_list in chunked(self._get_form_ids(), 50):
            tag_forms_as_deleted_rebuild_associated_cases.delay(
                self.user_id, self.domain, form_id_list, deletion_id, deletion_date, deleted_cases=deleted_cases
            )
            deleted_forms.update(form_id_list)

        tag_system_forms_as_deleted.delay(self.domain, deleted_forms, deleted_cases, deletion_id, deletion_date)

        from corehq.apps.app_manager.views.utils import unset_practice_mode_configured_apps
        unset_practice_mode_configured_apps(self.domain, self.get_id)

        try:
            django_user = self.get_django_user()
        except User.DoesNotExist:
            pass
        else:
            django_user.delete()
        self.save()

<<<<<<< HEAD
=======
    # Todo; temporary fix: Sravan
    @quickcache(['self._id'], skip_arg=lambda user: user.domain not in ['reach-sandbox', 'reach-test'], timeout=60 * 60 * 4)
>>>>>>> c56734d2
    def get_case_sharing_groups(self):
        from corehq.apps.groups.models import Group
        from corehq.apps.locations.models import SQLLocation
        # get faked location group objects
        groups = list(SQLLocation.get_case_sharing_groups_for_locations(
            self.get_sql_locations(self.domain),
            self._id
        ))

        groups += [group for group in Group.by_user(self) if group.case_sharing]
        return groups

    def get_reporting_groups(self):
        from corehq.apps.groups.models import Group
        return [group for group in Group.by_user(self) if group.reporting]

    @classmethod
    def cannot_share(cls, domain, limit=None, skip=0):
        users_checked = list(cls.by_domain(domain, limit=limit, skip=skip))
        if not users_checked:
            # stop fetching when you come back with none
            return []
        users = [user for user in users_checked if len(user.get_case_sharing_groups()) != 1]
        if limit is not None:
            total = cls.total_by_domain(domain)
            max_limit = min(total - skip, limit)
            if len(users) < max_limit:
                new_limit = max_limit - len(users_checked)
                new_skip = skip + len(users_checked)
                users.extend(cls.cannot_share(domain, new_limit, new_skip))
                return users
        return users

    def get_group_ids(self):
        from corehq.apps.groups.models import Group
        return Group.by_user(self, wrap=False)

    def set_groups(self, group_ids):
        from corehq.apps.groups.models import Group
        desired = set(group_ids)
        current = set(self.get_group_ids())
        touched = []
        for to_add in desired - current:
            group = Group.get(to_add)
            group.add_user(self._id, save=False)
            touched.append(group)
        for to_remove in current - desired:
            group = Group.get(to_remove)
            group.remove_user(self._id)
            touched.append(group)

        Group.bulk_save(touched)

    def get_time_zone(self):
        if self.memoized_usercase:
            return self.memoized_usercase.get_time_zone()

        return None

    def get_language_code(self):
        if self.language:
            return self.language

        if self.memoized_usercase:
            return self.memoized_usercase.get_language_code()

        return None

    @property
    @memoized
    def location(self):
        return self.sql_location

    @property
    def sql_location(self):
        from corehq.apps.locations.models import SQLLocation
        if self.location_id:
            return SQLLocation.objects.get_or_None(location_id=self.location_id)
        return None

    def get_location_ids(self, domain):
        return self.assigned_location_ids

    def get_sql_locations(self, domain):
        from corehq.apps.locations.models import SQLLocation
        if self.assigned_location_ids:
            return SQLLocation.objects.filter(location_id__in=self.assigned_location_ids)
        else:
            return SQLLocation.objects.none()

    def add_to_assigned_locations(self, location, commit=True):
        if self.location_id:
            if location.location_id in self.assigned_location_ids:
                return
            self.assigned_location_ids.append(location.location_id)
            self.get_domain_membership(self.domain).assigned_location_ids.append(location.location_id)
            self.user_data['commcare_location_ids'] = user_location_data(self.assigned_location_ids)
            if commit:
                self.save()
        else:
            self.set_location(location, commit=commit)

    @memoized
    def get_sql_location(self, domain):
        return self.sql_location

    def set_location(self, location, commit=True):
        """
        Set the primary location, and all important user data, for
        the user.

        :param location: may be a sql or couch location
        """
        from corehq.apps.fixtures.models import UserFixtureType

        if not location.location_id:
            raise AssertionError("You can't set an unsaved location")

        self.user_data['commcare_location_id'] = location.location_id

        if not location.location_type_object.administrative:
            # just need to trigger a get or create to make sure
            # this exists, otherwise things blow up
            sp = SupplyInterface(self.domain).get_or_create_by_location(location)

            self.user_data.update({
                'commtrack-supply-point': sp.case_id
            })

        self.create_location_delegates([location])

        self.user_data.update({
            'commcare_primary_case_sharing_id':
            location.group_id
        })

        self.update_fixture_status(UserFixtureType.LOCATION)
        self.location_id = location.location_id
        self.get_domain_membership(self.domain).location_id = location.location_id
        if self.location_id not in self.assigned_location_ids:
            self.assigned_location_ids.append(self.location_id)
            self.get_domain_membership(self.domain).assigned_location_ids.append(self.location_id)
            self.user_data['commcare_location_ids'] = user_location_data(self.assigned_location_ids)
        self.get_sql_location.reset_cache(self)
        if commit:
            self.save()

    def unset_location(self, fall_back_to_next=False, commit=True):
        """
        Resets primary location to next available location from assigned_location_ids.
            If there are no more locations in assigned_location_ids,
            then the primary location and user data are cleared

            If fall_back_to_next is True, primary location is not set to next but cleared.
            This option exists only to be backwards compatible when user can only have one location
        """
        from corehq.apps.fixtures.models import UserFixtureType
        from corehq.apps.locations.models import SQLLocation
        old_primary_location_id = self.location_id
        if old_primary_location_id:
            self._remove_location_from_user(old_primary_location_id)

        if self.assigned_location_ids:
            self.user_data['commcare_location_ids'] = user_location_data(self.assigned_location_ids)
        elif self.user_data.get('commcare_location_ids'):
            self.user_data.pop('commcare_location_ids')

        if self.assigned_location_ids and fall_back_to_next:
            new_primary_location_id = self.assigned_location_ids[0]
            self.set_location(SQLLocation.objects.get(location_id=new_primary_location_id))
        else:
            self.user_data.pop('commcare_location_id', None)
            self.user_data.pop('commtrack-supply-point', None)
            self.user_data.pop('commcare_primary_case_sharing_id', None)
            self.location_id = None
            self.clear_location_delegates()
            self.update_fixture_status(UserFixtureType.LOCATION)
            self.get_domain_membership(self.domain).location_id = None
            self.get_sql_location.reset_cache(self)
            if commit:
                self.save()

    def unset_location_by_id(self, location_id, fall_back_to_next=False):
        """
        Unset a location that the user is assigned to that may or may not be primary location.
            If the location_id is primary-location, then next available location from
            assigned_location_ids is set as the primary-location.
            If fall_back_to_next is True, primary location is not set to next
        """
        if location_id == self.location_id:
            # check if primary location
            self.unset_location(fall_back_to_next)
        else:
            self._remove_location_from_user(location_id)

            if self.assigned_location_ids:
                self.user_data['commcare_location_ids'] = user_location_data(self.assigned_location_ids)
            else:
                self.user_data.pop('commcare_location_ids')
            self.save()

    def _remove_location_from_user(self, location_id):
        from corehq.apps.fixtures.models import UserFixtureType
        try:
            self.assigned_location_ids.remove(location_id)
            self.update_fixture_status(UserFixtureType.LOCATION)
        except ValueError:
            notify_exception(None, "Location missing from user", {
                'user_id': self._id,
                'location_id': location_id
            })
        try:
            self.get_domain_membership(self.domain).assigned_location_ids.remove(location_id)
        except ValueError:
            notify_exception(None, "Location missing from domain membership", {
                'user_id': self._id,
                'location_id': location_id
            })

    def reset_locations(self, location_ids, commit=True):
        """
        Reset user's assigned_locations to given location_ids and update user data.
            This should be called after updating primary location via set_location/unset_location
            If primary-location is not set, then next available location from
            assigned_location_ids is set as the primary-location
        """
        from corehq.apps.locations.models import SQLLocation

        self.assigned_location_ids = location_ids
        self.get_domain_membership(self.domain).assigned_location_ids = location_ids
        if location_ids:
            self.user_data.update({
                'commcare_location_ids': user_location_data(location_ids)
            })
        else:
            self.user_data.pop('commcare_location_ids', None)

        # try to set primary-location if not set already
        if not self.location_id and location_ids:
            self.set_location(SQLLocation.objects.get(location_id=location_ids[0]), commit=False)

        if commit:
            self.save()

    def supply_point_index_mapping(self, supply_point, clear=False):
        from corehq.apps.commtrack.exceptions import (
            LinkedSupplyPointNotFoundError
        )

        if supply_point:
            return {
                'supply_point-' + supply_point.case_id:
                (
                    supply_point.type,
                    supply_point.case_id if not clear else ''
                )
            }
        else:
            raise LinkedSupplyPointNotFoundError(
                "There was no linked supply point for the location."
            )

    def add_location_delegate(self, location):
        """
        Add a single location to the delgate case access.

        This will dynamically create a supply point if the supply point isn't found.
        """
        # todo: the dynamic supply point creation is bad and should be removed.
        sp = SupplyInterface(self.domain).get_or_create_by_location(location)

        if not location.location_type_object.administrative:
            from corehq.apps.commtrack.util import submit_mapping_case_block
            submit_mapping_case_block(self, self.supply_point_index_mapping(sp))

    def submit_location_block(self, caseblock, source):
        from corehq.apps.hqcase.utils import submit_case_blocks

        submit_case_blocks(
            ElementTree.tostring(
                caseblock.as_xml()
            ).decode('utf-8'),
            self.domain,
            device_id=__name__ + ".CommCareUser." + source,
        )

    def remove_location_delegate(self, location):
        """
        Remove a single location from the case delagate access.
        """

        sp = SupplyInterface(self.domain).get_by_location(location)

        mapping = self.get_location_map_case()

        if not location.location_type_object.administrative:
            if mapping and location.location_id in [loc.location_id for loc in self.locations]:
                caseblock = CaseBlock(
                    create=False,
                    case_id=mapping._id,
                    index=self.supply_point_index_mapping(sp, True)
                )

                self.submit_location_block(caseblock, "remove_location_delegate")

    def clear_location_delegates(self):
        """
        Wipe all case delagate access.
        """
        from casexml.apps.case.cleanup import safe_hard_delete
        mapping = self.get_location_map_case()
        if mapping:
            safe_hard_delete(mapping)

    def create_location_delegates(self, locations):
        """
        Submit the case blocks creating the delgate case access
        for the location(s).
        """
        self.clear_location_delegates()

        if not locations:
            return

        index = {}
        for location in locations:
            if not location.location_type_object.administrative:
                sp = SupplyInterface(self.domain).get_by_location(location)
                index.update(self.supply_point_index_mapping(sp))

        from corehq.apps.commtrack.util import location_map_case_id
        caseblock = CaseBlock(
            create=True,
            case_type=USER_LOCATION_OWNER_MAP_TYPE,
            case_id=location_map_case_id(self),
            owner_id=self._id,
            index=index
        )

        self.submit_location_block(caseblock, "create_location_delegates")

    def get_location_map_case(self):
        """
        Returns the location mapping case for this supply point.

        That lets us give access to the supply point via
        delagate access.
        """
        try:
            from corehq.apps.commtrack.util import location_map_case_id
            return CaseAccessors(self.domain).get_case(location_map_case_id(self))
        except CaseNotFound:
            return None

    @property
    def fixture_statuses(self):
        """Returns all of the last modified times for each fixture type"""
        return get_fixture_statuses(self._id)

    def fixture_status(self, fixture_type):
        try:
            return self.fixture_statuses[fixture_type]
        except KeyError:
            from corehq.apps.fixtures.models import UserFixtureStatus
            return UserFixtureStatus.DEFAULT_LAST_MODIFIED

    def update_fixture_status(self, fixture_type):
        from corehq.apps.fixtures.models import UserFixtureStatus
        now = datetime.utcnow()
        user_fixture_sync, new = UserFixtureStatus.objects.get_or_create(
            user_id=self._id,
            fixture_type=fixture_type,
            defaults={'last_modified': now},
        )
        if not new:
            user_fixture_sync.last_modified = now
            user_fixture_sync.save()
        get_fixture_statuses.clear(self._id)

    def __repr__(self):
        return ("{class_name}(username={self.username!r})".format(
            class_name=self.__class__.__name__,
            self=self
        ))

    @property
    @memoized
    def memoized_usercase(self):
        return self.get_usercase()

    def get_usercase(self):
        return CaseAccessors(self.domain).get_case_by_domain_hq_user_id(self._id, USERCASE_TYPE)

    @quickcache(['self._id'], lambda _: settings.UNIT_TESTING)
    def get_usercase_id(self):
        case = self.get_usercase()
        return case.case_id if case else None

    def update_device_id_last_used(self, device_id, when=None, commcare_version=None, device_app_meta=None):
        """
        Sets the last_used date for the device to be the current time
        Does NOT save the user object.

        :returns: True if user was updated and needs to be saved
        """
        when = when or datetime.utcnow()

        device = self.get_device(device_id)
        if device:
            do_update = False
            if when.date() > device.last_used.date():
                do_update = True
            elif device_app_meta:
                existing_app_meta = device.get_meta_for_app(device_app_meta.app_id)
                if not existing_app_meta:
                    do_update = True
                else:
                    last_request = device_app_meta.last_request
                    do_update = (
                        last_request
                        and existing_app_meta.last_request
                        and last_request > existing_app_meta.last_request.date()
                    )

            if do_update:
                device.last_used = when
                device.update_meta(commcare_version, device_app_meta)

                self.last_device = DeviceIdLastUsed.wrap(self.get_last_used_device().to_json())
                meta = self.last_device.get_last_used_app_meta()
                self.last_device.app_meta = [meta] if meta else []
                return True
        else:
            device = DeviceIdLastUsed(device_id=device_id, last_used=when)
            device.update_meta(commcare_version, device_app_meta)
            self.devices.append(device)
            self.last_device = device
            return True
        return False

    def get_last_used_device(self):
        if not self.devices:
            return None

        return max(self.devices, key=lambda dev: dev.last_used)

    def get_device(self, device_id):
        for device in self.devices:
            if device.device_id == device_id:
                return device


def update_fixture_status_for_users(user_ids, fixture_type):
    from corehq.apps.fixtures.models import UserFixtureStatus
    from dimagi.utils.chunked import chunked

    now = datetime.utcnow()
    for ids in chunked(user_ids, 50):
        (UserFixtureStatus.objects
         .filter(user_id__in=ids,
                 fixture_type=fixture_type)
         .update(last_modified=now))
    for user_id in user_ids:
        get_fixture_statuses.clear(user_id)


@quickcache(['user_id'], skip_arg=lambda user_id: settings.UNIT_TESTING)
def get_fixture_statuses(user_id):
    from corehq.apps.fixtures.models import UserFixtureType, UserFixtureStatus
    last_modifieds = {choice[0]: UserFixtureStatus.DEFAULT_LAST_MODIFIED
                      for choice in UserFixtureType.CHOICES}
    for fixture_status in UserFixtureStatus.objects.filter(user_id=user_id):
        last_modifieds[fixture_status.fixture_type] = fixture_status.last_modified
    return last_modifieds


class WebUser(CouchUser, MultiMembershipMixin, CommCareMobileContactMixin):
    program_id = StringProperty()
    last_password_set = DateTimeProperty(default=datetime(year=1900, month=1, day=1))

    fcm_device_token = StringProperty()
    # this property is used to mark users who signed up from internal invitations
    # such as those going through the recruiting pipeline
    # to better mark them in our analytics
    atypical_user = BooleanProperty(default=False)

    def sync_from_old_couch_user(self, old_couch_user):
        super(WebUser, self).sync_from_old_couch_user(old_couch_user)
        for dm in old_couch_user.web_account.domain_memberships:
            dm.domain = normalize_domain_name(dm.domain)
            self.domain_memberships.append(dm)
            self.domains.append(dm.domain)

    def is_global_admin(self):
        # override this function to pass global admin rights off to django
        return self.is_superuser

    @classmethod
    def create(cls, domain, username, password, email=None, uuid='', date='', **kwargs):
        web_user = super(WebUser, cls).create(domain, username, password, email, uuid, date, **kwargs)
        if domain:
            web_user.add_domain_membership(domain, **kwargs)
        web_user.save()
        return web_user

    def is_commcare_user(self):
        return False

    def is_web_user(self):
        return True

    def to_ota_restore_user(self, domain):
        return OTARestoreWebUser(
            domain,
            self,
        )

    def get_email(self):
        # Do not change the name of this method because this is implementing
        # get_email() from the CommCareMobileContactMixin
        return self.email or self.username

    def get_time_zone(self):
        from corehq.util.timezones.utils import get_timezone_for_user

        if hasattr(self, 'current_domain'):
            domain = self.current_domain
        elif len(self.domains) > 0:
            domain = self.domains[0]
        else:
            return None

        timezone = get_timezone_for_user(self.user_id, domain)
        return timezone.zone

    def get_language_code(self):
        return self.language

    def get_domains(self):
        return [dm.domain for dm in self.domain_memberships]

    @classmethod
    def get_admins_by_domain(cls, domain):
        user_ids = cls.ids_by_domain(domain)
        for user_doc in iter_docs(cls.get_db(), user_ids):
            web_user = cls.wrap(user_doc)
            if web_user.is_domain_admin(domain):
                yield web_user

    @classmethod
    def get_users_by_permission(cls, domain, permission):
        user_ids = cls.ids_by_domain(domain)
        for user_doc in iter_docs(cls.get_db(), user_ids):
            web_user = cls.wrap(user_doc)
            if web_user.has_permission(domain, permission):
                yield web_user

    @classmethod
    def get_dimagi_emails_by_domain(cls, domain):
        user_ids = cls.ids_by_domain(domain)
        for user_doc in iter_docs(cls.get_db(), user_ids):
            if user_doc['email'].endswith('@dimagi.com'):
                yield user_doc['email']

    def add_to_assigned_locations(self, domain, location):
        membership = self.get_domain_membership(domain)

        if membership.location_id:
            if location.location_id in membership.assigned_location_ids:
                return
            membership.assigned_location_ids.append(location.location_id)
            self.get_sql_locations.reset_cache(self)
            self.save()
        else:
            self.set_location(domain, location)

    def set_location(self, domain, location_object_or_id):
        # set the primary location for user's domain_membership
        if isinstance(location_object_or_id, six.string_types):
            location_id = location_object_or_id
        else:
            location_id = location_object_or_id.location_id

        if not location_id:
            raise AssertionError("You can't set an unsaved location")

        membership = self.get_domain_membership(domain)
        membership.location_id = location_id
        if self.location_id not in membership.assigned_location_ids:
            membership.assigned_location_ids.append(location_id)
            self.get_sql_locations.reset_cache(self)
        self.get_sql_location.reset_cache(self)
        self.save()

    def unset_location(self, domain, fall_back_to_next=False):
        """
        Change primary location to next location from assigned_location_ids,
        if there are no more locations in assigned_location_ids, primary location is cleared
        """
        membership = self.get_domain_membership(domain)
        old_location_id = membership.location_id
        if old_location_id:
            membership.assigned_location_ids.remove(old_location_id)
            self.get_sql_locations.reset_cache(self)
        if membership.assigned_location_ids and fall_back_to_next:
            membership.location_id = membership.assigned_location_ids[0]
        else:
            membership.location_id = None
        self.get_sql_location.reset_cache(self)
        self.save()

    def unset_location_by_id(self, domain, location_id, fall_back_to_next=False):
        """
        Unset a location that the user is assigned to that may or may not be primary location
        """
        membership = self.get_domain_membership(domain)
        primary_id = membership.location_id
        if location_id == primary_id:
            # check if primary location
            self.unset_location(domain, fall_back_to_next)
        else:
            membership.assigned_location_ids.remove(location_id)
            self.get_sql_locations.reset_cache(self)
            self.save()

    def reset_locations(self, domain, location_ids):
        """
        reset locations to given list of location_ids. Before calling this, primary location
            should be explicitly set/unset via set_location/unset_location
        """
        membership = self.get_domain_membership(domain)
        membership.assigned_location_ids = location_ids
        if not membership.location_id and location_ids:
            membership.location_id = location_ids[0]
        self.get_sql_locations.reset_cache(self)
        self.save()

    @memoized
    def get_sql_location(self, domain):
        from corehq.apps.locations.models import SQLLocation
        loc_id = self.get_location_id(domain)
        if loc_id:
            return SQLLocation.objects.get_or_None(domain=domain, location_id=loc_id)

    def get_location_ids(self, domain):
        return getattr(self.get_domain_membership(domain), 'assigned_location_ids', None)

    @memoized
    def get_sql_locations(self, domain=None):
        from corehq.apps.locations.models import SQLLocation
        loc_ids = self.get_location_ids(domain)
        if loc_ids:
            return SQLLocation.objects.get_locations(loc_ids)
        else:
            return SQLLocation.objects.none()

    def get_location(self, domain):
        return self.get_sql_location(domain)


class FakeUser(WebUser):
    """
    Prevent actually saving user types that don't exist in the database
    """

    def save(self, **kwargs):
        raise NotImplementedError("You aren't allowed to do that!")

    @property
    def _id(self):
        return "fake-user"


class InvalidUser(FakeUser):
    """
    Public users have read-only access to certain domains
    """

    def is_member_of(self, domain_qs):
        return False


#
# Django  models go here
#
class DomainRequest(models.Model):
    '''
    Request to join domain. Requester might or might not already have an account.
    '''
    email = models.CharField(max_length=100, db_index=True)
    full_name = models.CharField(max_length=100, db_index=True)
    is_approved = models.BooleanField(default=False)
    domain = models.CharField(max_length=255, db_index=True)

    class Meta(object):
        app_label = "users"

    @classmethod
    def by_domain(cls, domain, is_approved=False):
        return DomainRequest.objects.filter(domain=domain, is_approved=is_approved)

    @classmethod
    def by_email(cls, domain, email, is_approved=False):
        return DomainRequest.by_domain(domain, is_approved).filter(email=email).first()

    def send_approval_email(self):
        domain_name = Domain.get_by_name(self.domain).display_name()
        params = {
            'domain_name': domain_name,
            'url': absolute_reverse("domain_homepage", args=[self.domain]),
        }
        text_content = render_to_string("users/email/new_domain_request.txt", params)
        html_content = render_to_string("users/email/new_domain_request.html", params)
        subject = _('Request to join %s approved') % domain_name
        send_html_email_async.delay(subject, self.email, html_content, text_content=text_content,
                                    email_from=settings.DEFAULT_FROM_EMAIL)

    def send_request_email(self):
        domain_name = Domain.get_by_name(self.domain).display_name()
        params = {
            'full_name': self.full_name,
            'email': self.email,
            'domain_name': domain_name,
            'url': absolute_reverse("web_users", args=[self.domain]),
        }
        recipients = {u.get_email() for u in
            WebUser.get_admins_by_domain(self.domain)}
        text_content = render_to_string("users/email/request_domain_access.txt", params)
        html_content = render_to_string("users/email/request_domain_access.html", params)
        subject = _('Request from %(name)s to join %(domain)s') % {
            'name': self.full_name,
            'domain': domain_name,
        }
        send_html_email_async.delay(subject, recipients, html_content, text_content=text_content,
                                    email_from=settings.DEFAULT_FROM_EMAIL)


class Invitation(QuickCachedDocumentMixin, Document):
    email = StringProperty()
    invited_by = StringProperty()
    invited_on = DateTimeProperty()
    is_accepted = BooleanProperty(default=False)
    domain = StringProperty()
    role = StringProperty()
    program = None
    supply_point = None

    _inviter = None

    def get_inviter(self):
        if self._inviter is None:
            self._inviter = CouchUser.get_by_user_id(self.invited_by)
            if self._inviter.user_id != self.invited_by:
                self.invited_by = self._inviter.user_id
                self.save()
        return self._inviter

    def send_activation_email(self, remaining_days=30):
        url = absolute_reverse("domain_accept_invitation",
                               args=[self.domain, self.get_id])
        params = {
            "domain": self.domain,
            "url": url,
            'days': remaining_days,
            "inviter": self.get_inviter().formatted_name,
            'url_prefix': '' if settings.STATIC_CDN else 'http://' + get_site_domain(),
        }

        domain_request = DomainRequest.by_email(self.domain, self.email, is_approved=True)
        lang = guess_domain_language(self.domain)
        with override_language(lang):
            if domain_request is None:
                text_content = render_to_string("domain/email/domain_invite.txt", params)
                html_content = render_to_string("domain/email/domain_invite.html", params)
                subject = _('Invitation from %s to join CommCareHQ') % self.get_inviter().formatted_name
            else:
                text_content = render_to_string("domain/email/domain_request_approval.txt", params)
                html_content = render_to_string("domain/email/domain_request_approval.html", params)
                subject = _('Request to join CommCareHQ approved')
        send_html_email_async.delay(subject, self.email, html_content,
                                    text_content=text_content,
                                    cc=[self.get_inviter().get_email()],
                                    email_from=settings.DEFAULT_FROM_EMAIL)

    @classmethod
    def by_domain(cls, domain, is_active=True):
        return [domain_invitation for domain_invitation in get_docs_in_domain_by_class(domain, cls) if not domain_invitation.is_accepted]

    @classmethod
    def by_email(cls, email, is_active=True):
        return cls.view("users/open_invitations_by_email",
                        reduce=False,
                        key=[email],
                        include_docs=True,
                        ).all()

    @property
    def is_expired(self):
        return self.invited_on.date() + relativedelta(months=1) < datetime.utcnow().date()


class DomainRemovalRecord(DeleteRecord):
    user_id = StringProperty()
    domain_membership = SchemaProperty(DomainMembership)

    def undo(self):
        user = WebUser.get_by_user_id(self.user_id)
        user.add_domain_membership(**self.domain_membership._doc)
        user.save()


class UserCache(object):

    def __init__(self):
        self.cache = {}

    def get(self, user_id):
        if not user_id:
            return None
        if user_id in self.cache:
            return self.cache[user_id]
        else:
            user = CouchUser.get_by_user_id(user_id)
            self.cache[user_id] = user
            return user


class AnonymousCouchUser(object):

    username = "public_user"
    doc_type = "CommCareUser"
    _id = 'anonymous_couch_user'

    @property
    def get_id(self):
        return self._id

    @property
    def is_active(self):
        return True

    def is_domain_admin(self):
        return False

    def is_member_of(self, domain):
        return True

    def has_permission(self, domain, perm=None, data=None):
        return False

    def can_view_report(self, domain, report):
        return False

    def can_view_some_reports(self, domain):
        return False

    @property
    def analytics_enabled(self):
        return False

    def can_edit_data(self):
        return False

    def can_edit_apps(self):
        return False

    def is_eula_signed(self, version=None):
        return True

    def is_commcare_user(self):
        return True

    def is_web_user(self):
        return False

    def can_access_any_exports(self, domain):
        return False

    def can_edit_commcare_users(self):
        return False

    def can_edit_locations(self):
        return False

    def can_edit_web_users(self):
        return False<|MERGE_RESOLUTION|>--- conflicted
+++ resolved
@@ -1817,11 +1817,6 @@
             django_user.delete()
         self.save()
 
-<<<<<<< HEAD
-=======
-    # Todo; temporary fix: Sravan
-    @quickcache(['self._id'], skip_arg=lambda user: user.domain not in ['reach-sandbox', 'reach-test'], timeout=60 * 60 * 4)
->>>>>>> c56734d2
     def get_case_sharing_groups(self):
         from corehq.apps.groups.models import Group
         from corehq.apps.locations.models import SQLLocation
