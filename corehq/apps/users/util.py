import numbers
import re

from django.conf import settings
from django.contrib.auth.models import User
from django.core.cache import cache
from django.core.exceptions import ValidationError
from django.utils import html
from django.utils.html import format_html
from django.utils.safestring import mark_safe

from couchdbkit import ResourceNotFound
from django_prbac.utils import has_privilege

from casexml.apps.case.const import (
    ARCHIVED_CASE_OWNER_ID,
    UNOWNED_EXTENSION_OWNER_ID,
)

from corehq import privileges
from corehq.apps.callcenter.const import CALLCENTER_USER
<<<<<<< HEAD
from corehq.util.model_log import ModelAction
=======
>>>>>>> b6c3dad6
from corehq.util.quickcache import quickcache

# SYSTEM_USER_ID is used when submitting xml to make system-generated case updates
SYSTEM_USER_ID = 'system'
DEMO_USER_ID = 'demo_user'
JAVA_ADMIN_USERNAME = 'admin'
WEIRD_USER_IDS = [
    'commtrack-system',    # internal HQ/commtrack system forms
    DEMO_USER_ID,           # demo mode
    'demo_user_group_id',  # demo mode with case sharing enabled
    UNOWNED_EXTENSION_OWNER_ID,
    SYSTEM_USER_ID,
    ARCHIVED_CASE_OWNER_ID,
    CALLCENTER_USER
]
USER_FIELDS_TO_IGNORE_FOR_HISTORY = [
    '_id', '_rev', 'reporting_metadata', 'password',
    'devices', 'last_device', 'device_ids'
]


def cc_user_domain(domain):
    sitewide_domain = settings.HQ_ACCOUNT_ROOT
    return ("%s.%s" % (domain, sitewide_domain)).lower()


def format_username(username, domain):
    return "%s@%s" % (str(username or '').lower(), cc_user_domain(domain))


def normalize_username(username, domain=None):
    """
    Returns a lower-case username. Checks that it is a valid e-mail
    address, or a valid "local part" of an e-mail address.

    :raises ValidationError on invalid e-mail
    """
    from django.core.validators import validate_email

    if not username:
        raise ValidationError("Invalid username: {}".format(username))

    username = str(username)
    username = re.sub(r'\s+', '.', username).lower()
    if domain:
        username = format_username(username, domain)
        validate_email(username)
    else:
        # if no domain, make sure that the username is a valid "local part" of an email address
        validate_email("%s@dimagi.com" % username)

    return username


def raw_username(username):
    """
    Strips the @domain.commcarehq.org from the username if it's there
    """
    sitewide_domain = settings.HQ_ACCOUNT_ROOT
    username = str(username or '')
    username = username.lower()
    try:
        u, d = username.split("@")
    except Exception:
        return username
    if d.endswith('.' + sitewide_domain):
        return u
    else:
        return username


@quickcache(['username'], timeout=60 * 60 * 24 * 3)
def username_to_user_id(username):
    '''
    Takes a username and returns the couch user id for that user

    :param username: The username name of a user

    :returns: The couch user id
    '''
    from corehq.apps.users.models import CouchUser

    user = CouchUser.get_by_username(username)
    if not user:
        return None

    return user._id


def user_id_to_username(user_id, use_name_if_available=False):
    from corehq.apps.users.models import CouchUser
    if not user_id:
        return None
    if isinstance(user_id, numbers.Number):
        # couch chokes on numbers so just short-circuit this
        return None
    elif user_id == DEMO_USER_ID:
        return DEMO_USER_ID
    try:
        user_object = CouchUser.get_db().get(user_id)
    except ResourceNotFound:
        return None

    if use_name_if_available and (user_object.get('first_name', '') or user_object.get('last_name', '')):
        return ' '.join([user_object.get('first_name', ''), user_object.get('last_name', '')]).strip()
    else:
        return raw_username(user_object['username']) if "username" in user_object else None


def cached_user_id_to_username(user_id):
    if not user_id:
        return None

    key = 'user_id_username_cache_{id}'.format(id=user_id)
    ret = cache.get(key)
    if ret:
        return ret
    else:
        ret = user_id_to_username(user_id)
        cache.set(key, ret)
        return ret


@quickcache(['user_id'])
def cached_user_id_to_user_display(user_id):
    return user_id_to_username(user_id, use_name_if_available=True)


def cached_owner_id_to_display(owner_id):
    from corehq.apps.users.cases import get_wrapped_owner
    from corehq.apps.users.models import CouchUser
    key = 'owner_id_to_display_cache_{id}'.format(id=owner_id)
    ret = cache.get(key)
    if ret:
        return ret
    owner = get_wrapped_owner(owner_id)
    if owner is None:
        return None
    else:
        ret = raw_username(owner.username) if isinstance(owner, CouchUser) else owner.name
        cache.set(key, ret)
        return ret


def django_user_from_couch_id(id):
    """
    From a couch id of a profile object, get the django user
    """
    # get the couch doc
    from corehq.apps.users.models import CouchUser
    couch_rep = CouchUser.get_db().get(id)
    django_id = couch_rep["django_user"]["id"]
    return User.objects.get(id=django_id)


def doc_value_wrapper(doc_cls, value_cls):
    """
    Wrap both the doc and the value
    Code copied from couchdbkit.schema.base.QueryMixin.__view

    """
    #from corehq.apps.users.models import CouchUser
    def wrapper(row):

        data = row.get('value')
        docid = row.get('id')
        doc = row.get('doc')

        data['_id'] = docid
        if 'rev' in data:
            data['_rev'] = data.pop('rev')
        value_cls._allow_dynamic_properties = True
        doc_cls._allow_dynamic_properties = True
        value_inst = value_cls.wrap(data)
        doc_inst = doc_cls.wrap(doc)
        return doc_inst, value_inst
    return wrapper


def can_add_extra_mobile_workers(request):
    from corehq.apps.users.models import CommCareUser
    num_web_users = CommCareUser.total_by_domain(request.domain)
    user_limit = request.plan.user_limit
    if user_limit == -1 or num_web_users < user_limit:
        return True
    return has_privilege(request, privileges.ALLOW_EXCESS_USERS)


def user_display_string(username, first_name='', last_name=''):
    full_name = '{} {}'.format(first_name or '', last_name or '').strip()

    result = mark_safe(html.escape(raw_username(username)))  # nosec: escaped
    if full_name:
        result = format_html('{} "{}"', result, full_name)

    return result


def user_location_data(location_ids):
    # Spec for 'commcare_location_ids' custom data field
    return ' '.join(location_ids)


def update_device_meta(user, device_id, commcare_version=None, device_app_meta=None, save=True):
    from corehq.apps.users.models import CommCareUser

    updated = False
    if device_id and isinstance(user, CommCareUser):
        if not user.is_demo_user:
            # this only updates once per day for each device
            updated = user.update_device_id_last_used(
                device_id,
                commcare_version=commcare_version,
                device_app_meta=device_app_meta,
            )
            if save and updated:
                user.save(fire_signals=False)
    return updated


def _last_build_needs_update(last_build, build_date):
    if not (last_build and last_build.build_version_date):
        return True
    if build_date > last_build.build_version_date:
        return True
    return False


def update_latest_builds(user, app_id, date, version, build_profile_id=None):
    """
    determines whether to update the last build attributes in a user's reporting metadata
    """
    from corehq.apps.users.models import LastBuild
    last_build = filter_by_app(user.reporting_metadata.last_builds, app_id)
    changed = False
    if _last_build_needs_update(last_build, date):
        if last_build is None:
            last_build = LastBuild()
            user.reporting_metadata.last_builds.append(last_build)
        last_build.build_version = version
        last_build.app_id = app_id
        # update only when passed to avoid over writing set value
        if build_profile_id is not None:
            last_build.build_profile_id = build_profile_id
        last_build.build_version_date = date
        changed = True

    if _last_build_needs_update(user.reporting_metadata.last_build_for_user, date):
        user.reporting_metadata.last_build_for_user = last_build
        changed = True

    return changed


def filter_by_app(obj_list, app_id):
    """
    :param obj_list: list from objects with ``app_id`` property
    :returns: The first object with matching app_id
    """
    for item in obj_list:
        if item.app_id == app_id:
            return item


def update_last_sync(user, app_id, sync_date, version):
    """
    This function does not save the user.
    :return: True if user updated
    """
    from corehq.apps.users.models import LastSync
    last_sync = filter_by_app(user.reporting_metadata.last_syncs, app_id)
    if _last_sync_needs_update(last_sync, sync_date):
        if last_sync is None:
            last_sync = LastSync()
            user.reporting_metadata.last_syncs.append(last_sync)
        last_sync.sync_date = sync_date
        last_sync.build_version = version
        last_sync.app_id = app_id

        if _last_sync_needs_update(user.reporting_metadata.last_sync_for_user, sync_date):
            user.reporting_metadata.last_sync_for_user = last_sync

        return True
    return False


def _last_sync_needs_update(last_sync, sync_datetime):
    if not (last_sync and last_sync.sync_date):
        return True
    if sync_datetime > last_sync.sync_date:
        return True
    return False


def log_user_role_update(domain, user_role, user, by_user, updated_via):
    """
    :param domain: domain that initiated the change
    :param user_role: user's new role
    :param user: couch user that got updated
    :param by_user: couch user that made the update
    :param updated_via: web/bulk_importer
    """
    changes = {'role': None}
    message = ''
    if user_role:
        changes['role'] = user_role.get_qualified_id()
        message = f"role: {user_role.name}"
    log_user_change(domain, user, by_user, changed_via=updated_via, message=message, fields_changed=changes)


def log_user_change(domain, couch_user, changed_by_user, changed_via=None,
<<<<<<< HEAD
                    message=None, fields_changed=None, action=ModelAction.UPDATE,
=======
                    message=None, fields_changed=None, action=None,
>>>>>>> b6c3dad6
                    domain_required_for_log=True):
    """
    Log changes done to a user.
    For a new user or a deleted user, log only specific fields.

    :param domain: domain where the update was initiated
    :param couch_user: user being changed
    :param changed_by_user: user making the change or SYSTEM_USER_ID
    :param changed_via: changed via medium i.e API/Web
    :param message: Optional Message text
    :param fields_changed: dict of user fields that have changed with their current value
    :param action: action on the user
    :param domain_required_for_log: set to False to allow domain less log for specific changes
    """
    from corehq.apps.users.models import UserHistory
<<<<<<< HEAD
=======
    from corehq.apps.users.model_log import UserModelAction

    action = action or UserModelAction.UPDATE
>>>>>>> b6c3dad6

    # domain is essential to filter changes done in a domain
    if not domain and domain_required_for_log and changed_by_user != SYSTEM_USER_ID:
        raise ValueError("missing 'domain' argument'")

    # for an update, there should always be fields that have changed
<<<<<<< HEAD
    if action == ModelAction.UPDATE and not fields_changed:
=======
    if action == UserModelAction.UPDATE and not fields_changed:
>>>>>>> b6c3dad6
        raise ValueError("missing 'fields_changed' argument for update.")

    return UserHistory.objects.create(
        domain=domain,
        user_type=couch_user.doc_type,
        user_id=couch_user.get_id,
        changed_by=SYSTEM_USER_ID if changed_by_user == SYSTEM_USER_ID else changed_by_user.get_id,
        details={
            'changes': _get_changed_details(couch_user, action, fields_changed),
            'changed_via': changed_via,
        },
        message=message,
        action=action.value,
    )


def _get_changed_details(couch_user, action, fields_changed):
<<<<<<< HEAD
    if action in [ModelAction.CREATE, ModelAction.DELETE]:
=======
    from corehq.apps.users.model_log import UserModelAction

    if action in [UserModelAction.CREATE, UserModelAction.DELETE]:
>>>>>>> b6c3dad6
        changed_details = couch_user.to_json()
    else:
        changed_details = fields_changed.copy()

    for prop in USER_FIELDS_TO_IGNORE_FOR_HISTORY:
        changed_details.pop(prop, None)
    return changed_details<|MERGE_RESOLUTION|>--- conflicted
+++ resolved
@@ -19,10 +19,6 @@
 
 from corehq import privileges
 from corehq.apps.callcenter.const import CALLCENTER_USER
-<<<<<<< HEAD
-from corehq.util.model_log import ModelAction
-=======
->>>>>>> b6c3dad6
 from corehq.util.quickcache import quickcache
 
 # SYSTEM_USER_ID is used when submitting xml to make system-generated case updates
@@ -334,11 +330,7 @@
 
 
 def log_user_change(domain, couch_user, changed_by_user, changed_via=None,
-<<<<<<< HEAD
-                    message=None, fields_changed=None, action=ModelAction.UPDATE,
-=======
                     message=None, fields_changed=None, action=None,
->>>>>>> b6c3dad6
                     domain_required_for_log=True):
     """
     Log changes done to a user.
@@ -354,23 +346,16 @@
     :param domain_required_for_log: set to False to allow domain less log for specific changes
     """
     from corehq.apps.users.models import UserHistory
-<<<<<<< HEAD
-=======
     from corehq.apps.users.model_log import UserModelAction
 
     action = action or UserModelAction.UPDATE
->>>>>>> b6c3dad6
 
     # domain is essential to filter changes done in a domain
     if not domain and domain_required_for_log and changed_by_user != SYSTEM_USER_ID:
         raise ValueError("missing 'domain' argument'")
 
     # for an update, there should always be fields that have changed
-<<<<<<< HEAD
-    if action == ModelAction.UPDATE and not fields_changed:
-=======
     if action == UserModelAction.UPDATE and not fields_changed:
->>>>>>> b6c3dad6
         raise ValueError("missing 'fields_changed' argument for update.")
 
     return UserHistory.objects.create(
@@ -388,13 +373,9 @@
 
 
 def _get_changed_details(couch_user, action, fields_changed):
-<<<<<<< HEAD
-    if action in [ModelAction.CREATE, ModelAction.DELETE]:
-=======
     from corehq.apps.users.model_log import UserModelAction
 
     if action in [UserModelAction.CREATE, UserModelAction.DELETE]:
->>>>>>> b6c3dad6
         changed_details = couch_user.to_json()
     else:
         changed_details = fields_changed.copy()
