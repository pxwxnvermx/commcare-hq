--- conflicted
+++ resolved
@@ -575,11 +575,7 @@
 
     user_headers = [
         'username', 'password', 'name', 'phone-number', 'email',
-<<<<<<< HEAD
-        'language', 'user_id'
-=======
         'language', 'user_id', 'is_active', 'location-sms-code'
->>>>>>> 06d14eb3
     ]
     if domain_has_privilege(domain, privileges.LOCATIONS):
         user_headers.append('location-sms-code')
@@ -658,11 +654,7 @@
 
     user_headers, user_rows = parse_users(
         group_memoizer,
-<<<<<<< HEAD
-        domain,
-=======
         get_all_commcare_users_by_domain(domain),
->>>>>>> 06d14eb3
         user_data_model,
         location_cache
     )
