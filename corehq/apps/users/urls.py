from django.conf.urls import include, re_path as url

from corehq.apps.domain.utils import grandfathered_domain_re
from corehq.apps.reports.dispatcher import UserManagementReportDispatcher

from .views import (
    DefaultProjectUserSettingsView,
    EditWebUserView,
    EnterpriseUsersView,
    InviteWebUserView,
    UploadWebUsers,
    WebUserUploadStatusView,
    ListRolesView,
    ListWebUsersView,
    add_domain_membership,
    change_password,
    delete_phone_number,
    delete_request,
    check_sso_trust,
    delete_user_role,
    domain_accounts,
    make_phone_number_default,
    paginate_enterprise_users,
    paginate_web_users,
    post_user_role,
    register_fcm_device_token,
    remove_web_user,
    test_httpdigest,
    undo_remove_web_user,
    verify_phone_number,
    download_web_users,
    DownloadWebUsersStatusView,
    WebUserUploadJobPollView,
)
from .views.web import (
    accept_invitation,
    delete_invitation,
    DomainRequestView,
    reinvite_web_user,
)
from .views.mobile.custom_data_fields import UserFieldsView
from .views.mobile.groups import (
    BulkSMSVerificationView,
    EditGroupMembersView,
    GroupsListView,
)
from .views.mobile.users import (
    CommCareUserConfirmAccountBySMSView,
    CommCareUsersLookup,
    ConfirmBillingAccountForExtraUsersView,
    ConfirmTurnOffDemoModeView,
    CreateCommCareUserModal,
    DemoRestoreStatusView,
    DeleteCommCareUsers,
    DownloadUsersStatusView,
    EditCommCareUserView,
    FilteredCommCareUserDownload,
    FilteredWebUserDownload,
    MobileWorkerListView,
    UploadCommCareUsers,
    UserUploadStatusView,
    activate_commcare_user,
    count_commcare_users,
    count_web_users,
    deactivate_commcare_user,
    delete_commcare_user,
    demo_restore_job_poll,
    download_commcare_users,
    force_user_412,
    paginate_mobile_workers,
    reset_demo_user_restore,
    restore_commcare_user,
    toggle_demo_mode,
    update_user_groups,
    user_download_job_poll,
    CommCareUserConfirmAccountView,
    send_confirmation_email,
    send_confirmation_sms,
    CommcareUserUploadJobPollView)
from ..hqwebapp.decorators import waf_allow


user_management_urls = [
    UserManagementReportDispatcher.url_pattern(),
]


urlpatterns = [
    url(r'^$', DefaultProjectUserSettingsView.as_view(), name=DefaultProjectUserSettingsView.urlname),
    url(r'^change_password/(?P<login_id>[ \w-]+)/$', change_password, name="change_password"),
    url(r'^domain_accounts/(?P<couch_user_id>[ \w-]+)/$', domain_accounts, name='domain_accounts'),
    url(r'^delete_phone_number/(?P<couch_user_id>[ \w-]+)/$',
        delete_phone_number,
        name='delete_phone_number'),
    url(r'^make_phone_number_default/(?P<couch_user_id>[ \w-]+)/$',
        make_phone_number_default,
        name='make_phone_number_default'),
    url(r'^verify_phone_number/(?P<couch_user_id>[ \w-]+)/$',
        verify_phone_number,
        name='verify_phone_number'),
    url(r'^add_domain_membership/(?P<couch_user_id>[ \w-]+)/(?P<domain_name>%s)/$' % grandfathered_domain_re,
        add_domain_membership,
        name='add_domain_membership'),
    url(r'^web/account/(?P<couch_user_id>[ \w-]+)/$', EditWebUserView.as_view(), name=EditWebUserView.urlname),
    url(r'^web/remove/(?P<couch_user_id>[ \w-]+)/$', remove_web_user, name='remove_web_user'),
    url(r'^web/undo_remove/(?P<record_id>[ \w-]+)/$', undo_remove_web_user, name='undo_remove_web_user'),
    url(r'^web/invite/$', InviteWebUserView.as_view(), name=InviteWebUserView.urlname),
    url(r'^web/reinvite/$', reinvite_web_user, name='reinvite_web_user'),
    url(r'^web/request/$', DomainRequestView.as_view(), name=DomainRequestView.urlname),
    url(r'^web/delete_invitation/$', delete_invitation, name='delete_invitation'),
    url(r'^web/delete_request/$', delete_request, name='delete_request'),
    url(r'^web/check_sso_trust/$', check_sso_trust, name='check_sso_trust'),
    url(r'^web/$', ListWebUsersView.as_view(), name=ListWebUsersView.urlname),
    url(r'^web/json/$', paginate_web_users, name='paginate_web_users'),
    url(r'^web/download/$', download_web_users, name='download_web_users'),
    url(r'^web/download/status/(?P<download_id>(?:dl-)?[0-9a-fA-Z]{25,32})/$',
        DownloadWebUsersStatusView.as_view(), name='download_web_users_status'),
    url(r'^web/filter_and_download/$', FilteredWebUserDownload.as_view(),
        name=FilteredWebUserDownload.urlname),
    url(r'^web/count_users/$', count_web_users, name='count_web_users'),
    url(r'^web/upload/$', waf_allow('XSS_BODY')(UploadWebUsers.as_view()), name=UploadWebUsers.urlname),
    url(r'^web/upload/status/(?P<download_id>(?:dl-)?[0-9a-fA-Z]{25,32})/$',
        WebUserUploadStatusView.as_view(), name=WebUserUploadStatusView.urlname),
    url(r'^web/upload/poll/(?P<download_id>(?:dl-)?[0-9a-fA-Z]{25,32})/$', WebUserUploadJobPollView.as_view(),
        name=WebUserUploadJobPollView.urlname),
    url(r'^enterprise/$', EnterpriseUsersView.as_view(), name=EnterpriseUsersView.urlname),
    url(r'^enterprise/json/$', paginate_enterprise_users, name='paginate_enterprise_users'),
    url(r'^join/(?P<uuid>[ \w-]+)/$', accept_invitation, name='domain_accept_invitation'),
    url(r'^roles/$', ListRolesView.as_view(), name=ListRolesView.urlname),
    url(r'^roles/save/$', post_user_role, name='post_user_role'),
    url(r'^roles/delete/$', delete_user_role, name='delete_user_role'),
    url(r'^register_fcm_device_token/(?P<couch_user_id>[ \w-]+)/(?P<device_token>[ \w-]+)/$',
        register_fcm_device_token, name='register_fcm_device_token'),
    url(r'^httpdigest/?$', test_httpdigest, name='test_httpdigest'),
] + [
    url(r'^commcare/$',
        MobileWorkerListView.as_view(),
        name=MobileWorkerListView.urlname),
    url(r'^commcare/json/$', paginate_mobile_workers, name='paginate_mobile_workers'),
    url(r'^commcare/fields/$', waf_allow('XSS_BODY')(UserFieldsView.as_view()), name=UserFieldsView.urlname),
    url(r'^commcare/account/(?P<couch_user_id>[ \w-]+)/$', EditCommCareUserView.as_view(),
        name=EditCommCareUserView.urlname),
    url(r'^commcare/account/(?P<couch_user_id>[ \w-]+)/groups/$', update_user_groups, name='update_user_groups'),
    url(r'^commcare/activate/(?P<user_id>[ \w-]+)/$', activate_commcare_user, name='activate_commcare_user'),
    url(r'^commcare/deactivate/(?P<user_id>[ \w-]+)/$', deactivate_commcare_user, name='deactivate_commcare_user'),
    url(r'^commcare/send_confirmation_email/(?P<user_id>[ \w-]+)/$', send_confirmation_email,
        name='send_confirmation_email'),
    url(r'^commcare/delete/(?P<user_id>[ \w-]+)/$', delete_commcare_user, name='delete_commcare_user'),
    url(r'^commcare/force_412/(?P<user_id>[ \w-]+)/$', force_user_412, name='force_user_412'),
    url(r'^commcare/restore/(?P<user_id>[ \w-]+)/$', restore_commcare_user, name='restore_commcare_user'),
    url(r'^commcare/toggle_demo_mode/(?P<user_id>[ \w-]+)/$', toggle_demo_mode, name='toggle_demo_mode'),
    url(r'^commcare/confirm_turn_off_demo_mode/(?P<couch_user_id>[ \w-]+)/$', ConfirmTurnOffDemoModeView.as_view(),
        name=ConfirmTurnOffDemoModeView.urlname),
    url(r'^commcare/delete/$', DeleteCommCareUsers.as_view(), name=DeleteCommCareUsers.urlname),
    url(r'^commcare/lookup/$', CommCareUsersLookup.as_view(), name=CommCareUsersLookup.urlname),
    url(r'^commcare/reset_demo_user_restore/(?P<user_id>[ \w-]+)/$', reset_demo_user_restore,
        name='reset_demo_user_restore'),
    url(r'^commcare/demo_restore/status/(?P<download_id>(?:dl-)?[0-9a-fA-Z]{25,32})/(?P<user_id>[ \w-]+)/$',
        DemoRestoreStatusView.as_view(),
        name=DemoRestoreStatusView.urlname),
    url(r'^commcare/demo_restore/poll/(?P<download_id>(?:dl-)?[0-9a-fA-Z]{25,32})/$', demo_restore_job_poll,
        name='demo_restore_job_poll'),
    url(r'^commcare/upload/$', waf_allow('XSS_BODY')(UploadCommCareUsers.as_view()), name=UploadCommCareUsers.urlname),
    url(r'^commcare/upload/status/(?P<download_id>(?:dl-)?[0-9a-fA-Z]{25,32})/$', UserUploadStatusView.as_view(),
        name=UserUploadStatusView.urlname),
    url(r'^commcare/upload/poll/(?P<download_id>(?:dl-)?[0-9a-fA-Z]{25,32})/$',
        CommcareUserUploadJobPollView.as_view(), name=CommcareUserUploadJobPollView.urlname),
    url(r'^commcare/download/$', download_commcare_users, name='download_commcare_users'),
    url(r'^commcare/filter_and_download/$', FilteredCommCareUserDownload.as_view(),
        name=FilteredCommCareUserDownload.urlname),
    url(r'^commcare/count_users/$', count_commcare_users, name='count_commcare_users'),
    url(r'^commcare/download/status/(?P<download_id>(?:dl-)?[0-9a-fA-Z]{25,32})/$',
        DownloadUsersStatusView.as_view(),
        name=DownloadUsersStatusView.urlname),
    url(r'^commcare/download/poll/(?P<download_id>(?:dl-)?[0-9a-fA-Z]{25,32})/$',
        user_download_job_poll, name='user_download_job_poll'),
    url(r'^commcare/new_mobile_worker_modal/$',
        CreateCommCareUserModal.as_view(),
        name=CreateCommCareUserModal.urlname),
    url(r'^commcare/confirm_charges/$', ConfirmBillingAccountForExtraUsersView.as_view(),
        name=ConfirmBillingAccountForExtraUsersView.urlname),
    url(r'^commcare/confirm_account/(?P<user_id>[\w-]+)/$', CommCareUserConfirmAccountView.as_view(),
        name=CommCareUserConfirmAccountView.urlname),
    url(r'^commcare/send_confirmation_sms/(?P<user_id>[ \w-]+)/$', send_confirmation_sms,
        name='send_confirmation_sms'),
<<<<<<< HEAD
=======
    url(r'^commcare/confirm_account_sms/(?P<user_invite_hash>[\S-]+)/$', CommCareUserConfirmAccountBySMSView.as_view(),
        name=CommCareUserConfirmAccountBySMSView.urlname),
>>>>>>> 2466195f
] + [
    url(r'^groups/$', GroupsListView.as_view(), name=GroupsListView.urlname),
    url(r'^groups/(?P<group_id>[ \w-]+)/$', EditGroupMembersView.as_view(), name=EditGroupMembersView.urlname),
    url(r'^groups/sms_verification/(?P<group_id>[ \w-]+)$', BulkSMSVerificationView.as_view(),
        name=BulkSMSVerificationView.urlname),
] + [
    url(r'^reports/', include(user_management_urls)),

]<|MERGE_RESOLUTION|>--- conflicted
+++ resolved
@@ -183,11 +183,8 @@
         name=CommCareUserConfirmAccountView.urlname),
     url(r'^commcare/send_confirmation_sms/(?P<user_id>[ \w-]+)/$', send_confirmation_sms,
         name='send_confirmation_sms'),
-<<<<<<< HEAD
-=======
     url(r'^commcare/confirm_account_sms/(?P<user_invite_hash>[\S-]+)/$', CommCareUserConfirmAccountBySMSView.as_view(),
         name=CommCareUserConfirmAccountBySMSView.urlname),
->>>>>>> 2466195f
 ] + [
     url(r'^groups/$', GroupsListView.as_view(), name=GroupsListView.urlname),
     url(r'^groups/(?P<group_id>[ \w-]+)/$', EditGroupMembersView.as_view(), name=EditGroupMembersView.urlname),
