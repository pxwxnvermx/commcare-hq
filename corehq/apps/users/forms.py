import datetime
import json
import re

from django import forms
from django.conf import settings
from django.contrib.auth.forms import SetPasswordForm
from django.core.exceptions import ValidationError
from django.core.validators import EmailValidator, validate_email
from django.forms.widgets import PasswordInput
from django.template.loader import get_template
from django.urls import reverse
from django.utils.translation import gettext as _
from django.utils.translation import gettext_lazy, gettext_noop

from crispy_forms import bootstrap as twbscrispy
from crispy_forms import layout as crispy
from crispy_forms.bootstrap import InlineField, StrictButton
from crispy_forms.helper import FormHelper
from crispy_forms.layout import Fieldset, Layout, Submit
from django_countries.data import COUNTRIES
from memoized import memoized

from casexml.apps.phone.models import loadtest_users_enabled

from corehq.apps.analytics.tasks import set_analytics_opt_out
from corehq.apps.app_manager.models import validate_lang
from corehq.apps.custom_data_fields.edit_entity import CustomDataEditor
from corehq.apps.custom_data_fields.models import (
    PROFILE_SLUG,
    CustomDataFieldsProfile,
)
from corehq.apps.domain.extension_points import has_custom_clean_password
from corehq.apps.domain.forms import EditBillingAccountInfoForm, clean_password
from corehq.apps.domain.models import Domain
from corehq.apps.enterprise.models import (
    EnterprisePermissions,
    EnterpriseMobileWorkerSettings,
)
from corehq.apps.hqwebapp import crispy as hqcrispy
from corehq.apps.hqwebapp.crispy import HQModalFormHelper
from corehq.apps.hqwebapp.utils.translation import format_html_lazy
from corehq.apps.hqwebapp.widgets import Select2Ajax, SelectToggle
from corehq.apps.locations.models import SQLLocation
from corehq.apps.locations.permissions import user_can_access_location_id
from corehq.apps.programs.models import Program
from corehq.apps.reports.filters.users import ExpandedMobileWorkerFilter
from corehq.apps.sso.models import IdentityProvider
from corehq.apps.sso.utils.request_helpers import is_request_using_sso
from corehq.apps.user_importer.helpers import UserChangeLogger
<<<<<<< HEAD
from corehq.apps.users.audit.change_messages import UserChangeMessage
from corehq.apps.users.dbaccessors import user_exists
from corehq.apps.users.models import UserRole, DeactivateMobileWorkerTrigger
from corehq.apps.users.util import (
    cc_user_domain,
    format_username,
    log_user_change,
)
from corehq.const import USER_CHANGE_VIA_WEB
=======
from corehq.const import LOADTEST_HARD_LIMIT, USER_CHANGE_VIA_WEB
>>>>>>> 57b25eb2
from corehq.pillows.utils import MOBILE_USER_TYPE, WEB_USER_TYPE
from corehq.toggles import TWO_STAGE_USER_PROVISIONING
from dimagi.utils.dates import get_date_from_month_and_year_string

from .audit.change_messages import UserChangeMessage
from .dbaccessors import user_exists
from .models import UserRole
from .util import cc_user_domain, format_username, log_user_change

UNALLOWED_MOBILE_WORKER_NAMES = ('admin', 'demo_user')


def get_mobile_worker_max_username_length(domain):
    """
    The auth_user table only allows for usernames up to 128 characters long.
    The code used to allow for usernames up to 80 characters, but that
    didn't properly take into consideration the fact that the domain and
    site name vary.
    """
    return min(128 - len(cc_user_domain(domain)) - 1, 80)


def clean_mobile_worker_username(domain, username, name_too_long_message=None,
        name_reserved_message=None, name_exists_message=None):

    max_username_length = get_mobile_worker_max_username_length(domain)

    if len(username) > max_username_length:
        raise forms.ValidationError(name_too_long_message or
            _('Username %(username)s is too long.  Must be under %(max_length)s characters.')
            % {'username': username, 'max_length': max_username_length})

    if username in UNALLOWED_MOBILE_WORKER_NAMES:
        raise forms.ValidationError(name_reserved_message or
            _('The username "%(username)s" is reserved for CommCare.')
            % {'username': username})

    username = format_username(username, domain)
    validate_username(username)

    exists = user_exists(username)
    if exists.exists:
        if exists.is_deleted:
            raise forms.ValidationError(_('This username was used previously.'))
        raise forms.ValidationError(name_exists_message or
            _('This Mobile Worker already exists.'))

    return username


def clean_deactivate_after_date(deactivate_after_date):
    if not deactivate_after_date:
        return None
    try:
        return get_date_from_month_and_year_string(deactivate_after_date)
    except ValueError:
        raise forms.ValidationError(
            _("Invalid Deactivation Date format (expects MM-YYYY).")
        )


def wrapped_language_validation(value):
    try:
        validate_lang(value)
    except ValueError:
        raise forms.ValidationError("%s is not a valid language code! Please "
                                    "enter a valid two or three digit code." % value)


def generate_strong_password():
    import random
    import string
    possible = string.punctuation + string.ascii_lowercase + string.ascii_uppercase + string.digits
    password = ''
    password += random.choice(string.punctuation)
    password += random.choice(string.ascii_lowercase)
    password += random.choice(string.ascii_uppercase)
    password += random.choice(string.digits)
    password += ''.join(random.choice(possible) for i in range(random.randrange(6, 11)))

    return ''.join(random.sample(password, len(password)))


class LanguageField(forms.CharField):
    """
    Adds language code validation to a field
    """

    def __init__(self, *args, **kwargs):
        super(LanguageField, self).__init__(*args, **kwargs)
        self.min_length = 2
        self.max_length = 3

    default_error_messages = {
        'invalid': gettext_lazy('Please enter a valid two or three digit language code.'),
    }
    default_validators = [wrapped_language_validation]


class BaseUpdateUserForm(forms.Form):

    def __init__(self, *args, **kwargs):
        self.domain = kwargs.pop('domain')
        self.existing_user = kwargs.pop('existing_user')
        self.request = kwargs.pop('request')
        super(BaseUpdateUserForm, self).__init__(*args, **kwargs)

        self.helper = FormHelper()

        self.helper.form_method = 'POST'
        self.helper.form_class = 'form-horizontal'

        self.helper.label_class = 'col-sm-3 col-md-2'
        self.helper.field_class = 'col-sm-9 col-md-8 col-lg-6'

        for prop in self.direct_properties:
            self.initial[prop] = getattr(self.existing_user, prop, "")

    @property
    def direct_properties(self):
        return []

    def clean_email(self):
        return self.cleaned_data['email'].lower()

    def update_user(self, save=True):
        is_update_successful = False
        props_updated = {}

        for prop in self.direct_properties:
            if getattr(self.existing_user, prop) != self.cleaned_data[prop]:
                props_updated[prop] = self.cleaned_data[prop]
            setattr(self.existing_user, prop, self.cleaned_data[prop])
            is_update_successful = True

        if is_update_successful and save:
            self.existing_user.save()
            if props_updated:
                # This form is used either by a web user to edit their info where there is no domain or
                # to edit a web/commcare user on a domain, so by_ and for_domain would be the same domain
                log_user_change(
                    by_domain=self.request.domain if self.domain else None,
                    for_domain=self.request.domain if self.domain else None,
                    couch_user=self.existing_user,
                    changed_by_user=self.request.couch_user,
                    changed_via=USER_CHANGE_VIA_WEB,
                    fields_changed=props_updated,
                    by_domain_required_for_log=bool(self.domain),
                    for_domain_required_for_log=bool(self.domain)
                )
        return is_update_successful, props_updated


class UpdateUserRoleForm(BaseUpdateUserForm):
    role = forms.ChoiceField(choices=(), required=False)

    def clean_role(self):
        role = self.cleaned_data.get('role')
        if role == 'none' and self.existing_user.is_web_user():
            raise forms.ValidationError(_('Role is required for web users.'))
        return role

    def update_user(self, metadata_updated=False, profile_updated=False):
        is_update_successful, props_updated = super(UpdateUserRoleForm, self).update_user(save=False)
        role_updated = False
        user_new_role = None

        if self.domain and 'role' in self.cleaned_data:
            role = self.cleaned_data['role']
            user_current_role = self.existing_user.get_role(domain=self.domain)
            try:
                self.existing_user.set_role(self.domain, role)
                if self.existing_user.is_commcare_user():
                    self.existing_user.save(spawn_task=True)
                else:
                    self.existing_user.save()
                is_update_successful = True
            except KeyError:
                pass
            else:
                user_new_role = self.existing_user.get_role(self.domain, checking_global_admin=False)
                role_updated = self._role_updated(user_current_role, user_new_role)
        elif is_update_successful:
            self.existing_user.save()

        if is_update_successful and (props_updated or role_updated or metadata_updated):
            change_messages = {}
            profile_id = self.existing_user.user_data.get(PROFILE_SLUG)
            if role_updated:
                change_messages.update(UserChangeMessage.role_change(user_new_role))
            if metadata_updated:
                props_updated['user_data'] = self.existing_user.user_data
            if profile_updated:
                profile_name = None
                if profile_id:
                    profile_name = CustomDataFieldsProfile.objects.get(id=profile_id).name
                change_messages.update(UserChangeMessage.profile_info(profile_id, profile_name))
            # this form is used to edit a web/commcare user on a domain so set domain for both by_ and for_domain
            log_user_change(
                by_domain=self.request.domain,
                for_domain=self.domain,
                couch_user=self.existing_user,
                changed_by_user=self.request.couch_user,
                changed_via=USER_CHANGE_VIA_WEB,
                fields_changed=props_updated,
                change_messages=change_messages
            )
        return is_update_successful

    @staticmethod
    def _role_updated(old_role, new_role):
        if bool(old_role) ^ bool(new_role):
            return True
        if old_role and new_role and new_role.get_qualified_id() != old_role.get_qualified_id():
            return True
        return False

    def load_roles(self, role_choices=None, current_role=None):
        if role_choices is None:
            role_choices = []
        self.fields['role'].choices = role_choices

        if current_role:
            self.initial['role'] = current_role


class BaseUserInfoForm(forms.Form):
    first_name = forms.CharField(label=gettext_lazy('First Name'), max_length=30, required=False)
    last_name = forms.CharField(label=gettext_lazy('Last Name'), max_length=30, required=False)
    email = forms.EmailField(label=gettext_lazy("E-Mail"), max_length=75, required=False)
    language = forms.ChoiceField(
        choices=(),
        initial=None,
        required=False,
        help_text=gettext_lazy(
            "<i class=\"fa fa-info-circle\"></i> "
            "Becomes default language seen in Web Apps and reports (if applicable), "
            "but does not affect mobile applications. "
            "Supported languages for reports are en, fra (partial), and hin (partial)."
        )
    )

    def load_language(self, language_choices=None):
        if language_choices is None:
            language_choices = []
        self.fields['language'].choices = [('', '')] + language_choices


class UpdateMyAccountInfoForm(BaseUpdateUserForm, BaseUserInfoForm):
    analytics_enabled = forms.BooleanField(
        required=False,
        label=gettext_lazy("Enable Tracking"),
        help_text=gettext_lazy(
            "Allow Dimagi to collect usage information to improve CommCare. "
            "You can learn more about the information we collect and the ways "
            "we use it in our "
            '<a href="http://www.dimagi.com/terms/latest/privacy/">privacy policy</a>'
        ),
    )

    def __init__(self, *args, **kwargs):
        from corehq.apps.settings.views import ApiKeyView
        self.user = kwargs['existing_user']
        self.is_using_sso = is_request_using_sso(kwargs['request'])
        super(UpdateMyAccountInfoForm, self).__init__(*args, **kwargs)
        self.username = self.user.username

        username_controls = []
        if self.username:
            username_controls.append(hqcrispy.StaticField(
                gettext_lazy('Username'), self.username)
            )

        self.fields['language'].label = gettext_lazy("My Language")

        self.new_helper = FormHelper()
        self.new_helper.form_method = 'POST'
        self.new_helper.form_class = 'form-horizontal'
        self.new_helper.attrs = {
            'name': 'user_information',
        }
        self.new_helper.label_class = 'col-sm-3 col-md-2 col-lg-2'
        self.new_helper.field_class = 'col-sm-9 col-md-8 col-lg-6'

        basic_fields = [
            crispy.Div(*username_controls),
            hqcrispy.Field('first_name'),
            hqcrispy.Field('last_name'),
        ]

        if self.is_using_sso:
            idp = IdentityProvider.get_active_identity_provider_by_username(
                self.request.user.username
            )
            self.fields['email'].initial = self.user.email
            self.fields['email'].help_text = _(
                "This email is managed by {} and cannot be edited."
            ).format(idp.name)

            # It is the presence of the "readonly" attribute that determines
            # whether an input is readonly. Its value does not matter.
            basic_fields.append(hqcrispy.Field('email', readonly="readonly"))
        else:
            basic_fields.append(hqcrispy.Field('email'))

        if self.set_analytics_enabled:
            basic_fields.append(twbscrispy.PrependedText('analytics_enabled', ''),)

        self.new_helper.layout = crispy.Layout(
            crispy.Fieldset(
                gettext_lazy("Basic"),
                *basic_fields
            ),
            (hqcrispy.FieldsetAccordionGroup if self.collapse_other_options else crispy.Fieldset)(
                gettext_lazy("Other Options"),
                hqcrispy.Field('language'),
                crispy.Div(hqcrispy.StaticField(
                    gettext_lazy('API Key'),
                    format_html_lazy(
                        gettext_lazy('API key management has moved <a href="{}">here</a>.'),
                        reverse(ApiKeyView.urlname)),
                )),
            ),
            hqcrispy.FormActions(
                twbscrispy.StrictButton(
                    gettext_lazy("Update My Information"),
                    type='submit',
                    css_class='btn-primary',
                )
            )
        )

    @property
    def set_analytics_enabled(self):
        return not settings.ENTERPRISE_MODE

    @property
    def collapse_other_options(self):
        return self.user.is_commcare_user()

    @property
    def direct_properties(self):
        result = list(self.fields)
        if self.is_using_sso:
            result.remove('email')
        if not self.set_analytics_enabled:
            result.remove('analytics_enabled')
        return result

    def update_user(self, save=True, **kwargs):
        if save and self.set_analytics_enabled:
            analytics_enabled = self.cleaned_data['analytics_enabled']
            if self.user.analytics_enabled != analytics_enabled:
                set_analytics_opt_out(self.user, analytics_enabled)
        return super(UpdateMyAccountInfoForm, self).update_user(save=save, **kwargs)


class UpdateCommCareUserInfoForm(BaseUserInfoForm, UpdateUserRoleForm):

    # The value for this field is managed by CommCareUserActionForm. Defining
    # the field here allows us to use CommCareUserFormSet.update_user() to set
    # this property on the user.
    loadtest_factor = forms.IntegerField(
<<<<<<< HEAD
        required=False, min_value=1, max_value=50000,
        help_text=gettext_lazy(
            "Multiply this user's case load by a number for load testing on phones. "
            "Leave blank for normal users."
        ),
        widget=forms.HiddenInput())
    deactivate_after_date = forms.CharField(
        label=gettext_lazy("Deactivate After"),
        required=False,
        help_text=gettext_lazy(
            "When specified, the mobile worker is automatically deactivated "
            "on the first day of the month and year selected."
        )
=======
        required=False,
        widget=forms.HiddenInput(),
>>>>>>> 57b25eb2
    )

    def __init__(self, *args, **kwargs):
        super(UpdateCommCareUserInfoForm, self).__init__(*args, **kwargs)
        self.fields['role'].help_text = _(
            '<i class="fa fa-info-circle"></i> '
            'Only applies to mobile workers who will be entering data using '
            '<a href="https://wiki.commcarehq.org/display/commcarepublic/Web+Apps">'
            'Web Apps</a>'
        )

        self.show_deactivate_after_date = EnterpriseMobileWorkerSettings.is_domain_using_custom_deactivation(
            self.domain
        )

        if self.show_deactivate_after_date:
            initial_deactivate_after_date = DeactivateMobileWorkerTrigger.get_deactivate_after_date(
                self.domain, self.existing_user.user_id
            )
            if initial_deactivate_after_date is not None:
                self.initial['deactivate_after_date'] = initial_deactivate_after_date.strftime('%m-%Y')
        else:
            del self.fields['deactivate_after_date']

    def clean_deactivate_after_date(self):
        return clean_deactivate_after_date(self.cleaned_data['deactivate_after_date'])

    @property
    def direct_properties(self):
        indirect_props = ['role', 'deactivate_after_date']
        return [k for k in self.fields if k not in indirect_props]

    def update_user(self, **kwargs):
        if self.show_deactivate_after_date:
            DeactivateMobileWorkerTrigger.update_trigger(
                self.domain,
                self.existing_user.user_id,
                self.cleaned_data['deactivate_after_date']
            )
        return super().update_user(**kwargs)


class CommCareUserActionForm(BaseUpdateUserForm):

    loadtest_factor = forms.IntegerField(
        required=False,
        min_value=1,
        max_value=LOADTEST_HARD_LIMIT,
        help_text=ugettext_lazy(
            "Multiply this user's case load by a number for load testing on "
            "phones."
        ),
        widget=forms.TextInput()
    )

    def __init__(self, *args, **kwargs):
        super().__init__(*args, **kwargs)

        self.initial['loadtest_factor'] = self.existing_user.loadtest_factor or 1

        self.helper.layout = crispy.Layout(
            crispy.Fieldset(
                _("Load testing"),
                crispy.Field(
                    'loadtest_factor',
                    # This field is being added to the "user_information" form.
                    # This allows us to reuse CommCareUserFormSet.update_user()
                    # to set this property on the user. The "user_information"
                    # form is defined in
                    # corehq/apps/users/templates/users/partials/basic_info_form.html
                    form='user_information',
                ),
                hqcrispy.FormActions(
                    crispy.ButtonHolder(
                        StrictButton(
                            _('Update user'),
                            type='submit',
                            css_class='btn-primary',
                            # This button submits the "user_information" form.
                            form='user_information',
                        )
                    )
                )
            )
        )


class RoleForm(forms.Form):

    def __init__(self, *args, **kwargs):
        if 'role_choices' in kwargs:
            role_choices = kwargs.pop('role_choices')
        else:
            role_choices = ()
        super(RoleForm, self).__init__(*args, **kwargs)
        self.fields['role'].choices = role_choices


class SetUserPasswordForm(SetPasswordForm):

    new_password1 = forms.CharField(
        label=gettext_noop("New password"),
        widget=forms.PasswordInput(),
    )

    def __init__(self, project, user_id, **kwargs):
        super(SetUserPasswordForm, self).__init__(**kwargs)
        self.project = project
        initial_password = ''

        if self.project.strong_mobile_passwords:
            self.fields['new_password1'].widget = forms.TextInput()
            self.fields['new_password1'].help_text = format_html_lazy(
                '<span id="help_text" data-bind="html: passwordHelp, css: color, click: firstSuggestion">')
            initial_password = generate_strong_password()

        self.helper = FormHelper()

        self.helper.form_method = 'POST'
        self.helper.form_tag = False

        self.helper.label_class = 'col-sm-3 col-md-2'
        self.helper.field_class = 'col-sm-9 col-md-8 col-lg-6'
        self.helper.form_action = reverse("change_password", args=[project.name, user_id])
        if self.project.strong_mobile_passwords:
            submitButton = hqcrispy.FormActions(
                crispy.ButtonHolder(
                    Submit('submit', _('Reset Password'),
                           data_bind="enable: passwordSufficient(), click: submitCheck")
                )
            )
        else:
            submitButton = hqcrispy.FormActions(
                crispy.ButtonHolder(
                    Submit('submit', _('Reset Password'))
                )
            )
        self.helper.layout = crispy.Layout(
            crispy.Fieldset(
                _("Reset Password for Mobile Worker"),
                crispy.Field(
                    'new_password1',
                    data_bind="initializeValue: password, value: password, valueUpdate: 'input'",
                    value=initial_password,
                ),
                crispy.Field(
                    'new_password2',
                    value=initial_password,
                ),
                submitButton,
                css_class="check-password",
            ),
        )

    def clean_new_password1(self):
        password1 = self.cleaned_data.get('new_password1')
        if self.project.strong_mobile_passwords:
            return clean_password(password1)
        return password1


class CommCareAccountForm(forms.Form):
    """
    Form for CommCareAccounts
    """
    username = forms.CharField(required=True)
    password_1 = forms.CharField(label=gettext_lazy('Password'), widget=PasswordInput(),
                                 required=True, min_length=1)
    password_2 = forms.CharField(label=gettext_lazy('Password (reenter)'), widget=PasswordInput(),
                                 required=True, min_length=1)
    phone_number = forms.CharField(
        max_length=80,
        required=False,
        help_text=gettext_lazy("Please enter number, including "
                               "international code, in digits only.")
    )

    def __init__(self, *args, **kwargs):
        if 'domain' not in kwargs:
            raise Exception('Expected kwargs: domain')
        self.domain = kwargs.pop('domain', None)
        super(forms.Form, self).__init__(*args, **kwargs)
        self.helper = FormHelper()
        self.helper.form_tag = False
        self.helper.label_class = 'col-lg-3'
        self.helper.field_class = 'col-lg-9'
        self.helper.layout = Layout(
            Fieldset(
                _("Mobile Worker's Primary Information"),
                'username',
                'password_1',
                'password_2',
                'phone_number',
            )
        )

    def clean_username(self):
        return clean_mobile_worker_username(
            self.domain,
            self.cleaned_data.get('username')
        )

    def clean_phone_number(self):
        phone_number = self.cleaned_data['phone_number']
        phone_number = re.sub(r'\s|\+|\-', '', phone_number)
        if phone_number == '':
            return None
        elif not re.match(r'\d+$', phone_number):
            raise forms.ValidationError(_("%s is an invalid phone number." % phone_number))
        return phone_number

    def clean(self):
        try:
            password_1 = self.cleaned_data['password_1']
            password_2 = self.cleaned_data['password_2']
        except KeyError:
            pass
        else:
            if password_1 != password_2:
                raise forms.ValidationError("Passwords do not match")

        return self.cleaned_data


validate_username = EmailValidator(message=gettext_lazy('Username contains invalid characters.'))


class NewMobileWorkerForm(forms.Form):
    username = forms.CharField(
        max_length=50,
        required=True,
        help_text="""
            <span data-bind="visible: $root.usernameAvailabilityStatus() !== $root.STATUS.NONE">
                <i class="fa fa-circle-o-notch fa-spin"
                   data-bind="visible: $root.usernameAvailabilityStatus() === $root.STATUS.PENDING"></i>
                <i class="fa fa-check"
                   data-bind="visible: $root.usernameAvailabilityStatus() === $root.STATUS.SUCCESS"></i>
                <i class="fa fa-exclamation-triangle"
                   data-bind="visible: $root.usernameAvailabilityStatus() === $root.STATUS.WARNING ||
                                       $root.usernameAvailabilityStatus() === $root.STATUS.ERROR"></i>
                <!-- ko text: $root.usernameStatusMessage --><!-- /ko -->
            </span>
        """,
        label=gettext_noop("Username"),
    )
    first_name = forms.CharField(
        max_length=30,
        required=False,
        label=gettext_noop("First Name"),
    )
    last_name = forms.CharField(
        max_length=30,
        required=False,
        label=gettext_noop("Last Name")
    )
    location_id = forms.CharField(
        label=gettext_noop("Location"),
        required=False,
    )
    force_account_confirmation = forms.BooleanField(
        label=gettext_noop("Require Account Confirmation?"),
        help_text=gettext_noop(
            "The user's account will not be active until "
            "they have confirmed their email and set a password."
        ),
        required=False,
    )
    email = forms.EmailField(
        label=gettext_noop("Email"),
        required=False,
        help_text="""
            <span data-bind="visible: $root.emailStatus() !== $root.STATUS.NONE">
                <i class="fa fa-exclamation-triangle"
                   data-bind="visible: $root.emailStatus() === $root.STATUS.ERROR"></i>
                <!-- ko text: $root.emailStatusMessage --><!-- /ko -->
            </span>
        """
    )
    send_account_confirmation_email = forms.BooleanField(
        label=gettext_noop("Send Account Confirmation Email Now?"),
        help_text=gettext_noop(
            "The user will be sent their account confirmation email now. "
            "Otherwise it must be sent manually from the Mobile Worker 'Deactivated Users' list."
        ),
        required=False,
    )
    new_password = forms.CharField(
        widget=forms.PasswordInput(),
        required=True,
        min_length=1,
        label=gettext_noop("Password"),
    )
    deactivate_after_date = forms.CharField(
        label=gettext_lazy("Deactivate After"),
        required=False,
        help_text=gettext_lazy(
            "When specified, the mobile worker is automatically deactivated "
            "on the first day of the month and year selected."
        ),
    )

    def __init__(self, project, request_user, *args, **kwargs):
        super(NewMobileWorkerForm, self).__init__(*args, **kwargs)
        email_string = "@{}.{}".format(project.name, settings.HQ_ACCOUNT_ROOT)
        max_chars_username = 80 - len(email_string)
        self.project = project
        self.domain = self.project.name
        self.request_user = request_user
        self.can_access_all_locations = request_user.has_permission(self.domain, 'access_all_locations')

        self.show_deactivate_after_date = EnterpriseMobileWorkerSettings.is_domain_using_custom_deactivation(
            self.domain
        )

        if not self.show_deactivate_after_date:
            del self.fields['deactivate_after_date']

        if not self.can_access_all_locations:
            self.fields['location_id'].required = True

        if self.project.strong_mobile_passwords:
            # Use normal text input so auto-generated strong password is visible
            self.fields['new_password'].widget = forms.TextInput()
            self.fields['new_password'].help_text = format_html_lazy(
                '<i class="fa fa-warning"></i>{}<br />',
                gettext_lazy(
                    'This password is automatically generated. '
                    'Please copy it or create your own. It will not be shown again.'))

        if project.uses_locations:
            self.fields['location_id'].widget = forms.Select()
            location_field = crispy.Field(
                'location_id',
                data_bind='value: location_id',
                data_query_url=reverse('location_search', args=[self.domain]),
            )
        else:
            location_field = crispy.Hidden(
                'location_id',
                '',
                data_bind='value: location_id',
            )

        self.two_stage_provisioning_enabled = TWO_STAGE_USER_PROVISIONING.enabled(self.domain)
        if self.two_stage_provisioning_enabled:
            confirm_account_field = crispy.Field(
                'force_account_confirmation',
                data_bind='checked: force_account_confirmation',
            )
            email_field = crispy.Div(
                crispy.Field(
                    'email',
                    data_bind="value: email, valueUpdate: 'keyup'",
                ),
                data_bind='''
                    css: {
                        'has-error': $root.emailStatus() === $root.STATUS.ERROR,
                    },
                '''
            )
            send_email_field = crispy.Field(
                'send_account_confirmation_email',
                data_bind='checked: send_account_confirmation_email, enable: sendConfirmationEmailEnabled',
            )
        else:
            confirm_account_field = crispy.Hidden(
                'force_account_confirmation',
                '',
                data_bind='value: force_account_confirmation',
            )
            email_field = crispy.Hidden(
                'email',
                '',
                data_bind='value: email',
            )
            send_email_field = crispy.Hidden(
                'send_account_confirmation_email',
                '',
                data_bind='value: send_account_confirmation_email',
            )

        self.helper = HQModalFormHelper()
        self.helper.form_tag = False
        self.helper.layout = Layout(
            Fieldset(
                _('Basic Information'),
                crispy.Div(
                    crispy.Field(
                        'username',
                        data_bind="value: username, valueUpdate: 'keyup'",
                        maxlength=max_chars_username,
                    ),
                    data_bind='''
                        css: {
                            'has-pending': $root.usernameAvailabilityStatus() === $root.STATUS.PENDING,
                            'has-success': $root.usernameAvailabilityStatus() === $root.STATUS.SUCCESS,
                            'has-warning': $root.usernameAvailabilityStatus() === $root.STATUS.WARNING,
                            'has-error': $root.usernameAvailabilityStatus() === $root.STATUS.ERROR,
                        },
                    '''
                ),
                crispy.Field(
                    'first_name',
                    data_bind='value: first_name',
                ),
                crispy.Field(
                    'last_name',
                    data_bind='value: last_name',
                ),
                location_field,
                confirm_account_field,
                email_field,
                send_email_field,
                crispy.Div(
                    hqcrispy.B3MultiField(
                        _("Password"),
                        InlineField(
                            'new_password',
                            data_bind="value: password, valueUpdate: 'input', enable: passwordEnabled",
                        ),
                        crispy.HTML('''
                            <p class="help-block" data-bind="if: $root.isSuggestedPassword">
                                <i class="fa fa-warning"></i> {suggested}
                            </p>
                            <p class="help-block" data-bind="ifnot: $root.isSuggestedPassword()">
                                <!-- ko ifnot: $root.skipStandardValidations() -->
                                    <!-- ko if: $root.passwordStatus() === $root.STATUS.SUCCESS -->
                                        <i class="fa fa-check"></i> {strong}
                                    <!-- /ko -->
                                    <!-- ko if: $root.passwordStatus() === $root.STATUS.WARNING -->
                                        {almost}
                                    <!-- /ko -->
                                    <!-- ko if: $root.passwordStatus() === $root.STATUS.ERROR -->
                                        <i class="fa fa-warning"></i> {weak}
                                    <!-- /ko -->
                                <!-- /ko -->

                                <!-- ko if: $root.skipStandardValidations() -->
                                    <i class="fa fa-info-circle"></i> {custom_warning}
                                <!-- /ko -->
                                <!-- ko if: $root.passwordStatus() === $root.STATUS.DISABLED -->
                                    <i class="fa fa-warning"></i> {disabled}
                                <!-- /ko -->
                            </p>
                        '''.format(
                            suggested=_("This password is automatically generated. Please copy it or create "
                                "your own. It will not be shown again."),
                            strong=_("Good Job! Your password is strong!"),
                            almost=_("Your password is almost strong enough! Try adding numbers or symbols!"),
                            weak=_("Your password is too weak! Try adding numbers or symbols!"),
                            custom_warning=_(settings.CUSTOM_PASSWORD_STRENGTH_MESSAGE),
                            disabled=_("Setting a password is disabled. "
                                       "The user will set their own password on confirming their account email."),
                        )),
                        required=True,
                    ),
                    data_bind='''
                        css: {
                            'has-success': $root.passwordStatus() === $root.STATUS.SUCCESS,
                            'has-warning': $root.passwordStatus() === $root.STATUS.WARNING,
                            'has-error': $root.passwordStatus() === $root.STATUS.ERROR,
                        }
                    ''' if not has_custom_clean_password() else ''
                ),
            )
        )

        if self.show_deactivate_after_date:
            self.helper.layout.append(
                Fieldset(
                    _("Auto-Deactivation Settings"),
                    crispy.Field(
                        'deactivate_after_date',
                        data_bind="value: deactivate_after_date",
                    ),
                )
            )

    def clean_email(self):
        clean_email = self.cleaned_data['email'].strip().lower()
        if clean_email:
            validate_email(clean_email)
        return clean_email

    def clean_location_id(self):
        location_id = self.cleaned_data['location_id']
        if not user_can_access_location_id(self.domain, self.request_user, location_id):
            raise forms.ValidationError("You do not have access to that location.")
        return location_id

    def clean_username(self):
        username = self.cleaned_data['username']
        if username == 'admin' or username == 'demo_user':
            raise forms.ValidationError("The username %s is reserved for CommCare." % username)
        return clean_mobile_worker_username(self.domain, username)

    def clean_new_password(self):
        cleaned_password = self.cleaned_data.get('new_password')
        if self.project.strong_mobile_passwords:
            return clean_password(cleaned_password)
        return cleaned_password

    def clean_deactivate_after_date(self):
        return clean_deactivate_after_date(self.cleaned_data['deactivate_after_date'])


class GroupMembershipForm(forms.Form):
    selected_ids = forms.Field(
        label=gettext_lazy("Group Membership"),
        required=False,
        widget=Select2Ajax(multiple=True),
    )

    def __init__(self, group_api_url, *args, **kwargs):
        submit_label = kwargs.pop('submit_label', "Update")
        fieldset_title = kwargs.pop(
            'fieldset_title', gettext_lazy("Edit Group Membership"))

        super(GroupMembershipForm, self).__init__(*args, **kwargs)
        self.fields['selected_ids'].widget.set_url(group_api_url)

        self.helper = FormHelper()
        self.helper.label_class = 'col-sm-3 col-md-2'
        self.helper.field_class = 'col-sm-9 col-md-8 col-lg-6'
        self.helper.form_tag = False

        self.helper.layout = crispy.Layout(
            crispy.Fieldset(
                fieldset_title,
                crispy.Field('selected_ids'),
            ),
            hqcrispy.FormActions(
                crispy.ButtonHolder(
                    Submit('submit', submit_label)
                )
            )
        )


class MultipleSelectionForm(forms.Form):
    """
    Form for selecting groups (used by the group UI on the user page)
    Usage::

        # views.py
        @property
        @memoized
        def users_form(self):
            form = MultipleSelectionForm(
                initial={'selected_ids': self.users_at_location},
                submit_label=_("Update Users at this Location"),
            )
            form.fields['selected_ids'].choices = self.all_users
            return form

        <form class="form disable-on-submit" id="edit_users" action="" method='post'>
            <legend>{% trans 'Specify Users At This Location' %}</legend>
            {% crispy users_per_location_form %}
        </form>

        @use_multiselect
        def dispatch(self, request, *args, **kwargs):
            return super(MyView, self).dispatch(request, *args, **kwargs)

        # javascript
        hqDefine("app/js/module", function() {
            // Multiselect widget
            $(function () {
                var multiselect_utils = hqImport('hqwebapp/js/multiselect_utils');
                multiselect_utils.createFullMultiselectWidget('id_of_multiselect_field', {
                    selectableHeaderTitle: gettext("Available Things"),
                    selectedHeaderTitle: gettext("Things Selected"),
                    searchItemTitle: gettext("Search Things..."),
                });
            });
        });
    """
    selected_ids = forms.MultipleChoiceField(
        label=gettext_lazy("Group Membership"),
        required=False,
    )

    def __init__(self, *args, **kwargs):
        submit_label = kwargs.pop('submit_label', "Update")
        fieldset_title = kwargs.pop('fieldset_title', gettext_lazy("Edit Group Membership"))

        super(MultipleSelectionForm, self).__init__(*args, **kwargs)
        self.helper = FormHelper()
        self.helper.form_id = 'id-scheduledReportForm'
        self.helper.label_class = 'col-sm-3 col-md-2'
        self.helper.field_class = 'col-sm-9 col-md-8 col-lg-6'
        self.helper.form_tag = False

        self.helper.layout = crispy.Layout(
            crispy.Fieldset(
                fieldset_title,
                crispy.Field('selected_ids', css_class="hide"),
            ),
            hqcrispy.FormActions(
                crispy.ButtonHolder(
                    Submit('submit', submit_label)
                )
            )
        )


class PrimaryLocationWidget(forms.Widget):
    """
    Options for this field are dynamically set in JS depending on what options are selected
    for 'assigned_locations'. This works in conjunction with LocationSelectWidget.
    """
    def __init__(self, css_id, source_css_id, attrs=None):
        """
        args:
            css_id: css_id of primary_location field
            source_css_id: css_id of assigned_locations field
        """
        super(PrimaryLocationWidget, self).__init__(attrs)
        self.css_id = css_id
        self.source_css_id = source_css_id
        self.template = 'locations/manage/partials/drilldown_location_widget.html'

    def render(self, name, value, attrs=None, renderer=None):
        initial_data = {}
        if value:
            try:
                loc = SQLLocation.objects.get(location_id=value)
                initial_data = {
                    'id': loc.location_id,
                    'text': loc.get_path_display(),
                }
            except SQLLocation.DoesNotExist:
                pass

        return get_template(self.template).render({
            'css_id': self.css_id,
            'source_css_id': self.source_css_id,
            'name': name,
            'value': value,
            'initial_data': initial_data,
            'attrs': self.build_attrs(self.attrs, attrs),
        })


class CommtrackUserForm(forms.Form):
    assigned_locations = forms.CharField(
        label=gettext_noop("Locations"),
        required=False,
        widget=forms.SelectMultiple(choices=[]),
    )
    primary_location = forms.CharField(
        label=gettext_noop("Primary Location"),
        required=False,
        help_text=gettext_lazy('Primary Location must always be set to one of above locations')
    )
    program_id = forms.ChoiceField(
        label=gettext_noop("Program"),
        choices=(),
        required=False
    )

    def __init__(self, *args, **kwargs):
        from corehq.apps.locations.forms import LocationSelectWidget
        self.request = kwargs.pop('request')
        self.domain = kwargs.pop('domain', None)
        super(CommtrackUserForm, self).__init__(*args, **kwargs)
        self.fields['assigned_locations'].widget = LocationSelectWidget(
            self.domain, multiselect=True, id='id_assigned_locations'
        )
        self.fields['assigned_locations'].help_text = ExpandedMobileWorkerFilter.location_search_help
        self.fields['primary_location'].widget = PrimaryLocationWidget(
            css_id='id_primary_location',
            source_css_id='id_assigned_locations',
        )
        if self.commtrack_enabled:
            programs = Program.by_domain(self.domain)
            choices = list((prog.get_id, prog.name) for prog in programs)
            choices.insert(0, ('', ''))
            self.fields['program_id'].choices = choices
        else:
            self.fields['program_id'].widget = forms.HiddenInput()

        self.helper = FormHelper()

        self.helper.form_method = 'POST'
        self.helper.form_class = 'form-horizontal'
        self.helper.form_tag = False

        self.helper.label_class = 'col-sm-3 col-md-2'
        self.helper.field_class = 'col-sm-9 col-md-8 col-lg-6'

    @property
    @memoized
    def commtrack_enabled(self):
        return Domain.get_by_name(self.domain).commtrack_enabled

    def save(self, user):
        # todo: Avoid multiple user.save
        user_change_logger = UserChangeLogger(
            upload_domain=self.domain,
            user_domain=self.domain,
            user=user,
            is_new_user=False,
            changed_by_user=self.request.couch_user,
            changed_via=USER_CHANGE_VIA_WEB,
            upload_record_id=None,
        )
        updated_program_id = None
        domain_membership = user.get_domain_membership(self.domain)
        if self.commtrack_enabled:
            program_id = self.cleaned_data['program_id']
            if domain_membership.program_id != program_id:
                updated_program_id = program_id
            domain_membership.program_id = program_id

        location_updates = self._update_location_data(user)
        if user.is_commcare_user():
            self._log_commcare_user_changes(user_change_logger, location_updates, updated_program_id)
        else:
            self._log_web_user_changes(user_change_logger, location_updates, updated_program_id)

    def _update_location_data(self, user):
        new_location_id = self.cleaned_data['primary_location']
        new_location_ids = self.cleaned_data['assigned_locations']
        updates = {}

        if user.is_commcare_user():
            # fetch this before set_location is called
            old_assigned_location_ids = set(user.assigned_location_ids)
            old_location_id = user.location_id
            if new_location_id != old_location_id:
                if new_location_id:
                    user.set_location(SQLLocation.objects.get(location_id=new_location_id))
                else:
                    user.unset_location()

            old_location_ids = user.assigned_location_ids
            if set(new_location_ids) != set(old_location_ids):
                user.reset_locations(new_location_ids)
            if old_assigned_location_ids != set(new_location_ids):
                updates['location_ids'] = new_location_ids
        else:
            domain_membership = user.get_domain_membership(self.domain)
            # fetch this before set_location is called
            old_assigned_location_ids = set(domain_membership.assigned_location_ids)
            old_location_id = domain_membership.location_id
            if new_location_id != old_location_id:
                if new_location_id:
                    user.set_location(self.domain, SQLLocation.objects.get(location_id=new_location_id))
                else:
                    user.unset_location(self.domain)

            old_location_ids = domain_membership.assigned_location_ids
            if set(new_location_ids) != set(old_location_ids):
                user.reset_locations(self.domain, new_location_ids)
            if old_assigned_location_ids != set(new_location_ids):
                updates['location_ids'] = new_location_ids

        # check for this post reset_locations which can also update location_id
        new_primary_location = user.get_sql_location(self.domain)
        if new_primary_location and old_location_id != new_primary_location.location_id:
            updates['location_id'] = new_location_id
        elif old_location_id and not new_primary_location:
            updates['location_id'] = None
        return updates

    def _log_commcare_user_changes(self, user_change_logger, location_updates, program_id):
        if 'location_ids' in location_updates:
            location_ids = location_updates['location_ids']
            user_change_logger.add_changes({'assigned_location_ids': location_ids})
            if location_ids:
                locations = SQLLocation.objects.filter(location_id__in=location_ids)
                user_change_logger.add_info(
                    UserChangeMessage.assigned_locations_info(locations)
                )
            else:
                user_change_logger.add_info(
                    UserChangeMessage.assigned_locations_info([])
                )

        if 'location_id' in location_updates:
            location_id = location_updates['location_id']
            user_change_logger.add_changes({'location_id': location_id})
            if location_id:
                primary_location = SQLLocation.objects.get(location_id=location_id)
                user_change_logger.add_info(
                    UserChangeMessage.primary_location_info(primary_location)
                )
            else:
                user_change_logger.add_info(UserChangeMessage.primary_location_removed())

        if program_id is not None:
            self._log_program_changes(user_change_logger, program_id)
        user_change_logger.save()

    @staticmethod
    def _log_program_changes(user_change_logger, program_id):
        if program_id:
            program = Program.get(program_id)
            user_change_logger.add_info(UserChangeMessage.program_change(program))
        else:
            user_change_logger.add_info(UserChangeMessage.program_change(None))

    def _log_web_user_changes(self, user_change_logger, location_updates, program_id):
        if 'location_ids' in location_updates:
            location_ids = location_updates['location_ids']
            if location_ids:
                locations = SQLLocation.objects.filter(location_id__in=location_ids)
                user_change_logger.add_info(
                    UserChangeMessage.assigned_locations_info(locations)
                )
            else:
                user_change_logger.add_info(
                    UserChangeMessage.assigned_locations_info([])
                )

        if 'location_id' in location_updates:
            location_id = location_updates['location_id']
            if location_id:
                primary_location = SQLLocation.objects.get(location_id=location_id)
                user_change_logger.add_info(
                    UserChangeMessage.primary_location_info(primary_location)
                )
            else:
                user_change_logger.add_info(
                    UserChangeMessage.primary_location_removed()
                )

        if program_id is not None:
            self._log_program_changes(user_change_logger, program_id)

        user_change_logger.save()

    def clean_assigned_locations(self):
        from corehq.apps.locations.models import SQLLocation
        from corehq.apps.locations.util import get_locations_from_ids

        location_ids = self.data.getlist('assigned_locations')
        try:
            locations = get_locations_from_ids(location_ids, self.domain)
        except SQLLocation.DoesNotExist:
            raise ValidationError(_('One or more of the locations was not found.'))

        return [location.location_id for location in locations]

    def clean(self):
        cleaned_data = super(CommtrackUserForm, self).clean()

        primary_location_id = cleaned_data['primary_location']
        assigned_location_ids = cleaned_data.get('assigned_locations', [])
        if primary_location_id:
            if primary_location_id not in assigned_location_ids:
                self.add_error('primary_location',
                               _("Primary location can only be one of user's locations"))
        if assigned_location_ids and not primary_location_id:
            self.add_error('primary_location',
                           _("Primary location can't be empty if user has any locations set"))


class DomainRequestForm(forms.Form):
    full_name = forms.CharField(label=gettext_lazy('Full Name'), required=True,
                                widget=forms.TextInput(attrs={'class': 'form-control'}))
    email = forms.CharField(
        label=gettext_lazy('Email Address'),
        required=True,
        help_text=gettext_lazy('You will use this email to log in.'),
        widget=forms.TextInput(attrs={'class': 'form-control'}),
    )
    domain = forms.CharField(widget=forms.HiddenInput(), required=True)

    @property
    def form_actions(self):
        return hqcrispy.FormActions(
            twbscrispy.StrictButton(
                gettext_lazy('Request Access'),
                type='submit',
                css_class='btn-primary',
            )
        )

    def __init__(self, *args, **kwargs):
        super(DomainRequestForm, self).__init__(*args, **kwargs)

        self.helper = FormHelper()
        self.helper.form_class = 'form-horizontal'
        self.helper.label_class = 'col-sm-3 col-md-4 col-lg-2'
        self.helper.field_class = 'col-sm-6 col-md-5 col-lg-3'
        self.helper.show_form_errors = True
        self.helper.layout = crispy.Layout(
            hqcrispy.Field('full_name'),
            hqcrispy.Field('email'),
            hqcrispy.Field('domain'),
            self.form_actions,
        )

    def clean_email(self):
        data = self.cleaned_data['email'].strip().lower()
        validate_email(data)
        return data


class ConfirmExtraUserChargesForm(EditBillingAccountInfoForm):
    def __init__(self, account, domain, creating_user, data=None, *args, **kwargs):
        super(ConfirmExtraUserChargesForm, self).__init__(
            account, domain, creating_user, data=data, *args, **kwargs)

        from corehq.apps.users.views.mobile import MobileWorkerListView
        self.helper.label_class = 'col-sm-3 col-md-2'
        self.helper.field_class = 'col-sm-9 col-md-8 col-lg-6'
        self.helper.layout = crispy.Layout(
            crispy.Fieldset(
                _("Basic Information"),
                'company_name',
                'first_name',
                'last_name',
                crispy.Field('email_list', css_class='input-xxlarge accounting-email-select2',
                             data_initial=json.dumps(self.initial.get('email_list'))),
                'phone_number',
            ),
            crispy.Fieldset(
                _("Mailing Address"),
                'first_line',
                'second_line',
                'city',
                'state_province_region',
                'postal_code',
                crispy.Field('country', css_class="input-large accounting-country-select2",
                             data_country_code=self.current_country or '',
                             data_country_name=COUNTRIES.get(self.current_country, '')),
            ),
            hqcrispy.FormActions(
                crispy.HTML(
                    '<a href="%(user_list_url)s" class="btn btn-default">%(text)s</a>' % {
                        'user_list_url': reverse(MobileWorkerListView.urlname, args=[self.domain]),
                        'text': _("Back to Mobile Workers List")
                    }
                ),
                StrictButton(
                    _("Confirm Billing Information"),
                    type="submit",
                    css_class='btn btn-primary disabled',
                ),
            ),
        )

    def save(self, commit=True):
        account_save_success = super(ConfirmExtraUserChargesForm, self).save(commit=False)
        if not account_save_success:
            return False
        self.account.date_confirmed_extra_charges = datetime.datetime.today()
        self.account.save()
        return True


class AddPhoneNumberForm(forms.Form):
    phone_number = forms.CharField(
        max_length=50, help_text=gettext_lazy('Please enter number, including country code, in digits only.')
    )

    form_type = forms.CharField(initial='add-phonenumber', widget=forms.HiddenInput)

    def __init__(self, *args, **kwargs):
        super(AddPhoneNumberForm, self).__init__(*args, **kwargs)
        self.helper = FormHelper()
        self.helper.form_class = 'form form-horizontal'
        self.helper.label_class = 'col-sm-3 col-md-4 col-lg-2'
        self.helper.field_class = 'col-sm-9 col-md-8 col-lg-6'
        self.helper.layout = crispy.Layout(
            Fieldset(
                _('Add a Phone Number'),
                'form_type',
                twbscrispy.PrependedText('phone_number', '+', type='tel', pattern=r'\d+')
            ),
            hqcrispy.FormActions(
                StrictButton(
                    _('Add Number'),
                    css_class='btn-primary disable-on-submit',
                    type='submit',
                )
            )
        )
        self.fields['phone_number'].label = gettext_lazy('Phone number')


class CommCareUserFormSet(object):
    """Combines the CommCareUser form and the Custom Data form"""

    def __init__(self, domain, editable_user, request_user, request, data=None, *args, **kwargs):
        self.domain = domain
        self.editable_user = editable_user
        self.request_user = request_user
        self.request = request
        self.data = data
        self.loadtest_users_enabled = loadtest_users_enabled(domain)

    @property
    @memoized
    def user_form(self):
        return UpdateCommCareUserInfoForm(
            data=self.data, domain=self.domain, existing_user=self.editable_user, request=self.request)

    @property
    @memoized
    def action_form(self):
        return CommCareUserActionForm(
            data=self.data,
            domain=self.domain,
            existing_user=self.editable_user,
            request=self.request,
        )

    @property
    @memoized
    def custom_data(self):
        from corehq.apps.users.views.mobile.custom_data_fields import (
            UserFieldsView,
        )
        return CustomDataEditor(
            domain=self.domain,
            field_view=UserFieldsView,
            existing_custom_data=self.editable_user.metadata,
            post_dict=self.data,
            ko_model="custom_fields",
        )

    def is_valid(self):
        return (self.data is not None
                and all([self.user_form.is_valid(), self.custom_data.is_valid()]))

    def update_user(self):
        metadata_updated, profile_updated = self.user_form.existing_user.update_metadata(
            self.custom_data.get_data_to_save())
        return self.user_form.update_user(metadata_updated=metadata_updated, profile_updated=profile_updated)


class UserFilterForm(forms.Form):
    USERNAMES_COLUMN_OPTION = 'usernames'
    COLUMNS_CHOICES = (
        ('all', gettext_noop('All')),
        (USERNAMES_COLUMN_OPTION, gettext_noop('Only Usernames'))
    )
    ACTIVE = 'active'
    INACTIVE = 'inactive'

    USER_ACTIVE_STATUS = [
        ('show_all', _('Show All')),
        (ACTIVE, _('Only Active')),
        (INACTIVE, _('Only Deactivated'))
    ]

    role_id = forms.ChoiceField(label=gettext_lazy('Role'), choices=(), required=False)
    search_string = forms.CharField(
        label=gettext_lazy('Name or Username'),
        max_length=30,
        required=False
    )
    location_id = forms.CharField(
        label=gettext_noop("Location"),
        required=False,
    )
    selected_location_only = forms.BooleanField(
        required=False,
        label=_('Only include mobile workers at the selected location'),
    )
    user_active_status = forms.ChoiceField(
        label=_('Active / Deactivated'),
        choices=USER_ACTIVE_STATUS,
        required=False,
        widget=SelectToggle(choices=USER_ACTIVE_STATUS, attrs={'ko_value': 'user_active_status'}),
    )
    columns = forms.ChoiceField(
        required=False,
        label=gettext_noop("Columns"),
        choices=COLUMNS_CHOICES,
        widget=SelectToggle(choices=COLUMNS_CHOICES, apply_bindings=False),
    )
    domains = forms.MultipleChoiceField(
        required=False,
        label=_('Project Spaces'),
        widget=forms.SelectMultiple(attrs={'class': 'hqwebapp-select2'}),
    )

    def __init__(self, *args, **kwargs):
        from corehq.apps.locations.forms import LocationSelectWidget
        self.domain = kwargs.pop('domain')
        self.couch_user = kwargs.pop('couch_user')
        self.user_type = kwargs.pop('user_type')
        if self.user_type not in [MOBILE_USER_TYPE, WEB_USER_TYPE]:
            raise AssertionError(f"Invalid user type for UserFilterForm: {self.user_type}")
        super().__init__(*args, **kwargs)

        self.fields['location_id'].widget = LocationSelectWidget(
            self.domain,
            id='id_location_id',
            placeholder=_("All Locations"),
            attrs={'data-bind': 'value: location_id'},
        )
        self.fields['location_id'].widget.query_url = "{url}?show_all=true".format(
            url=self.fields['location_id'].widget.query_url
        )

        self.fields['location_id'].help_text = ExpandedMobileWorkerFilter.location_search_help

        roles = UserRole.objects.get_by_domain(self.domain)
        self.fields['role_id'].choices = [('', _('All Roles'))] + [
            (role.get_id, role.name or _('(No Name)')) for role in roles
        ]

        subdomains = EnterprisePermissions.get_domains(self.domain)
        self.fields['domains'].choices = [('all_project_spaces', _('All Project Spaces'))] + \
                                         [(self.domain, self.domain)] + \
                                         [(domain, domain) for domain in subdomains]

        self.helper = FormHelper()
        self.helper.form_method = 'GET'
        self.helper.form_id = 'user-filters'
        self.helper.form_class = 'form-horizontal'
        view_name = 'download_commcare_users' if self.user_type == MOBILE_USER_TYPE else 'download_web_users'
        self.helper.form_action = reverse(view_name, args=[self.domain])

        self.helper.label_class = 'col-sm-3 col-md-2'
        self.helper.field_class = 'col-sm-9 col-md-8 col-lg-6'
        self.helper.form_text_inline = True

        fields = []
        if subdomains:
            fields += [crispy.Field("domains", data_bind="value: domains")]
        fields += [
            crispy.Div(
                crispy.Field(
                    "role_id",
                    css_class="hqwebapp-select2",
                    data_bind="value: role_id",
                ),
                data_bind="slideVisible: !isCrossDomain()",
            ),
            crispy.Field("search_string", data_bind="value: search_string"),
        ]

        fieldset_label = _('Filter and Download Users')
        if self.user_type == MOBILE_USER_TYPE:
            fieldset_label = _('Filter and Download Mobile Workers')
            fields += [
                crispy.Div(
                    crispy.Field("location_id",),
                    data_bind="slideVisible: !isCrossDomain()",
                ),
                crispy.Div(
                    crispy.Field(
                        "selected_location_only",
                        data_bind="checked: selected_location_only"
                    ),
                    data_bind="slideVisible: !isCrossDomain() && location_id",
                ),
                crispy.Field("user_active_status",),
                crispy.Field("columns", data_bind="value: columns"),
            ]

        self.helper.layout = crispy.Layout(
            crispy.Fieldset(
                fieldset_label,
                *fields,
            ),
            hqcrispy.FormActions(
                twbscrispy.StrictButton(
                    _("Download All Users"),
                    type="submit",
                    css_class="btn btn-primary",
                    data_bind="html: buttonHTML",
                )
            ),
        )

    def clean_role_id(self):
        role_id = self.cleaned_data['role_id']
        if not role_id:
            return None

        try:
            UserRole.objects.by_couch_id(role_id, domain=self.domain)
        except UserRole.DoesNotExist:
            raise forms.ValidationError(_("Invalid Role"))
        return role_id

    def clean_search_string(self):
        search_string = self.cleaned_data['search_string']
        if "*" in search_string or "?" in search_string:
            raise forms.ValidationError(_("* and ? are not allowed"))
        return search_string

    def clean_domains(self):
        if 'domains' in self.data:
            domains = self.data.getlist('domains')
        else:
            domains = self.data.getlist('domains[]', [self.domain])

        if 'all_project_spaces' in domains:
            domains = EnterprisePermissions.get_domains(self.domain)
            domains += [self.domain]
        return sorted(domains)

    def clean_user_active_status(self):
        user_active_status = self.cleaned_data['user_active_status']

        if user_active_status == self.ACTIVE:
            return True
        if user_active_status == self.INACTIVE:
            return False
        return None

    def clean(self):
        data = self.cleaned_data
        user = self.couch_user

        if not user.has_permission(self.domain, 'access_all_locations') and not data.get('location_id'):
            # Add (web) user assigned_location_ids so as to
            # 1) reflect all locations user is assigned to ('All' option)
            # 2) restrict user access
            domain_membership = user.get_domain_membership(self.domain)
            if domain_membership and domain_membership.assigned_location_ids:
                data['web_user_assigned_location_ids'] = list(domain_membership.assigned_location_ids)

        return data<|MERGE_RESOLUTION|>--- conflicted
+++ resolved
@@ -48,19 +48,8 @@
 from corehq.apps.sso.models import IdentityProvider
 from corehq.apps.sso.utils.request_helpers import is_request_using_sso
 from corehq.apps.user_importer.helpers import UserChangeLogger
-<<<<<<< HEAD
-from corehq.apps.users.audit.change_messages import UserChangeMessage
-from corehq.apps.users.dbaccessors import user_exists
-from corehq.apps.users.models import UserRole, DeactivateMobileWorkerTrigger
-from corehq.apps.users.util import (
-    cc_user_domain,
-    format_username,
-    log_user_change,
-)
-from corehq.const import USER_CHANGE_VIA_WEB
-=======
+from corehq.apps.users.models import DeactivateMobileWorkerTrigger
 from corehq.const import LOADTEST_HARD_LIMIT, USER_CHANGE_VIA_WEB
->>>>>>> 57b25eb2
 from corehq.pillows.utils import MOBILE_USER_TYPE, WEB_USER_TYPE
 from corehq.toggles import TWO_STAGE_USER_PROVISIONING
 from dimagi.utils.dates import get_date_from_month_and_year_string
@@ -424,7 +413,6 @@
     # the field here allows us to use CommCareUserFormSet.update_user() to set
     # this property on the user.
     loadtest_factor = forms.IntegerField(
-<<<<<<< HEAD
         required=False, min_value=1, max_value=50000,
         help_text=gettext_lazy(
             "Multiply this user's case load by a number for load testing on phones. "
@@ -438,10 +426,6 @@
             "When specified, the mobile worker is automatically deactivated "
             "on the first day of the month and year selected."
         )
-=======
-        required=False,
-        widget=forms.HiddenInput(),
->>>>>>> 57b25eb2
     )
 
     def __init__(self, *args, **kwargs):
@@ -490,7 +474,7 @@
         required=False,
         min_value=1,
         max_value=LOADTEST_HARD_LIMIT,
-        help_text=ugettext_lazy(
+        help_text=gettext_lazy(
             "Multiply this user's case load by a number for load testing on "
             "phones."
         ),
