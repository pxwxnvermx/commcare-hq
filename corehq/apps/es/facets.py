--- conflicted
+++ resolved
@@ -1,10 +1,7 @@
 import re
 
-<<<<<<< HEAD
-=======
 from corehq.elastic import SIZE_LIMIT
 
->>>>>>> 7bc307da
 
 class FacetResult(object):
     def __init__(self, raw, facet):
