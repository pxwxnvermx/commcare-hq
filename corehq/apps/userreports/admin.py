from __future__ import absolute_import, unicode_literals

from django.contrib import admin
from .models import AsyncIndicator, DataSourceActionLog, InvalidUCRData


@admin.register(AsyncIndicator)
class AsyncIndicatorAdmin(admin.ModelAdmin):

    model = AsyncIndicator
    list_display = [
        'doc_id',
        'doc_type',
        'domain',
        'indicator_config_ids',
        'date_created',
        'date_queued',
        'unsuccessful_attempts'
    ]
    list_filter = ('doc_type', 'domain', 'unsuccessful_attempts')
    search_fields = ('doc_id',)


<<<<<<< HEAD
admin.site.register(InvalidUCRData)


@admin.register(DataSourceActionLog)
class DataSourceActionLogAdmin(admin.ModelAdmin):

    model = DataSourceActionLog
    list_display = [
        'date_created',
        'domain',
        'indicator_config_id',
        'initiated_by',
        'action_source',
        'action',
    ]
    list_filter = ('action_source', 'action')
    search_fields = ('domain', 'indicator_config_id',)
=======
class InvalidUCRDataAdmin(admin.ModelAdmin):

    model = InvalidUCRData
    list_display = [
        'doc_id',
        'doc_type',
        'domain',
        'indicator_config_id',
        'validation_name',
    ]
    list_filter = ('doc_type', 'domain', 'indicator_config_id', 'validation_name')
    search_fields = ('doc_id',)


admin.site.register(AsyncIndicator, AsyncIndicatorAdmin)
admin.site.register(InvalidUCRData, InvalidUCRDataAdmin)
>>>>>>> e91963e5
<|MERGE_RESOLUTION|>--- conflicted
+++ resolved
@@ -21,8 +21,19 @@
     search_fields = ('doc_id',)
 
 
-<<<<<<< HEAD
-admin.site.register(InvalidUCRData)
+@admin.register(InvalidUCRData)
+class InvalidUCRDataAdmin(admin.ModelAdmin):
+
+    model = InvalidUCRData
+    list_display = [
+        'doc_id',
+        'doc_type',
+        'domain',
+        'indicator_config_id',
+        'validation_name',
+    ]
+    list_filter = ('doc_type', 'domain', 'indicator_config_id', 'validation_name')
+    search_fields = ('doc_id',)
 
 
 @admin.register(DataSourceActionLog)
@@ -38,22 +49,4 @@
         'action',
     ]
     list_filter = ('action_source', 'action')
-    search_fields = ('domain', 'indicator_config_id',)
-=======
-class InvalidUCRDataAdmin(admin.ModelAdmin):
-
-    model = InvalidUCRData
-    list_display = [
-        'doc_id',
-        'doc_type',
-        'domain',
-        'indicator_config_id',
-        'validation_name',
-    ]
-    list_filter = ('doc_type', 'domain', 'indicator_config_id', 'validation_name')
-    search_fields = ('doc_id',)
-
-
-admin.site.register(AsyncIndicator, AsyncIndicatorAdmin)
-admin.site.register(InvalidUCRData, InvalidUCRDataAdmin)
->>>>>>> e91963e5
+    search_fields = ('domain', 'indicator_config_id',)