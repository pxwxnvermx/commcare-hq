--- conflicted
+++ resolved
@@ -1,12 +1,7 @@
 hqDefine('userreports/js/expression_debugger', function() {
     $(function () {
-<<<<<<< HEAD
         var ExpressionModel = hqImport('userreports/js/expression_evaluator').ExpressionModel;
-        var submitUrl = hqImport("hqwebapp/js/urllib").reverse("expression_evaluator");
-=======
-        var ExpressionModel = hqImport('userreports/js/expression_evaluator.js').ExpressionModel;
-        var submitUrl = hqImport("hqwebapp/js/initial_page_data.js").reverse("expression_evaluator");
->>>>>>> f14ec89a
+        var submitUrl = hqImport("hqwebapp/js/initial_page_data").reverse("expression_evaluator");
         var expressionEditor = $('.CodeMirror')[0].CodeMirror;  // http://stackoverflow.com/a/24987585/8207
         var sampleExpression = {
             "type": "property_name",
