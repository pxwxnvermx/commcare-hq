from __future__ import absolute_import
from __future__ import division
from __future__ import unicode_literals
from collections import defaultdict
from datetime import datetime, timedelta
import logging

from botocore.vendored.requests.exceptions import ReadTimeout
from botocore.vendored.requests.packages.urllib3.exceptions import ProtocolError
from celery.schedules import crontab
from celery.task import task, periodic_task
from couchdbkit import ResourceConflict, ResourceNotFound
from django.conf import settings
from django.db import InternalError, DatabaseError
from django.db import transaction
from django.db.models import Count, Min
from django.utils.translation import ugettext as _
from elasticsearch.exceptions import ConnectionTimeout

from couchexport.models import Format
from soil.util import get_download_file_path, expose_download

from corehq import toggles
from corehq.apps.reports.util import send_report_download_email, DatatablesParams
from corehq.apps.userreports.const import (
    UCR_CELERY_QUEUE, UCR_INDICATOR_CELERY_QUEUE,
    ASYNC_INDICATOR_QUEUE_TIME, ASYNC_INDICATOR_CHUNK_SIZE
)
from corehq.apps.change_feed.data_sources import get_document_store_for_doc_type
from corehq.apps.userreports.exceptions import StaticDataSourceConfigurationNotFoundError
from corehq.apps.userreports.rebuild import DataSourceResumeHelper
from corehq.apps.userreports.specs import EvaluationContext
from corehq.apps.userreports.models import (
    AsyncIndicator,
    DataSourceConfiguration,
    StaticDataSourceConfiguration,
    id_is_static,
    get_report_config,
)
from corehq.apps.userreports.reports.data_source import ConfigurableReportDataSource
from corehq.apps.userreports.util import get_indicator_adapter, get_async_indicator_modify_lock_key
from corehq.elastic import ESError
from corehq.util.context_managers import notify_someone
from corehq.util.datadog.gauges import datadog_gauge, datadog_histogram, datadog_counter
from corehq.util.decorators import serial_task
from corehq.util.quickcache import quickcache
from corehq.util.timer import TimingContext
from corehq.util.view_utils import reverse
from custom.icds_reports.ucr.expressions import icds_get_related_docs_ids
from dimagi.utils.chunked import chunked
from dimagi.utils.couch import CriticalSection
from dimagi.utils.logging import notify_exception
from pillowtop.dao.couch import ID_CHUNK_SIZE
import six

celery_task_logger = logging.getLogger('celery.task')


def _get_config_by_id(indicator_config_id):
    if id_is_static(indicator_config_id):
        return StaticDataSourceConfiguration.by_id(indicator_config_id)
    else:
        return DataSourceConfiguration.get(indicator_config_id)


def _build_indicators(config, document_store, relevant_ids):
    adapter = get_indicator_adapter(config, raise_errors=True, can_handle_laboratory=True)

    for doc in document_store.iter_documents(relevant_ids):
        if config.asynchronous:
            AsyncIndicator.update_record(
                doc.get('_id'), config.referenced_doc_type, config.domain, [config._id]
            )
        else:
            # save is a noop if the filter doesn't match
            adapter.best_effort_save(doc)


@task(queue=UCR_CELERY_QUEUE, ignore_result=True)
def rebuild_indicators(indicator_config_id, initiated_by=None, limit=-1):
    config = _get_config_by_id(indicator_config_id)
    success = _('Your UCR table {} has finished rebuilding').format(config.table_id)
    failure = _('There was an error rebuilding Your UCR table {}.').format(config.table_id)
    send = toggles.SEND_UCR_REBUILD_INFO.enabled(initiated_by)
    with notify_someone(initiated_by, success_message=success, error_message=failure, send=send):
        adapter = get_indicator_adapter(config, can_handle_laboratory=True)
        if not id_is_static(indicator_config_id):
            # Save the start time now in case anything goes wrong. This way we'll be
            # able to see if the rebuild started a long time ago without finishing.
            config.meta.build.initiated = datetime.utcnow()
            config.meta.build.finished = False
            config.meta.build.rebuilt_asynchronously = False
            config.save()

        adapter.rebuild_table()
        _iteratively_build_table(config, limit=limit)


@task(queue=UCR_CELERY_QUEUE, ignore_result=True)
def rebuild_indicators_in_place(indicator_config_id, initiated_by=None):
    config = _get_config_by_id(indicator_config_id)
    success = _('Your UCR table {} has finished rebuilding').format(config.table_id)
    failure = _('There was an error rebuilding Your UCR table {}.').format(config.table_id)
    send = toggles.SEND_UCR_REBUILD_INFO.enabled(initiated_by)
    with notify_someone(initiated_by, success_message=success, error_message=failure, send=send):
        adapter = get_indicator_adapter(config, can_handle_laboratory=True)
        if not id_is_static(indicator_config_id):
            config.meta.build.initiated_in_place = datetime.utcnow()
            config.meta.build.finished_in_place = False
            config.meta.build.rebuilt_asynchronously = False
            config.save()

        adapter.build_table()
        _iteratively_build_table(config, in_place=True)


@task(queue=UCR_CELERY_QUEUE, ignore_result=True, acks_late=True)
def resume_building_indicators(indicator_config_id, initiated_by=None):
    config = _get_config_by_id(indicator_config_id)
    success = _('Your UCR table {} has finished rebuilding').format(config.table_id)
    failure = _('There was an error rebuilding Your UCR table {}.').format(config.table_id)
    send = toggles.SEND_UCR_REBUILD_INFO.enabled(initiated_by)
    with notify_someone(initiated_by, success_message=success, error_message=failure, send=send):
        resume_helper = DataSourceResumeHelper(config)

        _iteratively_build_table(config, resume_helper)


def _iteratively_build_table(config, resume_helper=None, in_place=False, limit=-1):
    resume_helper = resume_helper or DataSourceResumeHelper(config)
    indicator_config_id = config._id
    case_type_or_xmlns_list = config.get_case_type_or_xmlns_filter()
    completed_ct_xmlns = resume_helper.get_completed_case_type_or_xmlns()
    if completed_ct_xmlns:
        case_type_or_xmlns_list = [
            case_type_or_xmlns
            for case_type_or_xmlns in case_type_or_xmlns_list
            if case_type_or_xmlns not in completed_ct_xmlns
        ]

    for case_type_or_xmlns in case_type_or_xmlns_list:
        relevant_ids = []
        document_store = get_document_store_for_doc_type(
            config.domain, config.referenced_doc_type, case_type_or_xmlns=case_type_or_xmlns
        )

        for i, relevant_id in enumerate(document_store.iter_document_ids()):
            if i >= limit > -1:
                break
            relevant_ids.append(relevant_id)
            if len(relevant_ids) >= ID_CHUNK_SIZE:
                _build_indicators(config, document_store, relevant_ids)
                relevant_ids = []

        if relevant_ids:
            _build_indicators(config, document_store, relevant_ids)

        resume_helper.add_completed_case_type_or_xmlns(case_type_or_xmlns)

    resume_helper.clear_resume_info()
    if not id_is_static(indicator_config_id):
        if in_place:
            config.meta.build.finished_in_place = True
        else:
            config.meta.build.finished = True
        try:
            config.save()
        except ResourceConflict:
            current_config = DataSourceConfiguration.get(config._id)
            # check that a new build has not yet started
            if in_place:
                if config.meta.build.initiated_in_place == current_config.meta.build.initiated_in_place:
                    current_config.meta.build.finished_in_place = True
            else:
                if config.meta.build.initiated == current_config.meta.build.initiated:
                    current_config.meta.build.finished = True
            current_config.save()
        adapter = get_indicator_adapter(config, raise_errors=True, can_handle_laboratory=True)
        adapter.after_table_build()


@task(queue=UCR_CELERY_QUEUE)
def compare_ucr_dbs(domain, report_config_id, filter_values, sort_column=None, sort_order=None, params=None):
    from corehq.apps.userreports.laboratory.experiment import UCRExperiment

    new_report_config_id = settings.UCR_COMPARISONS.get(report_config_id)
    if new_report_config_id is None:
        return

    def _run_report(spec):
        data_source = ConfigurableReportDataSource.from_spec(spec, include_prefilters=True)
        data_source.set_filter_values(filter_values)
        if sort_column:
            data_source.set_order_by(
                [(data_source.top_level_columns[int(sort_column)].column_id, sort_order.upper())]
            )

        if params:
            datatables_params = DatatablesParams.from_request_dict(params)
            start = datatables_params.start
            limit = datatables_params.count
        else:
            start, limit = None, None
        page = list(data_source.get_data(start=start, limit=limit))
        total_records = data_source.get_total_records()
        json_response = {
            'aaData': page,
            "iTotalRecords": total_records,
        }
        total_row = data_source.get_total_row() if data_source.has_total_row else None
        if total_row is not None:
            json_response["total_row"] = total_row
        return json_response

    old_spec, unused = get_report_config(report_config_id, domain)
    new_spec, unused = get_report_config(new_report_config_id, domain)
    experiment_context = {
        "domain": domain,
        "report_config_id": report_config_id,
        "new_report_config_id": new_report_config_id,
        "filter_values": filter_values,
    }
    experiment = UCRExperiment(name="UCR DB Experiment", context=experiment_context)
    with experiment.control() as c:
        c.record(_run_report(old_spec))

    with experiment.candidate() as c:
        c.record(_run_report(new_spec))

    objects = experiment.run()
    return objects


@task(queue=UCR_CELERY_QUEUE, ignore_result=True)
def delete_data_source_task(domain, config_id):
    from corehq.apps.userreports.views import delete_data_source_shared
    delete_data_source_shared(domain, config_id)


@periodic_task(
    run_every=crontab(minute='*/5'), queue=settings.CELERY_PERIODIC_QUEUE
)
def run_queue_async_indicators_task():
    if time_in_range(datetime.utcnow(), settings.ASYNC_INDICATOR_QUEUE_TIMES):
        queue_async_indicators.delay()


@serial_task('queue-async-indicators', timeout=30 * 60, queue=settings.CELERY_PERIODIC_QUEUE, max_retries=0)
def queue_async_indicators():
    start = datetime.utcnow()
    cutoff = start + ASYNC_INDICATOR_QUEUE_TIME - timedelta(seconds=30)
    retry_threshold = start - timedelta(hours=4)
    # don't requeue anything that has been retried more than 20 times
    indicators = AsyncIndicator.objects.filter(unsuccessful_attempts__lt=20)[:settings.ASYNC_INDICATORS_TO_QUEUE]
    indicators_by_domain_doc_type = defaultdict(list)
    for indicator in indicators:
        # only requeue things that have were last queued earlier than the threshold
        if not indicator.date_queued or indicator.date_queued < retry_threshold:
            indicators_by_domain_doc_type[(indicator.domain, indicator.doc_type)].append(indicator)

    for k, indicators in indicators_by_domain_doc_type.items():
        _queue_indicators(indicators)
        if datetime.utcnow() > cutoff:
            break


def time_in_range(time, time_dictionary):
    """time_dictionary will be of the format:
    {
        '*': [(begin_hour, end_hour), (begin_hour, end_hour), ...] catch all for days
        1: [(begin_hour, end_hour), ...] hours for Monday (Monday 1, Sunday 7)
    }
    All times UTC
    """

    if not time_dictionary:
        return True

    hours_for_today = time_dictionary.get(time.isoweekday())
    if not hours_for_today:
        hours_for_today = time_dictionary.get('*')

    for valid_hours in hours_for_today:
        if valid_hours[0] <= time.hour <= valid_hours[1]:
            return True

    return False


def _queue_indicators(indicators):
    def _queue_chunk(indicators):
        now = datetime.utcnow()
        indicator_doc_ids = [i.doc_id for i in indicators]
        AsyncIndicator.objects.filter(doc_id__in=indicator_doc_ids).update(date_queued=now)
        build_async_indicators.delay(indicator_doc_ids)
        datadog_counter('commcare.async_indicator.indicators_queued', len(indicator_doc_ids))

    to_queue = []
    for indicator in indicators:
        to_queue.append(indicator)
        if len(to_queue) >= ASYNC_INDICATOR_CHUNK_SIZE:
            _queue_chunk(to_queue)
            to_queue = []

    if to_queue:
        _queue_chunk(to_queue)


@quickcache(['config_id'])
def _get_config(config_id):
    # performance optimization for build_async_indicators. don't use elsewhere
    return _get_config_by_id(config_id)


@task(queue=UCR_INDICATOR_CELERY_QUEUE, ignore_result=True, acks_late=True)
def build_async_indicators(indicator_doc_ids):
    # written to be used with _queue_indicators, indicator_doc_ids must
    #   be a chunk of 100
    assert len(indicator_doc_ids) <= ASYNC_INDICATOR_CHUNK_SIZE
    for ids in chunked(indicator_doc_ids, 10):
        _build_async_indicators(ids)


def _build_async_indicators(indicator_doc_ids):
    def handle_exception(exception, config_id, doc, adapter):
        metric = None
        if isinstance(exception, (ProtocolError, ReadTimeout)):
            metric = 'commcare.async_indicator.riak_error'
        elif isinstance(exception, RequestError):
            metric = 'commcare.async_indicator.couch_error'
        elif isinstance(exception, (ESError, ConnectionTimeout)):
            # a database had an issue so log it and go on to the next document
            metric = 'commcare.async_indicator.es_error'
        elif isinstance(exception, (DatabaseError, InternalError)):
            # a database had an issue so log it and go on to the next document
            metric = 'commcare.async_indicator.psql_error'
        else:
            # getting the config could fail before the adapter is set
            if adapter:
                adapter.handle_exception(doc, exception)
        if metric:
            datadog_counter(metric, 1,
                tags={'config_id': config_id, 'doc_id': doc['_id']})

    def doc_ids_from_rows(rows):
        formatted_rows = [
            {column.column.database_column_name: column.value for column in row}
            for row in rows
        ]
        return set(row['doc_id'] for row in formatted_rows)

    # tracks processed/deleted configs to be removed from each indicator
    configs_to_remove_by_indicator_id = defaultdict(list)

    def _mark_config_to_remove(config_id, indicator_ids):
        for _id in indicator_ids:
            configs_to_remove_by_indicator_id[_id].append(config_id)

    timer = TimingContext()
    lock_keys = [
        get_async_indicator_modify_lock_key(indicator_id)
        for indicator_id in indicator_doc_ids
    ]
    with CriticalSection(lock_keys):
        all_indicators = AsyncIndicator.objects.filter(
            doc_id__in=indicator_doc_ids
        )
        if not all_indicators:
            return

        doc_store = get_document_store_for_doc_type(
            all_indicators[0].domain, all_indicators[0].doc_type
        )
        related_doc_ids = set()
        failed_indicators = set()

        rows_to_save_by_adapter = defaultdict(list)
        indicator_by_doc_id = {i.doc_id: i for i in all_indicators}
        config_ids = set()
        with timer:
            for doc in doc_store.iter_documents(list(indicator_by_doc_id.keys())):
                indicator = indicator_by_doc_id[doc['_id']]
                eval_context = EvaluationContext(doc)
                for config_id in indicator.indicator_config_ids:
                    config_ids.add(config_id)
                    try:
                        config = _get_config(config_id)
                    except (ResourceNotFound, StaticDataSourceConfigurationNotFoundError):
                        celery_task_logger.info("{} no longer exists, skipping".format(config_id))
                        # remove because the config no longer exists
                        _mark_config_to_remove(config_id, [indicator.pk])
                        continue
                    except ESError:
                        celery_task_logger.info("ES errored when trying to retrieve config")
                        failed_indicators.add(indicator)
                        continue
                    adapter = None
                    try:
                        adapter = get_indicator_adapter(config, can_handle_laboratory=True)
                        rows_to_save_by_adapter[adapter].extend(adapter.get_all_values(doc, eval_context))
                        eval_context.reset_iteration()
                    except Exception as e:
                        failed_indicators.add(indicator)
                        handle_exception(e, config_id, doc, adapter)

                    if config and config.icds_rebuild_related_docs:
                        related_doc_ids.add(doc['_id'])

            for adapter, rows in six.iteritems(rows_to_save_by_adapter):
                doc_ids = doc_ids_from_rows(rows)
                indicators = [indicator_by_doc_id[doc_id] for doc_id in doc_ids]
                try:
                    adapter.save_rows(rows)
                except Exception as e:
                    failed_indicators.union(indicators)
                    notify_exception(None,
                        "Exception bulk saving async indicators:{}".format(e))
                else:
                    # remove because it's sucessfully processed
                    _mark_config_to_remove(
                        config_id,
                        [i.pk for i in indicators]
                    )

        # delete fully processed indicators
        processed_indicators = set(all_indicators) - failed_indicators
        AsyncIndicator.objects.filter(pk__in=[i.pk for i in processed_indicators]).delete()

        # update failure for failed indicators
        with transaction.atomic():
            for indicator in failed_indicators:
                indicator.update_failure(
                    configs_to_remove_by_indicator_id.get(indicator.pk, [])
                )
                indicator.save()

<<<<<<< HEAD
        # process asyncindicator for any related docs that are not rebuilt so far
        related_docs_to_rebuild = []
        for _id in related_doc_ids:
            related_docs_to_rebuild.extend(icds_get_related_docs_ids(_id))
        related_docs_to_rebuild = set(related_docs_to_rebuild) - set(indicator_doc_ids)
        _queue_indicators(AsyncIndicator.objects.filter(
            doc_id__in=related_docs_to_rebuild, date_queued=None
        ))

        datadog_counter('commcare.async_indicator.processed_success', len(processed_indicators))
        datadog_counter('commcare.async_indicator.processed_fail', len(failed_indicators))
        datadog_histogram(
            'commcare.async_indicator.processing_time', timer.duration,
            tags=[
                'config_ids:{}'.format(config_ids)
            ]
        )
=======
    # remove any related docs that were just rebuilt
    related_docs_to_rebuild = related_docs_to_rebuild - set(doc_ids)
    # queue the docs that aren't already queued
    _queue_indicators(AsyncIndicator.objects.filter(
        doc_id__in=related_docs_to_rebuild, date_queued=None
    ))

    datadog_counter('commcare.async_indicator.processed_success', num_processed)
    datadog_counter('commcare.async_indicator.processed_fail', num_failed)
    datadog_histogram(
        'commcare.async_indicator.processing_time', timer.duration,
        tags=[
            'config_ids:{}'.format(indicator_config_ids)
        ]
    )


def _save_document_helper(indicator, doc):
    eval_context = EvaluationContext(doc)
    something_failed = False
    configs_to_remove = []
    configs = dict()
    for config_id in indicator.indicator_config_ids:
        try:
            configs[config_id] = _get_config(config_id)
        except (ResourceNotFound, StaticDataSourceConfigurationNotFoundError):
            celery_task_logger.info("{} no longer exists, skipping".format(config_id))
            configs_to_remove.append(config_id)
            continue
        except ESError:
            celery_task_logger.info("ES errored when trying to retrieve config")
            something_failed = True
            continue

    for config_id, config in six.iteritems(configs):
        adapter = None
        try:
            adapter = get_indicator_adapter(config, can_handle_laboratory=True)
            adapter.save(doc, eval_context)
            eval_context.reset_iteration()
        except (ProtocolError, ReadTimeout):
            celery_task_logger.info("Riak error when saving config: {}".format(config_id))
            something_failed = True
        except (ESError, ConnectionTimeout):
            # a database had an issue so log it and go on to the next document
            celery_task_logger.info("ES error when saving config: {}".format(config_id))
            something_failed = True
        except (DatabaseError, InternalError):
            # a database had an issue so log it and go on to the next document
            celery_task_logger.info("psql error when saving config: {}".format(config_id))
            something_failed = True
        except Exception as e:
            # getting the config could fail before the adapter is set
            if adapter:
                adapter.handle_exception(doc, e)
            something_failed = True
        else:
            configs_to_remove.append(config_id)

    rebuild_related_docs = any(config.icds_rebuild_related_docs for config in six.itervalues(configs) if config)
    return (not something_failed, configs_to_remove, rebuild_related_docs)
>>>>>>> 4e5f70c7


@periodic_task(
    run_every=crontab(minute="*/5"),
    queue=settings.CELERY_PERIODIC_QUEUE,
)
def async_indicators_metrics():
    now = datetime.utcnow()
    oldest_indicator = AsyncIndicator.objects.order_by('date_queued').first()
    if oldest_indicator and oldest_indicator.date_queued:
        lag = (now - oldest_indicator.date_queued).total_seconds()
        datadog_gauge('commcare.async_indicator.oldest_queued_indicator', lag)

    oldest_100_indicators = AsyncIndicator.objects.all()[:100]
    if oldest_100_indicators.exists():
        oldest_indicator = oldest_100_indicators[0]
        lag = (now - oldest_indicator.date_created).total_seconds()
        datadog_gauge('commcare.async_indicator.oldest_created_indicator', lag)

        lags = [
            (now - indicator.date_created).total_seconds()
            for indicator in oldest_100_indicators
        ]
        avg_lag = sum(lags) / len(lags)
        datadog_gauge('commcare.async_indicator.oldest_created_indicator_avg', avg_lag)

    for config_id, metrics in six.iteritems(_indicator_metrics()):
        tags = ["config_id:{}".format(config_id)]
        datadog_gauge('commcare.async_indicator.indicator_count', metrics['count'], tags=tags)
        datadog_gauge('commcare.async_indicator.lag', metrics['lag'], tags=tags)

    # Don't use ORM summing because it would attempt to get every value in DB
    unsuccessful_attempts = sum(AsyncIndicator.objects.values_list('unsuccessful_attempts', flat=True).all()[:100])
    datadog_gauge('commcare.async_indicator.unsuccessful_attempts', unsuccessful_attempts)


def _indicator_metrics(date_created=None):
    """
    returns {
        "config_id": {
            "count": number of indicators with that config,
            "lag": number of seconds ago that the row was created
        }
    }
    """
    ret = {}
    indicator_metrics = (
        AsyncIndicator.objects
        .values('indicator_config_ids')
        .annotate(Count('indicator_config_ids'), Min('date_created'))
        .order_by()  # needed to get rid of implict ordering by date_created
    )
    now = datetime.utcnow()
    if date_created:
        indicator_metrics = indicator_metrics.filter(date_created__lt=date_created)
    for ind in indicator_metrics:
        count = ind['indicator_config_ids__count']
        lag = (now - ind['date_created__min']).total_seconds()
        for config_id in ind['indicator_config_ids']:
            if ret.get(config_id):
                ret[config_id]['count'] += ind['indicator_config_ids__count']
                ret[config_id]['lag'] = max(lag, ret[config_id]['lag'])
            else:
                ret[config_id] = {
                    "count": count,
                    "lag": lag
                }

    return ret


@task
def export_ucr_async(report_export, download_id, user):
    use_transfer = settings.SHARED_DRIVE_CONF.transfer_enabled
    ascii_title = report_export.title.encode('ascii', 'replace')
    filename = '{}.xlsx'.format(ascii_title.replace('/', '?'))
    file_path = get_download_file_path(use_transfer, filename)

    report_export.create_export(file_path, Format.XLS_2007)

    expose_download(use_transfer, file_path, filename, download_id, 'xlsx')
    link = reverse("retrieve_download", args=[download_id], params={"get_file": '1'}, absolute=True)

    send_report_download_email(report_export.title, user, link)<|MERGE_RESOLUTION|>--- conflicted
+++ resolved
@@ -326,8 +326,6 @@
         metric = None
         if isinstance(exception, (ProtocolError, ReadTimeout)):
             metric = 'commcare.async_indicator.riak_error'
-        elif isinstance(exception, RequestError):
-            metric = 'commcare.async_indicator.couch_error'
         elif isinstance(exception, (ESError, ConnectionTimeout)):
             # a database had an issue so log it and go on to the next document
             metric = 'commcare.async_indicator.es_error'
@@ -434,7 +432,6 @@
                 )
                 indicator.save()
 
-<<<<<<< HEAD
         # process asyncindicator for any related docs that are not rebuilt so far
         related_docs_to_rebuild = []
         for _id in related_doc_ids:
@@ -452,69 +449,6 @@
                 'config_ids:{}'.format(config_ids)
             ]
         )
-=======
-    # remove any related docs that were just rebuilt
-    related_docs_to_rebuild = related_docs_to_rebuild - set(doc_ids)
-    # queue the docs that aren't already queued
-    _queue_indicators(AsyncIndicator.objects.filter(
-        doc_id__in=related_docs_to_rebuild, date_queued=None
-    ))
-
-    datadog_counter('commcare.async_indicator.processed_success', num_processed)
-    datadog_counter('commcare.async_indicator.processed_fail', num_failed)
-    datadog_histogram(
-        'commcare.async_indicator.processing_time', timer.duration,
-        tags=[
-            'config_ids:{}'.format(indicator_config_ids)
-        ]
-    )
-
-
-def _save_document_helper(indicator, doc):
-    eval_context = EvaluationContext(doc)
-    something_failed = False
-    configs_to_remove = []
-    configs = dict()
-    for config_id in indicator.indicator_config_ids:
-        try:
-            configs[config_id] = _get_config(config_id)
-        except (ResourceNotFound, StaticDataSourceConfigurationNotFoundError):
-            celery_task_logger.info("{} no longer exists, skipping".format(config_id))
-            configs_to_remove.append(config_id)
-            continue
-        except ESError:
-            celery_task_logger.info("ES errored when trying to retrieve config")
-            something_failed = True
-            continue
-
-    for config_id, config in six.iteritems(configs):
-        adapter = None
-        try:
-            adapter = get_indicator_adapter(config, can_handle_laboratory=True)
-            adapter.save(doc, eval_context)
-            eval_context.reset_iteration()
-        except (ProtocolError, ReadTimeout):
-            celery_task_logger.info("Riak error when saving config: {}".format(config_id))
-            something_failed = True
-        except (ESError, ConnectionTimeout):
-            # a database had an issue so log it and go on to the next document
-            celery_task_logger.info("ES error when saving config: {}".format(config_id))
-            something_failed = True
-        except (DatabaseError, InternalError):
-            # a database had an issue so log it and go on to the next document
-            celery_task_logger.info("psql error when saving config: {}".format(config_id))
-            something_failed = True
-        except Exception as e:
-            # getting the config could fail before the adapter is set
-            if adapter:
-                adapter.handle_exception(doc, e)
-            something_failed = True
-        else:
-            configs_to_remove.append(config_id)
-
-    rebuild_related_docs = any(config.icds_rebuild_related_docs for config in six.itervalues(configs) if config)
-    return (not something_failed, configs_to_remove, rebuild_related_docs)
->>>>>>> 4e5f70c7
 
 
 @periodic_task(
