--- conflicted
+++ resolved
@@ -82,20 +82,12 @@
 )
 from corehq.apps.userreports.reports.builder.forms import (
     DataSourceForm,
-<<<<<<< HEAD
     ConfigureMapReportForm,
     DataSourceBuilder,
 )
-from corehq.apps.userreports.reports.filters.choice_providers import ChoiceQueryContext
-=======
-    ConfigureBarChartReportForm,
-    ConfigureListReportForm,
-    ConfigureWorkerReportForm,
-    ConfigureMapReportForm)
 from corehq.apps.userreports.reports.filters.choice_providers import (
     ChoiceQueryContext,
 )
->>>>>>> 9c26fada
 from corehq.apps.userreports.reports.view import ConfigurableReport
 from corehq.apps.userreports.sql import IndicatorSqlAdapter
 from corehq.apps.userreports.tasks import rebuild_indicators, resume_building_indicators
