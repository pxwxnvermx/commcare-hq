from __future__ import absolute_import
import urllib
from collections import namedtuple, OrderedDict
import datetime
import functools
import json
import os
import tempfile
import uuid

from django.conf import settings
from django.contrib import messages
from django.http import HttpResponseRedirect, HttpResponse
from django.http.response import Http404, JsonResponse
from django.shortcuts import redirect
from django.utils.decorators import method_decorator
from django.utils.http import urlencode
from django.utils.translation import ugettext as _, ugettext_lazy
from django.views.decorators.http import require_POST
from django.views.generic import View


from djangular.views.mixins import allow_remote_invocation
from sqlalchemy import types, exc
from sqlalchemy.exc import ProgrammingError

from corehq.apps.accounting.models import Subscription
from corehq.apps.analytics.tasks import update_hubspot_properties
from corehq.apps.app_manager.fields import ApplicationDataSource
from corehq.apps.domain.models import Domain
from corehq.apps.hqwebapp.tasks import send_mail_async
from corehq.apps.hqwebapp.views import HQJSONResponseMixin
from corehq.apps.hqwebapp.templatetags.hq_shared_tags import toggle_enabled
from corehq.apps.userreports.specs import FactoryContext
from corehq.util import reverse
from corehq.util.quickcache import quickcache
from couchexport.export import export_from_tables
from couchexport.files import Temp
from couchexport.models import Format
from couchexport.shortcuts import export_response
from dimagi.utils.couch.undo import get_deleted_doc_type, is_deleted, undo_delete, soft_delete
from dimagi.utils.decorators.memoized import memoized
from dimagi.utils.logging import notify_exception
from dimagi.utils.web import json_response

from corehq import toggles
from corehq.apps.analytics.tasks import track_workflow
from corehq.apps.app_manager.dbaccessors import domain_has_apps
from corehq.apps.app_manager.models import Application, Form
from corehq.apps.app_manager.util import purge_report_from_mobile_ucr
from corehq.apps.dashboard.models import IconContext, TileConfiguration, Tile
from corehq.apps.domain.decorators import login_and_domain_required, login_or_basic
from corehq.apps.locations.permissions import conditionally_location_safe
from corehq.apps.domain.views import BaseDomainView
from corehq.apps.reports.dispatcher import cls_to_view_login_and_domain
from corehq.apps.style.decorators import (
    use_select2,
    use_daterangepicker,
    use_datatables,
    use_jquery_ui,
    use_angular_js,
    use_nvd3,
)
from corehq.apps.userreports.app_manager import get_case_data_source, get_form_data_source, _clean_table_name
from corehq.apps.userreports.const import REPORT_BUILDER_EVENTS_KEY, DATA_SOURCE_NOT_FOUND_ERROR_MESSAGE
from corehq.apps.userreports.document_stores import get_document_store
from corehq.apps.userreports.exceptions import (
    BadBuilderConfigError,
    BadSpecError,
    DataSourceConfigurationNotFoundError,
    ReportConfigurationNotFoundError,
    UserQueryError,
)
from corehq.apps.userreports.expressions import ExpressionFactory
from corehq.apps.userreports.models import (
    ReportConfiguration,
    DataSourceConfiguration,
    StaticReportConfiguration,
    StaticDataSourceConfiguration,
    get_datasource_config,
    get_report_config,
    report_config_id_is_static,
    id_is_static,
    DataSourceMeta,
    DataSourceBuildInformation,
)
from corehq.apps.userreports.rebuild import DataSourceResumeHelper
from corehq.apps.userreports.reports.builder.forms import (
    DataSourceForm,
    ConfigureMapReportForm,
    DataSourceBuilder,
    ConfigureListReportForm,
    ConfigureTableReportForm,
)
from corehq.apps.userreports.reports.filters.choice_providers import (
    ChoiceQueryContext,
)
from corehq.apps.userreports.reports.view import ConfigurableReport
from corehq.apps.userreports.specs import EvaluationContext
from corehq.apps.userreports.sql import IndicatorSqlAdapter
from corehq.apps.userreports.tasks import (
<<<<<<< HEAD
    rebuild_indicators,
    resume_building_indicators,
    delete_data_source_task,
    rebuild_indicators,
    resume_building_indicators,
    rebuild_indicators_in_place,
=======
    rebuild_indicators, resume_building_indicators, rebuild_indicators_in_place,
    recalculate_indicators
>>>>>>> 942ab833
)
from corehq.apps.userreports.ui.forms import (
    ConfigurableReportEditForm,
    ConfigurableDataSourceEditForm,
    ConfigurableDataSourceFromAppForm,
)
from corehq.apps.userreports.util import (
    add_event,
    get_indicator_adapter,
    has_report_builder_access,
    has_report_builder_add_on_privilege,
    allowed_report_builder_reports,
    number_of_report_builder_reports,
)
from corehq.apps.userreports.reports.util import has_location_filter
from corehq.apps.users.decorators import require_permission
from corehq.apps.users.models import Permissions
from corehq.util.couch import get_document_or_404
from pillowtop.dao.exceptions import DocumentNotFoundError
import six


SAMPLE_DATA_MAX_ROWS = 100
TEMP_REPORT_PREFIX = '__tmp'
TEMP_DATA_SOURCE_LIFESPAN = 24 * 60 * 60


def get_datasource_config_or_404(config_id, domain):
    try:
        return get_datasource_config(config_id, domain)
    except DataSourceConfigurationNotFoundError:
        raise Http404


def get_report_config_or_404(config_id, domain):
    try:
        return get_report_config(config_id, domain)
    except ReportConfigurationNotFoundError:
        raise Http404


def swallow_programming_errors(fn):
    @functools.wraps(fn)
    def decorated(request, domain, *args, **kwargs):
        try:
            return fn(request, domain, *args, **kwargs)
        except ProgrammingError as e:
            if settings.DEBUG:
                raise
            messages.error(
                request,
                _('There was a problem processing your request. '
                  'If you have recently modified your report data source please try again in a few minutes.'
                  '<br><br>Technical details:<br>{}'.format(e)),
                extra_tags='html',
            )
            return HttpResponseRedirect(reverse('configurable_reports_home', args=[domain]))
    return decorated


class BaseUserConfigReportsView(BaseDomainView):
    section_name = ugettext_lazy("Configurable Reports")

    @property
    def main_context(self):
        static_reports = list(StaticReportConfiguration.by_domain(self.domain))
        static_data_sources = list(StaticDataSourceConfiguration.by_domain(self.domain))
        context = super(BaseUserConfigReportsView, self).main_context
        context.update({
            'reports': ReportConfiguration.by_domain(self.domain) + static_reports,
            'data_sources': DataSourceConfiguration.by_domain(self.domain) + static_data_sources,
        })
        return context

    @property
    def section_url(self):
        return reverse(UserConfigReportsHomeView.urlname, args=(self.domain,))

    @property
    def page_url(self):
        return reverse(self.urlname, args=(self.domain,))

    @method_decorator(toggles.USER_CONFIGURABLE_REPORTS.required_decorator())
    def dispatch(self, request, *args, **kwargs):
        return super(BaseUserConfigReportsView, self).dispatch(request, *args, **kwargs)


class UserConfigReportsHomeView(BaseUserConfigReportsView):
    urlname = 'configurable_reports_home'
    template_name = 'userreports/configurable_reports_home.html'
    page_title = ugettext_lazy("Reports Home")


class BaseEditConfigReportView(BaseUserConfigReportsView):
    template_name = 'userreports/edit_report_config.html'

    @property
    def report_id(self):
        return self.kwargs.get('report_id')

    @property
    def page_url(self):
        if self.report_id:
            return reverse(self.urlname, args=(self.domain, self.report_id,))
        return super(BaseEditConfigReportView, self).page_url

    @property
    def page_context(self):
        return {
            'form': self.edit_form,
            'report': self.config,
            'code_mirror_off': self.request.GET.get('code_mirror', 'true') == 'false',
        }

    @property
    @memoized
    def config(self):
        if self.report_id is None:
            return ReportConfiguration(domain=self.domain)
        return get_report_config_or_404(self.report_id, self.domain)[0]

    @property
    def read_only(self):
        return report_config_id_is_static(self.report_id) if self.report_id is not None else False

    @property
    @memoized
    def edit_form(self):
        if self.request.method == 'POST':
            return ConfigurableReportEditForm(
                self.domain, self.config, self.read_only,
                data=self.request.POST)
        return ConfigurableReportEditForm(self.domain, self.config, self.read_only)

    def post(self, request, *args, **kwargs):
        if self.edit_form.is_valid():
            self.edit_form.save(commit=True)
            messages.success(request, _(u'Report "{}" saved!').format(self.config.title))
            return HttpResponseRedirect(reverse(
                'edit_configurable_report', args=[self.domain, self.config._id])
            )
        return self.get(request, *args, **kwargs)


class EditConfigReportView(BaseEditConfigReportView):
    urlname = 'edit_configurable_report'
    page_title = ugettext_lazy("Edit Report")


class CreateConfigReportView(BaseEditConfigReportView):
    urlname = 'create_configurable_report'
    page_title = ugettext_lazy("Create Report")


class ReportBuilderView(BaseDomainView):

    @method_decorator(require_permission(Permissions.edit_data))
    @cls_to_view_login_and_domain
    @use_select2
    @use_daterangepicker
    @use_datatables
    def dispatch(self, request, *args, **kwargs):
        return super(ReportBuilderView, self).dispatch(request, *args, **kwargs)

    @property
    def main_context(self):
        main_context = super(ReportBuilderView, self).main_context
        main_context.update({
            'has_report_builder_access': has_report_builder_access(self.request),
            'paywall_url': paywall_home(self.domain),
        })
        return main_context

    @property
    def section_name(self):
        return _("Report Builder")

    @property
    def section_url(self):
        return reverse(ReportBuilderDataSourceSelect.urlname, args=[self.domain])

    def _build_temp_data_source(self, app_source, username):
        data_source_config = DataSourceConfiguration(
            domain=self.domain,
            table_id=_clean_table_name(self.domain, uuid.uuid4().hex),
            **self._get_config_kwargs(app_source)
        )
        data_source_config.validate()
        data_source_config.save()
        self._expire_data_source(data_source_config._id)
        rebuild_indicators(data_source_config._id, username, limit=SAMPLE_DATA_MAX_ROWS)  # Do synchronously
        self.filter_data_source_changes(data_source_config._id)
        return data_source_config._id

    def _expire_data_source(self, data_source_config_id):
        always_eager = hasattr(settings, "CELERY_ALWAYS_EAGER") and settings.CELERY_ALWAYS_EAGER
        # CELERY_ALWAYS_EAGER will cause the data source to be deleted immediately. Switch it off temporarily
        settings.CELERY_ALWAYS_EAGER = False
        delete_data_source_task.apply_async(
            (self.domain, data_source_config_id),
            countdown=TEMP_DATA_SOURCE_LIFESPAN
        )
        settings.CELERY_ALWAYS_EAGER = always_eager

    def _get_config_kwargs(self, app_source):
        app = Application.get(app_source.application)
        builder = DataSourceBuilder(self.domain, app, app_source.source_type, app_source.source)
        return {
            'display_name': builder.data_source_name,
            'referenced_doc_type': builder.source_doc_type,
            'configured_filter': builder.filter,
            'configured_indicators': builder.all_possible_indicators(),
            'base_item_expression': builder.base_item_expression(False),
            'meta': DataSourceMeta(
                build=DataSourceBuildInformation(
                    source_id=app_source.source,
                    app_id=app._id,
                    app_version=app.version,
                )
            )
        }

    @staticmethod
    def filter_data_source_changes(data_source_config_id):
        """
        Add filter to data source to prevent it from being updated by DB changes
        """
        # Reload using the ID instead of just passing in the object to avoid ResourceConflicts
        data_source_config = DataSourceConfiguration.get(data_source_config_id)
        data_source_config.configured_filter = {
            # An expression that is always false:
            "type": "boolean_expression",
            "operator": "eq",
            "expression": 1,
            "property_value": 2,
        }
        data_source_config.validate()
        data_source_config.save()


@quickcache(["domain"], timeout=0, memoize_timeout=4)
def paywall_home(domain):
    """
    Return the url for the page in the report builder paywall that users
    in the given domain should be directed to upon clicking "+ Create new report"
    """
    project = Domain.get_by_name(domain, strict=True)
    if project.requested_report_builder_subscription:
        return reverse(ReportBuilderPaywallActivatingSubscription.urlname, args=[domain])
    else:
        return reverse(ReportBuilderPaywallPricing.urlname, args=[domain])


class ReportBuilderPaywallBase(BaseDomainView):
    page_title = ugettext_lazy('Subscribe')

    @property
    def section_name(self):
        return _("Report Builder")

    @property
    def section_url(self):
        return paywall_home(self.domain)

    @property
    def page_context(self):
        context = super(ReportBuilderPaywallBase, self).page_context
        context.update({
            'support_email': settings.SUPPORT_EMAIL
        })
        return context

    @property
    @memoized
    def plan_name(self):
        return Subscription.get_subscribed_plan_by_domain(self.domain).plan.name


class ReportBuilderPaywallPricing(ReportBuilderPaywallBase):
    template_name = "userreports/paywall/pricing.html"
    urlname = 'report_builder_paywall_pricing'
    page_title = ugettext_lazy('Pricing')

    @property
    def page_context(self):
        context = super(ReportBuilderPaywallPricing, self).page_context
        if has_report_builder_access(self.request):
            max_allowed_reports = allowed_report_builder_reports(self.request)
            num_builder_reports = number_of_report_builder_reports(self.domain)
            if num_builder_reports >= max_allowed_reports:
                context.update({
                    'at_report_limit': True,
                    'max_allowed_reports': max_allowed_reports,

                })
        return context


class ReportBuilderPaywallActivatingSubscription(ReportBuilderPaywallBase):
    template_name = "userreports/paywall/activating_subscription.html"
    urlname = 'report_builder_paywall_activating_subscription'

    def post(self, request, domain, *args, **kwargs):
        self.domain_object.requested_report_builder_subscription.append(request.user.username)
        self.domain_object.save()
        send_mail_async.delay(
            "Report Builder Subscription Request: {}".format(domain),
            "User {} in the {} domain has requested a report builder subscription."
            " Current subscription is '{}'.".format(
                request.user.username,
                domain,
                self.plan_name
            ),
            settings.DEFAULT_FROM_EMAIL,
            [settings.REPORT_BUILDER_ADD_ON_EMAIL],
        )
        update_hubspot_properties.delay(request.couch_user, {'report_builder_subscription_request': 'yes'})
        return self.get(request, domain, *args, **kwargs)


# TODO: kill
class ReportBuilderTypeSelect(HQJSONResponseMixin, ReportBuilderView):
    template_name = "userreports/reportbuilder/report_type_select.html"
    urlname = 'report_builder_select_type'
    page_title = ugettext_lazy('Select Report Type')

    @use_angular_js
    def dispatch(self, request, *args, **kwargs):
        max_allowed_reports = allowed_report_builder_reports(self.request)
        num_builder_reports = number_of_report_builder_reports(self.domain)
        if num_builder_reports >= max_allowed_reports:
            return redirect(ReportBuilderPaywallPricing.urlname, self.domain)

        return super(ReportBuilderTypeSelect, self).dispatch(request, *args, **kwargs)

    @property
    def page_url(self):
        return "#"

    @property
    def page_context(self):
        return {
            "has_apps": domain_has_apps(self.domain),
            "report": {
                "title": _("Create New Report")
            },
            "tiles": [{
                'title': tile.title,
                'slug': tile.slug,
                'ng_directive': tile.ng_directive,
            } for tile in self.tiles],
        }

    @allow_remote_invocation
    def update_tile(self, in_data):
        tile = self.make_tile(in_data['slug'], in_data)
        return {
            'response': tile.context,
            'success': True,
        }

    def make_tile(self, slug, in_data):
        config = self.slug_to_tile[slug]
        return Tile(config, self.request, in_data)

    @property
    def slug_to_tile(self):
        return dict([(a.slug, a) for a in self.tiles])

    @property
    def tiles(self):
        clicked_tile = "Clicked on Report Builder Tile"
        tiles = [
            TileConfiguration(
                title=_('Chart'),
                slug='chart',
                analytics_usage_label="Chart",
                analytics_workflow_labels=[
                    clicked_tile,
                    "Clicked Chart Tile",
                ],
                icon='fcc fcc-piegraph-report',
                context_processor_class=IconContext,
                url=reverse('report_builder_select_source', args=[self.domain, 'chart']),
                help_text=_('A bar graph or a pie chart to show data from your cases or forms.'
                            ' You choose the property to graph.'),
            ),
            TileConfiguration(
                title=_('Form or Case List'),
                slug='form-or-case-list',
                analytics_usage_label="List",
                analytics_workflow_labels=[
                    clicked_tile,
                    "Clicked Form or Case List Tile"
                ],
                icon='fcc fcc-form-report',
                context_processor_class=IconContext,
                url=reverse('report_builder_select_source', args=[self.domain, 'list']),
                help_text=_('A list of cases or form submissions.'
                            ' You choose which properties will be columns.'),
            ),
            TileConfiguration(
                title=_('Worker Report'),
                slug='worker-report',
                analytics_usage_label="Worker",
                analytics_workflow_labels=[
                    clicked_tile,
                    "Clicked Worker Report Tile",
                ],
                icon='fcc fcc-user-report',
                context_processor_class=IconContext,
                url=reverse('report_builder_select_source', args=[self.domain, 'worker']),
                help_text=_('A table of your mobile workers.'
                            ' You choose which properties will be the columns.'),
            ),
            TileConfiguration(
                title=_('Data Table'),
                slug='data-table',
                analytics_usage_label="Table",
                analytics_workflow_labels=[
                    clicked_tile,
                    "Clicked Data Table Tile"
                ],
                icon='fcc fcc-datatable-report',
                context_processor_class=IconContext,
                url=reverse('report_builder_select_source', args=[self.domain, 'table']),
                help_text=_('A table of aggregated data from form submissions or case properties.'
                            ' You choose the columns and rows.'),
            ),
            TileConfiguration(
                title=_('Map'),
                slug='map',
                analytics_usage_label="Map",
                analytics_workflow_labels=[clicked_tile],
                icon='fcc fcc-globe',
                context_processor_class=IconContext,
                url=reverse('report_builder_select_source', args=[self.domain, 'map']),
                help_text=_('A map to show data from your cases or forms.'
                            ' You choose the property to map.'),
            )
        ]
        return tiles


class ReportBuilderDataSourceSelect(ReportBuilderView):
    template_name = 'userreports/reportbuilder/data_source_select.html'
    page_title = ugettext_lazy('Create Report')
    urlname = 'report_builder_select_source'

    @property
    def page_context(self):
        context = {
            "sources_map": self.form.sources_map,
            "domain": self.domain,
            'report': {"title": _("Create New Report")},
            'form': self.form,
        }
        return context

    @property
    @memoized
    def form(self):
        max_allowed_reports = allowed_report_builder_reports(self.request)
        if self.request.method == 'POST':
            return DataSourceForm(self.domain, max_allowed_reports, self.request.POST)
        return DataSourceForm(self.domain, max_allowed_reports)

    def post(self, request, *args, **kwargs):
        if self.form.is_valid():
            app_source = self.form.get_selected_source()
            data_source_config_id = self._build_temp_data_source(app_source, request.user.username)

            track_workflow(
                request.user.email,
                "Successfully submitted the first part of the Report Builder "
                "wizard where you give your report a name and choose a data source"
            )

            add_event(request, [
                "Report Builder",
                "Successful Click on Next (Data Source)",
                app_source.source_type,
            ])

            get_params = {
                'report_name': self.form.cleaned_data['report_name'],
                'application': app_source.application,
                'source_type': app_source.source_type,
                'source': app_source.source,
                'data_source': data_source_config_id,
            }
            return HttpResponseRedirect(
                reverse(ConfigureReport.urlname, args=[self.domain], params=get_params)
            )
        else:
            return self.get(request, *args, **kwargs)


class EditReportInBuilder(View):

    def dispatch(self, request, *args, **kwargs):
        report_id = kwargs['report_id']
        report = get_document_or_404(ReportConfiguration, request.domain, report_id)
        if report.report_meta.created_by_builder:
            try:
                if not toggle_enabled(request, toggles.REPORT_BUILDER_V2):
                    from corehq.apps.userreports.v1.views import (
                        ConfigureChartReport,
                        ConfigureListReport,
                        ConfigureMapReport,
                        ConfigureWorkerReport,
                        ConfigureTableReport,
                    )
                    view_class = {
                        'chart': ConfigureChartReport,
                        'list': ConfigureListReport,
                        'worker': ConfigureWorkerReport,
                        'table': ConfigureTableReport,
                        'map': ConfigureMapReport,
                    }[report.report_meta.builder_report_type]
                    return view_class.as_view(existing_report=report)(request, *args, **kwargs)
                else:
                    return ConfigureReport.as_view(existing_report=report)(request, *args, **kwargs)
            except BadBuilderConfigError as e:
                messages.error(request, e.message)
                return HttpResponseRedirect(reverse(ConfigurableReport.slug, args=[request.domain, report_id]))
        raise Http404("Report was not created by the report builder")


class ConfigureReport(ReportBuilderView):
    urlname = 'configure_report'
    page_title = ugettext_lazy("Configure Report")
    template_name = "userreports/reportbuilder/configure_report.html"
    report_title = '{}'
    existing_report = None

    @use_jquery_ui
    @use_datatables
    @use_nvd3
    def dispatch(self, request, *args, **kwargs):
        if self.existing_report:
            self.source_type = {
                "CommCareCase": "case",
                "XFormInstance": "form"
            }[self.existing_report.config.referenced_doc_type]
            self.source_id = self.existing_report.config.meta.build.source_id
            self.app_id = self.existing_report.config.meta.build.app_id
            self.app = Application.get(self.app_id) if self.app_id else None
        else:
            self.app_id = self.request.GET['application']
            self.app = Application.get(self.app_id)
            self.source_type = self.request.GET['source_type']
            self.source_id = self.request.GET['source']

        self.data_source_builder = DataSourceBuilder(self.domain, self.app, self.source_type, self.source_id)
        self._properties_by_column_id = {}
        for p in self.data_source_builder.data_source_properties.values():
            column = p.to_report_column_option()
            for agg in column.aggregation_options:
                indicators = column.get_indicators(agg)
                for i in indicators:
                    self._properties_by_column_id[i['column_id']] = p

        return super(ConfigureReport, self).dispatch(request, *args, **kwargs)

    @property
    def page_name(self):
        title = self._get_report_name()
        return _(self.report_title).format(title)

    @property
    def report_description(self):
        if self.existing_report:
            return self.existing_report.description or None
        return None

    def _get_report_name(self, request=None):
        if self.existing_report:
            return self.existing_report.title
        else:
            request = request or self.request
            return request.GET.get('report_name', '')

    @memoized
    def _get_preview_data_source(self):
        """
        Return the ID of the report's DataSourceConfiguration
        """

        if self.existing_report:
            source_type = {
                "CommCareCase": "case",
                "XFormInstance": "form"
            }[self.existing_report.config.referenced_doc_type]
            source_id = self.existing_report.config.meta.build.source_id
            app_id = self.existing_report.config.meta.build.app_id
            app_source = ApplicationDataSource(app_id, source_type, source_id)
            data_soruce_id = self._build_temp_data_source(app_source, self.request.user.username)
            return data_soruce_id
        else:
            return self.request.GET['data_source']

    def _get_existing_report_type(self):
        if self.existing_report:
            type_ = "list"
            if self.existing_report.aggregation_columns != ["doc_id"]:
                type_ = "table"
            if self.existing_report.map_config:
                type_ = "map"
            return type_

    def _get_property_id_by_indicator_id(self, indicator_column_id):
        """
        Return the data source property id corresponding to the given data
        source indicator column id.
        :param indicator_column_id: The column_id field of a data source indicator
            configuration dictionary
        :return: A DataSourceProperty property id, e.g. "/data/question1"
        """
        data_source_property = self._properties_by_column_id.get(indicator_column_id)
        if data_source_property:
            return data_source_property.get_id()

    def _get_initial_location(self, report_form):
        if self.existing_report:
            cols = [col for col in self.existing_report.report_columns if col.type == 'location']
            if cols:
                indicator_id = cols[0].field
                return report_form._get_property_id_by_indicator_id(indicator_id)

    def _get_initial_chart_type(self):
        if self.existing_report:
            if self.existing_report.configured_charts:
                type_ = self.existing_report.configured_charts[0]['type']
                if type_ == "multibar":
                    return "bar"
                if type_ == "pie":
                    return "pie"

    def _get_column_options(self, report_form):
        options = OrderedDict()
        for option in report_form.report_column_options.values():
            key = option.get_uniquenss_key()
            if key in options:
                options[key].append(option)
            else:
                options[key] = [option]

    @property
    def page_context(self):
        form_type = _get_form_type(self._get_existing_report_type())
        report_form = form_type(
            self.page_name, self.app_id, self.source_type, self.source_id, self.existing_report
        )
        return {
            'existing_report': self.existing_report,
            'report_description': self.report_description,
            'report_title': self.page_name,
            'existing_report_type': self._get_existing_report_type(),

            'column_options': [p.to_view_model() for p in report_form.report_column_options.values()],
            # TODO: Consider renaming this because it's more like "possible" data source props
            'data_source_properties': [p.to_view_model() for p in report_form.data_source_properties.values()],
            'initial_user_filters': [f._asdict() for f in report_form.initial_user_filters],
            'initial_default_filters': [f._asdict() for f in report_form.initial_default_filters],
            'initial_columns': [c._asdict() for c in report_form.initial_columns],
            'initial_location': self._get_initial_location(report_form),
            'initial_chart_type': self._get_initial_chart_type(),
            'source_type': self.source_type,
            'source_id': self.source_id,
            'application': self.app_id,
            'report_preview_url': reverse(ReportPreview.urlname,
                                          args=[self.domain, self._get_preview_data_source()]),
            'preview_datasource_id': self._get_preview_data_source(),
            'report_builder_events': self.request.session.pop(REPORT_BUILDER_EVENTS_KEY, []),
            'MAPBOX_ACCESS_TOKEN': settings.MAPBOX_ACCESS_TOKEN,
        }

    def _handle_exception(self, response, exception):
        if self.existing_report and self.existing_report.report_meta.edited_manually:
            error_message_base = _(
                'It looks like this report was edited by hand and is no longer editable in report builder.'
            )
            if toggle_enabled(self.request, toggles.USER_CONFIGURABLE_REPORTS):
                error_message = '{} {}'.format(error_message_base, _(
                    'You can edit the report manually using the <a href="{}">advanced UI</a>.'
                ).format(reverse(EditConfigReportView.urlname, args=[self.domain, self.existing_report._id])))
            else:
                error_message = '{} {}'.format(
                    error_message_base,
                    _('You can delete and recreate this report using the button below, or '
                      'report an issue if you believe you are seeing this page in error.')
                )
            response['error_message'] = error_message
            return response
        elif isinstance(exception, DataSourceConfigurationNotFoundError):
            response['details'] = None
            response['error_message'] = '{} {}'.format(
                str(exception),
                DATA_SOURCE_NOT_FOUND_ERROR_MESSAGE
            )
            return response
        else:
            raise

    def _get_bound_form(self, report_data):
        form_class = _get_form_type(report_data['report_type'])
        return form_class(
            self._get_report_name(),
            self.app._id,
            self.source_type,
            self.source_id,
            self.existing_report,
            report_data
        )

    def post(self, request, domain, *args, **kwargs):
        if not has_report_builder_access(request):
            raise Http404

        report_data = json.loads(request.body)
        if report_data['existing_report'] and not self.existing_report:
            # This is the case if the user has clicked "Save" for a second time from the new report page
            # i.e. the user created a report with the first click, but didn't navigate to the report view page
            self.existing_report = ReportConfiguration.get(report_data['existing_report'])

        _munge_report_data(report_data)

        bound_form = self._get_bound_form(report_data)

        if bound_form.is_valid():
            if self.existing_report:
                report_configuration = bound_form.update_report()
            else:
                self._confirm_report_limit()
                try:
                    report_configuration = bound_form.create_report()
                except BadSpecError as err:
                    messages.error(self.request, str(err))
                    notify_exception(self.request, str(err), details={
                        'domain': self.domain,
                        'report_form_class': bound_form.__class__.__name__,
                        'report_type': bound_form.report_type,
                        'group_by': getattr(bound_form, 'group_by', 'Not set'),
                        'user_filters': getattr(bound_form, 'user_filters', 'Not set'),
                        'default_filters': getattr(bound_form, 'default_filters', 'Not set'),
                    })
                    return self.get(request, domain, *args, **kwargs)
            self._delete_temp_data_source(report_data)
            return json_response({
                'report_url': reverse(ConfigurableReport.slug, args=[self.domain, report_configuration._id]),
                'report_id': report_configuration._id,
            })

    def _delete_temp_data_source(self, report_data):
        if report_data.get("delete_temp_data_source", False):
            delete_data_source_shared(self.domain, report_data["preview_data_source_id"])

    def _confirm_report_limit(self):
        """
        This method is used to confirm that the user is not creating more reports
        than they are allowed.
        The user is normally turned back earlier in the process, but this check
        is necessary in case they navigated directly to this view either
        maliciously or with a bookmark perhaps.
        """
        if (number_of_report_builder_reports(self.domain) >=
                allowed_report_builder_reports(self.request)):
            raise Http404()


def _get_form_type(report_type):
    assert report_type in (None, "list", "table", "chart", "map")
    if report_type == "list" or report_type is None:
        return ConfigureListReportForm
    if report_type == "table":
            return ConfigureTableReportForm
    if report_type == "map":
        return ConfigureMapReportForm


def _munge_report_data(report_data):
    """
    Split aggregation columns out of report_data and into
    :param report_data:
    :return:
    """
    agg_columns = []
    if report_data['report_type'] == "table":
        clean_columns = []

        for col in report_data['columns']:
            if col['calculation'] == "Group By":
                agg_columns.append(col)
            else:
                clean_columns.append(col)
        agg_columns = [x['property'] for x in agg_columns]

        report_data['columns'] = clean_columns

    report_data['group_by'] = agg_columns or None

    report_data['columns'] = json.dumps(report_data['columns'])
    report_data['user_filters'] = json.dumps(report_data['user_filters'])
    report_data['default_filters'] = json.dumps(report_data['default_filters'])


class ReportPreview(BaseDomainView):
    urlname = 'report_preview'

    def post(self, request, domain, data_source):
        report_data = json.loads(urllib.unquote(request.body))
        form_class = _get_form_type(report_data['report_type'])

        # ignore filters
        report_data['user_filters'] = []
        report_data['default_filters'] = []

        _munge_report_data(report_data)

        bound_form = form_class(
            '{}_{}_{}'.format(TEMP_REPORT_PREFIX, self.domain, data_source),
            report_data['app'],
            report_data['source_type'],
            report_data['source_id'],
            None,
            report_data
        )
        if bound_form.is_valid():
            temp_report = bound_form.create_temp_report(data_source)
            response_data = ConfigurableReport.report_preview_data(self.domain, temp_report)
            if response_data:
                return json_response(response_data)
        return json_response({'status': 'error', 'message': 'Invalid report configuration'}, status_code=400)


def _assert_report_delete_privileges(request):
    if not (toggle_enabled(request, toggles.USER_CONFIGURABLE_REPORTS)
            or toggle_enabled(request, toggles.REPORT_BUILDER)
            or toggle_enabled(request, toggles.REPORT_BUILDER_BETA_GROUP)
            or has_report_builder_add_on_privilege(request)):
        raise Http404()


def delete_report(request, domain, report_id):
    _assert_report_delete_privileges(request)
    config = get_document_or_404(ReportConfiguration, domain, report_id)

    # Delete the data source too if it's not being used by any other reports.
    try:
        data_source, __ = get_datasource_config(config.config_id, domain)
    except DataSourceConfigurationNotFoundError:
        # It's possible the data source has already been deleted, but that's fine with us.
        pass
    else:
        if data_source.get_report_count() <= 1:
            # No other reports reference this data source.
            data_source.deactivate()

    soft_delete(config)
    did_purge_something = purge_report_from_mobile_ucr(config)

    messages.success(
        request,
        _(u'Report "{name}" has been deleted. <a href="{url}" class="post-link">Undo</a>').format(
            name=config.title,
            url=reverse('undo_delete_configurable_report', args=[domain, config._id]),
        ),
        extra_tags='html'
    )
    if did_purge_something:
        messages.warning(
            request,
            _(u"This report was used in one or more applications. "
              "It has been removed from there too.")
        )
    redirect = request.GET.get("redirect", None)
    if not redirect:
        redirect = reverse('configurable_reports_home', args=[domain])
    return HttpResponseRedirect(redirect)


def undelete_report(request, domain, report_id):
    _assert_report_delete_privileges(request)
    config = get_document_or_404(ReportConfiguration, domain, report_id, additional_doc_types=[
        get_deleted_doc_type(ReportConfiguration)
    ])
    if config and is_deleted(config):
        undo_delete(config)
        messages.success(
            request,
            _(u'Successfully restored report "{name}"').format(name=config.title)
        )
    else:
        messages.info(request, _(u'Report "{name}" not deleted.').format(name=config.title))
    return HttpResponseRedirect(reverse(ConfigurableReport.slug, args=[request.domain, report_id]))


class ImportConfigReportView(BaseUserConfigReportsView):
    page_title = ugettext_lazy("Import Report")
    template_name = "userreports/import_report.html"
    urlname = 'import_configurable_report'

    @property
    def spec(self):
        if self.request.method == "POST":
            return self.request.POST['report_spec']
        return ''

    def post(self, request, *args, **kwargs):
        try:
            json_spec = json.loads(self.spec)
            if '_id' in json_spec:
                del json_spec['_id']
            json_spec['domain'] = self.domain
            report = ReportConfiguration.wrap(json_spec)
            report.validate()
            report.save()
            messages.success(request, _('Report created!'))
            return HttpResponseRedirect(reverse(
                EditConfigReportView.urlname, args=[self.domain, report._id]
            ))
        except (ValueError, BadSpecError) as e:
            messages.error(request, _('Bad report source: {}').format(e))
        return self.get(request, *args, **kwargs)

    @property
    def page_context(self):
        return {
            'spec': self.spec,
        }


@login_and_domain_required
@toggles.USER_CONFIGURABLE_REPORTS.required_decorator()
def report_source_json(request, domain, report_id):
    config, _ = get_report_config_or_404(report_id, domain)
    config._doc.pop('_rev', None)
    return json_response(config)


class ExpressionDebuggerView(BaseUserConfigReportsView):
    urlname = 'expression_debugger'
    template_name = 'userreports/expression_debugger.html'
    page_title = ugettext_lazy("Expression Debugger")


class DataSourceDebuggerView(BaseUserConfigReportsView):
    urlname = 'expression_debugger'
    template_name = 'userreports/data_source_debugger.html'
    page_title = ugettext_lazy("Data Source Debugger")


@login_and_domain_required
@toggles.USER_CONFIGURABLE_REPORTS.required_decorator()
def evaluate_expression(request, domain):
    doc_type = request.POST['doc_type']
    doc_id = request.POST['doc_id']
    data_source_id = request.POST['data_source']
    try:
        if data_source_id:
            data_source = get_datasource_config(data_source_id, domain)[0]
            factory_context = data_source.get_factory_context()
        else:
            factory_context = FactoryContext.empty()
        usable_type = {
            'form': 'XFormInstance',
            'case': 'CommCareCase',
        }.get(doc_type, 'Unknown')
        document_store = get_document_store(domain, usable_type)
        doc = document_store.get_document(doc_id)
        expression_text = request.POST['expression']
        expression_json = json.loads(expression_text)
        parsed_expression = ExpressionFactory.from_spec(
            expression_json,
            context=factory_context
        )
        result = parsed_expression(doc, EvaluationContext(doc))
        return json_response({
            "result": result,
        })
    except DataSourceConfigurationNotFoundError:
        return json_response(
            {"error": _("Data source with id {} not found in domain {}.").format(
                data_source_id, domain
            )},
            status_code=404,
        )
    except DocumentNotFoundError:
        return json_response(
            {"error": _("{} with id {} not found in domain {}.").format(
                doc_type, doc_id, domain
            )},
            status_code=404,
        )
    except BadSpecError as e:
        return json_response(
            {"error": _("Problem with expression: {}.").format(
                e
            )},
            status_code=400,
        )
    except Exception as e:
        return json_response(
            {"error": six.text_type(e)},
            status_code=500,
        )


@login_and_domain_required
@toggles.USER_CONFIGURABLE_REPORTS.required_decorator()
def evaluate_data_source(request, domain):
    data_source_id = request.POST['data_source']
    docs_id = request.POST['docs_id']
    try:
        data_source = get_datasource_config(data_source_id, domain)[0]
        docs_id = [doc_id.strip() for doc_id in docs_id.split(',')]
        document_store = get_document_store(domain, data_source.referenced_doc_type)
        rows = []
        for doc in document_store.iter_documents(docs_id):
            for row in data_source.get_all_values(doc):
                rows.append({i.column.database_column_name: i.value for i in row})
        return JsonResponse(data={
            'rows': rows,
            'columns': [
                column.database_column_name for column in data_source.get_columns()
            ],
        })
    except DataSourceConfigurationNotFoundError:
        return JsonResponse(
            {"error": _("Data source with id {} not found in domain {}.").format(
                data_source_id, domain
            )},
            status=404,
        )


class CreateDataSourceFromAppView(BaseUserConfigReportsView):
    urlname = 'create_configurable_data_source_from_app'
    template_name = "userreports/data_source_from_app.html"
    page_title = ugettext_lazy("Create Data Source from Application")

    @property
    @memoized
    def form(self):
        if self.request.method == 'POST':
            return ConfigurableDataSourceFromAppForm(self.domain, self.request.POST)
        return ConfigurableDataSourceFromAppForm(self.domain)

    def post(self, request, *args, **kwargs):
        if self.form.is_valid():
            app_source = self.form.app_source_helper.get_app_source(self.form.cleaned_data)
            app = Application.get(app_source.application)
            if app_source.source_type == 'case':
                data_source = get_case_data_source(app, app_source.source)
                data_source.save()
                messages.success(request, _(u"Data source created for '{}'".format(app_source.source)))
            else:
                assert app_source.source_type == 'form'
                xform = Form.get_form(app_source.source)
                data_source = get_form_data_source(app, xform)
                data_source.save()
                messages.success(request, _(u"Data source created for '{}'".format(xform.default_name())))

            return HttpResponseRedirect(reverse(
                EditDataSourceView.urlname, args=[self.domain, data_source._id]
            ))
        return self.get(request, *args, **kwargs)

    @property
    def page_context(self):
        return {
            'sources_map': self.form.app_source_helper.all_sources,
            'form': self.form,
        }


class BaseEditDataSourceView(BaseUserConfigReportsView):
    template_name = 'userreports/edit_data_source.html'

    @property
    def page_context(self):
        return {
            'form': self.edit_form,
            'data_source': self.config,
            'read_only': self.read_only,
            'code_mirror_off': self.request.GET.get('code_mirror', 'true') == 'false',
        }

    @property
    def page_url(self):
        if self.config_id:
            return reverse(self.urlname, args=(self.domain, self.config_id,))
        return super(BaseEditDataSourceView, self).page_url

    @property
    def config_id(self):
        return self.kwargs.get('config_id')

    @property
    def read_only(self):
        return id_is_static(self.config_id) if self.config_id is not None else False

    @property
    @memoized
    def config(self):
        if self.config_id is None:
            return DataSourceConfiguration(domain=self.domain)
        return get_datasource_config_or_404(self.config_id, self.domain)[0]

    @property
    @memoized
    def edit_form(self):
        if self.request.method == 'POST':
            return ConfigurableDataSourceEditForm(
                self.domain,
                self.config,
                self.read_only,
                data=self.request.POST
            )
        return ConfigurableDataSourceEditForm(
            self.domain, self.config, self.read_only
        )

    def post(self, request, *args, **kwargs):
        if self.edit_form.is_valid():
            config = self.edit_form.save(commit=True)
            messages.success(request, _(u'Data source "{}" saved!').format(
                config.display_name
            ))
            if self.config_id is None:
                return HttpResponseRedirect(reverse(
                    EditDataSourceView.urlname, args=[self.domain, config._id])
                )
        return self.get(request, *args, **kwargs)

    def get(self, request, *args, **kwargs):
        if self.config.is_deactivated:
            messages.info(
                request, _(
                    'Data source "{}" has no associated table.\n'
                    'Click "Rebuild Data Source" to recreate the table.'
                ).format(self.config.display_name)
            )
        return super(BaseEditDataSourceView, self).get(request, *args, **kwargs)


class CreateDataSourceView(BaseEditDataSourceView):
    urlname = 'create_configurable_data_source'
    page_title = ugettext_lazy("Create Data Source")


class EditDataSourceView(BaseEditDataSourceView):
    urlname = 'edit_configurable_data_source'
    page_title = ugettext_lazy("Edit Data Source")

    @property
    def page_name(self):
        return u"Edit {}".format(self.config.display_name)


@toggles.USER_CONFIGURABLE_REPORTS.required_decorator()
@require_POST
def delete_data_source(request, domain, config_id):
    delete_data_source_shared(domain, config_id, request)
    return HttpResponseRedirect(reverse('configurable_reports_home', args=[domain]))


def delete_data_source_shared(domain, config_id, request=None):
    config = get_document_or_404(DataSourceConfiguration, domain, config_id)
    adapter = get_indicator_adapter(config)
    adapter.drop_table()
    soft_delete(config)
    if request:
        messages.success(
            request,
            _(u'Data source "{name}" has been deleted. <a href="{url}" class="post-link">Undo</a>').format(
                name=config.display_name,
                url=reverse('undo_delete_data_source', args=[domain, config._id]),
            ),
            extra_tags='html'
        )


@toggles.USER_CONFIGURABLE_REPORTS.required_decorator()
@require_POST
def undelete_data_source(request, domain, config_id):
    config = get_document_or_404(DataSourceConfiguration, domain, config_id, additional_doc_types=[
        get_deleted_doc_type(DataSourceConfiguration)
    ])
    if config and is_deleted(config):
        undo_delete(config)
        messages.success(
            request,
            _(u'Successfully restored data source "{name}"').format(name=config.display_name)
        )
    else:
        messages.info(request, _(u'Data source "{name}" not deleted.').format(name=config.display_name))
    return HttpResponseRedirect(reverse(
        EditDataSourceView.urlname, args=[domain, config._id]
    ))


@toggles.USER_CONFIGURABLE_REPORTS.required_decorator()
@require_POST
def rebuild_data_source(request, domain, config_id):
    config, is_static = get_datasource_config_or_404(config_id, domain)
    if config.is_deactivated:
        config.is_deactivated = False
        config.save()

    messages.success(
        request,
        _('Table "{}" is now being rebuilt. Data should start showing up soon').format(
            config.display_name
        )
    )

    rebuild_indicators.delay(config_id, request.user.username)
    return HttpResponseRedirect(reverse(
        EditDataSourceView.urlname, args=[domain, config._id]
    ))


@toggles.USER_CONFIGURABLE_REPORTS.required_decorator()
@require_POST
def resume_building_data_source(request, domain, config_id):
    config, is_static = get_datasource_config_or_404(config_id, domain)
    if not is_static and config.meta.build.finished:
        messages.warning(
            request,
            _(u'Table "{}" has already finished building. Rebuild table to start over.').format(
                config.display_name
            )
        )
    elif not DataSourceResumeHelper(config).has_resume_info():
        messages.warning(
            request,
            _(u'Table "{}" did not finish building but resume information is not available. '
              u'Unfortunately, this means you need to rebuild the table.').format(
                config.display_name
            )
        )
    else:
        messages.success(
            request,
            _(u'Resuming rebuilding table "{}".').format(config.display_name)
        )
        resume_building_indicators.delay(config_id, request.user.username)
    return HttpResponseRedirect(reverse(
        EditDataSourceView.urlname, args=[domain, config._id]
    ))


@toggles.USER_CONFIGURABLE_REPORTS.required_decorator()
@require_POST
def build_data_source_in_place(request, domain, config_id):
    config, is_static = get_datasource_config_or_404(config_id, domain)
    if config.is_deactivated:
        config.is_deactivated = False
        config.save()

    messages.success(
        request,
        _('Table "{}" is now being rebuilt. Data should start showing up soon').format(
            config.display_name
        )
    )

    rebuild_indicators_in_place.delay(config_id, request.user.username)
    return HttpResponseRedirect(reverse(
        EditDataSourceView.urlname, args=[domain, config._id]
    ))


@toggles.USER_CONFIGURABLE_REPORTS.required_decorator()
@require_POST
def recalculate_data_source(request, domain, config_id):
    config, is_static = get_datasource_config_or_404(config_id, domain)
    if config.is_deactivated:
        config.is_deactivated = False
        config.save()

    messages.success(
        request,
        _('Table "{}" is now being recalculated. New data should start showing up soon').format(
            config.display_name
        )
    )

    recalculate_indicators.delay(config_id, request.user.username)
    return HttpResponseRedirect(reverse(
        EditDataSourceView.urlname, args=[domain, config._id]
    ))


@login_and_domain_required
@toggles.USER_CONFIGURABLE_REPORTS.required_decorator()
def data_source_json(request, domain, config_id):
    config, _ = get_datasource_config_or_404(config_id, domain)
    config._doc.pop('_rev', None)
    return json_response(config)


class PreviewDataSourceView(BaseUserConfigReportsView):
    urlname = 'preview_configurable_data_source'
    template_name = "userreports/preview_data.html"
    page_title = ugettext_lazy("Preview Data Source")

    @method_decorator(swallow_programming_errors)
    def dispatch(self, request, *args, **kwargs):
        return super(PreviewDataSourceView, self).dispatch(request, *args, **kwargs)

    @property
    def config_id(self):
        return self.kwargs['config_id']

    @property
    def page_url(self):
        return reverse(self.urlname, args=(self.domain, self.config_id,))

    @property
    def page_context(self):
        config, is_static = get_datasource_config_or_404(self.config_id, self.domain)
        adapter = get_indicator_adapter(config)
        q = adapter.get_query_object()
        return {
            'data_source': config,
            'columns': q.column_descriptions,
            'data': [list(row) for row in q[:20]],
            'total_rows': q.count(),
        }


ExportParameters = namedtuple('ExportParameters',
                              ['format', 'keyword_filters', 'sql_filters'])


def _last_n_days(column, value):
    if not isinstance(column.type, (types.Date, types.DateTime)):
        raise UserQueryError(_("You can only use 'lastndays' on date columns"))
    end = datetime.date.today()
    start = end - datetime.timedelta(days=int(value))
    return column.between(start, end)


def _range_filter(column, value):
    try:
        start, end = value.split('..')
    except ValueError:
        raise UserQueryError(_('Ranges must have the format "start..end"'))
    return column.between(start, end)


sql_directives = [
    # (suffix matching url parameter, callable returning a filter),
    ('-lastndays', _last_n_days),
    ('-range', _range_filter),
]


def process_url_params(params, columns):
    """
    Converts a dictionary of parameters from the user to sql filters.

    If a parameter is of the form <field name>-<suffix>, where suffix is
    defined in `sql_directives`, the corresponding function is used to
    produce a filter.
    """
    # support passing `format` instead of `$format` so we don't break people's
    # existing URLs.  Let's remove this once we can.
    format_ = params.get('$format', params.get('format', Format.UNZIPPED_CSV))
    keyword_filters = {}
    sql_filters = []
    for key, value in params.items():
        if key in ('$format', 'format'):
            continue

        for suffix, fn in sql_directives:
            if key.endswith(suffix):
                field = key[:-len(suffix)]
                if field not in columns:
                    raise UserQueryError(_('No field named {}').format(field))
                sql_filters.append(fn(columns[field], value))
                break
        else:
            if key in columns:
                keyword_filters[key] = value
            else:
                raise UserQueryError(_('Invalid filter parameter: {}')
                                     .format(key))
    return ExportParameters(format_, keyword_filters, sql_filters)


@login_or_basic
@require_permission(Permissions.view_reports)
@swallow_programming_errors
def export_data_source(request, domain, config_id):
    config, _ = get_datasource_config_or_404(config_id, domain)
    adapter = IndicatorSqlAdapter(config)
    q = adapter.get_query_object()
    table = adapter.get_table()

    try:
        params = process_url_params(request.GET, table.columns)
        allowed_formats = [
            Format.CSV,
            Format.HTML,
            Format.XLS,
            Format.XLS_2007,
        ]
        if params.format not in allowed_formats:
            msg = ugettext_lazy('format must be one of the following: {}').format(', '.join(allowed_formats))
            return HttpResponse(msg, status=400)
    except UserQueryError as e:
        return HttpResponse(e.message, status=400)

    q = q.filter_by(**params.keyword_filters)
    for sql_filter in params.sql_filters:
        q = q.filter(sql_filter)

    # xls format has limit of 65536 rows
    # First row is taken up by headers
    if params.format == Format.XLS and q.count() >= 65535:
        keyword_params = dict(**request.GET)
        # use default format
        if 'format' in keyword_params:
            del keyword_params['format']
        return HttpResponseRedirect(
            '%s?%s' % (
                reverse('export_configurable_data_source', args=[domain, config._id]),
                urlencode(keyword_params)
            )
        )

    # build export
    def get_table(q):
        yield list(table.columns.keys())
        for row in q:
            yield row

    fd, path = tempfile.mkstemp()
    with os.fdopen(fd, 'wb') as tmpfile:
        try:
            tables = [[config.table_id, get_table(q)]]
            export_from_tables(tables, tmpfile, params.format)
        except exc.DataError:
            msg = ugettext_lazy(
                "There was a problem executing your query, "
                "please make sure your parameters are valid."
            )
            return HttpResponse(msg, status=400)
        return export_response(Temp(path), params.format, config.display_name)


@login_and_domain_required
def data_source_status(request, domain, config_id):
    config, _ = get_datasource_config_or_404(config_id, domain)
    return json_response({'isBuilt': config.meta.build.finished})


def _get_report_filter(domain, report_id, filter_id):
    report = get_report_config_or_404(report_id, domain)[0]
    report_filter = report.get_ui_filter(filter_id)
    if report_filter is None:
        raise Http404(_(u'Filter {} not found!').format(filter_id))
    return report_filter


def _is_location_safe_choice_list(view_fn, domain, report_id, filter_id, **view_kwargs):
    return has_location_filter(view_fn, domain=domain, subreport_slug=report_id)


@login_and_domain_required
@conditionally_location_safe(_is_location_safe_choice_list)
def choice_list_api(request, domain, report_id, filter_id):
    report_filter = _get_report_filter(domain, report_id, filter_id)
    if hasattr(report_filter, 'choice_provider'):
        query_context = ChoiceQueryContext(
            query=request.GET.get('q', None),
            limit=int(request.GET.get('limit', 20)),
            page=int(request.GET.get('page', 1)) - 1,
            user=request.couch_user
        )
        return json_response([
            choice._asdict() for choice in
            report_filter.choice_provider.query(query_context)
        ])
    else:
        # mobile UCR hits this API for invalid filters. Just return no choices.
        return json_response([])


def _shared_context(domain):
    static_reports = list(StaticReportConfiguration.by_domain(domain))
    static_data_sources = list(StaticDataSourceConfiguration.by_domain(domain))
    return {
        'domain': domain,
        'reports': ReportConfiguration.by_domain(domain) + static_reports,
        'data_sources': DataSourceConfiguration.by_domain(domain) + static_data_sources,
    }<|MERGE_RESOLUTION|>--- conflicted
+++ resolved
@@ -99,17 +99,13 @@
 from corehq.apps.userreports.specs import EvaluationContext
 from corehq.apps.userreports.sql import IndicatorSqlAdapter
 from corehq.apps.userreports.tasks import (
-<<<<<<< HEAD
     rebuild_indicators,
     resume_building_indicators,
     delete_data_source_task,
     rebuild_indicators,
     resume_building_indicators,
     rebuild_indicators_in_place,
-=======
-    rebuild_indicators, resume_building_indicators, rebuild_indicators_in_place,
-    recalculate_indicators
->>>>>>> 942ab833
+    recalculate_indicators,
 )
 from corehq.apps.userreports.ui.forms import (
     ConfigurableReportEditForm,
