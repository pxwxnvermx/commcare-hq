--- conflicted
+++ resolved
@@ -477,12 +477,7 @@
     @use_nvd3
     @use_multiselect
     def dispatch(self, request, *args, **kwargs):
-<<<<<<< HEAD
-        if self.existing_report:  # TODO: modify for existing registry report
-            self.registry_slug = None
-=======
         if self.existing_report:
->>>>>>> 9db442ac
             self.source_type = get_source_type_from_report_config(self.existing_report)
             if self.source_type != DATA_SOURCE_TYPE_RAW:
                 self.source_id = self.existing_report.config.meta.build.source_id
@@ -497,16 +492,11 @@
             self.app_id = self.request.GET.get('application', None)
             self.source_id = self.request.GET['source']
             if self.registry_slug:
-<<<<<<< HEAD
-                self.source_type = 'case'
-                self.app = None  # TODO: drop the need for this data anyways?
-=======
                 registry = DataRegistry.objects.get(slug=self.registry_slug)
                 DataRegistryHelper(self.domain, registry=registry).check_access(request.couch_user)
                 self.source_type = DATA_SOURCE_TYPE_CASE
                 self.source_id = self.request.GET['case_type']
                 self.app = None
->>>>>>> 9db442ac
             else:
                 self.app = Application.get(self.app_id)
                 self.source_type = self.request.GET['source_type']
