import urllib
from collections import namedtuple, OrderedDict
import datetime
import functools
import json
import os
import tempfile
import uuid
from itertools import chain

from django.conf import settings
from django.contrib import messages
from django.core.exceptions import ValidationError
from django.http import HttpResponseRedirect, HttpResponse
from django.http.response import Http404
from django.shortcuts import redirect
from django.utils.decorators import method_decorator
from django.utils.http import urlencode
from django.utils.translation import ugettext as _, ugettext_lazy
from django.views.decorators.http import require_POST
from django.views.generic import View


from djangular.views.mixins import JSONResponseMixin, allow_remote_invocation
from sqlalchemy import types, exc
from sqlalchemy.exc import ProgrammingError

from corehq.apps.accounting.models import Subscription
from corehq.apps.analytics.tasks import update_hubspot_properties
from corehq.apps.domain.models import Domain
from corehq.apps.hqwebapp.tasks import send_mail_async
from corehq.apps.hqwebapp.templatetags.hq_shared_tags import toggle_enabled
from corehq.apps.userreports.reports.builder.columns import ColumnOption, MultiselectQuestionColumnOption, \
    QuestionColumnOption
from corehq.util import reverse
from corehq.util.quickcache import quickcache
from couchexport.export import export_from_tables
from couchexport.files import Temp
from couchexport.models import Format
from couchexport.shortcuts import export_response
from dimagi.utils.decorators.memoized import memoized
from dimagi.utils.logging import notify_exception
from dimagi.utils.web import json_response

from corehq import toggles
from corehq.apps.analytics.tasks import track_workflow
from corehq.apps.app_manager.dbaccessors import domain_has_apps
from corehq.apps.app_manager.models import Application, Form
from corehq.apps.app_manager.util import purge_report_from_mobile_ucr
from corehq.apps.dashboard.models import IconContext, TileConfiguration, Tile
from corehq.apps.domain.decorators import login_and_domain_required, login_or_basic
from corehq.apps.locations.permissions import conditionally_location_safe
from corehq.apps.domain.views import BaseDomainView
from corehq.apps.reports.dispatcher import cls_to_view_login_and_domain
from corehq.apps.style.decorators import (
    use_select2,
    use_daterangepicker,
    use_datatables,
    use_jquery_ui,
    use_angular_js,
    use_nvd3,
)
from corehq.apps.userreports.app_manager import get_case_data_source, get_form_data_source, _clean_table_name
from corehq.apps.userreports.const import REPORT_BUILDER_EVENTS_KEY, DATA_SOURCE_NOT_FOUND_ERROR_MESSAGE
from corehq.apps.userreports.exceptions import (
    BadBuilderConfigError,
    BadSpecError,
    DataSourceConfigurationNotFoundError,
    ReportConfigurationNotFoundError,
    UserQueryError,
)
from corehq.apps.userreports.models import (
    ReportConfiguration,
    DataSourceConfiguration,
    StaticReportConfiguration,
    StaticDataSourceConfiguration,
    get_datasource_config,
    get_report_config,
    report_config_id_is_static,
    id_is_static,
    DataSourceMeta,
    DataSourceBuildInformation,
    ReportMeta,
)
from corehq.apps.userreports.rebuild import DataSourceResumeHelper
from corehq.apps.userreports.reports.builder.forms import (
    DataSourceForm,
    ConfigureMapReportForm,
    DataSourceBuilder,
)
from corehq.apps.userreports.reports.filters.choice_providers import (
    ChoiceQueryContext,
)
from corehq.apps.userreports.reports.view import ConfigurableReport
from corehq.apps.userreports.sql import IndicatorSqlAdapter
from corehq.apps.userreports.tasks import (
    rebuild_indicators,
    resume_building_indicators,
    delete_data_source_task,
)
from corehq.apps.userreports.ui.forms import (
    ConfigurableReportEditForm,
    ConfigurableDataSourceEditForm,
    ConfigurableDataSourceFromAppForm,
)
from corehq.apps.userreports.util import (
    add_event,
    get_indicator_adapter,
    has_report_builder_access,
    has_report_builder_add_on_privilege,
    allowed_report_builder_reports,
    number_of_report_builder_reports,
)
from corehq.apps.userreports.reports.util import has_location_filter
from corehq.apps.users.decorators import require_permission
from corehq.apps.users.models import Permissions
from corehq.util.couch import get_document_or_404


SAMPLE_DATA_MAX_ROWS = 100
TEMP_REPORT_PREFIX = '__tmp'
TEMP_DATA_SOURCE_LIFESPAN = 24 * 60 * 60


def get_datasource_config_or_404(config_id, domain):
    try:
        return get_datasource_config(config_id, domain)
    except DataSourceConfigurationNotFoundError:
        raise Http404


def get_report_config_or_404(config_id, domain):
    try:
        return get_report_config(config_id, domain)
    except ReportConfigurationNotFoundError:
        raise Http404


def swallow_programming_errors(fn):
    @functools.wraps(fn)
    def decorated(request, domain, *args, **kwargs):
        try:
            return fn(request, domain, *args, **kwargs)
        except ProgrammingError as e:
            if settings.DEBUG:
                raise
            messages.error(
                request,
                _('There was a problem processing your request. '
                  'If you have recently modified your report data source please try again in a few minutes.'
                  '<br><br>Technical details:<br>{}'.format(e)),
                extra_tags='html',
            )
            return HttpResponseRedirect(reverse('configurable_reports_home', args=[domain]))
    return decorated


class BaseUserConfigReportsView(BaseDomainView):
    section_name = ugettext_lazy("Configurable Reports")

    @property
    def main_context(self):
        static_reports = list(StaticReportConfiguration.by_domain(self.domain))
        static_data_sources = list(StaticDataSourceConfiguration.by_domain(self.domain))
        context = super(BaseUserConfigReportsView, self).main_context
        context.update({
            'reports': ReportConfiguration.by_domain(self.domain) + static_reports,
            'data_sources': DataSourceConfiguration.by_domain(self.domain) + static_data_sources,
        })
        return context

    @property
    def section_url(self):
        return reverse(UserConfigReportsHomeView.urlname, args=(self.domain,))

    @property
    def page_url(self):
        return reverse(self.urlname, args=(self.domain,))

    @method_decorator(toggles.USER_CONFIGURABLE_REPORTS.required_decorator())
    def dispatch(self, request, *args, **kwargs):
        return super(BaseUserConfigReportsView, self).dispatch(request, *args, **kwargs)


class UserConfigReportsHomeView(BaseUserConfigReportsView):
    urlname = 'configurable_reports_home'
    template_name = 'userreports/configurable_reports_home.html'
    page_title = ugettext_lazy("Reports Home")

    @property
    def page_context(self):
        return {}


class BaseEditConfigReportView(BaseUserConfigReportsView):
    template_name = 'userreports/edit_report_config.html'

    @property
    def report_id(self):
        return self.kwargs.get('report_id')

    @property
    def page_url(self):
        if self.report_id:
            return reverse(self.urlname, args=(self.domain, self.report_id,))
        return super(BaseEditConfigReportView, self).page_url

    @property
    def page_context(self):
        return {
            'form': self.edit_form,
            'report': self.config,
            'code_mirror_off': self.request.GET.get('code_mirror', 'true') == 'false',
        }

    @property
    @memoized
    def config(self):
        if self.report_id is None:
            return ReportConfiguration(domain=self.domain)
        return get_report_config_or_404(self.report_id, self.domain)[0]

    @property
    def read_only(self):
        return report_config_id_is_static(self.report_id) if self.report_id is not None else False

    @property
    @memoized
    def edit_form(self):
        if self.request.method == 'POST':
            return ConfigurableReportEditForm(
                self.domain, self.config, self.read_only,
                data=self.request.POST)
        return ConfigurableReportEditForm(self.domain, self.config, self.read_only)

    def post(self, request, *args, **kwargs):
        if self.edit_form.is_valid():
            self.edit_form.save(commit=True)
            messages.success(request, _(u'Report "{}" saved!').format(self.config.title))
            return HttpResponseRedirect(reverse(
                'edit_configurable_report', args=[self.domain, self.config._id])
            )
        return self.get(request, *args, **kwargs)


class EditConfigReportView(BaseEditConfigReportView):
    urlname = 'edit_configurable_report'
    page_title = ugettext_lazy("Edit Report")


class CreateConfigReportView(BaseEditConfigReportView):
    urlname = 'create_configurable_report'
    page_title = ugettext_lazy("Create Report")


class ReportBuilderView(BaseDomainView):

    @method_decorator(require_permission(Permissions.edit_data))
    @cls_to_view_login_and_domain
    @use_select2
    @use_daterangepicker
    @use_datatables
    def dispatch(self, request, *args, **kwargs):
        if has_report_builder_access(request):
            return super(ReportBuilderView, self).dispatch(request, *args, **kwargs)
        else:
            raise Http404

    @property
    def section_name(self):
        return _("Report Builder")

    @property
    def section_url(self):
        return reverse(ReportBuilderDataSourceSelect.urlname, args=[self.domain])


@quickcache(["domain"], timeout=0, memoize_timeout=4)
def paywall_home(domain):
    """
    Return the url for the page in the report builder paywall that users
    in the given domain should be directed to upon clicking "+ Create new report"
    """
    project = Domain.get_by_name(domain, strict=True)
    if project.requested_report_builder_subscription:
        return reverse(ReportBuilderPaywallActivatingSubscription.urlname, args=[domain])
    else:
        return reverse(ReportBuilderPaywallPricing.urlname, args=[domain])


class ReportBuilderPaywallBase(BaseDomainView):
    page_title = ugettext_lazy('Subscribe')

    @property
    def section_name(self):
        return _("Report Builder")

    @property
    def section_url(self):
        return paywall_home(self.domain)

    @property
    def page_context(self):
        context = super(ReportBuilderPaywallBase, self).page_context
        context.update({
            'support_email': settings.SUPPORT_EMAIL
        })
        return context

    @property
    @memoized
    def plan_name(self):
        plan_version, _ = Subscription.get_subscribed_plan_by_domain(self.domain)
        return plan_version.plan.name


class ReportBuilderPaywallPricing(ReportBuilderPaywallBase):
    template_name = "userreports/paywall/pricing.html"
    urlname = 'report_builder_paywall_pricing'
    page_title = ugettext_lazy('Pricing')

    @property
    def page_context(self):
        context = super(ReportBuilderPaywallPricing, self).page_context
        if has_report_builder_access(self.request):
            max_allowed_reports = allowed_report_builder_reports(self.request)
            num_builder_reports = number_of_report_builder_reports(self.domain)
            if num_builder_reports >= max_allowed_reports:
                context.update({
                    'at_report_limit': True,
                    'max_allowed_reports': max_allowed_reports,

                })
        return context


class ReportBuilderPaywallActivatingSubscription(ReportBuilderPaywallBase):
    template_name = "userreports/paywall/activating_subscription.html"
    urlname = 'report_builder_paywall_activating_subscription'

    def post(self, request, domain, *args, **kwargs):
        self.domain_object.requested_report_builder_subscription.append(request.user.username)
        self.domain_object.save()
        send_mail_async.delay(
            "Report Builder Subscription Request: {}".format(domain),
            "User {} in the {} domain has requested a report builder subscription."
            " Current subscription is '{}'.".format(
                request.user.username,
                domain,
                self.plan_name
            ),
            settings.DEFAULT_FROM_EMAIL,
            [settings.REPORT_BUILDER_ADD_ON_EMAIL],
        )
        update_hubspot_properties.delay(request.couch_user, {'report_builder_subscription_request': 'yes'})
        return self.get(request, domain, *args, **kwargs)


# TODO: kill
class ReportBuilderTypeSelect(JSONResponseMixin, ReportBuilderView):
    template_name = "userreports/reportbuilder/report_type_select.html"
    urlname = 'report_builder_select_type'
    page_title = ugettext_lazy('Select Report Type')

    @use_angular_js
    def dispatch(self, request, *args, **kwargs):
        max_allowed_reports = allowed_report_builder_reports(self.request)
        num_builder_reports = number_of_report_builder_reports(self.domain)
        if num_builder_reports >= max_allowed_reports:
            return redirect(ReportBuilderPaywallPricing.urlname, self.domain)

        return super(ReportBuilderTypeSelect, self).dispatch(request, *args, **kwargs)

    @property
    def page_url(self):
        return "#"

    @property
    def page_context(self):
        return {
            "has_apps": domain_has_apps(self.domain),
            "report": {
                "title": _("Create New Report")
            },
            "tiles": [{
                'title': tile.title,
                'slug': tile.slug,
                'ng_directive': tile.ng_directive,
            } for tile in self.tiles],
        }

    @allow_remote_invocation
    def update_tile(self, in_data):
        tile = self.make_tile(in_data['slug'], in_data)
        return {
            'response': tile.context,
            'success': True,
        }

    def make_tile(self, slug, in_data):
        config = self.slug_to_tile[slug]
        return Tile(config, self.request, in_data)

    @property
    def slug_to_tile(self):
        return dict([(a.slug, a) for a in self.tiles])

    @property
    def tiles(self):
        clicked_tile = "Clicked on Report Builder Tile"
        tiles = [
            TileConfiguration(
                title=_('Chart'),
                slug='chart',
                analytics_usage_label="Chart",
                analytics_workflow_labels=[
                    clicked_tile,
                    "Clicked Chart Tile",
                ],
                icon='fcc fcc-piegraph-report',
                context_processor_class=IconContext,
                url=reverse('report_builder_select_source', args=[self.domain, 'chart']),
                help_text=_('A bar graph or a pie chart to show data from your cases or forms.'
                            ' You choose the property to graph.'),
            ),
            TileConfiguration(
                title=_('Form or Case List'),
                slug='form-or-case-list',
                analytics_usage_label="List",
                analytics_workflow_labels=[
                    clicked_tile,
                    "Clicked Form or Case List Tile"
                ],
                icon='fcc fcc-form-report',
                context_processor_class=IconContext,
                url=reverse('report_builder_select_source', args=[self.domain, 'list']),
                help_text=_('A list of cases or form submissions.'
                            ' You choose which properties will be columns.'),
            ),
            TileConfiguration(
                title=_('Worker Report'),
                slug='worker-report',
                analytics_usage_label="Worker",
                analytics_workflow_labels=[
                    clicked_tile,
                    "Clicked Worker Report Tile",
                ],
                icon='fcc fcc-user-report',
                context_processor_class=IconContext,
                url=reverse('report_builder_select_source', args=[self.domain, 'worker']),
                help_text=_('A table of your mobile workers.'
                            ' You choose which properties will be the columns.'),
            ),
            TileConfiguration(
                title=_('Data Table'),
                slug='data-table',
                analytics_usage_label="Table",
                analytics_workflow_labels=[
                    clicked_tile,
                    "Clicked Data Table Tile"
                ],
                icon='fcc fcc-datatable-report',
                context_processor_class=IconContext,
                url=reverse('report_builder_select_source', args=[self.domain, 'table']),
                help_text=_('A table of aggregated data from form submissions or case properties.'
                            ' You choose the columns and rows.'),
            ),
            TileConfiguration(
                title=_('Map'),
                slug='map',
                analytics_usage_label="Map",
                analytics_workflow_labels=[clicked_tile],
                icon='fcc fcc-globe',
                context_processor_class=IconContext,
                url=reverse('report_builder_select_source', args=[self.domain, 'map']),
                help_text=_('A map to show data from your cases or forms.'
                            ' You choose the property to map.'),
            )
        ]
        return tiles


class ReportBuilderDataSourceSelect(ReportBuilderView):
    template_name = 'userreports/reportbuilder/data_source_select.html'
    page_title = ugettext_lazy('Create Report')
    urlname = 'report_builder_select_source'

    @property
    def page_context(self):
        context = {
            "sources_map": self.form.sources_map,
            "domain": self.domain,
            'report': {"title": _("Create New Report")},
            'form': self.form,
        }
        return context

    @property
    @memoized
    def form(self):
        max_allowed_reports = allowed_report_builder_reports(self.request)
        if self.request.method == 'POST':
            return DataSourceForm(self.domain, max_allowed_reports, self.request.POST)
        return DataSourceForm(self.domain, max_allowed_reports)

    def _get_config_kwargs(self, app_source):
        app = Application.get(app_source.application)
        builder = DataSourceBuilder(self.domain, app, app_source.source_type, app_source.source)
        return {
            'display_name': builder.data_source_name,
            'referenced_doc_type': builder.source_doc_type,
            'configured_filter': builder.filter,
            'configured_indicators': builder.indicators(),
            'base_item_expression': builder.base_item_expression(False),
            'meta': DataSourceMeta(
                build=DataSourceBuildInformation(
                    source_id=app_source.source,
                    app_id=app._id,
                    app_version=app.version,
                )
            )
        }

    def _expire_data_source(self, data_source_config_id):
        always_eager = settings.CELERY_ALWAYS_EAGER
        # CELERY_ALWAYS_EAGER will cause the data source to be deleted immediately. Switch it off temporarily
        settings.CELERY_ALWAYS_EAGER = False
        delete_data_source_task.apply_async(
            (self.domain, data_source_config_id),
            countdown=TEMP_DATA_SOURCE_LIFESPAN
        )
        settings.CELERY_ALWAYS_EAGER = always_eager

    def _build_temp_data_source(self, app_source, username):
        data_source_config = DataSourceConfiguration(
            domain=self.domain,
            table_id=_clean_table_name(self.domain, uuid.uuid4().hex),
            **self._get_config_kwargs(app_source)
        )
        data_source_config.validate()
        data_source_config.save()
        self._expire_data_source(data_source_config._id)
        rebuild_indicators(data_source_config._id, username, limit=SAMPLE_DATA_MAX_ROWS)  # Do synchronously
        return data_source_config._id

    @staticmethod
    def filter_data_source_changes(data_source_config_id):
        """
        Add filter to data source to prevent it from being updated by DB changes
        """
        # Reload using the ID instead of just passing in the object to avoid ResourceConflicts
        data_source_config = DataSourceConfiguration.get(data_source_config_id)
        data_source_config.configured_filter.update({
            'type': 'constant',
            'constant': False
        })
        data_source_config.save()

    def post(self, request, *args, **kwargs):
        if self.form.is_valid():
            app_source = self.form.get_selected_source()
            data_source_config_id = self._build_temp_data_source(app_source, request.user.username)
            self.filter_data_source_changes(data_source_config_id)

            track_workflow(
                request.user.email,
                "Successfully submitted the first part of the Report Builder "
                "wizard where you give your report a name and choose a data source"
            )

            add_event(request, [
                "Report Builder",
                "Successful Click on Next (Data Source)",
                app_source.source_type,
            ])

            get_params = {
                'report_name': self.form.cleaned_data['report_name'],
                'application': app_source.application,
                'source_type': app_source.source_type,
                'source': app_source.source,
                'data_source': data_source_config_id,
            }
            return HttpResponseRedirect(
                reverse(ConfigureReport.urlname, args=[self.domain], params=get_params)
            )
        else:
            return self.get(request, *args, **kwargs)


class EditReportInBuilder(View):

    def dispatch(self, request, *args, **kwargs):
        report_id = kwargs['report_id']
        report = get_document_or_404(ReportConfiguration, request.domain, report_id)
        if report.report_meta.created_by_builder:
            try:
                return ConfigureReport.as_view(existing_report=report)(request, *args, **kwargs)
            except BadBuilderConfigError as e:
                messages.error(request, e.message)
                return HttpResponseRedirect(reverse(ConfigurableReport.slug, args=[request.domain, report_id]))
        raise Http404("Report was not created by the report builder")


def to_report_columns(column, index, column_options):
    """
    column is the JSON that we get when saving or previewing a report. Return a column spec we can use to create a
    ReportConfiguration.
    """
    # Example value of column:
    #     {
    #         u'column_id': u'modified_on_6457b79c',
    #         u'name': u'modified_on'
    #         u'label': u'modified on',
    #         u'is_numeric': False,
    #         u'is_group_by_column': False,
    #         u'aggregation': None,
    #     }

    # Some wrangling in order to reused ColumnOption
    reverse_map = {v: k for k, v in ColumnOption.aggregation_map.items()}
    aggregation = reverse_map[column.get('aggregation') or 'simple']
    return column_options[column['column_id']].to_column_dicts(index, column['label'], aggregation)


def _get_aggregation_columns(aggregate, columns, column_options):
    if aggregate:
        aggregated_report_columns = [c['column_id'] for c in columns if c['is_group_by_column']]
        aggregation_columns = [column_options[c].indicator_id for c in aggregated_report_columns]
    else:
        aggregation_columns = ["doc_id"]
    return aggregation_columns


def _report_column_options(domain, application, source_type, source):
        builder = DataSourceBuilder(domain, application, source_type, source)
        options = OrderedDict()
        for id_, prop in builder.data_source_properties.iteritems():
            if prop.type == "question":
                if prop.source['type'] == "MSelect":
                    option = MultiselectQuestionColumnOption(id_, prop.text, prop.column_id, prop.source)
                else:
                    option = QuestionColumnOption(id_, prop.text, prop.column_id, prop.is_non_numeric,
                                                  prop.source)
            else:
                # meta properties
                option = ColumnOption(id_, prop.text, prop.column_id, prop.is_non_numeric)
            options[id_] = option
        return options


class ConfigureReport(ReportBuilderView):
    urlname = 'configure_report'
    page_title = ugettext_lazy("Configure Report")
    template_name = "userreports/reportbuilder/configure_report.html"
    url_args = ['report_name', 'application', 'source_type', 'source']
    report_title = '{}'
    existing_report = None

    @use_jquery_ui
    @use_datatables
    @use_nvd3
    def dispatch(self, request, *args, **kwargs):
        if self.existing_report:
            self.source_type = {
                "CommCareCase": "case",
                "XFormInstance": "form"
            }[self.existing_report.config.referenced_doc_type]
            self.source_id = self.existing_report.config.meta.build.source_id
            self.app_id = self.existing_report.config.meta.build.app_id
            self.app = Application.get(self.app_id) if self.app_id else None
        else:
            self.app_id = self.request.GET['application']
            self.app = Application.get(self.app_id)
            self.source_type = self.request.GET['source_type']
            self.source_id = self.request.GET['source']

        return super(ConfigureReport, self).dispatch(request, *args, **kwargs)


    @property
    def page_name(self):
        title = self._get_report_name()
        return _(self.report_title).format(title)

<<<<<<< HEAD
    @property
    @memoized
    def report_column_options(self):
        return _report_column_options(
            self.domain,
            self.app,
            self.source_type,
            self.source_id,
=======
    def _get_report_name(self, request=None):
        if self.existing_report:
            return self.existing_report.title
        else:
            request = request or self.request
            return request.GET.get('report_name', '')

    def _get_application(self, request=None):
        if self.existing_report:
            data_source_config = DataSourceConfiguration.get(self.existing_report.config_id)
            app_id = data_source_config.meta.build.app_id
        else:
            request = request or self.request
            app_id = request.GET['application']
        return Application.get(app_id)

    def _get_source_type(self, request=None):
        """
        Returns "case" or "form"
        """
        if self.existing_report:
            data_source_config = DataSourceConfiguration.get(self.existing_report.config_id)
            if data_source_config.referenced_doc_type == 'XFormInstance':
                return 'form'
            elif data_source_config.referenced_doc_type == 'CommCareCase':
                return 'case'
        else:
            request = request or self.request
            return request.GET['source_type']

    def _get_source_id(self, request=None):
        """
        Returns the case type if source_type == 'case', or form ID if source_type == 'form'
        """
        if self.existing_report:
            data_source_config = DataSourceConfiguration.get(self.existing_report.config_id)
            return data_source_config.meta.build.source_id
        else:
            request = request or self.request
            return request.GET['source']

    def _get_data_source(self, request=None):
        """
        Return the ID of the report's DataSourceConfiguration
        """
        if self.existing_report:
            return self.existing_report.config_id
        else:
            request = request or self.request
            return request.GET['data_source']

    def get_columns(self):
        builder = DataSourceBuilder(
            self.domain,
            self._get_application(),
            self._get_source_type(),
            self._get_source_id()
>>>>>>> ef827d14
        )

    def get_columns(self):
        columns = self.report_column_options
        # TODO: All the fields are called different things. Let's change it on the front end eventually,
        #       but re-map for now to see if its working
        def remap_fields(column):
            return {
                'column_id': column.id,
                'name': column.id,
                'label': column.display,
                'is_numeric': not column._is_non_numeric  # TODO: these are not the same things
            }
        return map(remap_fields, columns.values())

    @property
    def page_context(self):
        return {
            'report': {
                "title": self.page_name
            },
            'columns': self.get_columns(),
<<<<<<< HEAD
            'source_type': self.source_type,
            'source_id': self.source_id,
            'application': self.app_id,
=======
            'source_type': self._get_source_type(),
>>>>>>> ef827d14
            'data_source_url': reverse(ReportPreview.urlname,
                                       args=[self.domain, self._get_data_source()]),
            'report_builder_events': self.request.session.pop(REPORT_BUILDER_EVENTS_KEY, [])
        }

    def _handle_exception(self, response, exception):
        if self.existing_report and self.existing_report.report_meta.edited_manually:
            error_message_base = _(
                'It looks like this report was edited by hand and is no longer editable in report builder.'
            )
            if toggle_enabled(self.request, toggles.USER_CONFIGURABLE_REPORTS):
                error_message = '{} {}'.format(error_message_base, _(
                    'You can edit the report manually using the <a href="{}">advanced UI</a>.'
                ).format(reverse(EditConfigReportView.urlname, args=[self.domain, self.existing_report._id])))
            else:
                error_message = '{} {}'.format(
                    error_message_base,
                    _('You can delete and recreate this report using the button below, or '
                      'report an issue if you believe you are seeing this page in error.')
                )
            response['error_message'] = error_message
            return response
        elif isinstance(exception, DataSourceConfigurationNotFoundError):
            response['details'] = None
            response['error_message'] = '{} {}'.format(
                str(exception),
                DATA_SOURCE_NOT_FOUND_ERROR_MESSAGE
            )
            return response
        else:
            raise

    def post(self, request, domain):

        def get_data_source_configuration_kwargs(ds_builder_, app_, report_source_id_, columns,
                                                 is_multiselect_chart_report=False):
            aggregation_fields = [c['column_id'] for c in columns if c['is_group_by_column']]
            if is_multiselect_chart_report:
                base_item_expression = ds_builder_.base_item_expression(True, aggregation_fields[0])
            else:
                base_item_expression = ds_builder_.base_item_expression(False)
            number_columns = [c['column_id'] for c in columns if c['is_numeric']]
            return dict(
                display_name=ds_builder_.data_source_name,
                referenced_doc_type=ds_builder_.source_doc_type,
                configured_filter=ds_builder_.filter,
                configured_indicators=ds_builder_.indicators(
                    number_columns, is_multiselect_chart_report
                ),
                base_item_expression=base_item_expression,
                meta=DataSourceMeta(build=DataSourceBuildInformation(
                    source_id=report_source_id_,
                    app_id=app_._id,
                    app_version=app_.version,
                ))
            )

        def build_data_source(domain_, ds_config_kwargs_):
            data_source_config = DataSourceConfiguration(
                domain=domain_,
                # The uuid gets truncated, so it's not really universally unique.
                table_id=_clean_table_name(domain_, str(uuid.uuid4().hex)),
                **ds_config_kwargs_
            )
            data_source_config.validate()
            data_source_config.save()
            rebuild_indicators.delay(data_source_config._id)
            return data_source_config._id

        def get_report_charts(report_data_):
            report_type_funcs = {
                'bar': lambda cols: [{
                    'type': 'multibar',
                    'x_axis_column': [c['column_id'] for c in cols if c['is_group_by_column']][0],  # 1st group by
                    'y_axis_columns': [c['column_id'] for c in cols if not c['is_group_by_column']],
                }],
                'pie': lambda cols: [{
                    "type": "pie",
                    "aggregation_column": [c['column_id'] for c in cols if c['is_group_by_column']][0],
                    "value_column": [c['column_id'] for c in cols if not c['is_group_by_column']][0],
                }],
                'none': lambda cols: [],
            }
            func = report_type_funcs[report_data_['chart']]
            return func(report_data_['columns'])

        def get_builder_report_type(report_data_):
            # builder_report_type = StringProperty(choices=['chart', 'list', 'table', 'worker', 'map'])
            assert report_data_['report_type'] in ('list', 'agg', 'map')
            if report_data_['report_type'] in ('list', 'map'):
                return report_data_['report_type']
            elif report_data_['report_type'] == 'agg':
                return 'table' if report_data_['chart'] == 'none' else 'chart'

        self._confirm_report_limit()

        report_name = self._get_report_name(request)
        source_type = self._get_source_type(request)
        report_source_id = self._get_source_id(request)
        app = self._get_application(request)

        report_data = json.loads(request.body)

        ds_builder = DataSourceBuilder(app.domain, app, source_type, report_source_id)
        ds_config_kwargs = get_data_source_configuration_kwargs(ds_builder, app, report_source_id,
                                                                report_data['columns'])
        data_source_config_id = build_data_source(app.domain, ds_config_kwargs)

        self._confirm_report_limit()

        try:
            report_configuration = ReportConfiguration(
                domain=app.domain,
                config_id=data_source_config_id,
                title=report_name,
                aggregation_columns=_get_aggregation_columns(report_data['aggregate'], report_data['columns'], self.report_column_options),
                columns=list(chain.from_iterable(
                    to_report_columns(c, i, self.report_column_options) for i, c in enumerate(report_data['columns'])
                )),
                filters=[],  # TODO: report_data['user_filters'] + report_data['default_filters']
                configured_charts=get_report_charts(report_data),
                report_meta=ReportMeta(
                    created_by_builder=True,
                    builder_report_type=get_builder_report_type(report_data),
                )
            )
            report_configuration.validate()
            report_configuration.save()
        except BadSpecError as err:
            messages.error(request, str(err))
            notify_exception(request, str(err), details={
                'domain': domain,
                'report_type': report_data['report_type'],
                # 'group_by': getattr(self.report_form, 'group_by', 'Not set'),
                # 'user_filters': getattr(self.report_form, 'user_filters', 'Not set'),
                # 'default_filters': getattr(self.report_form, 'default_filters', 'Not set'),
            })
            return self.get(request, domain)
        return json_response(
            {'report_url': reverse(ConfigurableReport.slug, args=[self.domain, report_configuration._id])}
        )

    def _confirm_report_limit(self):
        """
        This method is used to confirm that the user is not creating more reports
        than they are allowed.
        The user is normally turned back earlier in the process, but this check
        is necessary in case they navigated directly to this view either
        maliciously or with a bookmark perhaps.
        """
        if (number_of_report_builder_reports(self.domain) >=
                allowed_report_builder_reports(self.request)):
            raise Http404()


class ReportPreview(BaseDomainView):
    urlname = 'report_preview'

    def post(self, request, domain, data_source):
        report_data = json.loads(urllib.unquote(request.body))
        column_options = _report_column_options(
            self.domain, Application.get(report_data['app']), report_data['source_type'], report_data['source_id']
        )

        table = ConfigurableReport.report_config_table(
            domain=domain,
            config_id=data_source,
            title='{}_{}_{}'.format(TEMP_REPORT_PREFIX, domain, data_source),
            description='',
            aggregation_columns=_get_aggregation_columns(report_data['aggregate'], report_data['columns'], column_options),
            columns=list(chain.from_iterable(
                to_report_columns(c, i, column_options) for i, c in enumerate(report_data['columns'])
            )),
            report_meta=ReportMeta(created_by_builder=True),
        )  # is None if report configuration doesn't make sense or data source has expired
        if table:
            return json_response(table[0][1])
        else:
            return json_response({'status': 'error', 'message': 'Invalid report configuration'}, status_code=400)


class ConfigureMapReport(ConfigureReport):
    urlname = 'configure_map_report'
    report_title = ugettext_lazy("Map Report: {}")
    report_type = 'map'


def delete_report(request, domain, report_id):
    if not (toggle_enabled(request, toggles.USER_CONFIGURABLE_REPORTS)
            or toggle_enabled(request, toggles.REPORT_BUILDER)
            or toggle_enabled(request, toggles.REPORT_BUILDER_BETA_GROUP)
            or has_report_builder_add_on_privilege(request)):
        raise Http404()

    config = get_document_or_404(ReportConfiguration, domain, report_id)

    # Delete the data source too if it's not being used by any other reports.
    try:
        data_source, __ = get_datasource_config(config.config_id, domain)
    except DataSourceConfigurationNotFoundError:
        # It's possible the data source has already been deleted, but that's fine with us.
        pass
    else:
        if data_source.get_report_count() <= 1:
            # No other reports reference this data source.
            data_source.deactivate()

    config.delete()
    did_purge_something = purge_report_from_mobile_ucr(config)

    messages.success(request, _(u'Report "{}" deleted!').format(config.title))
    if did_purge_something:
        messages.warning(
            request,
            _(u"This report was used in one or more applications. "
              "It has been removed from there too.")
        )
    redirect = request.GET.get("redirect", None)
    if not redirect:
        redirect = reverse('configurable_reports_home', args=[domain])
    return HttpResponseRedirect(redirect)


class ImportConfigReportView(BaseUserConfigReportsView):
    page_title = ugettext_lazy("Import Report")
    template_name = "userreports/import_report.html"
    urlname = 'import_configurable_report'

    @property
    def spec(self):
        if self.request.method == "POST":
            return self.request.POST['report_spec']
        return ''

    def post(self, request, *args, **kwargs):
        try:
            json_spec = json.loads(self.spec)
            if '_id' in json_spec:
                del json_spec['_id']
            json_spec['domain'] = self.domain
            report = ReportConfiguration.wrap(json_spec)
            report.validate()
            report.save()
            messages.success(request, _('Report created!'))
            return HttpResponseRedirect(reverse(
                EditConfigReportView.urlname, args=[self.domain, report._id]
            ))
        except (ValueError, BadSpecError) as e:
            messages.error(request, _('Bad report source: {}').format(e))
        return self.get(request, *args, **kwargs)

    @property
    def page_context(self):
        return {
            'spec': self.spec,
        }


@login_and_domain_required
@toggles.USER_CONFIGURABLE_REPORTS.required_decorator()
def report_source_json(request, domain, report_id):
    config, _ = get_report_config_or_404(report_id, domain)
    config._doc.pop('_rev', None)
    return json_response(config)


class CreateDataSourceFromAppView(BaseUserConfigReportsView):
    urlname = 'create_configurable_data_source_from_app'
    template_name = "userreports/data_source_from_app.html"
    page_title = ugettext_lazy("Create Data Source from Application")

    @property
    @memoized
    def form(self):
        if self.request.method == 'POST':
            return ConfigurableDataSourceFromAppForm(self.domain, self.request.POST)
        return ConfigurableDataSourceFromAppForm(self.domain)

    def post(self, request, *args, **kwargs):
        if self.form.is_valid():
            app_source = self.form.app_source_helper.get_app_source(self.form.cleaned_data)
            app = Application.get(app_source.application)
            if app_source.source_type == 'case':
                data_source = get_case_data_source(app, app_source.source)
                data_source.save()
                messages.success(request, _(u"Data source created for '{}'".format(app_source.source)))
            else:
                assert app_source.source_type == 'form'
                xform = Form.get_form(app_source.source)
                data_source = get_form_data_source(app, xform)
                data_source.save()
                messages.success(request, _(u"Data source created for '{}'".format(xform.default_name())))

            return HttpResponseRedirect(reverse(
                EditDataSourceView.urlname, args=[self.domain, data_source._id]
            ))
        return self.get(request, *args, **kwargs)

    @property
    def page_context(self):
        return {
            'sources_map': self.form.app_source_helper.all_sources,
            'form': self.form,
        }


class BaseEditDataSourceView(BaseUserConfigReportsView):
    template_name = 'userreports/edit_data_source.html'

    @property
    def page_context(self):
        return {
            'form': self.edit_form,
            'data_source': self.config,
            'read_only': self.read_only,
            'code_mirror_off': self.request.GET.get('code_mirror', 'true') == 'false',
        }

    @property
    def page_url(self):
        if self.config_id:
            return reverse(self.urlname, args=(self.domain, self.config_id,))
        return super(BaseEditDataSourceView, self).page_url

    @property
    def config_id(self):
        return self.kwargs.get('config_id')

    @property
    def read_only(self):
        return id_is_static(self.config_id) if self.config_id is not None else False

    @property
    @memoized
    def config(self):
        if self.config_id is None:
            return DataSourceConfiguration(domain=self.domain)
        return get_datasource_config_or_404(self.config_id, self.domain)[0]

    @property
    @memoized
    def edit_form(self):
        if self.request.method == 'POST':
            return ConfigurableDataSourceEditForm(
                self.domain,
                self.config,
                self.read_only,
                data=self.request.POST
            )
        return ConfigurableDataSourceEditForm(
            self.domain, self.config, self.read_only
        )

    def post(self, request, *args, **kwargs):
        if self.edit_form.is_valid():
            config = self.edit_form.save(commit=True)
            messages.success(request, _(u'Data source "{}" saved!').format(
                config.display_name
            ))
            if self.config_id is None:
                return HttpResponseRedirect(reverse(
                    EditDataSourceView.urlname, args=[self.domain, config._id])
                )
        return self.get(request, *args, **kwargs)

    def get(self, request, *args, **kwargs):
        if self.config.is_deactivated:
            messages.info(
                request, _(
                    'Data source "{}" has no associated table.\n'
                    'Click "Rebuild Data Source" to recreate the table.'
                ).format(self.config.display_name)
            )
        return super(BaseEditDataSourceView, self).get(request, *args, **kwargs)


class CreateDataSourceView(BaseEditDataSourceView):
    urlname = 'create_configurable_data_source'
    page_title = ugettext_lazy("Create Data Source")


class EditDataSourceView(BaseEditDataSourceView):
    urlname = 'edit_configurable_data_source'
    page_title = ugettext_lazy("Edit Data Source")

    @property
    def page_name(self):
        return u"Edit {}".format(self.config.display_name)


@toggles.USER_CONFIGURABLE_REPORTS.required_decorator()
@require_POST
def delete_data_source(request, domain, config_id):
    delete_data_source_shared(domain, config_id, request)
    return HttpResponseRedirect(reverse('configurable_reports_home', args=[domain]))


def delete_data_source_shared(domain, config_id, request=None):
    config = get_document_or_404(DataSourceConfiguration, domain, config_id)
    adapter = get_indicator_adapter(config)
    adapter.drop_table()
    config.delete()
    if request:
        messages.success(
            request,
            _(u'Data source "{}" has been deleted.'.format(config.display_name))
        )


@toggles.USER_CONFIGURABLE_REPORTS.required_decorator()
@require_POST
def rebuild_data_source(request, domain, config_id):
    config, is_static = get_datasource_config_or_404(config_id, domain)
    if config.is_deactivated:
        config.is_deactivated = False
        config.save()

    messages.success(
        request,
        _('Table "{}" is now being rebuilt. Data should start showing up soon').format(
            config.display_name
        )
    )

    rebuild_indicators.delay(config_id, request.user.username)
    return HttpResponseRedirect(reverse(
        EditDataSourceView.urlname, args=[domain, config._id]
    ))


@toggles.USER_CONFIGURABLE_REPORTS.required_decorator()
@require_POST
def resume_building_data_source(request, domain, config_id):
    config, is_static = get_datasource_config_or_404(config_id, domain)
    if not is_static and config.meta.build.finished:
        messages.warning(
            request,
            _(u'Table "{}" has already finished building. Rebuild table to start over.').format(
                config.display_name
            )
        )
    elif not DataSourceResumeHelper(config).has_resume_info():
        messages.warning(
            request,
            _(u'Table "{}" did not finish building but resume information is not available. '
              u'Unfortunately, this means you need to rebuild the table.').format(
                config.display_name
            )
        )
    else:
        messages.success(
            request,
            _(u'Resuming rebuilding table "{}".').format(config.display_name)
        )
        resume_building_indicators.delay(config_id, request.user.username)
    return HttpResponseRedirect(reverse(
        EditDataSourceView.urlname, args=[domain, config._id]
    ))


@login_and_domain_required
@toggles.USER_CONFIGURABLE_REPORTS.required_decorator()
def data_source_json(request, domain, config_id):
    config, _ = get_datasource_config_or_404(config_id, domain)
    config._doc.pop('_rev', None)
    return json_response(config)


class PreviewDataSourceView(BaseUserConfigReportsView):
    urlname = 'preview_configurable_data_source'
    template_name = "userreports/preview_data.html"
    page_title = ugettext_lazy("Preview Data Source")

    @method_decorator(swallow_programming_errors)
    def dispatch(self, request, *args, **kwargs):
        return super(PreviewDataSourceView, self).dispatch(request, *args, **kwargs)

    @property
    def config_id(self):
        return self.kwargs['config_id']

    @property
    def page_url(self):
        return reverse(self.urlname, args=(self.domain, self.config_id,))

    @property
    def page_context(self):
        config, is_static = get_datasource_config_or_404(self.config_id, self.domain)
        adapter = get_indicator_adapter(config)
        q = adapter.get_query_object()
        return {
            'data_source': config,
            'columns': q.column_descriptions,
            'data': q[:20],
            'total_rows': q.count(),
        }


ExportParameters = namedtuple('ExportParameters',
                              ['format', 'keyword_filters', 'sql_filters'])


def _last_n_days(column, value):
    if not isinstance(column.type, (types.Date, types.DateTime)):
        raise UserQueryError(_("You can only use 'lastndays' on date columns"))
    end = datetime.date.today()
    start = end - datetime.timedelta(days=int(value))
    return column.between(start, end)


def _range_filter(column, value):
    try:
        start, end = value.split('..')
    except ValueError:
        raise UserQueryError(_('Ranges must have the format "start..end"'))
    return column.between(start, end)


sql_directives = [
    # (suffix matching url parameter, callable returning a filter),
    ('-lastndays', _last_n_days),
    ('-range', _range_filter),
]


def process_url_params(params, columns):
    """
    Converts a dictionary of parameters from the user to sql filters.

    If a parameter is of the form <field name>-<suffix>, where suffix is
    defined in `sql_directives`, the corresponding function is used to
    produce a filter.
    """
    # support passing `format` instead of `$format` so we don't break people's
    # existing URLs.  Let's remove this once we can.
    format_ = params.get('$format', params.get('format', Format.UNZIPPED_CSV))
    keyword_filters = {}
    sql_filters = []
    for key, value in params.items():
        if key in ('$format', 'format'):
            continue

        for suffix, fn in sql_directives:
            if key.endswith(suffix):
                field = key[:-len(suffix)]
                if field not in columns:
                    raise UserQueryError(_('No field named {}').format(field))
                sql_filters.append(fn(columns[field], value))
                break
        else:
            if key in columns:
                keyword_filters[key] = value
            else:
                raise UserQueryError(_('Invalid filter parameter: {}')
                                     .format(key))
    return ExportParameters(format_, keyword_filters, sql_filters)


@login_or_basic
@require_permission(Permissions.view_reports)
@swallow_programming_errors
def export_data_source(request, domain, config_id):
    config, _ = get_datasource_config_or_404(config_id, domain)
    adapter = IndicatorSqlAdapter(config)
    q = adapter.get_query_object()
    table = adapter.get_table()

    try:
        params = process_url_params(request.GET, table.columns)
        allowed_formats = [
            Format.CSV,
            Format.HTML,
            Format.XLS,
            Format.XLS_2007,
        ]
        if params.format not in allowed_formats:
            msg = ugettext_lazy('format must be one of the following: {}').format(', '.join(allowed_formats))
            return HttpResponse(msg, status=400)
    except UserQueryError as e:
        return HttpResponse(e.message, status=400)

    q = q.filter_by(**params.keyword_filters)
    for sql_filter in params.sql_filters:
        q = q.filter(sql_filter)

    # xls format has limit of 65536 rows
    # First row is taken up by headers
    if params.format == Format.XLS and q.count() >= 65535:
        keyword_params = dict(**request.GET)
        # use default format
        if 'format' in keyword_params:
            del keyword_params['format']
        return HttpResponseRedirect(
            '%s?%s' % (
                reverse('export_configurable_data_source', args=[domain, config._id]),
                urlencode(keyword_params)
            )
        )

    # build export
    def get_table(q):
        yield table.columns.keys()
        for row in q:
            yield row

    fd, path = tempfile.mkstemp()
    with os.fdopen(fd, 'wb') as tmpfile:
        try:
            tables = [[config.table_id, get_table(q)]]
            export_from_tables(tables, tmpfile, params.format)
        except exc.DataError:
            msg = ugettext_lazy(
                "There was a problem executing your query, "
                "please make sure your parameters are valid."
            )
            return HttpResponse(msg, status=400)
        return export_response(Temp(path), params.format, config.display_name)


@login_and_domain_required
def data_source_status(request, domain, config_id):
    config, _ = get_datasource_config_or_404(config_id, domain)
    return json_response({'isBuilt': config.meta.build.finished})


def _get_report_filter(domain, report_id, filter_id):
    report = get_report_config_or_404(report_id, domain)[0]
    report_filter = report.get_ui_filter(filter_id)
    if report_filter is None:
        raise Http404(_(u'Filter {} not found!').format(filter_id))
    return report_filter


def _is_location_safe_choice_list(view_fn, domain, report_id, filter_id, **view_kwargs):
    return has_location_filter(view_fn, domain=domain, subreport_slug=report_id)


@login_and_domain_required
@conditionally_location_safe(_is_location_safe_choice_list)
def choice_list_api(request, domain, report_id, filter_id):
    report_filter = _get_report_filter(domain, report_id, filter_id)
    if hasattr(report_filter, 'choice_provider'):
        query_context = ChoiceQueryContext(
            query=request.GET.get('q', None),
            limit=int(request.GET.get('limit', 20)),
            page=int(request.GET.get('page', 1)) - 1,
            user=request.couch_user
        )
        return json_response([
            choice._asdict() for choice in
            report_filter.choice_provider.query(query_context)
        ])
    else:
        # mobile UCR hits this API for invalid filters. Just return no choices.
        return json_response([])


def _shared_context(domain):
    static_reports = list(StaticReportConfiguration.by_domain(domain))
    static_data_sources = list(StaticDataSourceConfiguration.by_domain(domain))
    return {
        'domain': domain,
        'reports': ReportConfiguration.by_domain(domain) + static_reports,
        'data_sources': DataSourceConfiguration.by_domain(domain) + static_data_sources,
    }<|MERGE_RESOLUTION|>--- conflicted
+++ resolved
@@ -683,56 +683,12 @@
         title = self._get_report_name()
         return _(self.report_title).format(title)
 
-<<<<<<< HEAD
-    @property
-    @memoized
-    def report_column_options(self):
-        return _report_column_options(
-            self.domain,
-            self.app,
-            self.source_type,
-            self.source_id,
-=======
     def _get_report_name(self, request=None):
         if self.existing_report:
             return self.existing_report.title
         else:
             request = request or self.request
             return request.GET.get('report_name', '')
-
-    def _get_application(self, request=None):
-        if self.existing_report:
-            data_source_config = DataSourceConfiguration.get(self.existing_report.config_id)
-            app_id = data_source_config.meta.build.app_id
-        else:
-            request = request or self.request
-            app_id = request.GET['application']
-        return Application.get(app_id)
-
-    def _get_source_type(self, request=None):
-        """
-        Returns "case" or "form"
-        """
-        if self.existing_report:
-            data_source_config = DataSourceConfiguration.get(self.existing_report.config_id)
-            if data_source_config.referenced_doc_type == 'XFormInstance':
-                return 'form'
-            elif data_source_config.referenced_doc_type == 'CommCareCase':
-                return 'case'
-        else:
-            request = request or self.request
-            return request.GET['source_type']
-
-    def _get_source_id(self, request=None):
-        """
-        Returns the case type if source_type == 'case', or form ID if source_type == 'form'
-        """
-        if self.existing_report:
-            data_source_config = DataSourceConfiguration.get(self.existing_report.config_id)
-            return data_source_config.meta.build.source_id
-        else:
-            request = request or self.request
-            return request.GET['source']
 
     def _get_data_source(self, request=None):
         """
@@ -744,13 +700,14 @@
             request = request or self.request
             return request.GET['data_source']
 
-    def get_columns(self):
-        builder = DataSourceBuilder(
+    @property
+    @memoized
+    def report_column_options(self):
+        return _report_column_options(
             self.domain,
-            self._get_application(),
-            self._get_source_type(),
-            self._get_source_id()
->>>>>>> ef827d14
+            self.app,
+            self.source_type,
+            self.source_id,
         )
 
     def get_columns(self):
@@ -773,13 +730,9 @@
                 "title": self.page_name
             },
             'columns': self.get_columns(),
-<<<<<<< HEAD
             'source_type': self.source_type,
             'source_id': self.source_id,
             'application': self.app_id,
-=======
-            'source_type': self._get_source_type(),
->>>>>>> ef827d14
             'data_source_url': reverse(ReportPreview.urlname,
                                        args=[self.domain, self._get_data_source()]),
             'report_builder_events': self.request.session.pop(REPORT_BUILDER_EVENTS_KEY, [])
@@ -876,25 +829,20 @@
 
         self._confirm_report_limit()
 
-        report_name = self._get_report_name(request)
-        source_type = self._get_source_type(request)
-        report_source_id = self._get_source_id(request)
-        app = self._get_application(request)
-
         report_data = json.loads(request.body)
 
-        ds_builder = DataSourceBuilder(app.domain, app, source_type, report_source_id)
-        ds_config_kwargs = get_data_source_configuration_kwargs(ds_builder, app, report_source_id,
+        ds_builder = DataSourceBuilder(self.domain, self.app, self.source_type, self.source_id)
+        ds_config_kwargs = get_data_source_configuration_kwargs(ds_builder, self.app, self.source_id,
                                                                 report_data['columns'])
-        data_source_config_id = build_data_source(app.domain, ds_config_kwargs)
+        data_source_config_id = build_data_source(self.domain, ds_config_kwargs)
 
         self._confirm_report_limit()
 
         try:
             report_configuration = ReportConfiguration(
-                domain=app.domain,
+                domain=self.domain,
                 config_id=data_source_config_id,
-                title=report_name,
+                title=self._get_report_name(request),
                 aggregation_columns=_get_aggregation_columns(report_data['aggregate'], report_data['columns'], self.report_column_options),
                 columns=list(chain.from_iterable(
                     to_report_columns(c, i, self.report_column_options) for i, c in enumerate(report_data['columns'])
