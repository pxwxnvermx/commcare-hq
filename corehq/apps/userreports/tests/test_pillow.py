--- conflicted
+++ resolved
@@ -4,11 +4,6 @@
 import mock
 import uuid
 from django.test import TestCase, SimpleTestCase, override_settings
-<<<<<<< HEAD
-from kafka.common import KafkaUnavailableError
-=======
-from mock import patch, MagicMock
->>>>>>> 5ccff1ae
 from datetime import datetime, timedelta
 from six.moves import range
 from sqlalchemy.engine import reflection
