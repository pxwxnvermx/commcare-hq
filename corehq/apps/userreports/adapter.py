from __future__ import absolute_import
from __future__ import unicode_literals

from memoized import memoized

from dimagi.utils.logging import notify_exception
from corehq.util.test_utils import unit_testing_only


class IndicatorAdapter(object):
    def __init__(self, config):
        self.config = config

    @memoized
    def get_table(self):
        raise NotImplementedError

    def rebuild_table(self, initiated_by=None, source=None):
        raise NotImplementedError

    def drop_table(self, initiated_by=None, source=None):
        raise NotImplementedError

    @unit_testing_only
    def clear_table(self):
        raise NotImplementedError

    def get_query_object(self):
        raise NotImplementedError

    def best_effort_save(self, doc, eval_context=None):
        """
        Does a best-effort save of the document. Will fail silently if the save is not successful.

        For certain known, expected errors this will do no additional logging.
        For unexpected errors it will log them.
        """
        try:
            indicator_rows = self.get_all_values(doc, eval_context)
        except Exception as e:
            self.handle_exception(doc, e)
        else:
            self._best_effort_save_rows(indicator_rows, doc)

    def _best_effort_save_rows(self, rows, doc):
        """
        Like save rows, but should catch errors and log them
        """
        raise NotImplementedError

    def handle_exception(self, doc, exception):
        from corehq.util.cache_utils import is_rate_limited
        ex_clss = exception.__class__
        key = '{domain}.{table}.{ex_mod}.{ex_name}'.format(
            domain=self.config.domain,
            table=self.config.table_id,
            ex_mod=ex_clss.__module__,
            ex_name=ex_clss.__name__
        )
        if not is_rate_limited(key):
            notify_exception(
                None,
                'unexpected error saving UCR doc',
                details={
                    'domain': self.config.domain,
                    'doc_id': doc.get('_id', '<unknown>'),
                    'table': '{} ({})'.format(self.config.display_name, self.config._id)
                }
            )

    def save(self, doc, eval_context=None):
        """
        Saves the document. Should bubble up known errors.
        """
        indicator_rows = self.get_all_values(doc, eval_context)
        self.save_rows(indicator_rows)

    def save_rows(self, rows):
        raise NotImplementedError

    def bulk_save(self, docs):
        """
        Evalutes UCR rows for given docs and saves the result in bulk.
        """
        raise NotImplementedError

    def get_all_values(self, doc, eval_context=None):
        "Gets all the values from a document to save"
        return self.config.get_all_values(doc, eval_context)

    def bulk_delete(self, doc_ids):
        for _id in doc_ids:
            self.delete({'_id': _id})

    def delete(self, doc):
        raise NotImplementedError

    @property
    def run_asynchronous(self):
        return self.config.asynchronous

<<<<<<< HEAD
    def log_table_build(self, initiated_by, source):
        from corehq.apps.userreports.models import DataSourceActionLog
        self._log_action(initiated_by, source, DataSourceActionLog.BUILD)

    def log_table_rebuild(self, initiated_by, source, skip=False):
        from corehq.apps.userreports.models import DataSourceActionLog
        self._log_action(initiated_by, source, DataSourceActionLog.REBUILD, skip=skip)

    def log_table_drop(self, initiated_by, source, skip=False):
        from corehq.apps.userreports.models import DataSourceActionLog
        self._log_action(initiated_by, source, DataSourceActionLog.DROP, skip=skip)

    def log_table_migrate(self, source, diffs):
        from corehq.apps.userreports.models import DataSourceActionLog
        self._log_action(None, source, DataSourceActionLog.MIGRATE, diffs=diffs)

    def _log_action(self, initiated_by, source, action, diffs=None, skip=False):
        from corehq.apps.userreports.models import DataSourceActionLog
        if skip:
            return

        kwargs = {
            'domain': self.config.domain,
            'indicator_config_id': self.config.get_id,
            'action': action,
            'initiated_by': initiated_by,
            'action_source': source,
            'migration_diffs': diffs
        }
        try:
            DataSourceActionLog.objects.create(**kwargs)
        except Exception:
            notify_exception(None, "Error saving UCR action log", details=kwargs)
=======
    def get_distinct_values(self, column, limit):
        raise NotImplementedError


class IndicatorAdapterLoadTracker(object):
    def __init__(self, adapter, track_load):
        self.adapter = adapter
        self._track_load = track_load

    def __getattr__(self, attr):
        return getattr(self.adapter, attr)

    def track_load(self, value=1):
        self._track_load(value)

    def save_rows(self, rows):
        self._track_load(len(rows))
        self.adapter.save_rows(rows)

    def delete(self, doc):
        self._track_load()
        self.adapter.delete(doc)

    def get_distinct_values(self, column, limit):
        distinct_values, too_many_values = self.adapter.get_distinct_values(column, limit)
        self._track_load(len(distinct_values))
        return distinct_values, too_many_values
>>>>>>> f877ae38
<|MERGE_RESOLUTION|>--- conflicted
+++ resolved
@@ -99,7 +99,9 @@
     def run_asynchronous(self):
         return self.config.asynchronous
 
-<<<<<<< HEAD
+    def get_distinct_values(self, column, limit):
+        raise NotImplementedError
+
     def log_table_build(self, initiated_by, source):
         from corehq.apps.userreports.models import DataSourceActionLog
         self._log_action(initiated_by, source, DataSourceActionLog.BUILD)
@@ -133,9 +135,6 @@
             DataSourceActionLog.objects.create(**kwargs)
         except Exception:
             notify_exception(None, "Error saving UCR action log", details=kwargs)
-=======
-    def get_distinct_values(self, column, limit):
-        raise NotImplementedError
 
 
 class IndicatorAdapterLoadTracker(object):
@@ -160,5 +159,4 @@
     def get_distinct_values(self, column, limit):
         distinct_values, too_many_values = self.adapter.get_distinct_values(column, limit)
         self._track_load(len(distinct_values))
-        return distinct_values, too_many_values
->>>>>>> f877ae38
+        return distinct_values, too_many_values