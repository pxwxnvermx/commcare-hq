--- conflicted
+++ resolved
@@ -1181,158 +1181,6 @@
         return []
 
 
-<<<<<<< HEAD
-=======
-class ConfigureBarChartReportForm(ConfigureNewReportBase):
-    group_by = forms.ChoiceField(label=_("Bar Chart Categories"), required=False)
-    report_type = 'chart'
-
-    def __init__(self, report_name, app_id, source_type, report_source_id, existing_report=None, *args, **kwargs):
-        super(ConfigureBarChartReportForm, self).__init__(
-            report_name, app_id, source_type, report_source_id, existing_report, *args, **kwargs
-        )
-        if self.source_type == "form":
-            self.fields['group_by'].widget = QuestionSelect(attrs={'class': 'input-large'})
-        else:
-            self.fields['group_by'].widget = Select2(
-                attrs={'class': 'input-large'},
-                ko_value='groupBy'
-            )
-        self.fields['group_by'].choices = self._group_by_choices
-
-        # Set initial value of group_by
-        if self.existing_report:
-            existing_agg_cols = existing_report.aggregation_columns
-            assert len(existing_agg_cols) < 2
-            if existing_agg_cols:
-                self.fields['group_by'].initial = self._get_property_id_by_indicator_id(existing_agg_cols[0])
-
-    @property
-    def container_fieldset(self):
-        return crispy.Div(
-            crispy.Fieldset(
-                _('Chart'),
-                FieldWithHelpBubble(
-                    'group_by',
-                    help_bubble_text=_(
-                        "The values of the selected property will be aggregated "
-                        "and shown as bars in the chart."
-                    ),
-                    placeholder=_("Select Property..."),
-                ),
-                crispy.HTML(
-                    """<div class="controls col-sm-9 col-md-8 col-lg-6 col-sm-offset-3 col-md-offset-2 col-lg-offset-2"
-                             data-bind="visible:showGroupByValidationError">
-                             <strong class="text-danger">{error}</strong>
-                     </div>""".format(
-                        error=_("Please specify a property for the category.")
-                    )
-                )
-            ),
-            self.user_filter_fieldset,
-            self.default_filter_fieldset,
-            self.validation_error_text,
-        )
-
-    @property
-    def aggregation_field(self):
-        return self.cleaned_data["group_by"]
-
-    @property
-    def _report_aggregation_cols(self):
-        return [
-            self.data_source_properties[self.aggregation_field].column_id
-        ]
-
-    @property
-    def _report_charts(self):
-        agg_col = self.data_source_properties[self.aggregation_field].column_id
-        return [{
-            "type": "multibar",
-            "x_axis_column": agg_col,
-            "y_axis_columns": ["count"],
-        }]
-
-    @property
-    def _report_columns(self):
-        agg_col_id = self.data_source_properties[self.aggregation_field].column_id
-        agg_disp = self.data_source_properties[self.aggregation_field].text
-        return [
-            {
-                "format": "default",
-                "aggregation": "simple",
-                "field": agg_col_id,
-                "type": "field",
-                "display": agg_disp
-            },
-            {
-                "format": "default",
-                "aggregation": "sum",
-                "field": "count",
-                "type": "field",
-                "display": "Count"
-            }
-        ]
-
-    @property
-    def _group_by_choices(self):
-        return [(p.id, p.text) for p in self.data_source_properties.values()]
-
-    @property
-    @memoized
-    def _is_multiselect_chart_report(self):
-        """
-        Return True if this is a chart report aggregated by a multiselect question.
-        The data sources for these sorts of reports are handled differently than other reports.
-        """
-        agg_property = self.data_source_properties[self.aggregation_field]
-        return agg_property.type == "question" and agg_property.source['type'] == "MSelect"
-
-
-class ConfigurePieChartReportForm(ConfigureBarChartReportForm):
-    group_by = forms.ChoiceField(label=_("Pie Chart Segments"), required=False)
-
-    @property
-    def container_fieldset(self):
-        return crispy.Div(
-            crispy.Fieldset(
-                _('Chart Properties'),
-                FieldWithHelpBubble(
-                    'group_by',
-                    help_bubble_text=_(
-                        "The values of the selected property will be aggregated "
-                        "and shows as the sections of the pie chart."
-                    ),
-                    placeholder=_(
-                        "Select Property..."
-                    ),
-                ),
-                crispy.HTML(
-                    """<div class="controls col-sm-9 col-md-8 col-lg-6 col-sm-offset-3 col-md-offset-2 col-lg-offset-2"
-                             data-bind="visible:showGroupByValidationError">
-                             <strong class="text-danger">{error}</strong>
-                     </div>""".format(
-                        error=_("Please select a property for the segment.")
-                    )
-                )
-
-            ),
-            self.user_filter_fieldset,
-            self.default_filter_fieldset,
-            self.validation_error_text,
-        )
-
-    @property
-    def _report_charts(self):
-        agg = self.data_source_properties[self.aggregation_field].column_id
-        return [{
-            "type": "pie",
-            "aggregation_column": agg,
-            "value_column": "count",
-        }]
-
-
->>>>>>> 877aaa98
 class ConfigureListReportForm(ConfigureNewReportBase):
     report_type = 'list'
     columns = JsonField(
@@ -1505,8 +1353,7 @@
 
 class ConfigureTableReportForm(ConfigureListReportForm):
     report_type = 'table'
-<<<<<<< HEAD
-    column_legend_fine_print = ugettext_noop('Add columns for this report to aggregate. Each property you add will create a column for every value of that property.  For example, if you add a column for a yes or no question, the report will show a column for "yes" and a column for "no."')
+    column_legend_fine_print = ugettext_noop(u'Add columns for this report to aggregate. Each property you add will create a column for every value of that property.  For example, if you add a column for a yes or no question, the report will show a column for "yes" and a column for "no."')
     group_by = forms.MultipleChoiceField(label=_("Show one row for each"))
     chart = forms.CharField(widget=forms.HiddenInput)
 
@@ -1519,10 +1366,6 @@
         else:
             self.fields['group_by'].widget = Select2(attrs={'class': 'input-large'})
         self.fields['group_by'].choices = self._group_by_choices
-=======
-    column_legend_fine_print = ugettext_noop(u'Add columns for this report to aggregate. Each property you add will create a column for every value of that property.  For example, if you add a column for a yes or no question, the report will show a column for "yes" and a column for "no."')
-    group_by = forms.ChoiceField(label=_("Show one row for each"), required=False)
->>>>>>> 877aaa98
 
     @property
     def container_fieldset(self):
