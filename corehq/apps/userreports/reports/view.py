import json
import os
import tempfile
from StringIO import StringIO
<<<<<<< HEAD
from contextlib import contextmanager
=======

from datetime import datetime

>>>>>>> 8bf1db58
from corehq.apps.domain.views import BaseDomainView
from corehq.apps.reports.util import \
    DEFAULT_CSS_FORM_ACTIONS_CLASS_REPORT_FILTER
from corehq.apps.reports_core.filters import Choice, PreFilter
from corehq.apps.style.decorators import (
    use_select2,
    use_daterangepicker,
    use_jquery_ui,
    use_nvd3,
    use_datatables,
)
from corehq.apps.userreports.const import REPORT_BUILDER_EVENTS_KEY, \
    DATA_SOURCE_NOT_FOUND_ERROR_MESSAGE, UCR_LABORATORY_BACKEND
from couchexport.shortcuts import export_response

from corehq.toggles import DISABLE_COLUMN_LIMIT_IN_UCR, INCLUDE_METADATA_IN_UCR_EXCEL_EXPORTS
from dimagi.utils.dates import DateSpan
from dimagi.utils.modules import to_function
from django.conf import settings
from django.contrib import messages
from django.core.urlresolvers import reverse
from django.http import HttpRequest, HttpResponse, Http404, HttpResponseBadRequest, HttpResponseRedirect
from django.utils.translation import ugettext as _, ugettext_noop
from braces.views import JSONResponseMixin
from corehq.apps.locations.permissions import conditionally_location_safe
from corehq.apps.reports.dispatcher import (
    ReportDispatcher,
)
from corehq.apps.reports.models import ReportConfig
from corehq.apps.reports_core.exceptions import FilterException
from corehq.apps.userreports.exceptions import (
    BadSpecError,
    UserReportsError,
    TableNotFoundWarning,
    UserReportsFilterError,
    DataSourceConfigurationNotFoundError)
from corehq.apps.userreports.models import (
    CUSTOM_REPORT_PREFIX,
    StaticReportConfiguration,
    ReportConfiguration,
    report_config_id_is_static,
)
from corehq.apps.userreports.reports.factory import ReportFactory
from corehq.apps.userreports.reports.util import (
    get_expanded_columns,
    has_location_filter,
)
from corehq.apps.userreports.tasks import compare_ucr_dbs
from corehq.apps.userreports.util import (
    default_language,
    has_report_builder_trial,
    has_report_builder_access,
    can_edit_report,
    get_ucr_class_name)
from corehq.util.couch import get_document_or_404, get_document_or_not_found, \
    DocumentNotFound
from couchexport.export import export_from_tables
from couchexport.models import Format
from dimagi.utils.couch.pagination import DatatablesParams
from dimagi.utils.decorators.memoized import memoized

from dimagi.utils.web import json_request
from no_exceptions.exceptions import Http403

from corehq.apps.reports.datatables import DataTablesHeader

UCR_EXPORT_TO_EXCEL_ROW_LIMIT = 1000


def get_filter_values(filters, request_dict, user=None):
    """
    Return a dictionary mapping filter ids to specified values
    :param filters: A list of corehq.apps.reports_core.filters.BaseFilter
        objects (or subclasses)
    :param request_dict: key word arguments from the request
    :return:
    """
    try:
        return {
            filter.css_id: filter.get_value(request_dict, user)
            for filter in filters
        }
    except FilterException, e:
        raise UserReportsFilterError(unicode(e))


def query_dict_to_dict(query_dict, domain):
    """
    Transform the given QueryDict to a normal dict where each value has been
    converted from a string to a dict (if the value is JSON).
    Also add the domain to the dict.

    :param query_dict: a QueryDict
    :param domain:
    :return: a dict
    """
    request_dict = json_request(query_dict)
    request_dict['domain'] = domain
    return request_dict


@contextmanager
def tmp_report_config(report_config):
    yield report_config
    report_config.delete()


class ConfigurableReport(JSONResponseMixin, BaseDomainView):
    section_name = ugettext_noop("Reports")
    template_name = 'userreports/configurable_report.html'
    slug = "configurable"
    prefix = slug
    emailable = True
    is_exportable = True
    show_filters = True

    _domain = None

    @property
    def domain(self):
        if self._domain is not None:
            return self._domain
        return super(ConfigurableReport, self).domain

    @use_select2
    @use_daterangepicker
    @use_jquery_ui
    @use_datatables
    @use_nvd3
    @conditionally_location_safe(has_location_filter)
    def dispatch(self, request, *args, **kwargs):
        if self.should_redirect_to_paywall(request):
            from corehq.apps.userreports.views import paywall_home
            return HttpResponseRedirect(paywall_home(self.domain))
        else:
            original = super(ConfigurableReport, self).dispatch(request, *args, **kwargs)
            return original

    def should_redirect_to_paywall(self, request):
        return self.spec.report_meta.created_by_builder and not has_report_builder_access(request)

    @property
    def section_url(self):
        # todo what should the parent section url be?
        return "#"

    @property
    def is_static(self):
        return report_config_id_is_static(self.report_config_id)

    @property
    def is_custom_rendered(self):
        return self.report_config_id.startswith(CUSTOM_REPORT_PREFIX)

    @property
    @memoized
    def spec(self):
        if self.is_static:
            return StaticReportConfiguration.by_id(self.report_config_id, domain=self.domain)
        else:
            return get_document_or_not_found(ReportConfiguration, self.domain, self.report_config_id)

    def get_spec_or_404(self):
        try:
            return self.spec
        except DocumentNotFound:
            raise Http404()

    def has_viable_configuration(self):
        try:
            self.spec
        except DocumentNotFound:
            return False
        else:
            return True

    @property
    def title(self):
        return self.spec.title

    @property
    def page_name(self):
        return self.spec.title

    @property
    @memoized
    def data_source(self):
        report = ReportFactory.from_spec(self.spec, include_prefilters=True)
        report.lang = self.lang
        return report

    @property
    @memoized
    def request_dict(self):
        if self.request.method == 'GET':
            return query_dict_to_dict(self.request.GET, self.domain)
        elif self.request.method == 'POST':
            return query_dict_to_dict(self.request.POST, self.domain)

    @property
    @memoized
    def filter_values(self):
        try:
            user = self.request.couch_user
        except AttributeError:
            user = None
        return get_filter_values(self.filters, self.request_dict, user=user)

    @property
    @memoized
    def filter_context(self):
        return {
            filter.css_id: filter.context(self.filter_values[filter.css_id], self.lang)
            for filter in self.filters
        }

    @property
    @memoized
    def filters(self):
        return self.spec.ui_filters

    _report_config_id = None

    @property
    def report_config_id(self):
        if self._report_config_id is not None:
            return self._report_config_id
        return self.kwargs['subreport_slug']

    _lang = None

    @property
    def lang(self):
        if self._lang is not None:
            return self._lang
        return self.request.couch_user.language or default_language()

    def get(self, request, *args, **kwargs):
        if self.has_permissions(self.domain, request.couch_user):
            self.get_spec_or_404()
            if kwargs.get('render_as') == 'email':
                return self.email_response
            elif kwargs.get('render_as') == 'excel':
                return self.excel_response
            elif request.GET.get('format', None) == "export":
                return self.export_response
            elif request.GET.get('format', None) == 'export_size_check':
                return self.export_size_check_response
            elif request.is_ajax() or request.GET.get('format', None) == 'json':
                return self.get_ajax(self.request.GET)
            self.content_type = None
            try:
                self.add_warnings(self.request)
            except UserReportsError as e:
                details = ''
                if isinstance(e, DataSourceConfigurationNotFoundError):
                    error_message = DATA_SOURCE_NOT_FOUND_ERROR_MESSAGE
                else:
                    error_message = _(
                        'It looks like there is a problem with your report. '
                        'You may need to delete and recreate the report. '
                        'If you believe you are seeing this message in error, please report an issue.'
                    )
                    details = unicode(e)
                self.template_name = 'userreports/report_error.html'
                context = {
                    'report_id': self.report_config_id,
                    'is_static': self.is_static,
                    'error_message': error_message,
                    'details': details,
                }
                context.update(self.main_context)
                return self.render_to_response(context)
            return super(ConfigurableReport, self).get(request, *args, **kwargs)
        else:
            raise Http403()

    def post(self, request, *args, **kwargs):
        if self.has_permissions(self.domain, request.couch_user):
            self.get_spec_or_404()
            if request.is_ajax():
                return self.get_ajax(self.request.POST)
            else:
                return HttpResponseBadRequest()
        else:
            raise Http403()

    def has_permissions(self, domain, user):
        if domain is None:
            return False
        if not user.is_active:
            return False
        return user.can_view_report(domain, get_ucr_class_name(self.report_config_id))

    def add_warnings(self, request):
        for warning in self.data_source.column_warnings:
            messages.warning(request, warning)

    @property
    def page_context(self):
        context = {
            'report': self,
            'report_table': {'default_rows': 25},
            'filter_context': self.filter_context,
            'url': self.url,
            'method': 'POST',
            'headers': self.headers,
            'can_edit_report': can_edit_report(self.request, self),
            'has_report_builder_trial': has_report_builder_trial(self.request),
            'report_filter_form_action_css_class': DEFAULT_CSS_FORM_ACTIONS_CLASS_REPORT_FILTER,
        }
        context.update(self.saved_report_context_data)
        context.update(self.pop_report_builder_context_data())
        if isinstance(self.spec, ReportConfiguration) and self.spec.report_meta.builder_report_type == 'map':
            context['report_table']['default_rows'] = 100
        return context

    def pop_report_builder_context_data(self):
        """
        Pop any report builder data stored on the session and return a dict to
        be included in the template context.
        """
        return {
            'report_builder_events': self.request.session.pop(REPORT_BUILDER_EVENTS_KEY, [])
        }

    @property
    def saved_report_context_data(self):
        def _get_context_for_saved_report(report_config):
            if report_config:
                report_config_data = report_config.to_json()
                report_config_data['filters'].update(report_config.get_date_range())
                return report_config_data
            else:
                return ReportConfig.default()

        saved_report_config_id = self.request.GET.get('config_id')
        saved_report_config = get_document_or_404(ReportConfig, self.domain, saved_report_config_id) \
            if saved_report_config_id else None

        return {
            'report_configs': [
                _get_context_for_saved_report(saved_report)
                for saved_report in ReportConfig.by_domain_and_owner(
                    self.domain, self.request.couch_user._id, report_slug=self.slug
                )
            ],
            'default_config': _get_context_for_saved_report(saved_report_config),
            'datespan_filters': ReportConfig.datespan_filter_choices(self.datespan_filters, self.lang),
        }

    @property
    def has_datespan(self):
        return bool(self.datespan_filters)

    @property
    def datespan_filters(self):
        return [
            f for f in self.spec.filters
            if f['type'] == 'date'
        ]

    @property
    def headers(self):
        return DataTablesHeader(*[col.data_tables_column for col in self.data_source.inner_columns])

    def get_ajax(self, params):
        try:
            data_source = self.data_source
            if len(data_source.inner_columns) > 50 and not DISABLE_COLUMN_LIMIT_IN_UCR.enabled(self.domain):
                raise UserReportsError(_("This report has too many columns to be displayed"))
            data_source.set_filter_values(self.filter_values)

            sort_column = params.get('iSortCol_0')
            sort_order = params.get('sSortDir_0', 'ASC')
            echo = int(params.get('sEcho', 1))
            if sort_column and echo != 1:
                data_source.set_order_by(
                    [(data_source.top_level_columns[int(sort_column)].column_id, sort_order.upper())]
                )

            datatables_params = DatatablesParams.from_request_dict(params)
            page = list(data_source.get_data(start=datatables_params.start, limit=datatables_params.count))
            total_records = data_source.get_total_records()
            total_row = data_source.get_total_row() if data_source.has_total_row else None
        except UserReportsError as e:
            if settings.DEBUG:
                raise
            return self.render_json_response({
                'error': e.message,
                'aaData': [],
                'iTotalRecords': 0,
                'iTotalDisplayRecords': 0,
            })
        except TableNotFoundWarning:
            if self.spec.report_meta.created_by_builder:
                msg = _(
                    "The database table backing your report does not exist yet. "
                    "Please wait while the report is populated."
                )
            else:
                msg = _(
                    "The database table backing your report does not exist yet. "
                    "You must rebuild the data source before viewing the report."
                )
            return self.render_json_response({
                'warning': msg
            })

        json_response = {
            'aaData': page,
            "sEcho": params.get('sEcho', 0),
            "iTotalRecords": total_records,
            "iTotalDisplayRecords": total_records,
        }
        if total_row is not None:
            json_response["total_row"] = total_row
        if data_source.data_source.config.backend_id == UCR_LABORATORY_BACKEND:
            compare_ucr_dbs.delay(
                self.domain, self.report_config_id, self.filter_values,
                sort_column, sort_order, params
            )
        return self.render_json_response(json_response)

    def _get_initial(self, request, **kwargs):
        pass

    @classmethod
    def url_pattern(cls):
        from django.conf.urls import url
        pattern = r'^{slug}/(?P<subreport_slug>[\w\-:]+)/$'.format(slug=cls.slug)
        return url(pattern, cls.as_view(), name=cls.slug)

    @property
    def type(self):
        """
        Used to populate ReportConfig.report_type
        """
        return self.prefix

    @property
    def sub_slug(self):
        """
        Used to populate ReportConfig.subreport_slug
        """
        return self.report_config_id

    @classmethod
    def get_report(cls, domain, slug, report_config_id):
        report = cls()
        report._domain = domain
        report._report_config_id = report_config_id
        if not report.has_viable_configuration():
            return None
        report.name = report.title
        return report

    @property
    def url(self):
        return reverse(self.slug, args=[self.domain, self.report_config_id])

    def _get_filter_export_format(self, filter_value):
        if isinstance(filter_value, list):
            values = []
            for value in filter_value:
                if isinstance(value, Choice):
                    values.append(value.display)
                else:
                    values.append(unicode(value))
            return ', '.join(values)
        elif isinstance(filter_value, DateSpan):
            return filter_value.default_serialization()
        else:
            if isinstance(filter_value, Choice):
                return filter_value.display
            else:
                return unicode(filter_value)

    def _get_filter_values(self):
        slug_to_filter = {
            ui_filter.name: ui_filter
            for ui_filter in self.filters
        }

        filters_without_prefilters = {
            filter_slug: filter_value
            for filter_slug, filter_value in self.filter_values.iteritems()
            if not isinstance(slug_to_filter[filter_slug], PreFilter)
        }

        for filter_slug, filter_value in filters_without_prefilters.iteritems():
            label = slug_to_filter[filter_slug].label
            yield label, self._get_filter_export_format(filter_value)

    @property
    @memoized
    def export_table(self):
        try:
            data = self.data_source
            data.set_filter_values(self.filter_values)
            data.set_order_by([(o['field'], o['order']) for o in self.spec.sort_expression])
        except UserReportsError as e:
            return self.render_json_response({
                'error': e.message,
            })

        raw_rows = list(data.get_data())
        headers = [column.header for column in self.data_source.columns]

        column_id_to_expanded_column_ids = get_expanded_columns(data.top_level_columns, data.config)
        column_ids = []
        for column in self.spec.report_columns:
            column_ids.extend(column_id_to_expanded_column_ids.get(column.column_id, [column.column_id]))

        rows = [[raw_row[column_id] for column_id in column_ids] for raw_row in raw_rows]
        total_rows = [data.get_total_row()] if data.has_total_row else []

        export_table = [
            [
                self.title,
                [headers] + rows + total_rows
            ]
        ]

        if INCLUDE_METADATA_IN_UCR_EXCEL_EXPORTS.enabled(self.domain):
            export_table.append([
                'metadata',
                [
                    [_('Report Name'), self.title],
                    [_('Generated On'), datetime.utcnow().strftime('%Y-%m-%d %H:%M')],
                ] + list(self._get_filter_values())
            ])
        return export_table

    @property
    @memoized
    def email_response(self):
        fd, path = tempfile.mkstemp()
        with os.fdopen(fd, 'wb') as temp:
            export_from_tables(self.export_table, temp, Format.HTML)
        with open(path) as f:
            return HttpResponse(json.dumps({
                'report': f.read(),
            }))

    @property
    @memoized
    def excel_response(self):
        file = StringIO()
        export_from_tables(self.export_table, file, Format.XLS_2007)
        return file

    @property
    @memoized
    def export_too_large(self):
        data = self.data_source
        data.set_filter_values(self.filter_values)
        total_rows = data.get_total_records()
        return total_rows > UCR_EXPORT_TO_EXCEL_ROW_LIMIT

    @property
    @memoized
    def export_size_check_response(self):
        try:
            too_large = self.export_too_large
        except UserReportsError as e:
            if settings.DEBUG:
                raise
            return self.render_json_response({
                'export_allowed': False,
                'message': e.message,
            })

        if too_large:
            return self.render_json_response({
                'export_allowed': False,
                'message': _(
                    "Report export is limited to {number} rows. "
                    "Please filter the data in your report to "
                    "{number} or fewer rows before exporting"
                ).format(number=UCR_EXPORT_TO_EXCEL_ROW_LIMIT),
            })
        return self.render_json_response({
            "export_allowed": True,
        })

    @property
    @memoized
    def export_response(self):
        if self.export_too_large:
            # Frontend should check size with export_size_check_response()
            # Before hitting this endpoint, but we check the size again here
            # in case the user modifies the url manually.
            return HttpResponseBadRequest()

        temp = StringIO()
        export_from_tables(self.export_table, temp, Format.XLS_2007)
        return export_response(temp, Format.XLS_2007, self.title)

    @classmethod
    def report_preview_data(cls, domain, temp_report):

        with tmp_report_config(temp_report) as report_config:
            view = cls(request=HttpRequest())
            view._domain = domain
            view._lang = "en"
            view._report_config_id = report_config._id
            try:
                export_table = view.export_table
                datatables_data = json.loads(view.get_ajax({}).content)
            except UserReportsError:
                # User posted an invalid report configuration
                return None
            except DataSourceConfigurationNotFoundError:
                # A temporary data source has probably expired
                # TODO: It would be more helpful just to quietly recreate the data source config from GET params
                return None
            else:
                return {
                    "table": export_table[0][1],
                    "map_config": view.spec.map_config,
                    "chart_configs": view.spec.charts,
                    "aaData": datatables_data['aaData'],
                }


# Base class for classes that provide custom rendering for UCRs
class CustomConfigurableReport(ConfigurableReport):
    # Ensures that links in saved reports will hit CustomConfigurableReportDispatcher
    slug = 'custom_configurable'


class CustomConfigurableReportDispatcher(ReportDispatcher):
    slug = prefix = 'custom_configurable'
    map_name = 'CUSTOM_UCR'

    @staticmethod
    def _report_class(domain, config_id):
        class_path = StaticReportConfiguration.report_class_by_domain_and_id(
            domain, config_id
        )
        return to_function(class_path)

    def dispatch(self, request, domain, subreport_slug, **kwargs):
        report_config_id = subreport_slug
        try:
            report_class = self._report_class(domain, report_config_id)
        except BadSpecError:
            raise Http404
        return report_class.as_view()(request, domain=domain, subreport_slug=report_config_id, **kwargs)

    def get_report(self, domain, slug, config_id):
        try:
            report_class = self._report_class(domain, config_id)
        except BadSpecError:
            return None
        return report_class.get_report(domain, slug, config_id)

    @classmethod
    def url_pattern(cls):
        from django.conf.urls import url
        pattern = r'^{slug}/(?P<subreport_slug>[\w\-:]+)/$'.format(slug=cls.slug)
        return url(pattern, cls.as_view(), name=cls.slug)<|MERGE_RESOLUTION|>--- conflicted
+++ resolved
@@ -2,13 +2,9 @@
 import os
 import tempfile
 from StringIO import StringIO
-<<<<<<< HEAD
 from contextlib import contextmanager
-=======
-
 from datetime import datetime
 
->>>>>>> 8bf1db58
 from corehq.apps.domain.views import BaseDomainView
 from corehq.apps.reports.util import \
     DEFAULT_CSS_FORM_ACTIONS_CLASS_REPORT_FILTER
