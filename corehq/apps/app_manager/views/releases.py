import json
import uuid

from django.db.models import Count
from django.http import HttpResponse, Http404
from django.http import HttpResponseRedirect
from django.views.generic import View
from django.utils.decorators import method_decorator
from django_prbac.decorators import requires_privilege
from django.contrib import messages
from django.shortcuts import render
from django.template.loader import render_to_string
from django.utils.translation import ugettext_lazy
from django.views.decorators.cache import cache_control

import ghdiff
from couchdbkit.resource import ResourceNotFound
from dimagi.utils.web import json_response
from phonelog.models import UserErrorEntry

from corehq import privileges, toggles
from corehq.apps.accounting.utils import domain_has_privilege
from corehq.apps.analytics.tasks import track_built_app_on_hubspot
from corehq.apps.domain.dbaccessors import get_doc_count_in_domain_by_class
from corehq.apps.domain.decorators import login_and_domain_required
from corehq.apps.domain.views import LoginAndDomainMixin, DomainViewMixin
from corehq.apps.hqwebapp.views import BasePageView
from corehq.apps.sms.views import get_sms_autocomplete_context
from corehq.apps.style.decorators import use_angular_js
from corehq.apps.userreports.exceptions import ReportConfigurationNotFoundError
from corehq.util.timezones.utils import get_timezone_for_user

from corehq.apps.app_manager.dbaccessors import get_app, get_latest_build_doc
from corehq.apps.app_manager.models import BuildProfile
from corehq.apps.app_manager.const import DEFAULT_FETCH_LIMIT
from corehq.apps.users.models import CommCareUser
from corehq.util.view_utils import reverse
from corehq.apps.app_manager.decorators import (
    no_conflict_require_POST, require_can_edit_apps, require_deploy_apps)
from corehq.apps.app_manager.exceptions import ModuleIdMissingException
from corehq.apps.app_manager.models import Application, SavedAppBuild
from corehq.apps.app_manager.views.apps import get_apps_base_context
from corehq.apps.app_manager.views.download import source_files
from corehq.apps.app_manager.views.utils import (back_to_main, encode_if_unicode, get_langs)
from corehq.apps.builds.models import CommCareBuildConfig

def _get_error_counts(domain, app_id, version_numbers):
    res = (UserErrorEntry.objects
           .filter(domain=domain,
                   app_id=app_id,
                   version_number__in=version_numbers)
           .values('version_number')
           .annotate(count=Count('pk')))
    return {r['version_number']: r['count'] for r in res}


@cache_control(no_cache=True, no_store=True)
@require_deploy_apps
def paginate_releases(request, domain, app_id):
    limit = request.GET.get('limit')
    try:
        limit = int(limit)
    except (TypeError, ValueError):
        limit = 10
    start_build_param = request.GET.get('start_build')
    if start_build_param and json.loads(start_build_param):
        start_build = json.loads(start_build_param)
        assert isinstance(start_build, int)
    else:
        start_build = {}
    timezone = get_timezone_for_user(request.couch_user, domain)
    saved_apps = Application.get_db().view('app_manager/saved_app',
        startkey=[domain, app_id, start_build],
        endkey=[domain, app_id],
        descending=True,
        limit=limit,
        wrapper=lambda x: SavedAppBuild.wrap(x['value']).to_saved_build_json(timezone),
    ).all()
    j2me_enabled_configs = CommCareBuildConfig.j2me_enabled_config_labels()
    for app in saved_apps:
        app['include_media'] = app['doc_type'] != 'RemoteApp'
        app['j2me_enabled'] = app['menu_item_label'] in j2me_enabled_configs

    if toggles.APPLICATION_ERROR_REPORT.enabled(request.couch_user.username):
        versions = [app['version'] for app in saved_apps]
        num_errors_dict = _get_error_counts(domain, app_id, versions)
        for app in saved_apps:
            app['num_errors'] = num_errors_dict.get(app['version'], 0)

    return json_response(saved_apps)


def release_manager(request, domain, app_id):
    from corehq.apps.app_manager.views.view_generic import view_generic
    return view_generic(request, domain, app_id=app_id, release_manager=toggles.ONBOARDING_PROTOTYPE.enabled(domain))


@require_deploy_apps
<<<<<<< HEAD
def releases_ajax(request, domain, app_id, template='app_manager/partials/releases.html'):
    context = get_releases_context(request, domain, app_id)
    response = render(request, template, context)
    response.set_cookie('lang', encode_if_unicode(context['lang']))
    return response


def get_releases_context(request, domain, app_id):
=======
def releases_ajax(request, domain, app_id, template='app_manager/v1/partials/releases.html'):
>>>>>>> fe212c0c
    app = get_app(domain, app_id)
    context = get_apps_base_context(request, domain, app)
    can_send_sms = domain_has_privilege(domain, privileges.OUTBOUND_SMS)
    build_profile_access = domain_has_privilege(domain, privileges.BUILD_PROFILES)

    context.update({
        'intro_only': len(app.modules) == 0 and toggles.ONBOARDING_PROTOTYPE.enabled(domain),
        'release_manager': True,
        'can_send_sms': can_send_sms,
        'has_mobile_workers': get_doc_count_in_domain_by_class(domain, CommCareUser) > 0,
        'sms_contacts': (
            get_sms_autocomplete_context(request, domain)['sms_contacts']
            if can_send_sms else []
        ),
        'build_profile_access': build_profile_access and False,
        'lastest_j2me_enabled_build': CommCareBuildConfig.latest_j2me_enabled_config().label,
        'vellum_case_management': app.vellum_case_management,
        'fetchLimit': request.GET.get('limit', DEFAULT_FETCH_LIMIT),
    })
    if not app.is_remote_app():
        # Multimedia is not supported for remote applications at this time.
        try:
            multimedia_state = app.check_media_state()
            context.update({
                'multimedia_state': multimedia_state,
            })
        except ReportConfigurationNotFoundError:
            pass
    return context


@login_and_domain_required
def current_app_version(request, domain, app_id):
    """
    Return current app version and the latest release
    """
    app = get_app(domain, app_id)
    latest = get_latest_build_doc(domain, app_id)
    return json_response({
        'currentVersion': app.version,
        'latestRelease': latest['version'] if latest else None,
    })


@no_conflict_require_POST
@require_can_edit_apps
def release_build(request, domain, app_id, saved_app_id):
    is_released = request.POST.get('is_released') == 'true'
    ajax = request.POST.get('ajax') == 'true'
    saved_app = get_app(domain, saved_app_id)
    if saved_app.copy_of != app_id:
        raise Http404
    saved_app.is_released = is_released
    saved_app.save(increment_version=False)
    from corehq.apps.app_manager.signals import app_post_release
    app_post_release.send(Application, application=saved_app)
    if ajax:
        return json_response({'is_released': is_released})
    else:
        return HttpResponseRedirect(reverse('release_manager', args=[domain, app_id]))


@no_conflict_require_POST
@require_can_edit_apps
def save_copy(request, domain, app_id):
    """
    Saves a copy of the app to a new doc.
    See VersionedDoc.save_copy

    """
    track_built_app_on_hubspot.delay(request.couch_user)
    comment = request.POST.get('comment')
    app = get_app(domain, app_id)
    try:
        errors = app.validate_app()
    except ModuleIdMissingException:
        # For apps (mainly Exchange apps) that lost unique_id attributes on Module
        app.ensure_module_unique_ids(should_save=True)
        errors = app.validate_app()

    if not errors:
        try:
            copy = app.make_build(
                comment=comment,
                user_id=request.couch_user.get_id,
                previous_version=app.get_latest_app(released_only=False)
            )
            copy.save(increment_version=False)
        finally:
            # To make a RemoteApp always available for building
            if app.is_remote_app():
                app.save(increment_version=True)
    else:
        copy = None
    copy = copy and SavedAppBuild.wrap(copy.to_json()).to_saved_build_json(
        get_timezone_for_user(request.couch_user, domain)
    )
    lang, langs = get_langs(request, app)
    if copy:
        # Set if build is supported for Java Phones
        j2me_enabled_configs = CommCareBuildConfig.j2me_enabled_config_labels()
        copy['j2me_enabled'] = copy['menu_item_label'] in j2me_enabled_configs
    return json_response({
        "saved_app": copy,
        "error_html": render_to_string('app_manager/v1/partials/build_errors.html', {
            'request': request,
            'app': get_app(domain, app_id),
            'build_errors': errors,
            'domain': domain,
            'langs': langs,
            'lang': lang
        }),
    })


@no_conflict_require_POST
@require_can_edit_apps
def revert_to_copy(request, domain, app_id):
    """
    Copies a saved doc back to the original.
    See VersionedDoc.revert_to_copy

    """
    app = get_app(domain, app_id)
    copy = get_app(domain, request.POST['saved_app'])
    app = app.make_reversion_to_copy(copy)
    app.save()
    messages.success(
        request,
        "Successfully reverted to version %s, now at version %s" % (copy.version, app.version)
    )
    return back_to_main(request, domain, app_id=app_id)


@no_conflict_require_POST
@require_can_edit_apps
def delete_copy(request, domain, app_id):
    """
    Deletes a saved copy permanently from the database.
    See VersionedDoc.delete_copy

    """
    app = get_app(domain, app_id)
    copy = get_app(domain, request.POST['saved_app'])
    app.delete_copy(copy)
    return json_response({})


def odk_install(request, domain, app_id, with_media=False):
    app = get_app(domain, app_id)
    qr_code_view = "odk_qr_code" if not with_media else "odk_media_qr_code"
    build_profile_id = request.GET.get('profile')
    profile_url = app.odk_profile_display_url if not with_media else app.odk_media_profile_display_url
    if build_profile_id is not None:
        profile_url += '?profile={profile}'.format(profile=build_profile_id)
    context = {
        "domain": domain,
        "app": app,
        "qr_code": reverse("corehq.apps.app_manager.views.%s" % qr_code_view,
                           args=[domain, app_id],
                           params={'profile': build_profile_id}),
        "profile_url": profile_url,
    }
    return render(request, "app_manager/v1/odk_install.html", context)


def odk_qr_code(request, domain, app_id):
    profile = request.GET.get('profile')
    qr_code = get_app(domain, app_id).get_odk_qr_code(build_profile_id=profile)
    return HttpResponse(qr_code, content_type="image/png")


def odk_media_qr_code(request, domain, app_id):
    profile = request.GET.get('profile')
    qr_code = get_app(domain, app_id).get_odk_qr_code(with_media=True, build_profile_id=profile)
    return HttpResponse(qr_code, content_type="image/png")


def short_url(request, domain, app_id):
    build_profile_id = request.GET.get('profile')
    short_url = get_app(domain, app_id).get_short_url(build_profile_id=build_profile_id)
    return HttpResponse(short_url)


def short_odk_url(request, domain, app_id, with_media=False):
    build_profile_id = request.GET.get('profile')
    short_url = get_app(domain, app_id).get_short_odk_url(with_media=with_media, build_profile_id=build_profile_id)
    return HttpResponse(short_url)


@require_deploy_apps
def update_build_comment(request, domain, app_id):
    build_id = request.POST.get('build_id')
    try:
        build = SavedAppBuild.get(build_id)
    except ResourceNotFound:
        raise Http404()
    build.build_comment = request.POST.get('comment')
    build.save()
    return json_response({'status': 'success'})


def _get_change_counts(html_diff):
    diff_lines = html_diff.splitlines()
    additions = sum(1 for line in diff_lines if line.startswith('<div class="insert">'))
    deletions = sum(1 for line in diff_lines if line.startswith('<div class="delete">'))
    return additions, deletions


def _get_file_pairs(first_app, second_app):
    """
    :param first_app:
    :param second_app:
    :return: A dictionary mapping file name to tuple where the first element is
     the corresponding file on the first app and the second is the corresponding
     file on the second app.
     "files" will be empty strings if the file does not exist on the app.
    """
    first_app_files = dict(source_files(first_app))
    second_app_files = dict(source_files(second_app))
    file_names = set(first_app_files.keys()) | set(second_app_files.keys())
    file_pairs = {
        n: (first_app_files.get(n, ""), second_app_files.get(n, ""))
        for n in file_names
    }
    return file_pairs


def _get_app_diffs(first_app, second_app):
    """
    Return a list of tuples. The first value in each tuple is a file name,
    the second value is an html snippet representing the diff of that file
    in the two given apps.
    """
    file_pairs = _get_file_pairs(first_app, second_app)
    diffs = []
    for name, files in file_pairs.iteritems():
        diff_html = ghdiff.diff(files[0], files[1], n=4, css=False)
        additions, deletions = _get_change_counts(diff_html)
        if additions == 0 and deletions == 0:
            diff_html = ""
        diffs.append({
            'name': name,
            'source': diff_html,
            'add_count': additions,
            'del_count': deletions,
        })
    return sorted(diffs, key=lambda f: f['name'])


class AppDiffView(LoginAndDomainMixin, BasePageView, DomainViewMixin):
    urlname = 'diff'
    page_title = ugettext_lazy("App diff")
    template_name = 'app_manager/v1/app_diff.html'

    @use_angular_js
    def dispatch(self, request, *args, **kwargs):
        return super(AppDiffView, self).dispatch(request, *args, **kwargs)

    @property
    def first_app_id(self):
        return self.kwargs["first_app_id"]

    @property
    def second_app_id(self):
        return self.kwargs["second_app_id"]

    @property
    def app_diffs(self):
        return _get_app_diffs(self.first_app, self.second_app)

    @property
    def main_context(self):
        context = super(AppDiffView, self).main_context
        context.update({
            'domain': self.domain,
        })
        return context

    @property
    def page_context(self):
        try:
            self.first_app = Application.get(self.first_app_id)
            self.second_app = Application.get(self.second_app_id)
        except (ResourceNotFound, KeyError):
            raise Http404()

        for app in (self.first_app, self.second_app):
            if not self.request.couch_user.is_member_of(app.domain):
                raise Http404()

        return {
            "app": self.first_app,
            "other_app": self.second_app,
            "files": self.app_diffs
        }

    @property
    def page_url(self):
        return reverse(self.urlname, args=[self.domain, self.first_app_id, self.second_app_id])


class LanguageProfilesView(View):
    urlname = 'build_profiles'

    @method_decorator(require_can_edit_apps)
    @method_decorator(requires_privilege(privileges.BUILD_PROFILES))
    def dispatch(self, request, *args, **kwargs):
        return super(LanguageProfilesView, self).dispatch(request, *args, **kwargs)

    def post(self, request, domain, app_id, *args, **kwargs):
        profiles = json.loads(request.body).get('profiles')
        app = get_app(domain, app_id)
        build_profiles = {}
        if profiles:
            if app.is_remote_app() and len(profiles) > 1:
                # return bad request if they attempt to save more than one profile to a remote app
                return HttpResponse(status=400)
            for profile in profiles:
                id = profile.get('id')
                if not id:
                    id = uuid.uuid4().hex
                build_profiles[id] = BuildProfile(langs=profile['langs'], name=profile['name'])
        app.build_profiles = build_profiles
        app.save()
        return HttpResponse()

    def get(self, request, *args, **kwargs):
        return HttpResponse()<|MERGE_RESOLUTION|>--- conflicted
+++ resolved
@@ -96,8 +96,7 @@
 
 
 @require_deploy_apps
-<<<<<<< HEAD
-def releases_ajax(request, domain, app_id, template='app_manager/partials/releases.html'):
+def releases_ajax(request, domain, app_id, template='app_manager/v1/partials/releases.html'):
     context = get_releases_context(request, domain, app_id)
     response = render(request, template, context)
     response.set_cookie('lang', encode_if_unicode(context['lang']))
@@ -105,9 +104,6 @@
 
 
 def get_releases_context(request, domain, app_id):
-=======
-def releases_ajax(request, domain, app_id, template='app_manager/v1/partials/releases.html'):
->>>>>>> fe212c0c
     app = get_app(domain, app_id)
     context = get_apps_base_context(request, domain, app)
     can_send_sms = domain_has_privilege(domain, privileges.OUTBOUND_SMS)
