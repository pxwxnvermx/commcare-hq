--- conflicted
+++ resolved
@@ -407,19 +407,11 @@
         prefix += build_profile_id + '/'
     if app.copy_of:
         # profile hasnt been built yet
-<<<<<<< HEAD
-        if not (prefix + 'profile.ccpr') in app._attachments:
-            app.create_build_files(save=True, build_profile_id=build_profile_id)
-            app.save()
-        files = [(path[len(prefix):], app.fetch_attachment(path))
-                 for path in app._attachments
-=======
         if not (prefix + 'profile.ccpr') in app.blobs:
             app.create_build_files(save=True, build_profile_id=build_profile_id)
             app.save()
         files = [(path[len(prefix):], app.fetch_attachment(path))
                  for path in app.blobs
->>>>>>> 697a26f3
                  if _file_needed_for_CCZ(path, prefix, profiles)]
     else:
         files = app.create_all_files().items()
