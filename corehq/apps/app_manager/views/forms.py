--- conflicted
+++ resolved
@@ -224,10 +224,6 @@
 
     for condition in (form.actions.open_case.condition, form.actions.close_case.condition):
         if isinstance(condition.answer, str):
-<<<<<<< HEAD
-            soft_assert_type_text(condition.answer)
-=======
->>>>>>> 9043175c
             condition.answer = condition.answer.strip('"\'')
     form.requires = request.POST.get('requires', form.requires)
     if actions_use_usercase(form.actions):
