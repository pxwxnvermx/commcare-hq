import json
import logging

from django.utils.translation import ugettext as _
from couchdbkit.exceptions import ResourceConflict
from django.http import HttpResponse, Http404, HttpResponseBadRequest
from django.shortcuts import render
from django.views.decorators.http import require_GET
from django.conf import settings
from django.contrib import messages
from corehq.apps.app_manager.views.apps import get_apps_base_context
from corehq.apps.app_manager.views.notifications import get_facility_for_form, notify_form_opened

from corehq.apps.app_manager.views.utils import back_to_main, bail
from corehq import toggles, privileges, feature_previews
from corehq.apps.accounting.utils import domain_has_privilege
from corehq.apps.app_manager.const import (
    SCHEDULE_CURRENT_VISIT_NUMBER,
    SCHEDULE_NEXT_DUE,
    SCHEDULE_UNSCHEDULED_VISIT,
    SCHEDULE_GLOBAL_NEXT_VISIT_DATE,
)
from corehq.apps.app_manager.util import (
    get_casedb_schema,
    get_session_schema,
    app_callout_templates,
<<<<<<< HEAD
    is_usercase_in_use,
=======
    get_app_manager_template,
>>>>>>> e7a4cce9
)
from corehq.apps.fixtures.fixturegenerators import item_lists_by_domain
from corehq.apps.app_manager.dbaccessors import get_app
from corehq.apps.app_manager.models import (
    Form,
    ModuleNotFoundException,
)
from corehq.apps.app_manager.decorators import require_can_edit_apps
from corehq.apps.analytics.tasks import track_entered_form_builder_on_hubspot
from corehq.apps.analytics.utils import get_meta
from corehq.apps.tour import tours
from corehq.apps.analytics import ab_tests
from corehq.apps.domain.models import Domain


logger = logging.getLogger(__name__)


@require_can_edit_apps
def form_designer(request, domain, app_id, module_id=None, form_id=None):

    def _form_uses_case(module, form):
        return module and module.case_type and form.requires_case()

    def _form_is_basic(form):
        return form.doc_type == 'Form'

    def _form_too_large(app, form):
        # form less than 0.1MB, anything larger starts to have
        # performance issues with fullstory
        return app.blobs['{}.xml'.format(form.unique_id)]['content_length'] > 102400

    meta = get_meta(request)
    track_entered_form_builder_on_hubspot.delay(request.couch_user, request.COOKIES, meta)

    app = get_app(domain, app_id)
    module = None

    try:
        module = app.get_module(module_id)
    except ModuleNotFoundException:
        return bail(request, domain, app_id, not_found="module")
    try:
        form = module.get_form(form_id)
    except IndexError:
        return bail(request, domain, app_id, not_found="form")

    if form.no_vellum:
        messages.warning(request, _(
            "You tried to edit this form in the Form Builder. "
            "However, your administrator has locked this form against editing "
            "in the form builder, so we have redirected you to "
            "the form's front page instead."
        ))
        return back_to_main(request, domain, app_id=app_id,
                            unique_form_id=form.unique_id)

    include_fullstory = False
    vellum_plugins = ["modeliteration", "itemset", "atwho"]
    if (toggles.COMMTRACK.enabled(domain)):
        vellum_plugins.append("commtrack")
    if toggles.VELLUM_SAVE_TO_CASE.enabled(domain):
        vellum_plugins.append("saveToCase")
    if (_form_uses_case(module, form) and _form_is_basic(form)):
        vellum_plugins.append("databrowser")

    vellum_features = toggles.toggles_dict(username=request.user.username,
                                           domain=domain)
    vellum_features.update(feature_previews.previews_dict(domain))
    include_fullstory = not _form_too_large(app, form)
    vellum_features.update({
        'group_in_field_list': app.enable_group_in_field_list,
        'image_resize': app.enable_image_resize,
        'markdown_in_groups': app.enable_markdown_in_groups,
        'lookup_tables': domain_has_privilege(domain, privileges.LOOKUP_TABLES),
        'templated_intents': domain_has_privilege(domain, privileges.TEMPLATED_INTENTS),
        'custom_intents': domain_has_privilege(domain, privileges.CUSTOM_INTENTS),
        'rich_text': True,
    })

    has_schedule = (
        getattr(module, 'has_schedule', False) and
        getattr(form, 'schedule', False) and form.schedule.enabled
    )
    scheduler_data_nodes = []
    if has_schedule:
        scheduler_data_nodes = [
            SCHEDULE_CURRENT_VISIT_NUMBER,
            SCHEDULE_NEXT_DUE,
            SCHEDULE_UNSCHEDULED_VISIT,
            SCHEDULE_GLOBAL_NEXT_VISIT_DATE,
        ]
        scheduler_data_nodes.extend([
            u"next_{}".format(f.schedule_form_id)
            for f in form.get_phase().get_forms()
            if getattr(f, 'schedule', False) and f.schedule.enabled
        ])

    if tours.VELLUM_CASE_MANAGEMENT.is_enabled(request.user) and form.requires_case():
        request.guided_tour = tours.VELLUM_CASE_MANAGEMENT.get_tour_data()

    context = get_apps_base_context(request, domain, app)
    context.update(locals())
    context.update({
        'vellum_debug': settings.VELLUM_DEBUG,
        'nav_form': form,
        'formdesigner': True,
        'multimedia_object_map': app.get_object_map(),
        'sessionid': request.COOKIES.get('sessionid'),
        'features': vellum_features,
        'plugins': vellum_plugins,
        'app_callout_templates': next(app_callout_templates),
        'scheduler_data_nodes': scheduler_data_nodes,
        'include_fullstory': include_fullstory,
        'notifications_enabled': request.user.is_superuser,
        'notify_facility': get_facility_for_form(domain, app_id, form.unique_id),
    })
    notify_form_opened(domain, request.couch_user, app_id, form.unique_id)

    live_preview_ab = ab_tests.ABTest(ab_tests.LIVE_PREVIEW, request)
    domain_obj = Domain.get_by_name(domain)
    context.update({
        'live_preview_ab': live_preview_ab.context,
        'is_onboarding_domain': domain_obj.is_onboarding_domain,
        'show_live_preview': (
            toggles.PREVIEW_APP.enabled(domain)
            or toggles.PREVIEW_APP.enabled(request.couch_user.username)
            or (domain_obj.is_onboarding_domain
                and live_preview_ab.version == ab_tests.LIVE_PREVIEW_ENABLED)
        )
    })

    template = get_app_manager_template(
        domain,
        'app_manager/v1/form_designer.html',
        'app_manager/v2/form_designer.html',
    )

    response = render(request, template, context)
    live_preview_ab.update_response(response)
    return response


@require_GET
@require_can_edit_apps
def get_form_data_schema(request, domain, form_unique_id):
    """Get data schema

    One of `app_id` or `form_unique_id` is required. `app_id` is ignored
    if `form_unique_id` is provided.

    :returns: A list of data source schema definitions. A data source schema
    definition is a dictionary. For details on the content of the dictionary,
    see https://github.com/dimagi/Vellum/blob/master/src/datasources.js
    """
    data = []

    try:
        form, app = Form.get_form(form_unique_id, and_app=True)
    except ResourceConflict:
        raise Http404()

    if app.domain != domain:
        raise Http404()

    try:
        data.append(get_session_schema(form))
        if form.requires_case() or is_usercase_in_use(app):
            data.append(get_casedb_schema(form))
    except Exception as e:
        return HttpResponseBadRequest(e)

    data.extend(
        sorted(item_lists_by_domain(domain), key=lambda x: x['name'].lower())
    )
    kw = {}
    if "pretty" in request.GET:
        kw["indent"] = 2
    return HttpResponse(json.dumps(data, **kw))


@require_GET
def ping(request):
    return HttpResponse("pong")<|MERGE_RESOLUTION|>--- conflicted
+++ resolved
@@ -21,14 +21,11 @@
     SCHEDULE_GLOBAL_NEXT_VISIT_DATE,
 )
 from corehq.apps.app_manager.util import (
+    get_app_manager_template,
     get_casedb_schema,
     get_session_schema,
     app_callout_templates,
-<<<<<<< HEAD
     is_usercase_in_use,
-=======
-    get_app_manager_template,
->>>>>>> e7a4cce9
 )
 from corehq.apps.fixtures.fixturegenerators import item_lists_by_domain
 from corehq.apps.app_manager.dbaccessors import get_app
