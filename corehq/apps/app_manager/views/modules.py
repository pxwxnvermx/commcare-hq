import json
import logging
from collections import OrderedDict
from functools import partial
from distutils.version import LooseVersion

from django.conf import settings
from django.contrib import messages
from django.http import (
    Http404,
    HttpResponse,
    HttpResponseBadRequest,
    JsonResponse,
)
from django.template.loader import render_to_string
from django.urls import reverse
from django.utils.safestring import mark_safe
from django.utils.translation import gettext_lazy
from django.utils.translation import ugettext as _
from django.views import View
from django.views.decorators.http import require_GET
from django_prbac.utils import has_privilege

from lxml import etree

from dimagi.utils.logging import notify_exception
from dimagi.utils.web import json_request, json_response

from corehq import privileges, toggles
from corehq.apps.analytics.tasks import track_workflow
from corehq.apps.app_manager import add_ons
from corehq.apps.app_manager.app_schemas.case_properties import (
    ParentCasePropertyBuilder,
)
from corehq.apps.app_manager.const import (
    MOBILE_UCR_VERSION_1,
    USERCASE_TYPE,
)
from corehq.apps.app_manager.dbaccessors import get_app
from corehq.apps.app_manager.decorators import (
    no_conflict_require_POST,
    require_can_edit_apps,
    require_deploy_apps,
)
from corehq.apps.app_manager.exceptions import CaseSearchConfigError
from corehq.apps.app_manager.models import (
    Application,
    AdvancedModule,
    CaseListForm,
    CaseSearch,
    CaseSearchProperty,
    DefaultCaseSearchProperty,
    DeleteModuleRecord,
    DetailColumn,
    DetailTab,
    FixtureSelect,
    FormActionCondition,
    Module,
    ModuleNotFoundException,
    OpenCaseAction,
    ParentSelect,
    ReportAppConfig,
    ReportModule,
    ShadowModule,
    SortElement,
    UpdateCaseAction,
    get_all_mobile_filter_configs,
    get_auto_filter_configurations,
)
from corehq.apps.app_manager.suite_xml.features.mobile_ucr import (
    get_uuids_by_instance_id,
)
from corehq.apps.app_manager.templatetags.xforms_extras import trans
from corehq.apps.app_manager.util import (
    generate_xmlns,
    is_usercase_in_use,
    is_valid_case_type,
    module_case_hierarchy_has_circular_reference,
    module_offers_search,
    prefix_usercase_properties,
)
from corehq.apps.app_manager.views.media_utils import (
    handle_media_edits,
    process_media_attribute,
)
from corehq.apps.app_manager.views.utils import (
    back_to_main,
    bail,
    clear_xmlns_app_id_cache,
    get_langs,
    handle_custom_icon_edits,
    handle_shadow_child_modules,
)
from corehq.apps.app_manager.xform import CaseError
from corehq.apps.case_search.models import case_search_enabled_for_domain
from corehq.apps.domain.decorators import (
    LoginAndDomainMixin,
    track_domain_request,
)
from corehq.apps.domain.models import Domain
from corehq.apps.fixtures.fixturegenerators import item_lists_by_domain
from corehq.apps.fixtures.models import FixtureDataType
from corehq.apps.hqmedia.controller import MultimediaHTMLUploadController
from corehq.apps.hqmedia.models import (
    ApplicationMediaReference,
    CommCareMultimedia,
)
from corehq.apps.hqmedia.views import ProcessDetailPrintTemplateUploadView
from corehq.apps.reports.analytics.esaccessors import (
    get_case_types_for_domain_es,
)
from corehq.apps.reports.daterange import get_simple_dateranges
from corehq.apps.userreports.models import (
    ReportConfiguration,
    StaticReportConfiguration,
)

logger = logging.getLogger(__name__)


def get_module_template(user, module):
    if isinstance(module, AdvancedModule):
        return "app_manager/module_view_advanced.html"
    elif isinstance(module, ReportModule):
        return "app_manager/module_view_report.html"
    else:
        return "app_manager/module_view.html"


def get_module_view_context(request, app, module, lang=None):
    context = {
        'edit_name_url': reverse('edit_module_attr', args=[app.domain, app.id, module.unique_id, 'name']),
        'show_search_workflow': (
            app.cloudcare_enabled
            and has_privilege(request, privileges.CLOUDCARE)
            and toggles.CASE_CLAIM_AUTOLAUNCH.enabled(app.domain)
        ),
    }
    module_brief = {
        'id': module.id,
        'case_type': module.case_type,
        'lang': lang,
        'langs': app.langs,
        'module_type': module.module_type,
        'requires_case_details': module.requires_case_details(),
        'unique_id': module.unique_id,
    }
    case_property_builder = _setup_case_property_builder(app)
    show_advanced_settings = False
    if toggles.MOBILE_UCR.enabled(app.domain):
        show_advanced_settings = True
        module_brief.update({
            'report_context_tile': module.report_context_tile,
        })
    if isinstance(module, AdvancedModule):
        show_advanced_settings = True
        module_brief.update({
            'auto_select_case': module.auto_select_case,
            'has_schedule': module.has_schedule,
        })
        context.update(_get_shared_module_view_context(request, app, module, case_property_builder, lang))
        context.update(_get_advanced_module_view_context(app, module))
    elif isinstance(module, ReportModule):
        context.update(_get_report_module_context(app, module))
    else:
        context.update(_get_shared_module_view_context(request, app, module, case_property_builder, lang))
        context.update(_get_basic_module_view_context(request, app, module, case_property_builder))
    if isinstance(module, ShadowModule):
        context.update(_get_shadow_module_view_context(app, module, lang))

    show_advanced_settings = (
        show_advanced_settings
        or add_ons.show("register_from_case_list", request, app, module)
        or add_ons.show("case_list_menu_item", request, app, module) and not isinstance(module, ShadowModule)
    )
    context.update({
        'show_advanced_settings': show_advanced_settings,
    })

    context.update({'module_brief': module_brief})
    return context


def _get_shared_module_view_context(request, app, module, case_property_builder, lang=None):
    '''
    Get context items that are used by both basic and advanced modules.
    '''
    case_type = module.case_type
    context = {
        'details': _get_module_details_context(request, app, module, case_property_builder, case_type),
        'case_list_form_options': _case_list_form_options(app, module, case_type, lang),
        'valid_parents_for_child_module': _get_valid_parents_for_child_module(app, module),
        'shadow_parent': _get_shadow_parent(app, module),
        'js_options': {
            'fixture_columns_by_type': _get_fixture_columns_by_type(app.domain),
            'is_search_enabled': case_search_enabled_for_domain(app.domain),
            'search_prompt_appearance_enabled': app.enable_search_prompt_appearance,
            'item_lists': item_lists_by_domain(request.domain) if app.enable_search_prompt_appearance else [],
            'search_properties': module.search_config.properties if module_offers_search(module) else [],
            'auto_launch': module.search_config.auto_launch if module_offers_search(module) else False,
            'default_search': module.search_config.default_search if module_offers_search(module) else False,
            'default_properties': module.search_config.default_properties if module_offers_search(module) else [],
            'search_filter': module.search_config.search_filter if module_offers_search(module) else "",
            'search_button_display_condition':
                module.search_config.search_button_display_condition if module_offers_search(module) else "",
            'search_default_relevant':
                module.search_config.default_relevant if module_offers_search(module) else True,
            'search_additional_relevant':
                module.search_config.additional_relevant if module_offers_search(module) else "",
            'blacklisted_owner_ids_expression': (
                module.search_config.blacklisted_owner_ids_expression if module_offers_search(module) else ""),
            'default_value_expression_enabled': app.enable_default_value_expression,
            # populate these even if module_offers_search is false because search_config might just not exist yet
            'search_command_label':
                module.search_config.command_label if hasattr(module, 'search_config') else "",
            'search_again_label':
                module.search_config.again_label if hasattr(module, 'search_config') else "",
        },
    }
    if toggles.CASE_DETAIL_PRINT.enabled(app.domain):
        slug = 'module_%s_detail_print' % module.unique_id
        print_template = module.case_details.long.print_template
        print_uploader = MultimediaHTMLUploadController(
            slug,
            reverse(
                ProcessDetailPrintTemplateUploadView.urlname,
                args=[app.domain, app.id, module.unique_id],
            )
        )
        if not print_template:
            print_template = {
                'path': 'jr://file/commcare/text/%s.html' % slug,
            }
        context.update({
            'print_uploader': print_uploader,
            'print_uploader_js': print_uploader.js_options,
            'print_ref': ApplicationMediaReference(
                print_template.get('path'),
                media_class=CommCareMultimedia,
            ).as_dict(),
            'print_media_info': print_template,
        })
    return context


def _get_advanced_module_view_context(app, module):
    case_type = module.case_type
    return {
        'case_list_form_not_allowed_reasons': _case_list_form_not_allowed_reasons(module),
        'child_module_enabled': True,
        'schedule_phases': [
            {
                'id': schedule.id,
                'anchor': schedule.anchor,
                'forms': [
                    form.schedule_form_id for form in schedule.get_forms()
                ],
            } for schedule in module.get_schedule_phases()
        ],
    }


def _get_basic_module_view_context(request, app, module, case_property_builder):
    return {
        'parent_case_modules': _get_modules_with_parent_case_type(
            app, module, case_property_builder, module.case_type),
        'all_case_modules': _get_all_case_modules(app, module),
        'case_list_form_not_allowed_reasons': _case_list_form_not_allowed_reasons(module),
        'child_module_enabled': (
            add_ons.show("submenus", request, app, module=module) and not module.is_training_module
        ),
    }


def _get_shadow_module_view_context(app, module, lang=None):
    langs = None if lang is None else [lang]

    def get_mod_dict(mod):
        return {
            'unique_id': mod.unique_id,
            'name': trans(mod.name, langs),
            'root_module_id': mod.root_module_id,
            'forms': [{'unique_id': f.unique_id, 'name': trans(f.name, langs)} for f in mod.get_forms()]
        }

    return {
        'case_list_form_not_allowed_reasons': _case_list_form_not_allowed_reasons(module),
        'shadow_module_options': {
            'modules': [get_mod_dict(m) for m in app.modules if m.module_type in ['basic', 'advanced']],
            'source_module_id': module.source_module_id,
            'excluded_form_ids': module.excluded_form_ids,
            'shadow_module_version': module.shadow_module_version,
        },
    }


def _get_report_module_context(app, module):
    def _report_to_config(report):
        return {
            'report_id': report._id,
            'title': report.title,
            'description': report.description,
            'charts': [chart for chart in report.charts if
                       chart.type == 'multibar'],
            'filter_structure': report.filters_without_prefilters,
        }

    all_reports = ReportConfiguration.by_domain(app.domain) + \
                  StaticReportConfiguration.by_domain(app.domain)
    validity = module.check_report_validity()

    # We're now proactively deleting these references, so after that's been
    # out for a while, this can be removed (say June 2016 or later)
    if not validity.is_valid:
        module.report_configs = validity.valid_report_configs

    filter_choices = [
        {'slug': f.doc_type, 'description': f.short_description} for f in get_all_mobile_filter_configs()
    ]
    auto_filter_choices = [
        {'slug': f.slug, 'description': f.short_description} for f in get_auto_filter_configurations()

    ]
    from corehq.apps.app_manager.suite_xml.features.mobile_ucr import get_column_xpath_client_template, get_data_path
    data_path_placeholders = {}
    for r in module.report_configs:
        data_path_placeholders[r.report_id] = {}
        for chart_id in r.complete_graph_configs.keys():
            data_path_placeholders[r.report_id][chart_id] = get_data_path(r, app.domain)

    context = {
        'report_module_options': {
            'moduleName': module.name,
            'moduleFilter': module.module_filter,
            'availableReports': [_report_to_config(r) for r in all_reports],  # structure for all reports
            'currentReports': [r.to_json() for r in module.report_configs],  # config data for app reports
            'columnXpathTemplate': get_column_xpath_client_template(app.mobile_ucr_restore_version),
            'dataPathPlaceholders': data_path_placeholders,
            'languages': app.langs,
            'mobileUcrV1': app.mobile_ucr_restore_version == MOBILE_UCR_VERSION_1,
            'globalSyncDelay': Domain.get_by_name(app.domain).default_mobile_ucr_sync_interval,
            'reportContextTile': module.report_context_tile,
        },
        'static_data_options': {
            'filterChoices': filter_choices,
            'autoFilterChoices': auto_filter_choices,
            'dateRangeOptions': [choice._asdict() for choice in get_simple_dateranges()],
        },
        'uuids_by_instance_id': get_uuids_by_instance_id(app),
    }
    return context


def _get_fixture_columns_by_type(domain):
    return {
        fixture.tag: [field.field_name for field in fixture.fields]
        for fixture in FixtureDataType.by_domain(domain)
    }


def _setup_case_property_builder(app):
    defaults = ('name', 'date-opened', 'status', 'last_modified')
    if app.case_sharing:
        defaults += ('#owner_name',)
    return ParentCasePropertyBuilder.for_app(app, defaults=defaults)


# Parent case selection in case list: get modules whose case type is the parent of the given module's case type
def _get_modules_with_parent_case_type(app, module, case_property_builder, case_type_):

    parent_types = case_property_builder.get_parent_types(case_type_)
    modules = app.modules
    parent_module_ids = [
        mod.unique_id for mod in modules
        if mod.case_type in parent_types]

    return [{
        'unique_id': mod.unique_id,
        'name': mod.name,
        'is_parent': mod.unique_id in parent_module_ids,
    } for mod in app.modules if mod.case_type != case_type_ and mod.unique_id != module.unique_id]


def _get_all_case_modules(app, module):
    # return all case modules except the given module
    return [{
        'unique_id': mod.unique_id,
        'name': mod.name,
        'is_parent': False,
    } for mod in app.modules if mod.case_type and mod.unique_id != module.unique_id]


# Parent/child modules: get modules that may be used as parents of the given module
def _get_valid_parents_for_child_module(app, module):
    # If this module already has a child, it can't also have a parent
    for m in app.modules:
        if module.unique_id == getattr(m, 'root_module_id', None):
            return []

    # Modules that already have a parent may not themselves be parents
    invalid_ids = [m.unique_id for m in app.modules if getattr(m, 'root_module_id', None)]
    current_parent_id = getattr(module, 'root_module_id', None)
    if current_parent_id in invalid_ids:
        invalid_ids.remove(current_parent_id)

    # The current module is not allowed, but its parent is
    # Shadow modules are not allowed to be selected as parents
    return [parent_module for parent_module in app.modules if (parent_module.unique_id not in invalid_ids)
            and not parent_module == module and parent_module.doc_type != "ShadowModule"
            and not parent_module.is_training_module]


def _get_shadow_parent(app, module):
    # If this module is a shadow module and has a parent, return it
    if module.module_type == 'shadow' and getattr(module, 'root_module_id', None):
        return app.get_module_by_unique_id(module.root_module_id)
    return None


def _case_list_form_options(app, module, case_type_, lang=None):
    options = OrderedDict()
    forms = [
        form
        for mod in app.get_modules() if module.unique_id != mod.unique_id
        for form in mod.get_forms() if form.is_registration_form(case_type_)
    ]
    langs = None if lang is None else [lang]
    options.update({f.unique_id: {
        'name': trans(f.name, langs),
        'post_form_workflow': f.post_form_workflow,
    } for f in forms})

    return {
        'options': options,
        'form': module.case_list_form,
    }


def _get_module_details_context(request, app, module, case_property_builder, case_type_, messages=messages):
    subcase_types = list(app.get_subcase_types(module.case_type))
    item = {
        'label': gettext_lazy('Case List'),
        'detail_label': gettext_lazy('Case Detail'),
        'type': 'case',
        'model': 'case',
        'subcase_types': subcase_types,
        'sort_elements': module.case_details.short.sort_elements,
        'short': module.case_details.short,
        'long': module.case_details.long,
    }
    try:
        case_properties = case_property_builder.get_properties(case_type_)
        if is_usercase_in_use(app.domain) and case_type_ != USERCASE_TYPE:
            usercase_properties = prefix_usercase_properties(case_property_builder.get_properties(USERCASE_TYPE))
            case_properties |= usercase_properties
    except CaseError as e:
        case_properties = []
        messages.error(request, "Error in Case Management: %s" % e)

    item['properties'] = sorted(case_properties)
    item['fixture_select'] = module.fixture_select

    if isinstance(module, AdvancedModule):
        details = [item]
        if app.commtrack_enabled:
            details.append({
                'label': gettext_lazy('Product List'),
                'detail_label': gettext_lazy('Product Detail'),
                'type': 'product',
                'model': 'product',
                'properties': ['name'],
                'sort_elements': module.product_details.short.sort_elements,
                'short': module.product_details.short,
                'subcase_types': subcase_types,
            })
    else:
        item['parent_select'] = module.parent_select
        details = [item]

    return details


def _case_list_form_not_allowed_reasons(module):
    reasons = []
    if module.put_in_root:
        reasons.append(_("'Menu Mode' is not configured as 'Display menu and then forms'"))
    if not module.all_forms_require_a_case():
        reasons.append(_("all forms in this case list must update a case, "
                         "which means that registration forms must go in a different case list"))
    if hasattr(module, 'parent_select'):
        app = module.get_app()
        if (not app.build_version or app.build_version < LooseVersion('2.23')) and module.parent_select.active:
            reasons.append(_("'Parent Selection' is configured"))
    return reasons


@no_conflict_require_POST
@require_can_edit_apps
@track_domain_request(calculated_prop='cp_n_saved_app_changes')
def edit_module_attr(request, domain, app_id, module_unique_id, attr):
    """
    Called to edit any (supported) module attribute, given by attr
    """
    attributes = {
        "all": None,
        "auto_select_case": None,
        "case_list": ('case_list-show', 'case_list-label'),
        "case_list-menu_item_media_audio": None,
        "case_list-menu_item_media_image": None,
        'case_list-menu_item_use_default_image_for_all': None,
        'case_list-menu_item_use_default_audio_for_all': None,
        "case_list_form_id": None,
        "case_list_form_label": None,
        "case_list_form_media_audio": None,
        "case_list_form_media_image": None,
        'case_list_form_use_default_image_for_all': None,
        'case_list_form_use_default_audio_for_all': None,
        "case_list_post_form_workflow": None,
        "case_type": None,
        'comment': None,
        "display_separately": None,
        "has_schedule": None,
        "media_audio": None,
        "media_image": None,
        "module_filter": None,
        "name": None,
        "parent_module": None,
        "put_in_root": None,
        "report_context_tile": None,
        "root_module_id": None,
        "source_module_id": None,
        "task_list": ('task_list-show', 'task_list-label'),
        "excl_form_ids": None,
        "display_style": None,
        "custom_icon_form": None,
        "custom_icon_text_body": None,
        "custom_icon_xpath": None,
        "use_default_image_for_all": None,
        "use_default_audio_for_all": None,
    }

    if attr not in attributes:
        return HttpResponseBadRequest()

    def should_edit(attribute):
        if attribute == attr:
            return True
        if 'all' == attr:
            if attributes[attribute]:
                for param in attributes[attribute]:
                    if not request.POST.get(param):
                        return False
                return True
            else:
                return request.POST.get(attribute) is not None

    app = get_app(domain, app_id)

    try:
        module = app.get_module_by_unique_id(module_unique_id)
    except ModuleNotFoundException:
        # temporary fallback
        module = app.get_module(module_unique_id)

    lang = request.COOKIES.get('lang', app.langs[0])
    resp = {'update': {}, 'corrections': {}}
    if should_edit("custom_icon_form"):
        error_message = handle_custom_icon_edits(request, module, lang)
        if error_message:
            return json_response(
                {'message': error_message},
                status_code=400
            )

    if should_edit("case_type"):
        case_type = request.POST.get("case_type", None)
        if case_type == USERCASE_TYPE and not isinstance(module, AdvancedModule):
            return HttpResponseBadRequest('"{}" is a reserved case type'.format(USERCASE_TYPE))
        elif case_type and not is_valid_case_type(case_type, module):
            return HttpResponseBadRequest("case type is improperly formatted")
        else:
            old_case_type = module["case_type"]
            module["case_type"] = case_type

            # rename other reference to the old case type
            all_advanced_modules = []
            modules_with_old_case_type_exist = False
            for mod in app.modules:
                if isinstance(mod, AdvancedModule):
                    all_advanced_modules.append(mod)

                modules_with_old_case_type_exist |= mod.case_type == old_case_type
            for mod in all_advanced_modules:
                for form in mod.forms:
                    for action in form.actions.get_load_update_actions():
                        if action.case_type == old_case_type and action.details_module == module_unique_id:
                            action.case_type = case_type

                    if mod.unique_id == module_unique_id or not modules_with_old_case_type_exist:
                        for action in form.actions.get_open_actions():
                            if action.case_type == old_case_type:
                                action.case_type = case_type

    if should_edit("put_in_root"):
        module["put_in_root"] = json.loads(request.POST.get("put_in_root"))
    if should_edit("report_context_tile"):
        module["report_context_tile"] = request.POST.get("report_context_tile") == "true"
    if should_edit("display_style"):
        module["display_style"] = request.POST.get("display_style")
    if should_edit("source_module_id") and module["source_module_id"] != request.POST.get("source_module_id"):
        module["source_module_id"] = request.POST.get("source_module_id")
        if handle_shadow_child_modules(app, module):
            # Reload the page to show new shadow child modules
            resp['redirect'] = reverse('view_module', args=[domain, app_id, module_unique_id])
    if should_edit("display_separately"):
        module["display_separately"] = json.loads(request.POST.get("display_separately"))
    if should_edit("parent_module"):
        parent_module = request.POST.get("parent_module")
        module.parent_select.module_id = parent_module
        if module_case_hierarchy_has_circular_reference(module):
            return HttpResponseBadRequest(_("The case hierarchy contains a circular reference."))
    if should_edit("auto_select_case"):
        module["auto_select_case"] = request.POST.get("auto_select_case") == 'true'

    if app.enable_module_filtering and should_edit('module_filter'):
        module['module_filter'] = request.POST.get('module_filter')

    if should_edit('case_list_form_id'):
        module.case_list_form.form_id = request.POST.get('case_list_form_id')
    if should_edit('case_list_form_label'):
        module.case_list_form.label[lang] = request.POST.get('case_list_form_label')
    if should_edit('case_list_post_form_workflow'):
        module.case_list_form.post_form_workflow = request.POST.get('case_list_post_form_workflow')

    if should_edit("name"):
        name = request.POST.get("name", None)
        module["name"][lang] = name
        resp['update'] = {'.variable-module_name': trans(module.name, [lang], use_delim=False)}
    if should_edit('comment'):
        module.comment = request.POST.get('comment')
    for SLUG in ('case_list', 'task_list'):
        show = '{SLUG}-show'.format(SLUG=SLUG)
        label = '{SLUG}-label'.format(SLUG=SLUG)
        if request.POST.get(show) == 'true' and (request.POST.get(label) == ''):
            # Show item, but empty label, was just getting ignored
            return HttpResponseBadRequest("A label is required for {SLUG}".format(SLUG=SLUG))
        if should_edit(SLUG):
            module[SLUG].show = json.loads(request.POST[show])
            module[SLUG].label[lang] = request.POST[label]

    if should_edit("root_module_id"):
        # Make this a child module of 'root_module_id'
        old_root = module['root_module_id']
        if not request.POST.get("root_module_id"):
            module["root_module_id"] = None
        else:
            module["root_module_id"] = request.POST.get("root_module_id")

        # Add or remove children of shadows as required
        shadow_parents = (
            m for m in app.get_modules()
            if m.module_type == "shadow"
            and (m.source_module_id == request.POST.get("root_module_id") or m.source_module_id == old_root)
        )
        for shadow_parent in shadow_parents:
            if handle_shadow_child_modules(app, shadow_parent):
                resp['redirect'] = reverse('view_module', args=[domain, app_id, module_unique_id])

        if not old_root and module['root_module_id']:
            track_workflow(request.couch_user.username, "User associated module with a parent")
        elif old_root and not module['root_module_id']:
            track_workflow(request.couch_user.username, "User orphaned a child module")

    if should_edit('excl_form_ids') and isinstance(module, ShadowModule):
        excl = request.POST.getlist('excl_form_ids')
        excl.remove('0')  # Placeholder value to make sure excl_form_ids is POSTed when no forms are excluded
        module.excluded_form_ids = excl

    handle_media_edits(request, module, should_edit, resp, lang)
    handle_media_edits(request, module.case_list_form, should_edit, resp, lang, prefix='case_list_form_')
    if hasattr(module, 'case_list'):
        handle_media_edits(request, module.case_list, should_edit, resp, lang, prefix='case_list-menu_item_')

    app.save(resp)
    resp['case_list-show'] = module.requires_case_details()
    return HttpResponse(json.dumps(resp))


def _new_advanced_module(request, domain, app, name, lang):
    module = app.add_module(AdvancedModule.new_module(name, lang))
    _init_module_case_type(module)
    module_id = module.id
    app.new_form(module_id, _("Untitled Form"), lang)

    app.save()
    response = back_to_main(request, domain, app_id=app.id, module_id=module_id)
    response.set_cookie('suppress_build_errors', 'yes', secure=settings.SECURE_COOKIES)
    return response


def _new_report_module(request, domain, app, name, lang):
    module = app.add_module(ReportModule.new_module(name, lang))
    # by default add all reports
    module.report_configs = [
        ReportAppConfig(
            report_id=report._id,
            header={lang: report.title},
            description={lang: report.description} if report.description else None,
        )
        for report in ReportConfiguration.by_domain(domain)
    ]
    app.save()
    return back_to_main(request, domain, app_id=app.id, module_id=module.id)


def _new_shadow_module(request, domain, app, name, lang, shadow_module_version=2):
    module = app.add_module(ShadowModule.new_module(name, lang, shadow_module_version=shadow_module_version))
    app.save()
    return back_to_main(request, domain, app_id=app.id, module_id=module.id)


def _new_training_module(request, domain, app, name, lang):
    name = name or 'Training'
    module = app.add_module(Module.new_training_module(name, lang))
    app.save()
    return back_to_main(request, domain, app_id=app.id, module_id=module.id)


@no_conflict_require_POST
@require_can_edit_apps
def delete_module(request, domain, app_id, module_unique_id):
    "Deletes a module from an app"
    deletion_records = []

    app = get_app(domain, app_id)
    try:
        module = app.get_module_by_unique_id(module_unique_id)
    except ModuleNotFoundException:
        return bail(request, domain, app_id)
    if module.get_child_modules():
        if module.module_type == 'shadow':
            # When deleting a shadow module, delete all the shadow-children
            for child_module in module.get_child_modules():
                deletion_records.append(app.delete_module(child_module.unique_id))
        else:
            messages.error(request, _('"{}" has sub-menus. You must remove these before '
                                      'you can delete it.').format(module.default_name()))
            return back_to_main(request, domain, app_id)

    shadow_children = [
        m.unique_id for m in app.get_modules()
        if m.module_type == 'shadow' and m.source_module_id == module_unique_id and m.root_module_id is not None
    ]
    for shadow_child in shadow_children:
        # We don't allow directly deleting or editing the source of a shadow
        # child, so we delete it when its source is deleted
        deletion_records.append(app.delete_module(shadow_child))

    deletion_records.append(app.delete_module(module_unique_id))
    restore_url = "{}?{}".format(
        reverse('undo_delete_module', args=[domain]),
        "&".join("record_id={}".format(record.get_id) for record in deletion_records)
    )
    deleted_names = ", ".join(record.module.default_name(app=app) for record in deletion_records)
    messages.success(
        request,
        _('You have deleted "{deleted_names}". <a href="{restore_url}" class="post-link">Undo</a>').format(
            deleted_names=deleted_names, restore_url=restore_url),
        extra_tags='html'
    )
    app.save()
    clear_xmlns_app_id_cache(domain)
    return back_to_main(request, domain, app_id=app_id)


@no_conflict_require_POST
@require_can_edit_apps
def undo_delete_module(request, domain):
    module_names = []
    app = None
    for record_id in request.GET.getlist('record_id'):
        record = DeleteModuleRecord.get(record_id)
        record.undo()
        app = app or Application.get(record.app_id)
        module_names.append(record.module.default_name(app=app))
    messages.success(request, f'Module {", ".join(module_names)} successfully restored.')
    return back_to_main(request, domain, app_id=record.app_id, module_id=record.module_id)


@require_can_edit_apps
def upgrade_shadow_module(request, domain, app_id, module_unique_id):
    app = get_app(domain, app_id)
    try:
        shadow_module = app.get_module_by_unique_id(module_unique_id)
    except ModuleNotFoundError:
        messages.error(request, "Couldn't find module")
    else:
        if shadow_module.shadow_module_version == 1:
            shadow_module.shadow_module_version = 2
            handle_shadow_child_modules(app, shadow_module)
            messages.success(request, 'Module successfully upgraded.')
        else:
            messages.error(request, "Can't upgrade this module, it's already at the new version")

    return back_to_main(request, domain, app_id=app_id, module_unique_id=module_unique_id)


@no_conflict_require_POST
@require_can_edit_apps
def overwrite_module_case_list(request, domain, app_id, module_unique_id):
    app = get_app(domain, app_id)
    dest_module_unique_ids = request.POST.getlist('dest_module_unique_ids')
    attrs_dict = {
        'columns': request.POST.get('display_properties') == 'on',
        'filter': request.POST.get('case_list_filter') == 'on',
        'sort_elements': request.POST.get('sort_configuration') == 'on',
        'sort_nodeset_columns': request.POST.get('nodeset_sorting') == 'on',
        'custom_variables': request.POST.get('custom_variables') == 'on',
        'custom_xml': request.POST.get('custom_case_list_xml') == 'on',
        'case_tile_configuration': request.POST.get('case_tile_configuration') == 'on',
        'print_template': request.POST.get('print_template') == 'on',
    }
    src_module = app.get_module_by_unique_id(module_unique_id)
    detail_type = request.POST['detail_type']

    error_list = _validate_overwrite_request(request, detail_type, dest_module_unique_ids, attrs_dict)
    if error_list:
        for err in error_list:
            messages.error(
                request,
                err
            )
        return back_to_main(request, domain, app_id=app_id, module_unique_id=module_unique_id)

    updated_modules = []
    not_updated_modules = []
    for dest_module_unique_id in dest_module_unique_ids:
        dest_module = app.get_module_by_unique_id(dest_module_unique_id)
        if not hasattr(dest_module, 'case_details'):
            messages.error(
                request,
                _("Sorry, couldn't find case list configuration for module {}. "
                "Please report an issue if you believe this is a mistake.").format(dest_module.default_name()))
        elif dest_module.case_type != src_module.case_type:
            messages.error(
                request,
                _("Please choose a module with the same case type as the current one ({}).").format(
                    src_module.case_type)
            )
        else:
            try:
                _update_module_case_list(detail_type, src_module, dest_module, attrs_dict)
                updated_modules.append(dest_module.default_name())
            except Exception:
                notify_exception(
                    request,
                    message=f'Error in updating module: {dest_module.default_name()}',
                    details={'domain': domain, 'app_id': app_id, }
                )
                not_updated_modules.append(dest_module.default_name())

    if not_updated_modules:
        _error_msg = _("Failed to overwrite case lists to menu(s): {}.").format(
            ", ".join(map(str, not_updated_modules)))
        messages.error(request, _error_msg)

    if updated_modules:
        app.save()  # Save successfully overwritten menus.
        _msg = _('Case list configuration updated from {} menu to {} menu(s).').format(
            src_module.default_name(), ", ".join(map(str, updated_modules)))
        messages.success(request, _msg)
    return back_to_main(request, domain, app_id=app_id, module_unique_id=module_unique_id)


def _validate_overwrite_request(request, detail_type, dest_modules, attrs_dict):
    assert detail_type in ['short', 'long']
    error_list = []

    if not dest_modules:
        error_list.append(_("Please choose at least one menu to overwrite."))
    if detail_type == 'short':
        if not any(attrs_dict.values()):
            error_list.append(_("Please choose at least one option to overwrite."))
    return error_list


def _update_module_case_list(detail_type, src_module, dest_module, attrs_dict):
    if detail_type == 'long':
        setattr(dest_module.case_details, detail_type, getattr(src_module.case_details, detail_type))
    else:
        src_module_detail_type = getattr(src_module.case_details, detail_type)
        dest_module_detail_type = getattr(dest_module.case_details, detail_type)

        # begin overwrite
        dest_module_detail_type.overwrite_from_module_detail(src_module_detail_type, attrs_dict)


def _update_search_properties(module, search_properties, lang='en'):
    """
    Updates the translation of a module's current search properties, and drops missing search properties.

    Labels in incoming search_properties aren't keyed by language, so lang specifies that.

    e.g.:

    >>> module = Module()
    >>> module.search_config.properties = [
    ...     CaseSearchProperty(name='name', label={'fr': 'Nom'}),
    ...     CaseSearchProperty(name='age', label={'fr': 'Âge'}),
    ... ]
    >>> search_properties = [
    ...     {'name': 'name', 'label': 'Name'},
    ...     {'name': 'dob'. 'label': 'Date of birth'}
    ... ]  # Incoming search properties' labels/hints are not dictionaries
    >>> lang = 'en'
    >>> list(_update_search_properties(module, search_properties, lang)) == [
    ...     {'name': 'name', 'label': {'fr': 'Nom', 'en': 'Name'}},
    ...     {'name': 'dob'. 'label': {'en': 'Date of birth'}},
    ... ]  # English label is added, "age" property is dropped
    True

    """
    current = {p.name: p.label for p in module.search_config.properties}
    for prop in search_properties:
        if prop['name'] in current:
            label = current[prop['name']].copy()
            label.update({lang: prop['label']})
        else:
            label = {lang: prop['label']}
        hint = {lang: prop['hint']}
        ret = {
            'name': prop['name'],
            'label': label,
        }
        if prop['default_value']:
            ret['default_value'] = prop['default_value']
        if prop['hint']:
            ret['hint'] = hint
        if prop.get('appearance', '') == 'fixture':
            ret['input_'] = 'select1'
            fixture_props = json.loads(prop['fixture'])
            keys = {'instance_uri', 'instance_id', 'nodeset', 'label', 'value', 'sort'}
            missing = [key for key in keys if not fixture_props.get(key)]
            if missing:
                raise CaseSearchConfigError(_("""
                    The case search property '{}' is missing the following lookup table attributes: {}
                """).format(prop['name'], ", ".join(missing)))
            ret['itemset'] = {
                key: fixture_props[key]
                for key in keys
            }

        elif prop.get('appearance', '') == 'barcode_scan':
            ret['appearance'] = 'barcode_scan'
<<<<<<< HEAD
        elif prop.get('appearance', '') == 'geocoder_broadcast':
            ret['appearance'] = 'address'
        elif prop.get('appearance', '') == 'geocoder_receiver':
            ret['geocoder_receiver_expression'] = ''
=======
        elif prop.get('appearance', '') == 'daterange':
            ret['input_'] = 'daterange'
>>>>>>> 909a6d6b

        yield ret


@no_conflict_require_POST
@require_can_edit_apps
def edit_module_detail_screens(request, domain, app_id, module_unique_id):
    """
    Overwrite module case details. Only overwrites components that have been
    provided in the request. Components are short, long, filter, parent_select,
    fixture_select and sort_elements.
    """
    params = json_request(request.POST)
    detail_type = params.get('type')
    short = params.get('short', None)
    long_ = params.get('long', None)
    tabs = params.get('tabs', None)
    filter = params.get('filter', ())
    custom_xml = params.get('custom_xml', None)
    parent_select = params.get('parent_select', None)
    fixture_select = params.get('fixture_select', None)
    sort_elements = params.get('sort_elements', None)
    persist_case_context = params.get('persistCaseContext', None)
    persistent_case_context_xml = params.get('persistentCaseContextXML', None)
    use_case_tiles = params.get('useCaseTiles', None)
    persist_tile_on_forms = params.get("persistTileOnForms", None)
    persistent_case_tile_from_module = params.get("persistentCaseTileFromModule", None)
    pull_down_tile = params.get("enableTilePullDown", None)
    sort_nodeset_columns = params.get("sortNodesetColumns", None)
    print_template = params.get('printTemplate', None)
    case_list_lookup = params.get("case_list_lookup", None)
    search_properties = params.get("search_properties")
    custom_variables = {
        'short': params.get("short_custom_variables", None),
        'long': params.get("long_custom_variables", None)
    }

    app = get_app(domain, app_id)

    try:
        module = app.get_module_by_unique_id(module_unique_id)
    except ModuleNotFoundException:
        # temporary fallback
        module = app.get_module(module_unique_id)

    if detail_type == 'case':
        detail = module.case_details
    else:
        try:
            detail = getattr(module, '{0}_details'.format(detail_type))
        except AttributeError:
            return HttpResponseBadRequest("Unknown detail type '%s'" % detail_type)

    lang = request.COOKIES.get('lang', app.langs[0])
    if short is not None:
        detail.short.columns = list(map(DetailColumn.from_json, short))
        if persist_case_context is not None:
            detail.short.persist_case_context = persist_case_context
            detail.short.persistent_case_context_xml = persistent_case_context_xml
        if use_case_tiles is not None:
            detail.short.use_case_tiles = use_case_tiles
        if persist_tile_on_forms is not None:
            detail.short.persist_tile_on_forms = persist_tile_on_forms
        if persistent_case_tile_from_module is not None:
            detail.short.persistent_case_tile_from_module = persistent_case_tile_from_module
        if pull_down_tile is not None:
            detail.short.pull_down_tile = pull_down_tile
        if case_list_lookup is not None:
            _save_case_list_lookup_params(detail.short, case_list_lookup, lang)

    if long_ is not None:
        detail.long.columns = list(map(DetailColumn.from_json, long_))
        if tabs is not None:
            detail.long.tabs = list(map(DetailTab.wrap, tabs))
        if print_template is not None:
            detail.long.print_template = print_template
    if filter != ():
        # Note that we use the empty tuple as the sentinel because a filter
        # value of None represents clearing the filter.
        detail.short.filter = filter
    if custom_xml is not None:
        detail.short.custom_xml = custom_xml

    if custom_variables['short'] is not None:
        try:
            etree.fromstring("<variables>{}</variables>".format(custom_variables['short']))
        except etree.XMLSyntaxError as error:
            return HttpResponseBadRequest(
                "There was an issue with your custom variables: {}".format(error)
            )
        detail.short.custom_variables = custom_variables['short']

    if custom_variables['long'] is not None:
        try:
            etree.fromstring("<variables>{}</variables>".format(custom_variables['long']))
        except etree.XMLSyntaxError as error:
            return HttpResponseBadRequest(
                "There was an issue with your custom variables: {}".format(error)
            )
        detail.long.custom_variables = custom_variables['long']

    if sort_nodeset_columns is not None:
        detail.long.sort_nodeset_columns = sort_nodeset_columns

    if sort_elements is not None:
        # Attempt to map new elements to old so we don't lose translations
        # Imperfect because the same field may be used multiple times, or user may change field
        old_elements_by_field = {e['field']: e for e in detail.short.sort_elements}

        detail.short.sort_elements = []
        for sort_element in sort_elements:
            item = SortElement()
            item.field = sort_element['field']
            item.type = sort_element['type']
            item.direction = sort_element['direction']
            item.blanks = sort_element['blanks']
            if item.field in old_elements_by_field:
                item.display = old_elements_by_field[item.field].display
            item.display[lang] = sort_element['display']
            if toggles.SORT_CALCULATION_IN_CASE_LIST.enabled(domain):
                item.sort_calculation = sort_element['sort_calculation']
            else:
                item.sort_calculation = ""
            detail.short.sort_elements.append(item)
    if parent_select is not None:
        module.parent_select = ParentSelect.wrap(parent_select)
        if module_case_hierarchy_has_circular_reference(module):
            return HttpResponseBadRequest(_("The case hierarchy contains a circular reference."))
    if fixture_select is not None:
        module.fixture_select = FixtureSelect.wrap(fixture_select)
    if search_properties is not None:
        if (
                search_properties.get('properties') is not None
                or search_properties.get('default_properties') is not None
        ):
            command_label = module.search_config.command_label
            command_label[lang] = search_properties.get('search_command_label', '')
            again_label = module.search_config.again_label
            again_label[lang] = search_properties.get('search_again_label', '')
            try:
                properties = [
                    CaseSearchProperty.wrap(p)
                    for p in _update_search_properties(
                        module,
                        search_properties.get('properties'), lang
                    )
                ]
            except CaseSearchConfigError as e:
                return HttpResponseBadRequest(e)
            module.search_config = CaseSearch(
                command_label=command_label,
                again_label=again_label,
                properties=properties,
                default_relevant=bool(search_properties.get('search_default_relevant')),
                additional_relevant=search_properties.get('search_additional_relevant', ''),
                auto_launch=bool(search_properties.get('auto_launch')),
                default_search=bool(search_properties.get('default_search')),
                search_filter=search_properties.get('search_filter', ""),
                search_button_display_condition=search_properties.get('search_button_display_condition', ""),
                blacklisted_owner_ids_expression=search_properties.get('blacklisted_owner_ids_expression', ""),
                default_properties=[
                    DefaultCaseSearchProperty.wrap(p)
                    for p in search_properties.get('default_properties')
                ]
            )

    resp = {}
    app.save(resp)
    return json_response(resp)


@no_conflict_require_POST
@require_can_edit_apps
def edit_report_module(request, domain, app_id, module_unique_id):
    """
    Overwrite module case details. Only overwrites components that have been
    provided in the request. Components are short, long, filter, parent_select,
    and sort_elements.
    """
    params = json_request(request.POST)
    app = get_app(domain, app_id)

    try:
        module = app.get_module_by_unique_id(module_unique_id)
    except ModuleNotFoundException:
        # temporary fallback
        module = app.get_module(module_unique_id)

    assert isinstance(module, ReportModule)
    module.name = params['name']
    module.report_context_tile = params['report_context_tile']

    try:
        module.report_configs = [ReportAppConfig.wrap(spec) for spec in params['reports']]
    except Exception:
        notify_exception(
            request,
            message="Something went wrong while editing report modules",
            details={'domain': domain, 'app_id': app_id, }
        )
        return HttpResponseBadRequest(_("There was a problem processing your request."))

    if app.enable_module_filtering:
        module['module_filter'] = request.POST.get('module_filter')

    module.media_image.update(params['multimedia']['mediaImage'])
    module.media_audio.update(params['multimedia']['mediaAudio'])

    try:
        app.save()
    except Exception:
        notify_exception(
            request,
            message="Something went wrong while saving app {} while editing report modules".format(app_id),
            details={'domain': domain, 'app_id': app_id, }
        )
        return HttpResponseBadRequest(_("There was a problem processing your request."))

    return json_response('success')


def validate_module_for_build(request, domain, app_id, module_unique_id, ajax=True):
    app = get_app(domain, app_id)
    try:
        module = app.get_module_by_unique_id(module_unique_id)
    except ModuleNotFoundException:
        try:
            # temporary fallback
            module = app.get_module(module_unique_id)
        except ModuleNotFoundException:
            raise Http404()

    errors = module.validate_for_build()
    lang, langs = get_langs(request, app)

    response_html = render_to_string("app_manager/partials/build_errors.html", {
        'app': app,
        'build_errors': errors,
        'not_actual_build': True,
        'domain': domain,
        'langs': langs,
    })
    if ajax:
        return json_response({'error_html': response_html})
    return HttpResponse(response_html)


@no_conflict_require_POST
@require_can_edit_apps
def new_module(request, domain, app_id):
    "Adds a module to an app"
    app = get_app(domain, app_id)
    from corehq.apps.app_manager.views.utils import get_default_followup_form_xml
    lang = request.COOKIES.get('lang', app.langs[0])
    name = request.POST.get('name')
    module_type = request.POST.get('module_type', 'case')

    if module_type == 'biometrics':
        enroll_module, enroll_form_id = _init_biometrics_enroll_module(app, lang)
        _init_biometrics_identify_module(app, lang, enroll_form_id)

        app.save()

        response = back_to_main(request, domain, app_id=app_id,
                                module_id=enroll_module.id, form_id=0)
        response.set_cookie('suppress_build_errors', 'yes', secure=settings.SECURE_COOKIES)
        return response
    elif module_type == 'case' or module_type == 'survey':  # survey option added for V2
        if module_type == 'case':
            name = name or 'Case List'
        else:
            name = name or 'Surveys'

        module = app.add_module(Module.new_module(name, lang))
        module_id = module.id

        form_id = None
        unstructured = add_ons.show("empty_case_lists", request, app)
        if module_type == 'case':
            if not unstructured:
                form_id = 0

                # registration form
                register = app.new_form(module_id, _("Registration Form"), lang)
                register.actions.open_case = OpenCaseAction(condition=FormActionCondition(type='always'))
                register.actions.update_case = UpdateCaseAction(
                    condition=FormActionCondition(type='always'))

                # one followup form
                msg = _("This is your follow up form. "
                        "Delete this label and add questions for any follow up visits.")
                attachment = get_default_followup_form_xml(context={'lang': lang, 'default_label': msg})
                followup = app.new_form(module_id, _("Followup Form"), lang, attachment=attachment)
                followup.requires = "case"
                followup.actions.update_case = UpdateCaseAction(condition=FormActionCondition(type='always'))

            _init_module_case_type(module)
        else:
            form_id = 0
            app.new_form(module_id, _("Survey"), lang)

        app.save()
        response = back_to_main(request, domain, app_id=app_id,
                                module_id=module_id, form_id=form_id)
        response.set_cookie('suppress_build_errors', 'yes', secure=settings.SECURE_COOKIES)
        return response
    elif module_type in MODULE_TYPE_MAP:
        fn = MODULE_TYPE_MAP[module_type][FN]
        validations = MODULE_TYPE_MAP[module_type][VALIDATIONS]
        error = next((v[1] for v in validations if v[0](app)), None)
        if error:
            messages.warning(request, error)
            return back_to_main(request, domain, app_id=app.id)
        else:
            return fn(request, domain, app, name, lang)
    else:
        logger.error('Unexpected module type for new module: "%s"' % module_type)
        return back_to_main(request, domain, app_id=app_id)


# Set initial module case type, copying from another module in the same app
def _init_module_case_type(module):
    app = module.get_app()
    app_case_types = [m.case_type for m in app.modules if m.case_type]
    if len(app_case_types):
        module.case_type = app_case_types[0]
    else:
        module.case_type = 'case'


def _init_biometrics_enroll_module(app, lang):
    """
    Creates Enrolment Module for Biometrics
    """
    module = app.add_module(Module.new_module(_("Registration"), lang))

    form_name = _("Enroll New Person")

    context = {
        'xmlns_uuid': generate_xmlns(),
        'form_name': form_name,
        'name_label': _("What is your name?"),
        'simprints_enrol_label': _("Scan Fingerprints"),
        'lang': lang,
    }
    context.update(app.biometric_context)
    attachment = render_to_string(
        "app_manager/simprints_enrolment_form.xml",
        context=context
    )

    enroll = app.new_form(module.id, form_name, lang, attachment=attachment)
    enroll.actions.open_case = OpenCaseAction(
        name_path="/data/name",
        condition=FormActionCondition(type='always'),
    )
    enroll.actions.update_case = UpdateCaseAction(
        update={
            'simprintsId': '/data/simprintsId',
            'rightIndex': '/data/rightIndex',
            'rightThumb': '/data/rightThumb',
            'leftIndex': '/data/leftIndex',
            'leftThumb': '/data/leftThumb',
        },
        condition=FormActionCondition(type='always'),
    )

    module.case_type = 'person'

    return module, enroll.get_unique_id()


def _init_biometrics_identify_module(app, lang, enroll_form_id):
    """
    Creates Identification Module for Biometrics
    """
    module = app.add_module(Module.new_module(_("Identify Registered Person"), lang))

    # make sure app has Register From Case List Add-On enabled
    app.add_ons["register_from_case_list"] = True

    # turn on Register from Case List with Simprints Enrolment form
    module.case_list_form = CaseListForm(
        form_id=enroll_form_id,
        label=dict([(lang, _("Enroll New Person"))]),
    )
    case_list = module.case_details.short
    case_list.lookup_enabled = True
    case_list.lookup_action = "com.simprints.id.IDENTIFY"
    case_list.lookup_name = _("Scan Fingerprint")
    case_list.lookup_extras = list([
        dict(key=key, value="'{}'".format(value))
        for key, value in app.biometric_context.items()
    ])
    case_list.lookup_responses = [
        {'key': 'fake'},
    ]
    case_list.lookup_display_results = True
    case_list.lookup_field_header[lang] = _("Confidence")
    case_list.lookup_field_template = 'simprintsId'

    form_name = _("Followup with Person")

    context = {
        'xmlns_uuid': generate_xmlns(),
        'form_name': form_name,
        'lang': lang,
        'placeholder_label': mark_safe(_(
            "This is your follow up form for {}. Delete this label and add "
            "questions for any follow up visits."
        ).format(
            "<output value=\"instance('casedb')/casedb/case[@case_id = "
            "instance('commcaresession')/session/data/case_id]/case_name\" "
            "vellum:value=\"#case/case_name\" />"
        ))
    }
    attachment = render_to_string(
        "app_manager/simprints_followup_form.xml",
        context=context
    )

    identify = app.new_form(module.id, form_name, lang, attachment=attachment)
    identify.requires = 'case'
    identify.actions.update_case = UpdateCaseAction(
        condition=FormActionCondition(type='always'))

    module.case_type = 'person'


def _save_case_list_lookup_params(short, case_list_lookup, lang):
    short.lookup_enabled = case_list_lookup.get("lookup_enabled", short.lookup_enabled)
    short.lookup_autolaunch = case_list_lookup.get("lookup_autolaunch", short.lookup_autolaunch)
    short.lookup_action = case_list_lookup.get("lookup_action", short.lookup_action)
    short.lookup_name = case_list_lookup.get("lookup_name", short.lookup_name)
    short.lookup_extras = case_list_lookup.get("lookup_extras", short.lookup_extras)
    short.lookup_responses = case_list_lookup.get("lookup_responses", short.lookup_responses)
    short.lookup_image = case_list_lookup.get("lookup_image", short.lookup_image)
    short.lookup_display_results = case_list_lookup.get("lookup_display_results", short.lookup_display_results)
    if "lookup_field_header" in case_list_lookup:
        short.lookup_field_header[lang] = case_list_lookup["lookup_field_header"]
    short.lookup_field_template = case_list_lookup.get("lookup_field_template", short.lookup_field_template)


@require_GET
@require_deploy_apps
def view_module(request, domain, app_id, module_unique_id):
    from corehq.apps.app_manager.views.view_generic import view_generic
    return view_generic(request, domain, app_id, module_unique_id=module_unique_id)


@require_GET
@require_deploy_apps
def view_module_legacy(request, domain, app_id, module_id):
    """
    This view has been kept around to not break any documentation on example apps
    and partner-distributed documentation on existing apps.
    PLEASE DO NOT DELETE.
    """
    from corehq.apps.app_manager.views.view_generic import view_generic
    return view_generic(request, domain, app_id, module_id)


class ExistingCaseTypesView(LoginAndDomainMixin, View):
    urlname = 'existing_case_types'

    def get(self, request, domain):
        return JsonResponse({
            'existing_case_types': list(get_case_types_for_domain_es(domain))
        })


FN = 'fn'
VALIDATIONS = 'validations'
MODULE_TYPE_MAP = {
    'advanced': {
        FN: _new_advanced_module,
        VALIDATIONS: []
    },
    'report': {
        FN: _new_report_module,
        VALIDATIONS: []
    },
    'shadow': {
        FN: _new_shadow_module,
        VALIDATIONS: []
    },
    'shadow-v1': {
        FN: partial(_new_shadow_module, shadow_module_version=1),
        VALIDATIONS: []
    },
    'training': {
        FN: _new_training_module,
        VALIDATIONS: []
    },
}<|MERGE_RESOLUTION|>--- conflicted
+++ resolved
@@ -952,15 +952,12 @@
 
         elif prop.get('appearance', '') == 'barcode_scan':
             ret['appearance'] = 'barcode_scan'
-<<<<<<< HEAD
         elif prop.get('appearance', '') == 'geocoder_broadcast':
             ret['appearance'] = 'address'
         elif prop.get('appearance', '') == 'geocoder_receiver':
             ret['geocoder_receiver_expression'] = ''
-=======
         elif prop.get('appearance', '') == 'daterange':
             ret['input_'] = 'daterange'
->>>>>>> 909a6d6b
 
         yield ret
 
