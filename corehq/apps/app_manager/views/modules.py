import json
import logging
from collections import OrderedDict
from functools import partial
from distutils.version import LooseVersion

from django.conf import settings
from django.contrib import messages
from django.http import (
    Http404,
    HttpResponse,
    HttpResponseBadRequest,
    JsonResponse,
)
from django.template.loader import render_to_string
from django.urls import reverse
from django.utils.safestring import mark_safe
from django.utils.translation import gettext_lazy
from django.utils.translation import ugettext as _
from django.views import View
from django.views.decorators.http import require_GET
from django_prbac.utils import has_privilege

from lxml import etree

from dimagi.utils.logging import notify_exception
from dimagi.utils.web import json_request, json_response

from corehq import privileges, toggles
from corehq.apps.analytics.tasks import track_workflow
from corehq.apps.app_manager import add_ons
from corehq.apps.app_manager.app_schemas.case_properties import (
    ParentCasePropertyBuilder,
)
from corehq.apps.app_manager.const import (
    CLAIM_DEFAULT_RELEVANT_CONDITION,
    MOBILE_UCR_VERSION_1,
    USERCASE_TYPE,
)
from corehq.apps.app_manager.dbaccessors import get_app
from corehq.apps.app_manager.decorators import (
    no_conflict_require_POST,
    require_can_edit_apps,
    require_deploy_apps,
)
from corehq.apps.app_manager.exceptions import CaseSearchConfigError
from corehq.apps.app_manager.models import (
    Application,
    AdvancedModule,
    CaseListForm,
    CaseSearch,
    CaseSearchProperty,
    DefaultCaseSearchProperty,
    DeleteModuleRecord,
    DetailColumn,
    DetailTab,
    FixtureSelect,
    FormActionCondition,
    Module,
    ModuleNotFoundException,
    OpenCaseAction,
    ParentSelect,
    ReportAppConfig,
    ReportModule,
    ShadowModule,
    SortElement,
    UpdateCaseAction,
    get_all_mobile_filter_configs,
    get_auto_filter_configurations,
)
from corehq.apps.app_manager.suite_xml.features.mobile_ucr import (
    get_uuids_by_instance_id,
)
from corehq.apps.app_manager.templatetags.xforms_extras import trans
from corehq.apps.app_manager.util import (
    generate_xmlns,
    is_usercase_in_use,
    is_valid_case_type,
    module_case_hierarchy_has_circular_reference,
    module_offers_search,
    prefix_usercase_properties,
)
from corehq.apps.app_manager.views.media_utils import (
    handle_media_edits,
    process_media_attribute,
)
from corehq.apps.app_manager.views.utils import (
    back_to_main,
    bail,
    clear_xmlns_app_id_cache,
    get_langs,
    handle_custom_icon_edits,
    handle_shadow_child_modules,
)
from corehq.apps.app_manager.xform import CaseError
from corehq.apps.case_search.models import case_search_enabled_for_domain
from corehq.apps.domain.decorators import (
    LoginAndDomainMixin,
    track_domain_request,
)
from corehq.apps.domain.models import Domain
from corehq.apps.fixtures.fixturegenerators import item_lists_by_domain
from corehq.apps.fixtures.models import FixtureDataType
from corehq.apps.hqmedia.controller import MultimediaHTMLUploadController
from corehq.apps.hqmedia.models import (
    ApplicationMediaReference,
    CommCareMultimedia,
)
from corehq.apps.hqmedia.views import ProcessDetailPrintTemplateUploadView
from corehq.apps.reports.analytics.esaccessors import (
    get_case_types_for_domain_es,
)
from corehq.apps.reports.daterange import get_simple_dateranges
from corehq.apps.userreports.models import (
    ReportConfiguration,
    StaticReportConfiguration,
)

logger = logging.getLogger(__name__)


def get_module_template(user, module):
    if isinstance(module, AdvancedModule):
        return "app_manager/module_view_advanced.html"
    elif isinstance(module, ReportModule):
        return "app_manager/module_view_report.html"
    else:
        return "app_manager/module_view.html"


def get_module_view_context(request, app, module, lang=None):
    context = {
        'edit_name_url': reverse('edit_module_attr', args=[app.domain, app.id, module.unique_id, 'name']),
        'show_auto_launch': (
            app.cloudcare_enabled
            and has_privilege(request, privileges.CLOUDCARE)
            and toggles.CASE_CLAIM_AUTOLAUNCH.enabled(app.domain)
        ),
    }
    module_brief = {
        'id': module.id,
        'case_type': module.case_type,
        'lang': lang,
        'langs': app.langs,
        'module_type': module.module_type,
        'requires_case_details': module.requires_case_details(),
        'unique_id': module.unique_id,
    }
    case_property_builder = _setup_case_property_builder(app)
    show_advanced_settings = False
    if toggles.MOBILE_UCR.enabled(app.domain):
        show_advanced_settings = True
        module_brief.update({
            'report_context_tile': module.report_context_tile,
        })
    if isinstance(module, AdvancedModule):
        show_advanced_settings = True
        module_brief.update({
            'auto_select_case': module.auto_select_case,
            'has_schedule': module.has_schedule,
        })
        context.update(_get_shared_module_view_context(request, app, module, case_property_builder, lang))
        context.update(_get_advanced_module_view_context(app, module))
    elif isinstance(module, ReportModule):
        context.update(_get_report_module_context(app, module))
    else:
        context.update(_get_shared_module_view_context(request, app, module, case_property_builder, lang))
        context.update(_get_basic_module_view_context(request, app, module, case_property_builder))
    if isinstance(module, ShadowModule):
        context.update(_get_shadow_module_view_context(app, module, lang))

    show_advanced_settings = (
        show_advanced_settings
        or add_ons.show("register_from_case_list", request, app, module)
        or add_ons.show("case_list_menu_item", request, app, module) and not isinstance(module, ShadowModule)
    )
    context.update({
        'show_advanced_settings': show_advanced_settings,
    })

    context.update({'module_brief': module_brief})
    return context


def _get_shared_module_view_context(request, app, module, case_property_builder, lang=None):
    '''
    Get context items that are used by both basic and advanced modules.
    '''
    case_type = module.case_type
    context = {
        'details': _get_module_details_context(request, app, module, case_property_builder, case_type),
        'case_list_form_options': _case_list_form_options(app, module, case_type, lang),
        'valid_parents_for_child_module': _get_valid_parents_for_child_module(app, module),
        'shadow_parent': _get_shadow_parent(app, module),
        'js_options': {
            'fixture_columns_by_type': _get_fixture_columns_by_type(app.domain),
            'is_search_enabled': case_search_enabled_for_domain(app.domain),
            'search_prompt_appearance_enabled': app.enable_search_prompt_appearance,
            'item_lists': item_lists_by_domain(request.domain) if app.enable_search_prompt_appearance else [],
            'search_properties': module.search_config.properties if module_offers_search(module) else [],
            'auto_launch': module.search_config.auto_launch if module_offers_search(module) else False,
            'include_closed': module.search_config.include_closed if module_offers_search(module) else False,
            'default_properties': module.search_config.default_properties if module_offers_search(module) else [],
            'search_filter': module.search_config.search_filter if module_offers_search(module) else "",
            'search_button_display_condition':
                module.search_config.search_button_display_condition if module_offers_search(module) else "",
            'search_relevant':
                module.search_config.relevant if module_offers_search(module) else "",
            'blacklisted_owner_ids_expression': (
                module.search_config.blacklisted_owner_ids_expression if module_offers_search(module) else ""),

            # populate these even if module_offers_search is false because search_config might just not exist yet
            'search_command_label':
                module.search_config.command_label if hasattr(module, 'search_config') else "",
            'search_session_var': module.search_config.session_var if hasattr(module, 'search_config') else "",
        },
    }
    if toggles.CASE_DETAIL_PRINT.enabled(app.domain):
        slug = 'module_%s_detail_print' % module.unique_id
        print_template = module.case_details.long.print_template
        print_uploader = MultimediaHTMLUploadController(
            slug,
            reverse(
                ProcessDetailPrintTemplateUploadView.urlname,
                args=[app.domain, app.id, module.unique_id],
            )
        )
        if not print_template:
            print_template = {
                'path': 'jr://file/commcare/text/%s.html' % slug,
            }
        context.update({
            'print_uploader': print_uploader,
            'print_uploader_js': print_uploader.js_options,
            'print_ref': ApplicationMediaReference(
                print_template.get('path'),
                media_class=CommCareMultimedia,
            ).as_dict(),
            'print_media_info': print_template,
        })
    return context


def _get_advanced_module_view_context(app, module):
    case_type = module.case_type
    return {
        'case_list_form_not_allowed_reasons': _case_list_form_not_allowed_reasons(module),
        'child_module_enabled': True,
        'schedule_phases': [
            {
                'id': schedule.id,
                'anchor': schedule.anchor,
                'forms': [
                    form.schedule_form_id for form in schedule.get_forms()
                ],
            } for schedule in module.get_schedule_phases()
        ],
    }


def _get_basic_module_view_context(request, app, module, case_property_builder):
    return {
        'parent_case_modules': _get_modules_with_parent_case_type(
            app, module, case_property_builder, module.case_type),
        'case_list_form_not_allowed_reasons': _case_list_form_not_allowed_reasons(module),
        'child_module_enabled': (
            add_ons.show("submenus", request, app, module=module) and not module.is_training_module
        ),
    }


def _get_shadow_module_view_context(app, module, lang=None):
    langs = None if lang is None else [lang]

    def get_mod_dict(mod):
        return {
            'unique_id': mod.unique_id,
            'name': trans(mod.name, langs),
            'root_module_id': mod.root_module_id,
            'forms': [{'unique_id': f.unique_id, 'name': trans(f.name, langs)} for f in mod.get_forms()]
        }

    return {
        'case_list_form_not_allowed_reasons': _case_list_form_not_allowed_reasons(module),
        'shadow_module_options': {
            'modules': [get_mod_dict(m) for m in app.modules if m.module_type in ['basic', 'advanced']],
            'source_module_id': module.source_module_id,
            'excluded_form_ids': module.excluded_form_ids,
            'shadow_module_version': module.shadow_module_version,
        },
    }


def _get_report_module_context(app, module):
    def _report_to_config(report):
        return {
            'report_id': report._id,
            'title': report.title,
            'description': report.description,
            'charts': [chart for chart in report.charts if
                       chart.type == 'multibar'],
            'filter_structure': report.filters_without_prefilters,
        }

    all_reports = ReportConfiguration.by_domain(app.domain) + \
                  StaticReportConfiguration.by_domain(app.domain)
    validity = module.check_report_validity()

    # We're now proactively deleting these references, so after that's been
    # out for a while, this can be removed (say June 2016 or later)
    if not validity.is_valid:
        module.report_configs = validity.valid_report_configs

    filter_choices = [
        {'slug': f.doc_type, 'description': f.short_description} for f in get_all_mobile_filter_configs()
    ]
    auto_filter_choices = [
        {'slug': f.slug, 'description': f.short_description} for f in get_auto_filter_configurations()

    ]
    from corehq.apps.app_manager.suite_xml.features.mobile_ucr import get_column_xpath_client_template, get_data_path
    data_path_placeholders = {}
    for r in module.report_configs:
        data_path_placeholders[r.report_id] = {}
        for chart_id in r.complete_graph_configs.keys():
            data_path_placeholders[r.report_id][chart_id] = get_data_path(r, app.domain)

    context = {
        'report_module_options': {
            'moduleName': module.name,
            'moduleFilter': module.module_filter,
            'availableReports': [_report_to_config(r) for r in all_reports],  # structure for all reports
            'currentReports': [r.to_json() for r in module.report_configs],  # config data for app reports
            'columnXpathTemplate': get_column_xpath_client_template(app.mobile_ucr_restore_version),
            'dataPathPlaceholders': data_path_placeholders,
            'languages': app.langs,
            'mobileUcrV1': app.mobile_ucr_restore_version == MOBILE_UCR_VERSION_1,
            'globalSyncDelay': Domain.get_by_name(app.domain).default_mobile_ucr_sync_interval,
            'reportContextTile': module.report_context_tile,
        },
        'static_data_options': {
            'filterChoices': filter_choices,
            'autoFilterChoices': auto_filter_choices,
            'dateRangeOptions': [choice._asdict() for choice in get_simple_dateranges()],
        },
        'uuids_by_instance_id': get_uuids_by_instance_id(app),
    }
    return context


def _get_fixture_columns_by_type(domain):
    return {
        fixture.tag: [field.field_name for field in fixture.fields]
        for fixture in FixtureDataType.by_domain(domain)
    }


def _setup_case_property_builder(app):
    defaults = ('name', 'date-opened', 'status', 'last_modified')
    if app.case_sharing:
        defaults += ('#owner_name',)
    return ParentCasePropertyBuilder.for_app(app, defaults=defaults)


# Parent case selection in case list: get modules whose case type is the parent of the given module's case type
def _get_modules_with_parent_case_type(app, module, case_property_builder, case_type_):
        parent_types = case_property_builder.get_parent_types(case_type_)
        modules = app.modules
        parent_module_ids = [mod.unique_id for mod in modules
                             if mod.case_type in parent_types]
        return [{
            'unique_id': mod.unique_id,
            'name': mod.name,
            'is_parent': mod.unique_id in parent_module_ids,
        } for mod in app.modules if mod.case_type != case_type_ and mod.unique_id != module.unique_id]


# Parent/child modules: get modules that may be used as parents of the given module
def _get_valid_parents_for_child_module(app, module):
    # If this module already has a child, it can't also have a parent
    for m in app.modules:
        if module.unique_id == getattr(m, 'root_module_id', None):
            return []

    # Modules that already have a parent may not themselves be parents
    invalid_ids = [m.unique_id for m in app.modules if getattr(m, 'root_module_id', None)]
    current_parent_id = getattr(module, 'root_module_id', None)
    if current_parent_id in invalid_ids:
        invalid_ids.remove(current_parent_id)

    # The current module is not allowed, but its parent is
    # Shadow modules are not allowed to be selected as parents
    return [parent_module for parent_module in app.modules if (parent_module.unique_id not in invalid_ids)
            and not parent_module == module and parent_module.doc_type != "ShadowModule"
            and not parent_module.is_training_module]


def _get_shadow_parent(app, module):
    # If this module is a shadow module and has a parent, return it
    if module.module_type == 'shadow' and getattr(module, 'root_module_id', None):
        return app.get_module_by_unique_id(module.root_module_id)
    return None


def _case_list_form_options(app, module, case_type_, lang=None):
    options = OrderedDict()
    forms = [
        form
        for mod in app.get_modules() if module.unique_id != mod.unique_id
        for form in mod.get_forms() if form.is_registration_form(case_type_)
    ]
    langs = None if lang is None else [lang]
    options.update({f.unique_id: {
        'name': trans(f.name, langs),
        'post_form_workflow': f.post_form_workflow,
    } for f in forms})

    return {
        'options': options,
        'form': module.case_list_form,
    }


def _get_module_details_context(request, app, module, case_property_builder, case_type_, messages=messages):
    subcase_types = list(app.get_subcase_types(module.case_type))
    item = {
        'label': gettext_lazy('Case List'),
        'detail_label': gettext_lazy('Case Detail'),
        'type': 'case',
        'model': 'case',
        'subcase_types': subcase_types,
        'sort_elements': module.case_details.short.sort_elements,
        'short': module.case_details.short,
        'long': module.case_details.long,
    }
    try:
        case_properties = case_property_builder.get_properties(case_type_)
        if is_usercase_in_use(app.domain) and case_type_ != USERCASE_TYPE:
            usercase_properties = prefix_usercase_properties(case_property_builder.get_properties(USERCASE_TYPE))
            case_properties |= usercase_properties
    except CaseError as e:
        case_properties = []
        messages.error(request, "Error in Case Management: %s" % e)

    item['properties'] = sorted(case_properties)
    item['fixture_select'] = module.fixture_select

    if isinstance(module, AdvancedModule):
        details = [item]
        if app.commtrack_enabled:
            details.append({
                'label': gettext_lazy('Product List'),
                'detail_label': gettext_lazy('Product Detail'),
                'type': 'product',
                'model': 'product',
                'properties': ['name'],
                'sort_elements': module.product_details.short.sort_elements,
                'short': module.product_details.short,
                'subcase_types': subcase_types,
            })
    else:
        item['parent_select'] = module.parent_select
        details = [item]

    return details


def _case_list_form_not_allowed_reasons(module):
    reasons = []
    if module.put_in_root:
        reasons.append(_("'Menu Mode' is not configured as 'Display menu and then forms'"))
    if not module.all_forms_require_a_case():
        reasons.append(_("all forms in this case list must update a case, "
                         "which means that registration forms must go in a different case list"))
    if hasattr(module, 'parent_select'):
        app = module.get_app()
        if (not app.build_version or app.build_version < LooseVersion('2.23')) and module.parent_select.active:
            reasons.append(_("'Parent Selection' is configured"))
    return reasons


@no_conflict_require_POST
@require_can_edit_apps
@track_domain_request(calculated_prop='cp_n_saved_app_changes')
def edit_module_attr(request, domain, app_id, module_unique_id, attr):
    """
    Called to edit any (supported) module attribute, given by attr
    """
    attributes = {
        "all": None,
        "auto_select_case": None,
        "case_list": ('case_list-show', 'case_list-label'),
        "case_list-menu_item_media_audio": None,
        "case_list-menu_item_media_image": None,
        'case_list-menu_item_use_default_image_for_all': None,
        'case_list-menu_item_use_default_audio_for_all': None,
        "case_list_form_id": None,
        "case_list_form_label": None,
        "case_list_form_media_audio": None,
        "case_list_form_media_image": None,
        'case_list_form_use_default_image_for_all': None,
        'case_list_form_use_default_audio_for_all': None,
        "case_list_post_form_workflow": None,
        "case_type": None,
        'comment': None,
        "display_separately": None,
        "has_schedule": None,
        "media_audio": None,
        "media_image": None,
        "module_filter": None,
        "name": None,
        "parent_module": None,
        "put_in_root": None,
        "report_context_tile": None,
        "root_module_id": None,
        "source_module_id": None,
        "task_list": ('task_list-show', 'task_list-label'),
        "excl_form_ids": None,
        "display_style": None,
        "custom_icon_form": None,
        "custom_icon_text_body": None,
        "custom_icon_xpath": None,
        "use_default_image_for_all": None,
        "use_default_audio_for_all": None,
    }

    if attr not in attributes:
        return HttpResponseBadRequest()

    def should_edit(attribute):
        if attribute == attr:
            return True
        if 'all' == attr:
            if attributes[attribute]:
                for param in attributes[attribute]:
                    if not request.POST.get(param):
                        return False
                return True
            else:
                return request.POST.get(attribute) is not None

    app = get_app(domain, app_id)

    try:
        module = app.get_module_by_unique_id(module_unique_id)
    except ModuleNotFoundException:
        # temporary fallback
        module = app.get_module(module_unique_id)

    lang = request.COOKIES.get('lang', app.langs[0])
    resp = {'update': {}, 'corrections': {}}
    if should_edit("custom_icon_form"):
        error_message = handle_custom_icon_edits(request, module, lang)
        if error_message:
            return json_response(
                {'message': error_message},
                status_code=400
            )

    if should_edit("case_type"):
        case_type = request.POST.get("case_type", None)
        if case_type == USERCASE_TYPE and not isinstance(module, AdvancedModule):
            return HttpResponseBadRequest('"{}" is a reserved case type'.format(USERCASE_TYPE))
        elif case_type and not is_valid_case_type(case_type, module):
            return HttpResponseBadRequest("case type is improperly formatted")
        else:
            old_case_type = module["case_type"]
            module["case_type"] = case_type

            # rename other reference to the old case type
            all_advanced_modules = []
            modules_with_old_case_type_exist = False
            for mod in app.modules:
                if isinstance(mod, AdvancedModule):
                    all_advanced_modules.append(mod)

                modules_with_old_case_type_exist |= mod.case_type == old_case_type
            for mod in all_advanced_modules:
                for form in mod.forms:
                    for action in form.actions.get_load_update_actions():
                        if action.case_type == old_case_type and action.details_module == module_unique_id:
                            action.case_type = case_type

                    if mod.unique_id == module_unique_id or not modules_with_old_case_type_exist:
                        for action in form.actions.get_open_actions():
                            if action.case_type == old_case_type:
                                action.case_type = case_type

    if should_edit("put_in_root"):
        module["put_in_root"] = json.loads(request.POST.get("put_in_root"))
    if should_edit("report_context_tile"):
        module["report_context_tile"] = request.POST.get("report_context_tile") == "true"
    if should_edit("display_style"):
        module["display_style"] = request.POST.get("display_style")
    if should_edit("source_module_id") and module["source_module_id"] != request.POST.get("source_module_id"):
        module["source_module_id"] = request.POST.get("source_module_id")
        if handle_shadow_child_modules(app, module):
            # Reload the page to show new shadow child modules
            resp['redirect'] = reverse('view_module', args=[domain, app_id, module_unique_id])
    if should_edit("display_separately"):
        module["display_separately"] = json.loads(request.POST.get("display_separately"))
    if should_edit("parent_module"):
        parent_module = request.POST.get("parent_module")
        module.parent_select.module_id = parent_module
        if module_case_hierarchy_has_circular_reference(module):
            return HttpResponseBadRequest(_("The case hierarchy contains a circular reference."))
    if should_edit("auto_select_case"):
        module["auto_select_case"] = request.POST.get("auto_select_case") == 'true'

    if app.enable_module_filtering and should_edit('module_filter'):
        module['module_filter'] = request.POST.get('module_filter')

    if should_edit('case_list_form_id'):
        module.case_list_form.form_id = request.POST.get('case_list_form_id')
    if should_edit('case_list_form_label'):
        module.case_list_form.label[lang] = request.POST.get('case_list_form_label')
    if should_edit('case_list_post_form_workflow'):
        module.case_list_form.post_form_workflow = request.POST.get('case_list_post_form_workflow')

    if should_edit("name"):
        name = request.POST.get("name", None)
        module["name"][lang] = name
        resp['update'] = {'.variable-module_name': trans(module.name, [lang], use_delim=False)}
    if should_edit('comment'):
        module.comment = request.POST.get('comment')
    for SLUG in ('case_list', 'task_list'):
        show = '{SLUG}-show'.format(SLUG=SLUG)
        label = '{SLUG}-label'.format(SLUG=SLUG)
        if request.POST.get(show) == 'true' and (request.POST.get(label) == ''):
            # Show item, but empty label, was just getting ignored
            return HttpResponseBadRequest("A label is required for {SLUG}".format(SLUG=SLUG))
        if should_edit(SLUG):
            module[SLUG].show = json.loads(request.POST[show])
            module[SLUG].label[lang] = request.POST[label]

    if should_edit("root_module_id"):
        # Make this a child module of 'root_module_id'
        old_root = module['root_module_id']
        if not request.POST.get("root_module_id"):
            module["root_module_id"] = None
        else:
            module["root_module_id"] = request.POST.get("root_module_id")

        # Add or remove children of shadows as required
        shadow_parents = (
            m for m in app.get_modules()
            if m.module_type == "shadow"
            and (m.source_module_id == request.POST.get("root_module_id") or m.source_module_id == old_root)
        )
        for shadow_parent in shadow_parents:
            if handle_shadow_child_modules(app, shadow_parent):
                resp['redirect'] = reverse('view_module', args=[domain, app_id, module_unique_id])

        if not old_root and module['root_module_id']:
            track_workflow(request.couch_user.username, "User associated module with a parent")
        elif old_root and not module['root_module_id']:
            track_workflow(request.couch_user.username, "User orphaned a child module")

    if should_edit('excl_form_ids') and isinstance(module, ShadowModule):
        excl = request.POST.getlist('excl_form_ids')
        excl.remove('0')  # Placeholder value to make sure excl_form_ids is POSTed when no forms are excluded
        module.excluded_form_ids = excl

    handle_media_edits(request, module, should_edit, resp, lang)
    handle_media_edits(request, module.case_list_form, should_edit, resp, lang, prefix='case_list_form_')
    if hasattr(module, 'case_list'):
        handle_media_edits(request, module.case_list, should_edit, resp, lang, prefix='case_list-menu_item_')

    app.save(resp)
    resp['case_list-show'] = module.requires_case_details()
    return HttpResponse(json.dumps(resp))


def _new_advanced_module(request, domain, app, name, lang):
    module = app.add_module(AdvancedModule.new_module(name, lang))
    _init_module_case_type(module)
    module_id = module.id
    app.new_form(module_id, _("Untitled Form"), lang)

    app.save()
    response = back_to_main(request, domain, app_id=app.id, module_id=module_id)
    response.set_cookie('suppress_build_errors', 'yes', secure=settings.SECURE_COOKIES)
    return response


def _new_report_module(request, domain, app, name, lang):
    module = app.add_module(ReportModule.new_module(name, lang))
    # by default add all reports
    module.report_configs = [
        ReportAppConfig(
            report_id=report._id,
            header={lang: report.title},
            description={lang: report.description} if report.description else None,
        )
        for report in ReportConfiguration.by_domain(domain)
    ]
    app.save()
    return back_to_main(request, domain, app_id=app.id, module_id=module.id)


def _new_shadow_module(request, domain, app, name, lang, shadow_module_version=2):
    module = app.add_module(ShadowModule.new_module(name, lang, shadow_module_version=shadow_module_version))
    app.save()
    return back_to_main(request, domain, app_id=app.id, module_id=module.id)


def _new_training_module(request, domain, app, name, lang):
    name = name or 'Training'
    module = app.add_module(Module.new_training_module(name, lang))
    app.save()
    return back_to_main(request, domain, app_id=app.id, module_id=module.id)


@no_conflict_require_POST
@require_can_edit_apps
def delete_module(request, domain, app_id, module_unique_id):
    "Deletes a module from an app"
    deletion_records = []

    app = get_app(domain, app_id)
    try:
        module = app.get_module_by_unique_id(module_unique_id)
    except ModuleNotFoundException:
        return bail(request, domain, app_id)
    if module.get_child_modules():
        if module.module_type == 'shadow':
            # When deleting a shadow module, delete all the shadow-children
            for child_module in module.get_child_modules():
                deletion_records.append(app.delete_module(child_module.unique_id))
        else:
            messages.error(request, _('"{}" has sub-menus. You must remove these before '
                                      'you can delete it.').format(module.default_name()))
            return back_to_main(request, domain, app_id)

    shadow_children = [
        m.unique_id for m in app.get_modules()
        if m.module_type == 'shadow' and m.source_module_id == module_unique_id and m.root_module_id is not None
    ]
    for shadow_child in shadow_children:
        # We don't allow directly deleting or editing the source of a shadow
        # child, so we delete it when its source is deleted
        deletion_records.append(app.delete_module(shadow_child))

    deletion_records.append(app.delete_module(module_unique_id))
    restore_url = "{}?{}".format(
        reverse('undo_delete_module', args=[domain]),
        "&".join("record_id={}".format(record.get_id) for record in deletion_records)
    )
    deleted_names = ", ".join(record.module.default_name(app=app) for record in deletion_records)
    messages.success(
        request,
        _('You have deleted "{deleted_names}". <a href="{restore_url}" class="post-link">Undo</a>').format(
            deleted_names=deleted_names, restore_url=restore_url),
        extra_tags='html'
    )
    app.save()
    clear_xmlns_app_id_cache(domain)
    return back_to_main(request, domain, app_id=app_id)


@no_conflict_require_POST
@require_can_edit_apps
def undo_delete_module(request, domain):
    module_names = []
    app = None
    for record_id in request.GET.getlist('record_id'):
        record = DeleteModuleRecord.get(record_id)
        record.undo()
        app = app or Application.get(record.app_id)
        module_names.append(record.module.default_name(app=app))
    messages.success(request, f'Module {", ".join(module_names)} successfully restored.')
    return back_to_main(request, domain, app_id=record.app_id, module_id=record.module_id)


@require_can_edit_apps
def upgrade_shadow_module(request, domain, app_id, module_unique_id):
    app = get_app(domain, app_id)
    try:
        shadow_module = app.get_module_by_unique_id(module_unique_id)
    except ModuleNotFoundError:
        messages.error(request, "Couldn't find module")
    else:
        if shadow_module.shadow_module_version == 1:
            shadow_module.shadow_module_version = 2
            handle_shadow_child_modules(app, shadow_module)
            messages.success(request, 'Module successfully upgraded.')
        else:
            messages.error(request, "Can't upgrade this module, it's already at the new version")

    return back_to_main(request, domain, app_id=app_id, module_unique_id=module_unique_id)


@no_conflict_require_POST
@require_can_edit_apps
def overwrite_module_case_list(request, domain, app_id, module_unique_id):
    app = get_app(domain, app_id)
    dest_module_unique_ids = request.POST.getlist('dest_module_unique_ids')
    attrs_dict = {
        'columns': request.POST.get('display_properties') == 'on',
        'filter': request.POST.get('case_list_filter') == 'on',
        'sort_elements': request.POST.get('sort_configuration') == 'on',
        'sort_nodeset_columns': request.POST.get('nodeset_sorting') == 'on',
        'custom_variables': request.POST.get('custom_variables') == 'on',
        'custom_xml': request.POST.get('custom_case_list_xml') == 'on',
        'case_tile_configuration': request.POST.get('case_tile_configuration') == 'on',
        'print_template': request.POST.get('print_template') == 'on',
    }
    src_module = app.get_module_by_unique_id(module_unique_id)
    detail_type = request.POST['detail_type']

    error_list = _validate_overwrite_request(request, detail_type, dest_module_unique_ids, attrs_dict)
    if error_list:
        for err in error_list:
            messages.error(
                request,
                err
            )
        return back_to_main(request, domain, app_id=app_id, module_unique_id=module_unique_id)

    updated_modules = []
    not_updated_modules = []
    for dest_module_unique_id in dest_module_unique_ids:
        dest_module = app.get_module_by_unique_id(dest_module_unique_id)
        if not hasattr(dest_module, 'case_details'):
            messages.error(
                request,
                _("Sorry, couldn't find case list configuration for module {}. "
                "Please report an issue if you believe this is a mistake.").format(dest_module.default_name()))
        elif dest_module.case_type != src_module.case_type:
            messages.error(
                request,
                _("Please choose a module with the same case type as the current one ({}).").format(
                    src_module.case_type)
            )
        else:
            try:
                _update_module_case_list(detail_type, src_module, dest_module, attrs_dict)
                updated_modules.append(dest_module.default_name())
            except Exception:
                notify_exception(
                    request,
                    message=f'Error in updating module: {dest_module.default_name()}',
                    details={'domain': domain, 'app_id': app_id, }
                )
                not_updated_modules.append(dest_module.default_name())

    if not_updated_modules:
        _error_msg = _("Failed to overwrite case lists to menu(s): {}.").format(
            ", ".join(map(str, not_updated_modules)))
        messages.error(request, _error_msg)

    if updated_modules:
        app.save()  # Save successfully overwritten menus.
        _msg = _('Case list configuration updated from {} menu to {} menu(s).').format(
            src_module.default_name(), ", ".join(map(str, updated_modules)))
        messages.success(request, _msg)
    return back_to_main(request, domain, app_id=app_id, module_unique_id=module_unique_id)


def _validate_overwrite_request(request, detail_type, dest_modules, attrs_dict):
    assert detail_type in ['short', 'long']
    error_list = []

    if not dest_modules:
        error_list.append(_("Please choose at least one menu to overwrite."))
    if detail_type == 'short':
        if not any(attrs_dict.values()):
            error_list.append(_("Please choose at least one option to overwrite."))
    return error_list


def _update_module_case_list(detail_type, src_module, dest_module, attrs_dict):
    if detail_type == 'long':
        setattr(dest_module.case_details, detail_type, getattr(src_module.case_details, detail_type))
    else:
        src_module_detail_type = getattr(src_module.case_details, detail_type)
        dest_module_detail_type = getattr(dest_module.case_details, detail_type)

        # begin overwrite
        dest_module_detail_type.overwrite_from_module_detail(src_module_detail_type, attrs_dict)


def _update_search_properties(module, search_properties, lang='en'):
    """
    Updates the translation of a module's current search properties, and drops missing search properties.

    Labels in incoming search_properties aren't keyed by language, so lang specifies that.

    e.g.:

    >>> module = Module()
    >>> module.search_config.properties = [
    ...     CaseSearchProperty(name='name', label={'fr': 'Nom'}),
    ...     CaseSearchProperty(name='age', label={'fr': 'Âge'}),
    ... ]
    >>> search_properties = [
    ...     {'name': 'name', 'label': 'Name'},
    ...     {'name': 'dob'. 'label': 'Date of birth'}
    ... ]  # Incoming search properties' labels are not dictionaries
    >>> lang = 'en'
    >>> list(_update_search_properties(module, search_properties, lang)) == [
    ...     {'name': 'name', 'label': {'fr': 'Nom', 'en': 'Name'}},
    ...     {'name': 'dob'. 'label': {'en': 'Date of birth'}},
    ... ]  # English label is added, "age" property is dropped
    True

    """
    current = {p.name: p.label for p in module.search_config.properties}
    for prop in search_properties:
        if prop['name'] in current:
            label = current[prop['name']].copy()
            label.update({lang: prop['label']})
        else:
            label = {lang: prop['label']}
        ret = {
            'name': prop['name'],
            'label': label,
        }
        if prop.get('appearance', '') == 'fixture':
            ret['input_'] = 'select1'
            fixture_props = json.loads(prop['fixture'])
            keys = {'instance_uri', 'instance_id', 'nodeset', 'label', 'value', 'sort'}
            missing = [key for key in keys if not fixture_props.get(key)]
            if missing:
                raise CaseSearchConfigError(_("""
                    The case search property '{}' is missing the following lookup table attributes: {}
                """).format(prop['name'], ", ".join(missing)))
            ret['itemset'] = {
                key: fixture_props[key]
                for key in keys
            }

        elif prop.get('appearance', '') == 'barcode_scan':
            ret['appearance'] = 'barcode_scan'

        yield ret


@no_conflict_require_POST
@require_can_edit_apps
def edit_module_detail_screens(request, domain, app_id, module_unique_id):
    """
    Overwrite module case details. Only overwrites components that have been
    provided in the request. Components are short, long, filter, parent_select,
    fixture_select and sort_elements.
    """
    params = json_request(request.POST)
    detail_type = params.get('type')
    short = params.get('short', None)
    long_ = params.get('long', None)
    tabs = params.get('tabs', None)
    filter = params.get('filter', ())
    custom_xml = params.get('custom_xml', None)
    parent_select = params.get('parent_select', None)
    fixture_select = params.get('fixture_select', None)
    sort_elements = params.get('sort_elements', None)
    persist_case_context = params.get('persistCaseContext', None)
    persistent_case_context_xml = params.get('persistentCaseContextXML', None)
    use_case_tiles = params.get('useCaseTiles', None)
    persist_tile_on_forms = params.get("persistTileOnForms", None)
    persistent_case_tile_from_module = params.get("persistentCaseTileFromModule", None)
    pull_down_tile = params.get("enableTilePullDown", None)
    sort_nodeset_columns = params.get("sortNodesetColumns", None)
    print_template = params.get('printTemplate', None)
    case_list_lookup = params.get("case_list_lookup", None)
    search_properties = params.get("search_properties")
    custom_variables = {
        'short': params.get("short_custom_variables", None),
        'long': params.get("long_custom_variables", None)
    }

    app = get_app(domain, app_id)

    try:
        module = app.get_module_by_unique_id(module_unique_id)
    except ModuleNotFoundException:
        # temporary fallback
        module = app.get_module(module_unique_id)

    if detail_type == 'case':
        detail = module.case_details
    else:
        try:
            detail = getattr(module, '{0}_details'.format(detail_type))
        except AttributeError:
            return HttpResponseBadRequest("Unknown detail type '%s'" % detail_type)

    lang = request.COOKIES.get('lang', app.langs[0])
    if short is not None:
        detail.short.columns = list(map(DetailColumn.from_json, short))
        if persist_case_context is not None:
            detail.short.persist_case_context = persist_case_context
            detail.short.persistent_case_context_xml = persistent_case_context_xml
        if use_case_tiles is not None:
            detail.short.use_case_tiles = use_case_tiles
        if persist_tile_on_forms is not None:
            detail.short.persist_tile_on_forms = persist_tile_on_forms
        if persistent_case_tile_from_module is not None:
            detail.short.persistent_case_tile_from_module = persistent_case_tile_from_module
        if pull_down_tile is not None:
            detail.short.pull_down_tile = pull_down_tile
        if case_list_lookup is not None:
            _save_case_list_lookup_params(detail.short, case_list_lookup, lang)

    if long_ is not None:
        detail.long.columns = list(map(DetailColumn.from_json, long_))
        if tabs is not None:
            detail.long.tabs = list(map(DetailTab.wrap, tabs))
        if print_template is not None:
            detail.long.print_template = print_template
    if filter != ():
        # Note that we use the empty tuple as the sentinel because a filter
        # value of None represents clearing the filter.
        detail.short.filter = filter
    if custom_xml is not None:
        detail.short.custom_xml = custom_xml

    if custom_variables['short'] is not None:
        try:
            etree.fromstring("<variables>{}</variables>".format(custom_variables['short']))
        except etree.XMLSyntaxError as error:
            return HttpResponseBadRequest(
                "There was an issue with your custom variables: {}".format(error)
            )
        detail.short.custom_variables = custom_variables['short']

    if custom_variables['long'] is not None:
        try:
            etree.fromstring("<variables>{}</variables>".format(custom_variables['long']))
        except etree.XMLSyntaxError as error:
            return HttpResponseBadRequest(
                "There was an issue with your custom variables: {}".format(error)
            )
        detail.long.custom_variables = custom_variables['long']

    if sort_nodeset_columns is not None:
        detail.long.sort_nodeset_columns = sort_nodeset_columns

    if sort_elements is not None:
        # Attempt to map new elements to old so we don't lose translations
        # Imperfect because the same field may be used multiple times, or user may change field
        old_elements_by_field = {e['field']: e for e in detail.short.sort_elements}

        detail.short.sort_elements = []
        for sort_element in sort_elements:
            item = SortElement()
            item.field = sort_element['field']
            item.type = sort_element['type']
            item.direction = sort_element['direction']
            item.blanks = sort_element['blanks']
            if item.field in old_elements_by_field:
                item.display = old_elements_by_field[item.field].display
            item.display[lang] = sort_element['display']
            if toggles.SORT_CALCULATION_IN_CASE_LIST.enabled(domain):
                item.sort_calculation = sort_element['sort_calculation']
            else:
                item.sort_calculation = ""
            detail.short.sort_elements.append(item)
    if parent_select is not None:
        module.parent_select = ParentSelect.wrap(parent_select)
        if module_case_hierarchy_has_circular_reference(module):
            return HttpResponseBadRequest(_("The case hierarchy contains a circular reference."))
    if fixture_select is not None:
        module.fixture_select = FixtureSelect.wrap(fixture_select)
    if search_properties is not None:
        if (
                search_properties.get('properties') is not None
                or search_properties.get('default_properties') is not None
        ):
            command_label = module.search_config.command_label
            command_label[lang] = search_properties.get('search_command_label', '')
<<<<<<< HEAD
            try:
                properties = [
=======
            module.search_config = CaseSearch(
                session_var=search_properties.get('session_var', ""),
                command_label=command_label,
                properties=[
>>>>>>> 90e5edc4
                    CaseSearchProperty.wrap(p)
                    for p in _update_search_properties(
                        module,
                        search_properties.get('properties'), lang
                    )
                ]
            except CaseSearchConfigError as e:
                return HttpResponseBadRequest(e)
            module.search_config = CaseSearch(
                command_label=command_label,
                properties=properties,
                relevant=(
                    search_properties.get('relevant')
                    if search_properties.get('relevant') is not None
                    else CLAIM_DEFAULT_RELEVANT_CONDITION
                ),
                auto_launch=bool(search_properties.get('auto_launch')),
                include_closed=bool(search_properties.get('include_closed')),
                search_filter=search_properties.get('search_filter', ""),
                search_button_display_condition=search_properties.get('search_button_display_condition', ""),
                blacklisted_owner_ids_expression=search_properties.get('blacklisted_owner_ids_expression', ""),
                default_properties=[
                    DefaultCaseSearchProperty.wrap(p)
                    for p in search_properties.get('default_properties')
                ]
            )

    resp = {}
    app.save(resp)
    return json_response(resp)


@no_conflict_require_POST
@require_can_edit_apps
def edit_report_module(request, domain, app_id, module_unique_id):
    """
    Overwrite module case details. Only overwrites components that have been
    provided in the request. Components are short, long, filter, parent_select,
    and sort_elements.
    """
    params = json_request(request.POST)
    app = get_app(domain, app_id)

    try:
        module = app.get_module_by_unique_id(module_unique_id)
    except ModuleNotFoundException:
        # temporary fallback
        module = app.get_module(module_unique_id)

    assert isinstance(module, ReportModule)
    module.name = params['name']
    module.report_context_tile = params['report_context_tile']

    try:
        module.report_configs = [ReportAppConfig.wrap(spec) for spec in params['reports']]
    except Exception:
        notify_exception(
            request,
            message="Something went wrong while editing report modules",
            details={'domain': domain, 'app_id': app_id, }
        )
        return HttpResponseBadRequest(_("There was a problem processing your request."))

    if app.enable_module_filtering:
        module['module_filter'] = request.POST.get('module_filter')

    module.media_image.update(params['multimedia']['mediaImage'])
    module.media_audio.update(params['multimedia']['mediaAudio'])

    try:
        app.save()
    except Exception:
        notify_exception(
            request,
            message="Something went wrong while saving app {} while editing report modules".format(app_id),
            details={'domain': domain, 'app_id': app_id, }
        )
        return HttpResponseBadRequest(_("There was a problem processing your request."))

    return json_response('success')


def validate_module_for_build(request, domain, app_id, module_unique_id, ajax=True):
    app = get_app(domain, app_id)
    try:
        module = app.get_module_by_unique_id(module_unique_id)
    except ModuleNotFoundException:
        try:
            # temporary fallback
            module = app.get_module(module_unique_id)
        except ModuleNotFoundException:
            raise Http404()

    errors = module.validate_for_build()
    lang, langs = get_langs(request, app)

    response_html = render_to_string("app_manager/partials/build_errors.html", {
        'app': app,
        'build_errors': errors,
        'not_actual_build': True,
        'domain': domain,
        'langs': langs,
    })
    if ajax:
        return json_response({'error_html': response_html})
    return HttpResponse(response_html)


@no_conflict_require_POST
@require_can_edit_apps
def new_module(request, domain, app_id):
    "Adds a module to an app"
    app = get_app(domain, app_id)
    from corehq.apps.app_manager.views.utils import get_default_followup_form_xml
    lang = request.COOKIES.get('lang', app.langs[0])
    name = request.POST.get('name')
    module_type = request.POST.get('module_type', 'case')

    if module_type == 'biometrics':
        enroll_module, enroll_form_id = _init_biometrics_enroll_module(app, lang)
        _init_biometrics_identify_module(app, lang, enroll_form_id)

        app.save()

        response = back_to_main(request, domain, app_id=app_id,
                                module_id=enroll_module.id, form_id=0)
        response.set_cookie('suppress_build_errors', 'yes', secure=settings.SECURE_COOKIES)
        return response
    elif module_type == 'case' or module_type == 'survey':  # survey option added for V2
        if module_type == 'case':
            name = name or 'Case List'
        else:
            name = name or 'Surveys'

        module = app.add_module(Module.new_module(name, lang))
        module_id = module.id

        form_id = None
        unstructured = add_ons.show("empty_case_lists", request, app)
        if module_type == 'case':
            if not unstructured:
                form_id = 0

                # registration form
                register = app.new_form(module_id, _("Registration Form"), lang)
                register.actions.open_case = OpenCaseAction(condition=FormActionCondition(type='always'))
                register.actions.update_case = UpdateCaseAction(
                    condition=FormActionCondition(type='always'))

                # one followup form
                msg = _("This is your follow up form. "
                        "Delete this label and add questions for any follow up visits.")
                attachment = get_default_followup_form_xml(context={'lang': lang, 'default_label': msg})
                followup = app.new_form(module_id, _("Followup Form"), lang, attachment=attachment)
                followup.requires = "case"
                followup.actions.update_case = UpdateCaseAction(condition=FormActionCondition(type='always'))

            _init_module_case_type(module)
        else:
            form_id = 0
            app.new_form(module_id, _("Survey"), lang)

        app.save()
        response = back_to_main(request, domain, app_id=app_id,
                                module_id=module_id, form_id=form_id)
        response.set_cookie('suppress_build_errors', 'yes', secure=settings.SECURE_COOKIES)
        return response
    elif module_type in MODULE_TYPE_MAP:
        fn = MODULE_TYPE_MAP[module_type][FN]
        validations = MODULE_TYPE_MAP[module_type][VALIDATIONS]
        error = next((v[1] for v in validations if v[0](app)), None)
        if error:
            messages.warning(request, error)
            return back_to_main(request, domain, app_id=app.id)
        else:
            return fn(request, domain, app, name, lang)
    else:
        logger.error('Unexpected module type for new module: "%s"' % module_type)
        return back_to_main(request, domain, app_id=app_id)


# Set initial module case type, copying from another module in the same app
def _init_module_case_type(module):
    app = module.get_app()
    app_case_types = [m.case_type for m in app.modules if m.case_type]
    if len(app_case_types):
        module.case_type = app_case_types[0]
    else:
        module.case_type = 'case'


def _init_biometrics_enroll_module(app, lang):
    """
    Creates Enrolment Module for Biometrics
    """
    module = app.add_module(Module.new_module(_("Registration"), lang))

    form_name = _("Enroll New Person")

    context = {
        'xmlns_uuid': generate_xmlns(),
        'form_name': form_name,
        'name_label': _("What is your name?"),
        'simprints_enrol_label': _("Scan Fingerprints"),
        'lang': lang,
    }
    context.update(app.biometric_context)
    attachment = render_to_string(
        "app_manager/simprints_enrolment_form.xml",
        context=context
    )

    enroll = app.new_form(module.id, form_name, lang, attachment=attachment)
    enroll.actions.open_case = OpenCaseAction(
        name_path="/data/name",
        condition=FormActionCondition(type='always'),
    )
    enroll.actions.update_case = UpdateCaseAction(
        update={
            'simprintsId': '/data/simprintsId',
            'rightIndex': '/data/rightIndex',
            'rightThumb': '/data/rightThumb',
            'leftIndex': '/data/leftIndex',
            'leftThumb': '/data/leftThumb',
        },
        condition=FormActionCondition(type='always'),
    )

    module.case_type = 'person'

    return module, enroll.get_unique_id()


def _init_biometrics_identify_module(app, lang, enroll_form_id):
    """
    Creates Identification Module for Biometrics
    """
    module = app.add_module(Module.new_module(_("Identify Registered Person"), lang))

    # make sure app has Register From Case List Add-On enabled
    app.add_ons["register_from_case_list"] = True

    # turn on Register from Case List with Simprints Enrolment form
    module.case_list_form = CaseListForm(
        form_id=enroll_form_id,
        label=dict([(lang, _("Enroll New Person"))]),
    )
    case_list = module.case_details.short
    case_list.lookup_enabled = True
    case_list.lookup_action = "com.simprints.id.IDENTIFY"
    case_list.lookup_name = _("Scan Fingerprint")
    case_list.lookup_extras = list([
        dict(key=key, value="'{}'".format(value))
        for key, value in app.biometric_context.items()
    ])
    case_list.lookup_responses = [
        {'key': 'fake'},
    ]
    case_list.lookup_display_results = True
    case_list.lookup_field_header[lang] = _("Confidence")
    case_list.lookup_field_template = 'simprintsId'

    form_name = _("Followup with Person")

    context = {
        'xmlns_uuid': generate_xmlns(),
        'form_name': form_name,
        'lang': lang,
        'placeholder_label': mark_safe(_(
            "This is your follow up form for {}. Delete this label and add "
            "questions for any follow up visits."
        ).format(
            "<output value=\"instance('casedb')/casedb/case[@case_id = "
            "instance('commcaresession')/session/data/case_id]/case_name\" "
            "vellum:value=\"#case/case_name\" />"
        ))
    }
    attachment = render_to_string(
        "app_manager/simprints_followup_form.xml",
        context=context
    )

    identify = app.new_form(module.id, form_name, lang, attachment=attachment)
    identify.requires = 'case'
    identify.actions.update_case = UpdateCaseAction(
        condition=FormActionCondition(type='always'))

    module.case_type = 'person'


def _save_case_list_lookup_params(short, case_list_lookup, lang):
    short.lookup_enabled = case_list_lookup.get("lookup_enabled", short.lookup_enabled)
    short.lookup_autolaunch = case_list_lookup.get("lookup_autolaunch", short.lookup_autolaunch)
    short.lookup_action = case_list_lookup.get("lookup_action", short.lookup_action)
    short.lookup_name = case_list_lookup.get("lookup_name", short.lookup_name)
    short.lookup_extras = case_list_lookup.get("lookup_extras", short.lookup_extras)
    short.lookup_responses = case_list_lookup.get("lookup_responses", short.lookup_responses)
    short.lookup_image = case_list_lookup.get("lookup_image", short.lookup_image)
    short.lookup_display_results = case_list_lookup.get("lookup_display_results", short.lookup_display_results)
    if "lookup_field_header" in case_list_lookup:
        short.lookup_field_header[lang] = case_list_lookup["lookup_field_header"]
    short.lookup_field_template = case_list_lookup.get("lookup_field_template", short.lookup_field_template)


@require_GET
@require_deploy_apps
def view_module(request, domain, app_id, module_unique_id):
    from corehq.apps.app_manager.views.view_generic import view_generic
    return view_generic(request, domain, app_id, module_unique_id=module_unique_id)


@require_GET
@require_deploy_apps
def view_module_legacy(request, domain, app_id, module_id):
    """
    This view has been kept around to not break any documentation on example apps
    and partner-distributed documentation on existing apps.
    PLEASE DO NOT DELETE.
    """
    from corehq.apps.app_manager.views.view_generic import view_generic
    return view_generic(request, domain, app_id, module_id)


class ExistingCaseTypesView(LoginAndDomainMixin, View):
    urlname = 'existing_case_types'

    def get(self, request, domain):
        return JsonResponse({
            'existing_case_types': list(get_case_types_for_domain_es(domain))
        })


FN = 'fn'
VALIDATIONS = 'validations'
MODULE_TYPE_MAP = {
    'advanced': {
        FN: _new_advanced_module,
        VALIDATIONS: []
    },
    'report': {
        FN: _new_report_module,
        VALIDATIONS: []
    },
    'shadow': {
        FN: _new_shadow_module,
        VALIDATIONS: []
    },
    'shadow-v1': {
        FN: partial(_new_shadow_module, shadow_module_version=1),
        VALIDATIONS: []
    },
    'training': {
        FN: _new_training_module,
        VALIDATIONS: []
    },
}<|MERGE_RESOLUTION|>--- conflicted
+++ resolved
@@ -1069,15 +1069,8 @@
         ):
             command_label = module.search_config.command_label
             command_label[lang] = search_properties.get('search_command_label', '')
-<<<<<<< HEAD
             try:
                 properties = [
-=======
-            module.search_config = CaseSearch(
-                session_var=search_properties.get('session_var', ""),
-                command_label=command_label,
-                properties=[
->>>>>>> 90e5edc4
                     CaseSearchProperty.wrap(p)
                     for p in _update_search_properties(
                         module,
@@ -1087,6 +1080,7 @@
             except CaseSearchConfigError as e:
                 return HttpResponseBadRequest(e)
             module.search_config = CaseSearch(
+                session_var=search_properties.get('session_var', ""),
                 command_label=command_label,
                 properties=properties,
                 relevant=(
