--- conflicted
+++ resolved
@@ -1129,15 +1129,8 @@
             except CaseSearchConfigError as e:
                 return HttpResponseBadRequest(e)
             module.search_config = CaseSearch(
-<<<<<<< HEAD
                 search_label=search_label,
                 search_again_label=search_again_label,
-=======
-                command_label=command_label,
-                again_label=again_label,
-                search_label=CaseSearchLabel(label=command_label),
-                search_again_label=CaseSearchAgainLabel(label=again_label),
->>>>>>> bccaa791
                 properties=properties,
                 default_relevant=bool(search_properties.get('search_default_relevant')),
                 additional_relevant=search_properties.get('search_additional_relevant', ''),
