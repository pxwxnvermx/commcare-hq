--- conflicted
+++ resolved
@@ -135,7 +135,7 @@
         'show_search_workflow': (
             app.cloudcare_enabled
             and has_privilege(request, privileges.CLOUDCARE)
-            and toggles.USH_CASE_CLAIM_UPDATES.enabled(app.domain)
+            and toggles.CASE_CLAIM_AUTOLAUNCH.enabled(app.domain)
         ),
     }
     module_brief = {
@@ -198,18 +198,10 @@
             'fixture_columns_by_type': _get_fixture_columns_by_type(app.domain),
             'is_search_enabled': case_search_enabled_for_domain(app.domain),
             'search_prompt_appearance_enabled': app.enable_search_prompt_appearance,
-<<<<<<< HEAD
-            'has_geocoder_privs': (
-                domain_has_privilege(app.domain, privileges.GEOCODER)
-                and toggles.USH_CASE_CLAIM_UPDATES.enabled(app.domain)
-            ),
-            'item_lists': item_lists_by_domain(request.domain) if app.enable_search_prompt_appearance else [],
-=======
             'has_geocoder_privs': domain_has_privilege(request.domain, privileges.GEOCODER),
             'item_lists': item_lists,
             'has_lookup_tables': bool([i for i in item_lists if i['fixture_type'] == 'lookup_table_fixture']),
             'has_mobile_ucr': bool([i for i in item_lists if i['fixture_type'] == 'report_fixture']),
->>>>>>> a7b911b5
             'search_properties': module.search_config.properties if module_offers_search(module) else [],
             'auto_launch': module.search_config.auto_launch if module_offers_search(module) else False,
             'default_search': module.search_config.default_search if module_offers_search(module) else False,
