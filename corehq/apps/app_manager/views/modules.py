--- conflicted
+++ resolved
@@ -207,15 +207,12 @@
                 module.search_config.relevant if module_offers_search(module) else "",
             'blacklisted_owner_ids_expression': (
                 module.search_config.blacklisted_owner_ids_expression if module_offers_search(module) else ""),
-<<<<<<< HEAD
             'default_value_expression_enabled': app.enable_default_value_expression,
-=======
 
             # populate these even if module_offers_search is false because search_config might just not exist yet
             'search_command_label':
                 module.search_config.command_label if hasattr(module, 'search_config') else "",
             'search_session_var': module.search_config.session_var if hasattr(module, 'search_config') else "",
->>>>>>> c57c440f
         },
     }
     if toggles.CASE_DETAIL_PRINT.enabled(app.domain):
