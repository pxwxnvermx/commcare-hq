--- conflicted
+++ resolved
@@ -153,11 +153,6 @@
 
 
 def get_practice_mode_configured_apps(domain, mobile_worker_id=None):
-<<<<<<< HEAD
-    app_ids = set()
-    apps = {app.get_id: app for app in get_apps_in_domain(domain)}
-=======
->>>>>>> 1c0b6e37
 
     def is_set(app_or_profile):
         if mobile_worker_id:
@@ -167,22 +162,12 @@
             if app_or_profile.practice_mobile_worker_id:
                 return True
 
-<<<<<<< HEAD
-    for _id, app in apps.iteritems():
-        if is_set(app):
-            app_ids.add(_id)
-        for _, profile in app.build_profiles.iteritems():
-            if is_set(profile):
-                app_ids.add(_id)
-    return [apps[_id] for _id in app_ids]
-=======
     def _practice_mode_configured(app):
         if is_set(app):
             return True
         return any(is_set(profile) for _, profile in app.build_profiles.items())
 
     return [app for app in get_apps_in_domain(domain) if _practice_mode_configured(app)]
->>>>>>> 1c0b6e37
 
 
 def unset_practice_mode_configured_apps(domain, mobile_worker_id=None):
@@ -204,17 +189,9 @@
         if mobile_worker_id:
             if app_or_profile.practice_mobile_worker_id == mobile_worker_id:
                 app_or_profile.practice_mobile_worker_id = None
-<<<<<<< HEAD
-                return True
         else:
             if app_or_profile.practice_mobile_worker_id:
                 app_or_profile.practice_mobile_worker_id = None
-                return True
-=======
-        else:
-            if app_or_profile.practice_mobile_worker_id:
-                app_or_profile.practice_mobile_worker_id = None
->>>>>>> 1c0b6e37
 
     apps = get_practice_mode_configured_apps(domain, mobile_worker_id)
     for app in apps:
