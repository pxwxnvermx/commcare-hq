function(doc){
    if((doc.doc_type == 'Application' || doc.doc_type == 'RemoteApp') && doc.copy_of == null) {
        emit([doc.domain, doc.name], {
            doc_type: doc.doc_type,
            application_version: doc.doc_type === 'Application' ? doc.application_version || '1.0' : undefined,
            version: doc.version,
            _id: doc._id,
            name: doc.name,
            build_spec: doc.build_spec,
            domain: doc.domain,
            langs: doc.langs,
<<<<<<< HEAD
            cached_properties: doc.cached_properties
=======
            case_sharing: doc.case_sharing
>>>>>>> e74a46e1
        });
    }
}<|MERGE_RESOLUTION|>--- conflicted
+++ resolved
@@ -9,11 +9,8 @@
             build_spec: doc.build_spec,
             domain: doc.domain,
             langs: doc.langs,
-<<<<<<< HEAD
             cached_properties: doc.cached_properties
-=======
             case_sharing: doc.case_sharing
->>>>>>> e74a46e1
         });
     }
 }