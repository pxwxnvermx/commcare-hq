/* globals analytics, COMMCAREHQ, SyntaxHighlighter, Util, django */
hqDefine("app_manager/js/forms/form_view", function() {
    var initial_page_data = hqImport("hqwebapp/js/initial_page_data").get;
    hqImport('app_manager/js/app_manager').setAppendedPageTitle(django.gettext("Form Settings"));

    function formFilterMatches(filter, pattern_matches, substring_matches) {
        if (typeof(filter) !== 'string') {
            return false;
        }

        var result = false;
        $.each(pattern_matches, function(index, pattern) {
            result = result || filter.match(pattern);
        });

        $.each(substring_matches, function(index, sub) {
            result = result || filter.indexOf(sub) !== -1;
        });

        return result;
    }

    function FormFilter() {
        var self = this;
        var patterns = initial_page_data('form_filter_patterns');

        self.formFilter = ko.observable(initial_page_data('form_filter'));

        self.caseReferenceNotAllowed = ko.computed(function() {
            var moduleUsesCase = initial_page_data('all_other_forms_require_a_case') && initial_page_data('form_requires') === 'case';
            if (!moduleUsesCase || initial_page_data('put_in_root')) {
                // We want to determine here if the filter expression references
                // any case but the user case.
                var filter = self.formFilter();
                if (typeof(filter) !== 'string') {
                    return true;
                }

                $.each(patterns.usercase_substring, function(index, sub) {
                    filter = filter.replace(sub, '');
                });

                if (formFilterMatches(filter, patterns.case, patterns.case_substring)) {
                    return true;
                }
            }
            return false;
        });

        self.userCaseReferenceNotAllowed = ko.computed(function() {
            return !initial_page_data('is_usercase_in_use') && formFilterMatches(
                self.formFilter(), patterns.usercase, patterns.usercase_substring
            );
        });

        self.allowed = ko.computed(function () {
            return !self.formFilter() || !self.caseReferenceNotAllowed() && !self.userCaseReferenceNotAllowed();
        });
    }

    $(function (){
        // Validation for build
<<<<<<< HEAD
        var setupValidation = hqImport('app_manager/js/app_manager').setupValidation;
        setupValidation(hqImport("hqwebapp/js/urllib").reverse("validate_form_for_build"));
=======
        var setupValidation = hqImport('app_manager/js/app_manager.js').setupValidation;
        setupValidation(hqImport("hqwebapp/js/initial_page_data.js").reverse("validate_form_for_build"));
>>>>>>> f14ec89a

        // CloudCare "Preview Form" URL
        if (initial_page_data('allow_cloudcare') && COMMCAREHQ.toggleEnabled('APP_MANAGER_V1')) {
            // tag the 'preview in cloudcare' button with the right url
            // unfortunately, has to be done in javascript
            var getCloudCareUrl = function(urlRoot, appId, moduleId, formId, caseId) {
                var url = urlRoot;
                if (appId !== undefined) {
                    url = url + "view/" + appId;
                    if (moduleId !== undefined) {
                        url = url + "/" + moduleId;
                        if (formId !== undefined) {
                            url = url + "/" + formId;
                            if (caseId !== undefined) {
                                url = url + "/" + caseId;
                            }
                        }
                    }
                }
                return url;
            };
            // build the previewCommand in the format that the CommCareSession will understand
            var getFormplayerUrl = function(urlRoot, appId, moduleId, formId) {
                var urlObject = new Util.CloudcareUrl({
                    'appId': appId,
                    'previewCommand': 'm' + moduleId + '-f' + formId,
                });
                return urlRoot + '#' + Util.objectToEncodedUrl(urlObject.toJson());
            };

<<<<<<< HEAD
            var reverse = hqImport("hqwebapp/js/urllib").reverse,
=======
            var reverse = hqImport("hqwebapp/js/initial_page_data.js").reverse,
>>>>>>> f14ec89a
                app_id = initial_page_data('app_id'),
                module_id = initial_page_data('module_id'),
                form_id = initial_page_data('form_id');
            var cloudCareUrl = getFormplayerUrl(reverse("formplayer_single_app"), app_id, module_id, form_id);

            $("#cloudcare-preview-url").attr("href", cloudCareUrl);
            $('#cloudcare-preview-url').click(function() {
                ga_track_event('CloudCare', 'Click "Preview Form"');
                analytics.workflow("Clicked Preview Form");
                if (initial_page_data('user_age_in_days') === 0) {
                    ga_track_event('CloudCare', 'Clicked "Preview Form" within first 24 hours');
                    analytics.workflow('Clicked "Preview Form" within first 24 hours');
                }
            });
        }

        // Settings > Logic
        var $formFilter = $('#form-filter');
        if ($formFilter.length && initial_page_data('allow_form_filtering')) {
            $('#form-filter').koApplyBindings(new FormFilter());
        }

        if (initial_page_data('allow_form_workflow')) {
            var FormWorkflow = hqImport('app_manager/js/forms/form_workflow').FormWorkflow;
            var labels = {};
            labels[FormWorkflow.Values.DEFAULT] = gettext("Home Screen");
            labels[FormWorkflow.Values.ROOT] = gettext("First Menu");
            labels[FormWorkflow.Values.MODULE] = gettext("Menu: ") + initial_page_data('module_name');
            if (initial_page_data('root_module_name')) {
                labels[FormWorkflow.Values.PARENT_MODULE] = gettext("Parent Menu: ") + initial_page_data('root_module_name');
            }
            labels[FormWorkflow.Values.PREVIOUS_SCREEN] = gettext("Previous Screen");

            var options = {
                labels: labels,
                workflow: initial_page_data('post_form_workflow'),
                workflow_fallback: initial_page_data('post_form_workflow_fallback'),
            };

            if (COMMCAREHQ.toggleEnabled('FORM_LINK_WORKFLOW') || initial_page_data('uses_form_workflow')) {
                labels[FormWorkflow.Values.FORM] = gettext("Link to other form");
                options.forms = initial_page_data('linkable_forms');
                options.formLinks = initial_page_data('form_links');
<<<<<<< HEAD
                options.formDatumsUrl = hqImport('hqwebapp/js/urllib').reverse('get_form_datums');
=======
                options.formDatumsUrl = hqImport('hqwebapp/js/initial_page_data.js').reverse('get_form_datums');
>>>>>>> f14ec89a
            }

            $('#form-workflow').koApplyBindings(new FormWorkflow(options));
        }

        // Settings > Advanced
        $('#auto-gps-capture').koApplyBindings({
            auto_gps_capture: ko.observable(initial_page_data('auto_gps_capture')),
        });

        var $shadowParent = $('#shadow-parent');
        if ($shadowParent.length) {
            $shadowParent.koApplyBindings({
                shadow_parent: ko.observable(initial_page_data('shadow_parent_form_id')),
            });
        } else if (COMMCAREHQ.toggleEnabled('NO_VELLUM')) {
            $('#no-vellum').koApplyBindings({
                no_vellum: ko.observable(initial_page_data('no_vellum')),
            });
        }

        if (COMMCAREHQ.toggleEnabled('CUSTOM_INSTANCES')) {
            var customInstances = hqImport('app_manager/js/forms/custom_instances').wrap({
                customInstances: initial_page_data('custom_instances'),
            });
            $('#custom-instances').koApplyBindings(customInstances);
        }

        // Case Management > Data dictionary descriptions for case properties
        $('.property-description').popover();

        // Advanced > XForm > Upload
        $("#xform_file_input").change(function(){
            if ($(this).val()) {
                $("#xform_file_submit").show();
            } else {
                $("#xform_file_submit").hide();
            }
        }).trigger('change');

        // Advanced > XForm > View
        $("#xform-source-opener").click(function(evt){
            if (evt.shiftKey) {
                // Shift+click: edit form source
                $(".source-readonly").hide();
                $(".source-edit").show();
                $.get($(this).data('href'), function (data) {
                    $("#xform-source-edit").text(data).blur();
                }, 'json');
            } else {
                // Plain click: view form source
                $(".source-edit").hide();
                $(".source-readonly").show();
                $("#xform-source").text("Loading...");
                $.get($(this).data('href'), function (data) {
                    var brush = new SyntaxHighlighter.brushes.Xml();
                    brush.init({ toolbar: false });
                    // brush.getDiv seems to escape inconsistently, so I'm helping it out
                    data = data.replace(/&/g, '&amp;');
                    $("#xform-source").html(brush.getDiv(data));
                }, 'json');
            }
            $(".xml-source").modal();
        });
    });
});<|MERGE_RESOLUTION|>--- conflicted
+++ resolved
@@ -60,13 +60,8 @@
 
     $(function (){
         // Validation for build
-<<<<<<< HEAD
         var setupValidation = hqImport('app_manager/js/app_manager').setupValidation;
-        setupValidation(hqImport("hqwebapp/js/urllib").reverse("validate_form_for_build"));
-=======
-        var setupValidation = hqImport('app_manager/js/app_manager.js').setupValidation;
-        setupValidation(hqImport("hqwebapp/js/initial_page_data.js").reverse("validate_form_for_build"));
->>>>>>> f14ec89a
+        setupValidation(hqImport("hqwebapp/js/initial_page_data").reverse("validate_form_for_build"));
 
         // CloudCare "Preview Form" URL
         if (initial_page_data('allow_cloudcare') && COMMCAREHQ.toggleEnabled('APP_MANAGER_V1')) {
@@ -97,11 +92,7 @@
                 return urlRoot + '#' + Util.objectToEncodedUrl(urlObject.toJson());
             };
 
-<<<<<<< HEAD
-            var reverse = hqImport("hqwebapp/js/urllib").reverse,
-=======
-            var reverse = hqImport("hqwebapp/js/initial_page_data.js").reverse,
->>>>>>> f14ec89a
+            var reverse = hqImport("hqwebapp/js/initial_page_data").reverse,
                 app_id = initial_page_data('app_id'),
                 module_id = initial_page_data('module_id'),
                 form_id = initial_page_data('form_id');
@@ -145,11 +136,7 @@
                 labels[FormWorkflow.Values.FORM] = gettext("Link to other form");
                 options.forms = initial_page_data('linkable_forms');
                 options.formLinks = initial_page_data('form_links');
-<<<<<<< HEAD
-                options.formDatumsUrl = hqImport('hqwebapp/js/urllib').reverse('get_form_datums');
-=======
-                options.formDatumsUrl = hqImport('hqwebapp/js/initial_page_data.js').reverse('get_form_datums');
->>>>>>> f14ec89a
+                options.formDatumsUrl = hqImport('hqwebapp/js/initial_page_data').reverse('get_form_datums');
             }
 
             $('#form-workflow').koApplyBindings(new FormWorkflow(options));
