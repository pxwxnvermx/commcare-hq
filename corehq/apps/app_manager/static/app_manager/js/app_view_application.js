/* globals mk_translation_ui */
/* Behavior for app_view.html, specific to Application documents (i.e., not remote apps) */
hqDefine("app_manager/js/app_view_application", function() {
    $(function() {
<<<<<<< HEAD
        var initial_page_data = hqImport("hqwebapp/js/initial_page_data").get,
            reverse = hqImport("hqwebapp/js/urllib").reverse;
=======
        var initial_page_data = hqImport("hqwebapp/js/initial_page_data.js").get,
            reverse = hqImport("hqwebapp/js/initial_page_data.js").reverse;
>>>>>>> f14ec89a

        // Languages: CommCare Translations
        var $translation_ui = $("#translations_ui");
        if ($translation_ui.length) {
            mk_translation_ui({
                translations: initial_page_data("translations"),
                url: reverse("edit_app_ui_translations"),
                suggestion_url: reverse("get_app_ui_translations"),
                lang: initial_page_data("lang"),
                allow_autofill: initial_page_data("lang") !== 'en',
                $home: $translation_ui,
            });
        }

        // Copy app with feature flags
        $("#copy-app-form form button").click(function() {
            var $submit = $(this),
                $form = $submit.closest("form"),
                domain = $form.find("#id_domain").val(),
                $modal = $("#copy-toggles");
            if (initial_page_data("is_superuser")) {
                $submit.disableButton();
                $.ajax({
                    method: "GET",
                    url: reverse("toggle_diff"),
                    data: {
                        domain: domain,
                    },
                    success: function(toggles) {
                        if (toggles.length) {
                            var template = _.template($modal.find("script").html()),
                                $ul = $modal.find("ul").html("");
                            _.each(toggles, function(toggle) {
                                $ul.append(template(toggle));
                            });
                            $modal.modal().one("click", ".btn-primary", function() {
                                $(this).disableButton();
                                var slugs = _.map($modal.find(":checked"), function(c) {
                                    return $(c).data("slug");
                                });
                                $form.find("input[name='toggles']").val(slugs.join(","));
                                $form.submit();
                            }).one("hide.bs.modal", function() {
                                $submit.enableButton();
                            });
                        } else {
                            $form.submit();
                        }
                    },
                    error: function() {
                        // If anything goes wrong, just submit the form
                        $form.submit();
                    },
                });
            } else {
                $form.submit();
            }
        });
    });
});<|MERGE_RESOLUTION|>--- conflicted
+++ resolved
@@ -2,13 +2,8 @@
 /* Behavior for app_view.html, specific to Application documents (i.e., not remote apps) */
 hqDefine("app_manager/js/app_view_application", function() {
     $(function() {
-<<<<<<< HEAD
         var initial_page_data = hqImport("hqwebapp/js/initial_page_data").get,
-            reverse = hqImport("hqwebapp/js/urllib").reverse;
-=======
-        var initial_page_data = hqImport("hqwebapp/js/initial_page_data.js").get,
-            reverse = hqImport("hqwebapp/js/initial_page_data.js").reverse;
->>>>>>> f14ec89a
+            reverse = hqImport("hqwebapp/js/initial_page_data").reverse;
 
         // Languages: CommCare Translations
         var $translation_ui = $("#translations_ui");
