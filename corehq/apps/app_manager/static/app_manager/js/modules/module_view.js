/*globals $, hqImport, _, ko, django */
$(function () {
<<<<<<< HEAD
    var initial_page_data = hqImport('hqwebapp/js/initial_page_data.js').get,
        v2 = !hqImport('hqwebapp/js/toggles.js').toggleEnabled('APP_MANAGER_V1'),
=======
    var initial_page_data = hqImport('hqwebapp/js/initial_page_data').get,
        v2 = !COMMCAREHQ.toggleEnabled('APP_MANAGER_V1'),
>>>>>>> c1ed833c
        moduleBrief = initial_page_data('module_brief'),
        moduleType = moduleBrief.module_type,
        options = initial_page_data('js_options') || {};

    hqImport('app_manager/js/app_manager').setAppendedPageTitle(django.gettext("Module Settings"));

    // Set up details
    if (!v2 || moduleBrief.case_type) {
        var state = hqImport('app_manager/js/details/screen_config').state;
        var DetailScreenConfig = hqImport('app_manager/js/details/screen_config').DetailScreenConfig;
        state.requires_case_details(moduleBrief.requires_case_details);

        var details = initial_page_data('details');
        for (var i = 0; i < details.length; i++) {
            var detail = details[i];
            var detailScreenConfig = DetailScreenConfig.init({
                module_id: moduleBrief.id,
                moduleUniqueId: moduleBrief.unique_id,
                state: {
                    type: detail.type,
                    short: detail.short,
                    long: detail.long,
                },
                sortRows: detail.sort_elements,
                model: detail.model,
                properties: detail.properties,
                lang: moduleBrief.lang,
                langs: moduleBrief.langs,
                saveUrl: hqImport('hqwebapp/js/initial_page_data').reverse('edit_module_detail_screens'),
                parentModules: initial_page_data('parent_modules'),
                childCaseTypes: detail.subcase_types,
                fixture_columns_by_type: options.fixture_columns_by_type || {},
                parentSelect: detail.parent_select,
                fixtureSelect: detail.fixture_select,
                contextVariables: state,
                multimedia: initial_page_data('multimedia_object_map'),
                searchProperties: options.search_properties || [],
                includeClosed: options.include_closed,
                defaultProperties: options.default_properties || [],
                searchButtonDisplayCondition: options.search_button_display_condition,
                blacklistedOwnerIdsExpression: options.blacklisted_owner_ids_expression,
            });

            var $list_home = $("#" + detail.type + "-detail-screen-config-tab");
            $list_home.koApplyBindings(detailScreenConfig);

            if (detail.long !== undefined) {
                var $detail_home = $("#" + detail.type + "-detail-screen-detail-config-tab");
                $detail_home.koApplyBindings(detailScreenConfig);
            }
        }
    }

    // Validation for case type
    var showCaseTypeError = function(message) {
        var $caseTypeError = $('#case_type_error');
        $caseTypeError.css('display', 'block');
        $caseTypeError.text(message);
    };
    var hideCaseTypeError = function() {
        $('#case_type_error').css('display', 'none');
    };
    $('#case_type').on('textchange', function () {
        var $el = $(this),
            value = $el.val(),
            valueNoSpaces = value.replace(/ /g, '_');
        if (value !== valueNoSpaces) {
            var pos = $el.caret('pos');
            $el.val(valueNoSpaces);
            $el.caret('pos', pos);
        }
        if (v2 && !valueNoSpaces) {
            $el.closest('.form-group').addClass('has-error');
            showCaseTypeError(
                gettext("Case type is required.")
            );
            return;
        }
        if (!valueNoSpaces.match(/^[\w-]*$/g)) {
            $el.closest('.form-group').addClass('has-error');
            showCaseTypeError(
                gettext("Case types can only include the characters a-z, 0-9, '-' and '_'")
            );
        } else if (valueNoSpaces === 'commcare-user' && moduleType !== 'advanced') {
            $el.closest('.form-group').addClass('has-error');
            showCaseTypeError(
                gettext("'commcare-user' is a reserved case type. Please change the case type")
            );

        } else {
            $el.closest('.form-group').removeClass('has-error');
            hideCaseTypeError();
        }
    });

    // Module filter
    $(function () {
        var $moduleFilter = $('#module-filter');
        if ($moduleFilter.length) {
            $moduleFilter.koApplyBindings({xpath: initial_page_data("module_filter") || ''});
        }
    });

    // Registration in case list
    if ($('#case-list-form').length) {
        var CaseListForm = function (originalFormId, formOptions, postFormWorkflow) {
            var self = this;

            self.caseListForm = ko.observable(originalFormId);
            self.postFormWorkflow = ko.observable(postFormWorkflow);
            self.endOfRegistrationOptions = [
                {value: 'case_list', label: gettext('Go back to case list')},
                {value: 'default', label: gettext('Proceed with registered case')},
            ];

            self.formMissing = ko.computed(function() {
                return self.caseListForm() && !formOptions[self.caseListForm()];
            });

            var showMedia = function(formId) {
                if (formId) {
                    $("#case_list_media").show();
                } else {
                    $("#case_list_media").hide();
                }
            };

            // Show or hide associated multimedia. Not done in knockout because
            // the multimedia section has its own separate set of knockout bindings
            showMedia(originalFormId);
            self.caseListForm.subscribe(showMedia);
        };
        var case_list_form_options = initial_page_data('case_list_form_options');
        var caseListForm = new CaseListForm(
            case_list_form_options ? case_list_form_options.form.form_id : null,
            case_list_form_options ? case_list_form_options.options : [],
            case_list_form_options ? case_list_form_options.form.post_form_workflow: 'default'
        );
        $('#case-list-form').koApplyBindings(caseListForm);

        // Reset save button after bindings
        // see http://manage.dimagi.com/default.asp?145851
        var $form = $('#case-list-form').closest('form'),
            $button = $form.find('.save-button-holder').data('button');
        $button.setStateWhenReady('saved');
    }

    if (moduleType === 'shadow') {
        // Shadow module checkboxes for including/excluding forms
        var ShadowModule = hqImport('app_manager/js/modules/shadow_module_settings').ShadowModule,
            shadowOptions = initial_page_data('shadow_module_options');
        $('#sourceModuleForms').koApplyBindings(new ShadowModule(
            shadowOptions.modules,
            shadowOptions.source_module_id,
            shadowOptions.excluded_form_ids
        ));
    } else if (moduleType === 'advanced') {
<<<<<<< HEAD
        if (moduleBrief.has_schedule || hqImport('hqwebapp/js/toggles.js').toggleEnabled('VISIT_SCHEDULER')) {
            var VisitScheduler = hqImport('app_manager/js/visit_scheduler.js');
=======
        if (moduleBrief.has_schedule || COMMCAREHQ.toggleEnabled('VISIT_SCHEDULER')) {
            var VisitScheduler = hqImport('app_manager/js/visit_scheduler');
>>>>>>> c1ed833c
            var visitScheduler = new VisitScheduler.ModuleScheduler({
                home: $('#module-scheduler'),
                saveUrl: hqImport('hqwebapp/js/initial_page_data').reverse('edit_schedule_phases'),
                hasSchedule: moduleBrief.has_schedule,
                schedulePhases: initial_page_data('schedule_phases'),
                caseProperties: initial_page_data('details')[0].properties,
            });
            visitScheduler.init();
        }

        $('#auto-select-case').koApplyBindings({
            auto_select_case: ko.observable(moduleBrief.auto_select_case),
        });
    }

    $(function () {
        var setupValidation = hqImport('app_manager/js/app_manager').setupValidation;
        setupValidation(hqImport('hqwebapp/js/initial_page_data').reverse('validate_module_for_build'));
    });

    $(function() {
        // show display style options only when module configured to show module and then forms
        var $menu_mode = $('#put_in_root');
        var $display_style_container = $('#display_style_container');
        var update_display_view = function() {
            if ($menu_mode.val() === 'false') {
                $display_style_container.show();
            } else {
                $display_style_container.hide();
            }
        };
        update_display_view();
        $menu_mode.on('change', update_display_view);
    });
});<|MERGE_RESOLUTION|>--- conflicted
+++ resolved
@@ -1,12 +1,7 @@
 /*globals $, hqImport, _, ko, django */
 $(function () {
-<<<<<<< HEAD
-    var initial_page_data = hqImport('hqwebapp/js/initial_page_data.js').get,
-        v2 = !hqImport('hqwebapp/js/toggles.js').toggleEnabled('APP_MANAGER_V1'),
-=======
     var initial_page_data = hqImport('hqwebapp/js/initial_page_data').get,
-        v2 = !COMMCAREHQ.toggleEnabled('APP_MANAGER_V1'),
->>>>>>> c1ed833c
+        v2 = !hqImport('hqwebapp/js/toggles').toggleEnabled('APP_MANAGER_V1'),
         moduleBrief = initial_page_data('module_brief'),
         moduleType = moduleBrief.module_type,
         options = initial_page_data('js_options') || {};
@@ -164,13 +159,8 @@
             shadowOptions.excluded_form_ids
         ));
     } else if (moduleType === 'advanced') {
-<<<<<<< HEAD
-        if (moduleBrief.has_schedule || hqImport('hqwebapp/js/toggles.js').toggleEnabled('VISIT_SCHEDULER')) {
-            var VisitScheduler = hqImport('app_manager/js/visit_scheduler.js');
-=======
-        if (moduleBrief.has_schedule || COMMCAREHQ.toggleEnabled('VISIT_SCHEDULER')) {
+        if (moduleBrief.has_schedule || hqImport('hqwebapp/js/toggles').toggleEnabled('VISIT_SCHEDULER')) {
             var VisitScheduler = hqImport('app_manager/js/visit_scheduler');
->>>>>>> c1ed833c
             var visitScheduler = new VisitScheduler.ModuleScheduler({
                 home: $('#module-scheduler'),
                 saveUrl: hqImport('hqwebapp/js/initial_page_data').reverse('edit_schedule_phases'),
