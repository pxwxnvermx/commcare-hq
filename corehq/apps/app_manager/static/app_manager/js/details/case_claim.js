--- conflicted
+++ resolved
@@ -9,14 +9,8 @@
             });
         };
 
-<<<<<<< HEAD
     var searchViewModel = function (searchProperties, autoLaunch, includeClosed, defaultProperties, lang,
-        searchButtonDisplayCondition, blacklistedOwnerIdsExpression, saveButton) {
-=======
-    var searchViewModel = function (searchProperties, includeClosed, defaultProperties, lang,
-        searchButtonDisplayCondition, searchFilter, blacklistedOwnerIdsExpression, saveButton,
-        searchFilterObservable) {
->>>>>>> 65be5c9e
+        searchButtonDisplayCondition, searchFilter, blacklistedOwnerIdsExpression, saveButton, searchFilterObservable) {
         var self = {},
             DEFAULT_CLAIM_RELEVANT = "count(instance('casedb')/casedb/case[@case_id=instance('commcaresession')/session/data/case_id]) = 0";
 
