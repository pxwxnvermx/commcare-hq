--- conflicted
+++ resolved
@@ -989,13 +989,7 @@
             }
             this.edit = spec.edit;
             this.saveUrl = spec.saveUrl;
-<<<<<<< HEAD
-            this.graphEnabled = spec.graphEnabled;
-            this.calculationEnabled = spec.calculationEnabled;
-            this.customXMLEnabled = spec.customXMLEnabled;
-=======
             this.contextVariables = spec.contextVariables;
->>>>>>> 9595d045
 
             /**
              * Add a Screen to this DetailScreenConfig
@@ -1047,49 +1041,20 @@
                         );
                     }
                 }
+                this.customXMLViewModel = {
+                    enabled: window.toggles.CASE_LIST_CUSTOM_XML,
+                    xml: ko.observable(spec.state.short.custom_xml || "")
+                };
+                this.customXMLViewModel.xml.subscribe(function(v){
+                    that.shortScreen.saveButton.fire("change");
+                });
             }
             if (spec.state.long !== undefined) {
                 this.longScreen = addScreen(spec.state, "long", this.$detailHome);
             }
-<<<<<<< HEAD
-
-            // Set up filter
-            var filter_xpath = spec.state.short.filter;
-            this.filter = new filterViewModel(filter_xpath ? filter_xpath : null, shortScreen.saveButton);
-            // Set up SortRows
-            this.sortRows = new SortRows(this.properties, spec.edit, shortScreen.saveButton);
-            // Set up custom xml textarea
-            this.customXMLViewModel = {
-                enabled: this.customXMLEnabled,
-                xml: ko.observable(spec.state.short.custom_xml || "")
-            };
-            this.customXMLViewModel.xml.subscribe(function(v){
-                shortScreen.saveButton.fire("change");
-            });
-
-        };
-        DetailScreenConfig.init = function ($listHome, $detailHome, spec) {
-            var ds = new DetailScreenConfig($listHome, $detailHome, spec);
-            var type = spec.state.type;
-            var $sortRowsHome = $('#' + type + '-detail-screen-sort');
-            var $filterHome = $('#' + type + '-filter');
-            var $parentSelectHome = $('#' + type + '-detail-screen-parent');
-            var $customXMLHome = $('#' + type + '-detail-screen-custom-xml');
-            ko.applyBindings(ds.sortRows, $sortRowsHome.get(0));
-            ko.applyBindings(ds.filter, $filterHome.get(0));
-            ko.applyBindings(ds.customXMLViewModel, $customXMLHome.get(0));
-            if ($parentSelectHome.get(0) && ds.hasOwnProperty('parentSelect')){
-                ko.applyBindings(ds.parentSelect, $parentSelectHome.get(0));
-                $parentSelectHome.on('change', '*', function () {
-                    ds.screens[0].fire('change');
-                });
-            }
-            return ds;
-=======
         };
         DetailScreenConfig.init = function (spec) {
             return new DetailScreenConfig(spec);
->>>>>>> 9595d045
         };
         return DetailScreenConfig;
     }());
