// TODO: Ideally the separator would be defined in one place. Right now it is
//       also defined corehq.apps.userreports.reports.filters.CHOICE_DELIMITER
var select2Separator = "\u001F";

var ReportModule = (function () {
    function Config(dict) {
        var self = this;

        dict = dict || {};

        self.keyValuePairs = ko.observableArray();
        _.each(dict, function(value, key) {
            self.keyValuePairs.push([ko.observable(key), ko.observable(value)]);
        });

        self.addConfig = function() {
            self.keyValuePairs.push([ko.observable(), ko.observable()]);
        };
    }

    function GraphConfig(report_id, reportId, availableReportIds, reportCharts, graph_configs, changeSaveButton) {
        var self = this;

        graph_configs = graph_configs || {};

        this.graphConfigs = {};
        for (var i = 0; i < availableReportIds.length; i++) {
            var currentReportId = availableReportIds[i];
            self.graphConfigs[currentReportId] = {};
            for (var j = 0; j < reportCharts[currentReportId].length; j++) {
                var currentChart = reportCharts[currentReportId][j];
                var graph_config = graph_configs[currentChart.chart_id] || {};
                var series_configs = {};
                var chart_series = [];
                for(var k = 0; k < currentChart.y_axis_columns.length; k++) {
                    var series = currentChart.y_axis_columns[k].column_id;
                    chart_series.push(series);
                    series_configs[series] = new Config(
                        currentReportId === report_id ? (graph_config.series_configs || {})[series] || {} : {}
                    );
                }

                self.graphConfigs[currentReportId][currentChart.chart_id] = {
                    graph_type: ko.observable(currentReportId === report_id ? graph_config.graph_type || 'bar' : 'bar'),
                    series_configs: series_configs,
                    chart_series: chart_series,
                    config: new Config(
                        currentReportId === report_id ? graph_config.config || {} : {}
                    )
                };
            }
        }

        this.currentGraphConfigs = ko.computed(function() {
            return self.graphConfigs[reportId()];
        });

        this.currentCharts = ko.computed(function() {
            return reportCharts[reportId()];
        });

        this.getCurrentGraphConfig = function(chart_id) {
            return self.currentGraphConfigs()[chart_id] || {config: {keyValuePairs: []}};
        };

        this.toJSON = function () {
            function configToDict(config) {
                var dict = {};
                var keyValuePairs = config.keyValuePairs();
                for (var i = 0; i < keyValuePairs.length; i++) {
                    dict[keyValuePairs[i][0]()] = keyValuePairs[i][1]();
                }
                return dict;
            }

            var chartsToConfigs = {};
            var currentChartsToConfigs = self.currentGraphConfigs();
            _.each(currentChartsToConfigs, function(graph_config, chart_id) {
                chartsToConfigs[chart_id] = {
                    series_configs: {}
                };
                _.each(graph_config.series_configs, function(series_config, series) {
                    chartsToConfigs[chart_id].series_configs[series] = configToDict(series_config);
                });
                chartsToConfigs[chart_id].graph_type = graph_config.graph_type();
                chartsToConfigs[chart_id].config = configToDict(graph_config.config);
            });
            return chartsToConfigs;
        };

        this.addSubscribersToSaveButton = function() {
            var addSubscriberToSaveButton = function(observable) {
                observable.subscribe(changeSaveButton);
            };
            var addConfigToSaveButton = function(config) {
                addSubscriberToSaveButton(config.keyValuePairs);
                _.each(config.keyValuePairs(), function(keyValuePair) {
                    addSubscriberToSaveButton(keyValuePair[0]);
                    addSubscriberToSaveButton(keyValuePair[1]);
                });
            };
            _.each(self.graphConfigs, function(reportGraphConfigs) {
                _.each(reportGraphConfigs, function(graphConfig) {
                    addSubscriberToSaveButton(graphConfig.graph_type);
                    addConfigToSaveButton(graphConfig.config);
                    _.each(graphConfig.series_configs, addConfigToSaveButton);
                });
            });
        };

        this.allGraphTypes = ['bar', 'time', 'xy'];
    }

    /**
     * View-model for the filters of a mobile UCR.
     *
     * @param savedReportId - the id of the report, currently saved. Can be undefined for unsaved report.
     * @param selectedReportId - KO observable for the id of the currently selected report
     * @param filterValues - { slug : saved filter data } for each saved filter
     * @param reportFilters - { report id --> [ { slug: filter slug } for each filter in report ] for each report }
     * @param changeSaveButton - function that enables the "Save" button
     */
    function FilterConfig(savedReportId, selectedReportId, filterValues, reportFilters, changeSaveButton) {
        var self = this;

        this.reportFilters = JSON.parse(JSON.stringify(reportFilters || {}));
        _.each(this.reportFilters, function(filtersInReport, id) {
            for (var i = 0; i < filtersInReport.length; i++) {
                var filter = filtersInReport[i];
                if (id === savedReportId && filterValues.hasOwnProperty(filter.slug)) {
                    filter.selectedValue = filterValues[filter.slug];
                    filter.selectedValue.doc_type = ko.observable(filter.selectedValue.doc_type);
                } else {
                    filter.selectedValue = {
                        doc_type: ko.observable(null)
                    };
                }
                var filterFields = [
                    'custom_data_property',
                    'date_range',
                    'filter_type',
                    'select_value'
                ];
                for(var filterFieldsIndex = 0; filterFieldsIndex < filterFields.length; filterFieldsIndex++) {
                    filter.selectedValue[filterFields[filterFieldsIndex]] = ko.observable(filter.selectedValue[filterFields[filterFieldsIndex]] || '');
                }
                filter.selectedValue.value = ko.observable(filter.selectedValue.value ? filter.selectedValue.value.join(select2Separator) : '');

                filter.dynamicFilterName = ko.computed(function () {
                    return selectedReportId() + '/' + filter.slug;
                });

                if(filter.choices !== undefined && filter.show_all) {
                    filter.choices.unshift({value: "_all", display: "Show All"}); // TODO: translate
                }
            }
        });

        this.selectedFilterStructure = ko.computed(function () { // for the chosen report
            return self.reportFilters[selectedReportId()];
        });

        this.toJSON = function () {
            var selectedFilterStructure = self.selectedFilterStructure();
            var selectedFilterValues = {};
            for (var i = 0; i < selectedFilterStructure.length; i++) {
                var filter = selectedFilterStructure[i];
                if (filter.selectedValue.doc_type()) {
                    selectedFilterValues[filter.slug] = {};
                    selectedFilterValues[filter.slug].doc_type = filter.selectedValue.doc_type();
                    // Depending on doc_type, pull the correct observables' values
                    var docTypeToField = {
                        AutoFilter: 'filter_type',
                        CustomDataAutoFilter: 'custom_data_property',
                        StaticChoiceFilter: 'select_value',
                        StaticDatespanFilter: 'date_range'
                    };
                    _.each(docTypeToField, function(field, docType) {
                        if(filter.selectedValue.doc_type() === docType) {
                            selectedFilterValues[filter.slug][field] = filter.selectedValue[field]();
                        }
                    });
                    if(filter.selectedValue.doc_type() === 'StaticChoiceListFilter') {
                        selectedFilterValues[filter.slug].value = filter.selectedValue.value().split(select2Separator);
                    }
                }
            }
            return selectedFilterValues;
        };

        this.addSubscribersToSaveButton = function() {
            var addSubscriberToSaveButton = function(observable) {
                observable.subscribe(changeSaveButton);
            };
            _.each(this.reportFilters, function(filtersInReport) {
                for (var i = 0; i < filtersInReport.length; i++) {
                    var filter = filtersInReport[i];
                    _.each(filter.selectedValue, addSubscriberToSaveButton);
                }
            });
        };

        // TODO - add user-friendly text
        this.filterDocTypes = [null, 'AutoFilter', 'StaticDatespanFilter', 'CustomDataAutoFilter', 'StaticChoiceListFilter', 'StaticChoiceFilter', 'MobileSelectFilter'];
        this.autoFilterTypes = ['case_sharing_group', 'location_id', 'username', 'user_id'];
        this.date_range_options = ['last7', 'last30', 'lastmonth', 'lastyear'];
    }

    function ReportConfig(report_id, display, description, uuid, availableReportIds,
                          reportCharts, graph_configs,
                          filterValues, reportFilters,
                          language, changeSaveButton) {
        var self = this;
        this.lang = language;
        this.fullDisplay = display || {};
        this.availableReportIds = availableReportIds;
        this.display = ko.observable(this.fullDisplay[this.lang]);
        this.description = ko.observable(description);
        this.description.subscribe(changeSaveButton);
        this.uuid = uuid;
        this.reportId = ko.observable(report_id);
        this.graphConfig = new GraphConfig(report_id, this.reportId, availableReportIds, reportCharts, graph_configs, changeSaveButton);
        this.filterConfig = new FilterConfig(report_id, this.reportId, filterValues, reportFilters, changeSaveButton);

        this.toJSON = function () {
            self.fullDisplay[self.lang] = self.display();
            return {
                report_id: self.reportId(),
                graph_configs: self.graphConfig.toJSON(),
                filters: self.filterConfig.toJSON(),
                header: self.fullDisplay,
                description: self.description(),
                uuid: self.uuid
            };
        };
    }

    function ReportModule(options) {
        var self = this;
        var currentReports = options.currentReports || [];
        var availableReports = options.availableReports || [];
        var saveURL = options.saveURL;
        self.lang = options.lang;
        self.moduleName = options.moduleName;
        self.moduleFilter = options.moduleFilter;
        self.currentModuleName = ko.observable(options.moduleName[self.lang]);
<<<<<<< HEAD
        self.menuImage = options.menuImage;
        self.menuAudio = options.menuAudio;
=======
        self.currentModuleFilter = ko.observable(options.moduleFilter);
>>>>>>> 0c98fdfa
        self.reportTitles = {};
        self.reportDescriptions = {};
        self.reportCharts = {};
        self.reportFilters = {};
        self.reports = ko.observableArray([]);
        for (var i = 0; i < availableReports.length; i++) {
            var report = availableReports[i];
            var report_id = report.report_id;
            self.reportTitles[report_id] = report.title;
            self.reportDescriptions[report_id] = report.description;
            self.reportCharts[report_id] = report.charts;
            self.reportFilters[report_id] = report.filter_structure;
        }

        self.availableReportIds = _.map(options.availableReports, function (r) { return r.report_id; });

        self.defaultReportTitle = function (reportId) {
            return self.reportTitles[reportId];
        };
        self.defaultReportDescription = function (reportId) {
            return self.reportDescriptions[reportId];
        };

        self.multimediaUpdate = function () {
            var multimedia = {};
            multimedia.mediaImage = {};
            multimedia.mediaImage[self.lang] = self.menuImage.ref().path;
            multimedia.mediaAudio = {};
            multimedia.mediaAudio[self.lang] = self.menuAudio.ref().path;
            return multimedia;
        };

        self.saveButton = COMMCAREHQ.SaveButton.init({
            unsavedMessage: "You have unsaved changes in your report list module",
            save: function () {
                // validate that all reports have valid data
                var reports = self.reports();
                for (var i = 0; i < reports.length; i++) {
                    if (!reports[i].reportId() || !reports[i].display()) {
                        alert('Reports must have all properties set!');
                    }
                }
                self.moduleName[self.lang] = self.currentModuleName();
                self.moduleFilter = self.currentModuleFilter();
                self.saveButton.ajax({
                    url: saveURL,
                    type: 'post',
                    dataType: 'json',
                    data: {
                        name: JSON.stringify(self.moduleName),
<<<<<<< HEAD
                        reports: JSON.stringify(_.map(self.reports(), function (r) { return r.toJSON(); })),
                        multimediaUpdate: JSON.stringify(self.multimediaUpdate())
=======
                        module_filter: self.moduleFilter,
                        reports: JSON.stringify(_.map(self.reports(), function (r) { return r.toJSON(); }))
>>>>>>> 0c98fdfa
                    }
                });
            }
        });

        self.changeSaveButton = function () {
            self.saveButton.fire('change');
        };

<<<<<<< HEAD
        self.currentModuleName.subscribe(self.changeSaveButton);
=======
        self.currentModuleName.subscribe(changeSaveButton);
        self.currentModuleFilter.subscribe(changeSaveButton);
>>>>>>> 0c98fdfa

        function newReport(options) {
            options = options || {};
            var report = new ReportConfig(
                options.report_id,
                options.header,
                options.description,
                options.uuid,
                self.availableReportIds,
                self.reportCharts,
                options.graph_configs,
                options.filters,
                self.reportFilters,
                self.lang,
                self.changeSaveButton
            );
            report.display.subscribe(self.changeSaveButton);
            report.reportId.subscribe(self.changeSaveButton);
            report.reportId.subscribe(function (reportId) {
                report.display(self.defaultReportTitle(reportId));
            });
            report.reportId.subscribe(function (reportId) {
                report.description(self.defaultReportDescription(reportId));
            });

            return report;
        }
        this.addReport = function () {
            self.reports.push(newReport());
        };
        this.removeReport = function (report) {
            self.reports.remove(report);
            self.changeSaveButton();
        };

        // add existing reports to UI
        for (i = 0; i < currentReports.length; i += 1) {
            var report = newReport(currentReports[i]);
            self.reports.push(report);
        }
    }

    return ReportModule;
}());<|MERGE_RESOLUTION|>--- conflicted
+++ resolved
@@ -244,12 +244,9 @@
         self.moduleName = options.moduleName;
         self.moduleFilter = options.moduleFilter;
         self.currentModuleName = ko.observable(options.moduleName[self.lang]);
-<<<<<<< HEAD
         self.menuImage = options.menuImage;
         self.menuAudio = options.menuAudio;
-=======
         self.currentModuleFilter = ko.observable(options.moduleFilter);
->>>>>>> 0c98fdfa
         self.reportTitles = {};
         self.reportDescriptions = {};
         self.reportCharts = {};
@@ -300,13 +297,9 @@
                     dataType: 'json',
                     data: {
                         name: JSON.stringify(self.moduleName),
-<<<<<<< HEAD
                         reports: JSON.stringify(_.map(self.reports(), function (r) { return r.toJSON(); })),
-                        multimediaUpdate: JSON.stringify(self.multimediaUpdate())
-=======
-                        module_filter: self.moduleFilter,
-                        reports: JSON.stringify(_.map(self.reports(), function (r) { return r.toJSON(); }))
->>>>>>> 0c98fdfa
+                        multimediaUpdate: JSON.stringify(self.multimediaUpdate()),
+                        module_filter: self.moduleFilter
                     }
                 });
             }
@@ -316,12 +309,8 @@
             self.saveButton.fire('change');
         };
 
-<<<<<<< HEAD
         self.currentModuleName.subscribe(self.changeSaveButton);
-=======
-        self.currentModuleName.subscribe(changeSaveButton);
-        self.currentModuleFilter.subscribe(changeSaveButton);
->>>>>>> 0c98fdfa
+        self.currentModuleFilter.subscribe(self.changeSaveButton);
 
         function newReport(options) {
             options = options || {};
