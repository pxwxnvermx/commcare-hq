--- conflicted
+++ resolved
@@ -28,11 +28,7 @@
                     return {
                         results: _.map(data.apps, function (build) {
                             return {
-<<<<<<< HEAD
-                                id: build.version,
-=======
                                 id: build[idValue],
->>>>>>> 433dc125
                                 text: build.version + ": " + (build.build_comment || gettext("no comment")),
                             };
                         }),
