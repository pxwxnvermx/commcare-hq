--- conflicted
+++ resolved
@@ -107,22 +107,8 @@
         });
     };
 
-<<<<<<< HEAD
-    self.download_application_zip = function (url, message) {
-        var modal = $('#download-zip-modal');
-        url = url.replace('_____', self.id());
-        if (message) {
-            url += '?message=' + encodeURIComponent(message);
-        }
-        new COMMCAREHQ.AsyncDownloader(modal, url);
-        // Not so nice... Hide the open modal so we don't get bootstrap recursion errors
-        // http://stackoverflow.com/questions/13649459/twitter-bootstrap-multiple-modal-error
-        $('.modal.fade.in').modal('hide')
-        modal.modal({show: true});
-=======
     self.download_application_zip = function (multimedia_only) {
         releasesMain.download_application_zip(self.id(), multimedia_only);
->>>>>>> de1b8b15
     };
 
     self.clickDeploy = function () {
@@ -157,6 +143,7 @@
     self.download_application_zip = function(appId, multimedia_only) {
         var url_slug = multimedia_only ? 'download_multimedia' : 'download_zip';
         var url = self.url(url_slug, appId);
+        url += '?message=' + encodeURIComponent("Your application download is ready");
         self.async_downloader.generateDownload(url);
         // Not so nice... Hide the open modal so we don't get bootstrap recursion errors
         // http://stackoverflow.com/questions/13649459/twitter-bootstrap-multiple-modal-error
