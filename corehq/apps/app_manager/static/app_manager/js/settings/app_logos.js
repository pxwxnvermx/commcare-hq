--- conflicted
+++ resolved
@@ -38,11 +38,7 @@
 
     self.removeLogo = function(slug) {
         $.post(
-<<<<<<< HEAD
-            hqImport("hqwebapp/js/urllib").reverse("hqmedia_remove_logo"),
-=======
-            hqImport("hqwebapp/js/initial_page_data.js").reverse("hqmedia_remove_logo"),
->>>>>>> f14ec89a
+            hqImport("hqwebapp/js/initial_page_data").reverse("hqmedia_remove_logo"),
             {
               logo_slug: slug
             },
