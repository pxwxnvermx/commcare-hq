from unittest.mock import patch
from uuid import uuid4

from django.test import SimpleTestCase

import lxml
from memoized import memoized

<<<<<<< HEAD
from corehq.apps.app_manager.const import (
    WORKFLOW_FORM,
    WORKFLOW_MODULE,
    WORKFLOW_PARENT_MODULE,
    WORKFLOW_PREVIOUS,
=======
from corehq.apps.app_manager.app_schemas.session_schema import (
    get_session_schema,
>>>>>>> f0fdc98e
)
from corehq.apps.app_manager.models import (
    Application,
    CaseSearch,
    CaseSearchLabel,
    CaseSearchProperty,
    ConditionalCaseUpdate,
    FormLink,
    UpdateCaseAction,
)
from corehq.apps.app_manager.tests.app_factory import AppFactory
from corehq.apps.app_manager.tests.util import (
    SuiteMixin,
    TestXmlMixin,
    patch_get_xform_resource_overrides,
)
from corehq.util.test_utils import flag_enabled

from .util import patch_validate_xform


@patch('corehq.util.view_utils.get_url_base', new=lambda: "https://www.example.com")
@patch_validate_xform()
@patch_get_xform_resource_overrides()
@flag_enabled('USH_CASE_LIST_MULTI_SELECT')
class MultiSelectCaseListTests(SimpleTestCase, TestXmlMixin):
    file_path = ('data', 'suite', 'multi_select_case_list')

    def setUp(self):
        self.factory = AppFactory(domain="multiple-referrals")
        self.app_id = uuid4().hex
        self.factory.app._id = self.app_id
        self.module, self.form = self.factory.new_basic_module('basic', 'person')
        self.factory.form_requires_case(self.form, 'person')
        self.form.xmlns = "some-xmlns"

        self.module.case_details.short.multi_select = True
        self.module.search_config = CaseSearch(
            search_label=CaseSearchLabel(label={'en': 'Search'}),
            properties=[CaseSearchProperty(name=field) for field in ['name', 'greatest_fear']],
        )
        self.module.assign_references()

    def test_multi_select_case_list(self):
        suite = self.factory.app.create_suite()
        self.assertXmlPartialEqual(
            """
            <partial>
              <entry>
                <form>some-xmlns</form>
                <command id="m0-f0">
                  <text>
                    <locale id="forms.m0f0"/>
                  </text>
                </command>
                <instance id="casedb" src="jr://instance/casedb"/>
                <session>
                  <instance-datum id="selected_cases"
                                  nodeset="instance('casedb')/casedb/case[@case_type='person'][@status='open']"
                                  value="./@case_id"
                                  detail-select="m0_case_short"
                                  detail-confirm="m0_case_long"/>
                </session>
              </entry>
            </partial>
            """,
            suite,
            "./entry",
        )
        self.assertXmlPartialEqual(
            self.get_xml('basic_remote_request').decode('utf-8').format(app_id=self.factory.app._id),
            suite,
            "./remote-request",
        )

    def test_session_schema(self):
        # Session schema should not contain case
        self.assertEqual(get_session_schema(self.form), {
            'id': 'commcaresession',
            'name': 'Session',
            'path': '/session',
            'structure': {},
            'uri': 'jr://instance/session'
        })

    @flag_enabled('APP_BUILDER_SHADOW_MODULES')
    def test_shadow_modules(self):
        shadow_module = self.factory.new_shadow_module('shadow', self.module, with_form=False)
        self.assertTrue(shadow_module.is_multi_select())
        del self.factory.app.modules[shadow_module.id]

    @flag_enabled('USH_CASE_CLAIM_UPDATES')
    def test_multi_select_case_list_auto_launch(self):
        self.module.search_config.auto_launch = True
        suite = self.factory.app.create_suite()

        self.assertXmlPartialEqual(
            """
            <partial>
              <action auto_launch="true()" redo_last="false">
                <display>
                  <text>
                    <locale id="case_search.m0"/>
                  </text>
                </display>
                <stack>
                  <push>
                    <mark/>
                    <command value="'search_command.m0'"/>
                  </push>
                </stack>
              </action>
            </partial>
            """,
            suite,
            "./detail[@id='m0_case_short']/action",
        )

        self.assertXmlPartialEqual(
            """
            <partial>
              <action auto_launch="false()" redo_last="true">
                <display>
                  <text>
                    <locale id="case_search.m0.again"/>
                  </text>
                </display>
                <stack>
                  <push>
                    <mark/>
                    <command value="'search_command.m0'"/>
                  </push>
                </stack>
              </action>
            </partial>
            """,
            suite,
            "./detail[@id='m0_search_short']/action",
        )


@patch('corehq.util.view_utils.get_url_base', new=lambda: "https://www.example.com")
@patch_validate_xform()
@patch_get_xform_resource_overrides()
@flag_enabled('USH_CASE_LIST_MULTI_SELECT')
class MultiSelectSelectParentFirstTests(SimpleTestCase, TestXmlMixin):
    def setUp(self):
        self.factory = AppFactory(domain="multiple-referrals")
        self.app_id = uuid4().hex
        self.factory.app._id = self.app_id
        self.module, form = self.factory.new_basic_module('basic', 'person')
        self.factory.form_requires_case(form, 'person')
        self.module.assign_references()

        self.other_module, form = self.factory.new_basic_module('another', 'person')
        self.factory.form_requires_case(form, 'person')
        self.other_module.case_details.short.multi_select = True
        self.other_module.assign_references()

    def test_select_parent_first_none(self):
        suite = self.factory.app.create_suite()
        self.assertXmlPartialEqual(
            """
            <partial>
              <entry>
                <command id="m0-f0">
                  <text>
                    <locale id="forms.m0f0"/>
                  </text>
                </command>
                <instance id="casedb" src="jr://instance/casedb"/>
                <session>
                  <datum id="case_id"
                         nodeset="instance('casedb')/casedb/case[@case_type='person'][@status='open']"
                         value="./@case_id"
                         detail-select="m0_case_short"
                         detail-confirm="m0_case_long"/>
                </session>
              </entry>
              <entry>
                <command id="m1-f0">
                  <text>
                    <locale id="forms.m1f0"/>
                  </text>
                </command>
                <instance id="casedb" src="jr://instance/casedb"/>
                <session>
                  <instance-datum id="selected_cases"
                                  nodeset="instance('casedb')/casedb/case[@case_type='person'][@status='open']"
                                  value="./@case_id"
                                  detail-select="m1_case_short"
                                  detail-confirm="m1_case_long"/>
                </session>
              </entry>
            </partial>
            """,
            suite,
            "./entry",
        )

    @patch('corehq.apps.app_manager.models.validate_xform', return_value=None)
    @patch('corehq.apps.app_manager.helpers.validators.domain_has_privilege', return_value=True)
    @patch('corehq.apps.builds.models.BuildSpec.supports_j2me', return_value=False)
    def test_select_parent_first_parent_not_allowed(self, *args):
        self.module.parent_select.active = True
        self.module.parent_select.module_id = self.other_module.unique_id
        self.module.parent_select.relationship = 'parent'

        self.assertIn({
            'type': 'invalid parent select id',
            'module': {'id': 0, 'unique_id': 'basic_module', 'name': {'en': 'basic module'}}
        }, self.factory.app.validate_app())

    @flag_enabled('NON_PARENT_MENU_SELECTION')
    def test_select_parent_first_other(self):
        self.other_module.parent_select.active = True
        self.other_module.parent_select.module_id = self.module.unique_id
        self.other_module.parent_select.relationship = None

        suite = self.factory.app.create_suite()
        self.assertXmlPartialEqual(
            """
            <partial>
              <entry>
                <command id="m0-f0">
                  <text>
                    <locale id="forms.m0f0"/>
                  </text>
                </command>
                <instance id="casedb" src="jr://instance/casedb"/>
                <session>
                  <datum id="case_id"
                         nodeset="instance('casedb')/casedb/case[@case_type='person'][@status='open']"
                         value="./@case_id"
                         detail-select="m0_case_short"
                         detail-confirm="m0_case_long"/>
                </session>
              </entry>
              <entry>
                <command id="m1-f0">
                  <text>
                    <locale id="forms.m1f0"/>
                  </text>
                </command>
                <instance id="casedb" src="jr://instance/casedb"/>
                <session>
                  <datum id="case_id_person"
                         nodeset="instance('casedb')/casedb/case[@case_type='person'][@status='open']"
                         value="./@case_id"
                         detail-select="m0_case_short"/>
                  <instance-datum id="selected_cases"
                                  nodeset="instance('casedb')/casedb/case[@case_type='person'][@status='open']"
                                  value="./@case_id"
                                  detail-select="m1_case_short"
                                  detail-confirm="m1_case_long"/>
                </session>
              </entry>
            </partial>
            """,
            suite,
            "./entry",
        )


@patch('corehq.util.view_utils.get_url_base', new=lambda: "https://www.example.com")
@patch_validate_xform()
@patch_get_xform_resource_overrides()
@flag_enabled('USH_CASE_LIST_MULTI_SELECT')
class MultiSelectChildModuleDatumIDTests(SimpleTestCase, SuiteMixin):
    MAIN_CASE_TYPE = 'beneficiary'
    OTHER_CASE_TYPE = 'household'

    def setUp(self):
        # All of these tests use the same app structure:
        # m0 is a parent module and its case list is multi-select
        # m1 is a child of m0 and uses the same case type, this is where the tests focus
        # m2 is a standalone module of the same case type
        # m3 is a standalone module of another case type

        self.factory = AppFactory(domain="multiple-referrals-child-test")

        self.m0, self.m0f0 = self.factory.new_basic_module('parent', self.MAIN_CASE_TYPE)
        self.m0f0.requires = 'case'
        self.m0.case_details.short.multi_select = True

        self.m1, self.m1f0 = self.factory.new_basic_module(
            'child', self.MAIN_CASE_TYPE, parent_module=self.m0)
        self.m1f0.requires = 'case'

        self.m2, m2f0 = self.factory.new_basic_module('m2', self.MAIN_CASE_TYPE)
        m2f0.requires = 'case'

        self.m3, m3f0 = self.factory.new_basic_module('m3', self.OTHER_CASE_TYPE)
        m3f0.requires = 'case'

        self._render_suite.reset_cache(self)

    def set_parent_select(self, module, parent_module):
        module.parent_select.active = True
        module.parent_select.module_id = parent_module.unique_id
        module.parent_select.relationship = None

    def assert_module_datums(self, module_id, datums):
        """Check the datum IDs used in the suite XML"""
        suite = self._render_suite()
        super().assert_module_datums(suite, module_id, datums)

    @memoized
    def _render_suite(self):
        return self.factory.app.create_suite()

    def assert_form_datums(self, form, datum_id):
        """Check the datum IDs used in the form XML case preload"""
        form.source = self.get_xml('original_form', override_path=('data',)).decode('utf-8')
        form.actions.update_case = UpdateCaseAction(
            update={'question1': ConditionalCaseUpdate(question_path='/data/question1')}
        )
        form.actions.update_case.condition.type = 'always'

        xml = lxml.etree.XML(form.render_xform())
        model_children = xml.getchildren()[0].getchildren()[1].getchildren()
        calculate_expr = [child.attrib['calculate'] for child in model_children
                          if child.attrib.get('nodeset') == '/data/case/@case_id'][0]
        self.assertTrue(calculate_expr.startswith("instance('commcaresession')/session/data/"))
        actual_id = calculate_expr.split("/")[-1]
        self.assertEqual(datum_id, actual_id)

    def test_child_of_multiselect(self):
        self.assert_module_datums(self.m0.id, [('instance-datum', 'selected_cases')])

        self.assert_module_datums(self.m1.id, [('datum', 'case_id')])
        self.assert_form_datums(self.m1f0, 'case_id')

    def test_select_parent_multiselect(self):
        self.set_parent_select(self.m1, self.m0)

        self.assert_module_datums(self.m0.id, [('instance-datum', 'selected_cases')])
        self.assert_module_datums(self.m1.id, [
            ('instance-datum', 'selected_cases'),
            ('datum', 'case_id'),
        ])
        self.assert_form_datums(self.m1f0, 'case_id')

    def test_parent_selects_parent_same_type(self):
        self.set_parent_select(self.m0, self.m2)

        self.assert_module_datums(self.m0.id, [
            ('datum', 'case_id_beneficiary'),  # m2
            ('instance-datum', 'selected_cases')  # m0
        ])
        self.assert_module_datums(self.m1.id, [
            ('datum', 'case_id_beneficiary'),  # m2 and m1 merge
        ])
        self.assert_form_datums(self.m1f0, 'case_id_beneficiary')

    def test_parent_selects_parent_different_type(self):
        self.set_parent_select(self.m0, self.m3)

        self.assert_module_datums(self.m0.id, [
            ('datum', 'parent_id'),
            ('instance-datum', 'selected_cases')
        ])
        self.assert_module_datums(self.m1.id, [
            ('datum', 'case_id'),
        ])
        self.assert_form_datums(self.m1f0, 'case_id')

    def test_select_parent_that_selects_other_same_case_type(self):
        self.set_parent_select(self.m0, self.m2)
        self.set_parent_select(self.m1, self.m0)

        self.assert_module_datums(self.m0.id, [
            ('datum', 'case_id_beneficiary'),
            ('instance-datum', 'selected_cases')
        ])
        self.assert_module_datums(self.m1.id, [
            ('datum', 'case_id_beneficiary'),
            ('instance-datum', 'selected_cases'),
            ('datum', 'case_id'),
        ])
        self.assert_form_datums(self.m1f0, 'case_id')

    def test_select_parent_that_selects_other_different_case_type(self):
        self.set_parent_select(self.m0, self.m3)
        self.set_parent_select(self.m1, self.m0)

        self.assert_module_datums(self.m0.id, [
            ('datum', 'parent_id'),
            ('instance-datum', 'selected_cases')
        ])
        self.assert_module_datums(self.m1.id, [
            ('datum', 'parent_id'),
            ('instance-datum', 'selected_cases'),
            ('datum', 'case_id'),
        ])
        self.assert_form_datums(self.m1f0, 'case_id')

    def test_child_module_selects_other_parent_same_type(self):
        self.set_parent_select(self.m1, self.m2)

        self.assert_module_datums(self.m1.id, [
            ('datum', 'case_id_beneficiary'),
            ('datum', 'case_id')
        ])
        self.assert_form_datums(self.m1f0, 'case_id')

    def test_child_module_selects_other_parent_different_type(self):
        self.set_parent_select(self.m1, self.m3)

        self.assert_module_datums(self.m1.id, [
            ('datum', 'parent_id'),
            ('datum', 'case_id')
        ])
<<<<<<< HEAD
        # This is wrong in the same way as the above test
        self.assert_form_datums(self.m1f0, 'case_id_beneficiary')


@patch('corehq.apps.app_manager.helpers.validators.domain_has_privilege', return_value=True)
@patch('corehq.apps.builds.models.BuildSpec.supports_j2me', return_value=False)
@patch('corehq.util.view_utils.get_url_base', new=lambda: "https://www.example.com")
@patch.object(Application, 'enable_practice_users', return_value=False)
@patch_validate_xform()
@patch_get_xform_resource_overrides()
@flag_enabled('USH_CASE_LIST_MULTI_SELECT')
class MultiSelectEndOfFormNavTests(SimpleTestCase, TestXmlMixin):
    CASE_TYPE = 'noun'

    def setUp(self):
        # All of these tests use the same app structure, which has the following menus:
        # m0 is a standalone single-select menu
        # m1 is a standalone multi-select menu
        # m2/m3 are a parent single select and child multi-select
        # m3/m4 are a parent multi-select and child single select
        # All menus use the same case type and all forms require a case.
        self.factory = AppFactory(domain="multiple-referrals-eof-nav-test", build_version='2.43.0',
                                  include_xmlns=True)

        self.single_loner, form0 = self.factory.new_basic_module('Single Loner', self.CASE_TYPE)
        self.multi_loner, form1 = self.factory.new_basic_module('Multi Loner', self.CASE_TYPE)
        self.multi_loner.case_details.short.multi_select = True

        self.single_parent, form2 = self.factory.new_basic_module('Single Parent', self.CASE_TYPE)
        self.multi_child, form3 = self.factory.new_basic_module('Multi child', self.CASE_TYPE,
                                                                parent_module=self.single_parent)
        self.multi_child.case_details.short.multi_select = True

        self.multi_parent, form4 = self.factory.new_basic_module('Multi Parent', self.CASE_TYPE)
        self.multi_parent.case_details.short.multi_select = True
        self.single_child, form5 = self.factory.new_basic_module('Single Child', self.CASE_TYPE,
                                                                 parent_module=self.multi_parent)

        for module in self.factory.app.get_modules():
            for form in module.get_forms():
                form.requires = 'case'

    @patch('corehq.apps.app_manager.helpers.validators.domain_has_privilege', return_value=True)
    def test_block_form_linking(self, *args):
        form0 = self.multi_loner.get_form(0)
        form1 = self.single_loner.get_form(0)
        form2 = self.single_parent.get_form(0)

        form0.post_form_workflow = WORKFLOW_FORM
        form0.form_links = [FormLink(
            xpath="true()",
            form_id=form1.unique_id,    # can't link *to* multi-select form
        )]

        form1.post_form_workflow = WORKFLOW_FORM    # can't link *from* multi-select form
        form1.form_links = [FormLink(
            xpath="true()",
            form_id=form0.unique_id,
        )]

        form2.post_form_workflow = WORKFLOW_FORM    # can't link *to* multi-select module
        form2.form_links = [FormLink(
            xpath="true()",
            module_unique_id=self.multi_loner.unique_id,
        )]

        errors = self.factory.app.validate_app()
        self.assertIn({
            'type': 'multi select form links',
            'form_type': 'module_form',
            'module': {'id': 0, 'unique_id': 'Single Loner_module', 'name': {'en': 'Single Loner module'}},
            'form': {'id': 0, 'name': {'en': 'Single Loner form 0'}, 'unique_id': 'Single Loner_form_0'}
        }, errors)
        self.assertIn({
            'type': 'multi select form links',
            'form_type': 'module_form',
            'module': {'id': 1, 'unique_id': 'Multi Loner_module', 'name': {'en': 'Multi Loner module'}},
            'form': {'id': 0, 'name': {'en': 'Multi Loner form 0'}, 'unique_id': 'Multi Loner_form_0'},
        }, errors)
        self.assertIn({
            'type': 'multi select form links',
            'form_type': 'module_form',
            'module': {'id': 2, 'unique_id': 'Single Parent_module', 'name': {'en': 'Single Parent module'}},
            'form': {'id': 0, 'name': {'en': 'Single Parent form 0'}, 'unique_id': 'Single Parent_form_0'},
        }, errors)

    def test_block_eof_nav_multi_parent(self, *args):
        form = self.single_child.get_form(0)

        form.post_form_workflow = WORKFLOW_MODULE
        self.assertIn({
            'type': 'parent multi select form links',
            'form_type': 'module_form',
            'module': {'id': 5, 'unique_id': 'Single Child_module', 'name': {'en': 'Single Child module'}},
            'form': {'id': 0, 'name': {'en': 'Single Child form 0'}, 'unique_id': 'Single Child_form_0'}
        }, self.factory.app.validate_app())

        form.post_form_workflow = WORKFLOW_FORM
        form.form_links = [FormLink(
            xpath="true()",
            form_id=form.unique_id,
        )]
        self.assertIn({
            'type': 'parent multi select form links',
            'form_type': 'module_form',
            'module': {'id': 5, 'unique_id': 'Single Child_module', 'name': {'en': 'Single Child module'}},
            'form': {'id': 0, 'name': {'en': 'Single Child form 0'}, 'unique_id': 'Single Child_form_0'}
        }, self.factory.app.validate_app())

    def test_block_previous_screen(self, *args):
        self.multi_loner.get_form(0).post_form_workflow = WORKFLOW_PREVIOUS
        self.single_child.get_form(0).post_form_workflow = WORKFLOW_PREVIOUS

        errors = self.factory.app.validate_app()
        self.assertIn({
            'type': 'previous multi select form links',
            'form_type': 'module_form',
            'module': {'id': 1, 'unique_id': 'Multi Loner_module', 'name': {'en': 'Multi Loner module'}},
            'form': {'id': 0, 'name': {'en': 'Multi Loner form 0'}, 'unique_id': 'Multi Loner_form_0'}
        }, errors)
        self.assertIn({
            'type': 'previous multi select form links',
            'form_type': 'module_form',
            'module': {'id': 5, 'unique_id': 'Single Child_module', 'name': {'en': 'Single Child module'}},
            'form': {'id': 0, 'name': {'en': 'Single Child form 0'}, 'unique_id': 'Single Child_form_0'}
        }, errors)

    def test_eof_nav_multi_to_multi(self, *args):
        form = self.multi_loner.get_form(0)
        form.post_form_workflow = WORKFLOW_MODULE
        self.assertXmlPartialEqual(
            """
            <partial>
              <stack>
                <create>
                  <command value="'m1'"/>
                </create>
              </stack>
            </partial>
            """,
            self.factory.app.create_suite(),
            "./entry[2]/stack",
        )

    def test_eof_nav_multi_to_single(self, *args):
        form = self.multi_child.get_form(0)
        form.post_form_workflow = WORKFLOW_PARENT_MODULE
        self.assertXmlPartialEqual(
            """
            <partial>
              <stack>
                <create>
                  <command value="'m2'"/>
                  <datum id="case_id" value="instance('commcaresession')/session/data/case_id"/>
                </create>
              </stack>
            </partial>
            """,
            self.factory.app.create_suite(),
            "./entry[4]/stack",
        )
=======
        self.assert_form_datums(self.m1f0, 'case_id')
>>>>>>> f0fdc98e
<|MERGE_RESOLUTION|>--- conflicted
+++ resolved
@@ -6,16 +6,14 @@
 import lxml
 from memoized import memoized
 
-<<<<<<< HEAD
 from corehq.apps.app_manager.const import (
     WORKFLOW_FORM,
     WORKFLOW_MODULE,
     WORKFLOW_PARENT_MODULE,
     WORKFLOW_PREVIOUS,
-=======
+)
 from corehq.apps.app_manager.app_schemas.session_schema import (
     get_session_schema,
->>>>>>> f0fdc98e
 )
 from corehq.apps.app_manager.models import (
     Application,
@@ -429,9 +427,7 @@
             ('datum', 'parent_id'),
             ('datum', 'case_id')
         ])
-<<<<<<< HEAD
-        # This is wrong in the same way as the above test
-        self.assert_form_datums(self.m1f0, 'case_id_beneficiary')
+        self.assert_form_datums(self.m1f0, 'case_id')
 
 
 @patch('corehq.apps.app_manager.helpers.validators.domain_has_privilege', return_value=True)
@@ -590,7 +586,4 @@
             """,
             self.factory.app.create_suite(),
             "./entry[4]/stack",
-        )
-=======
-        self.assert_form_datums(self.m1f0, 'case_id')
->>>>>>> f0fdc98e
+        )