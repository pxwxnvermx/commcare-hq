--- conflicted
+++ resolved
@@ -89,7 +89,6 @@
     def test_printing(self, *args):
         self._test_generic_suite('app_print_detail', 'suite-print-detail')
 
-<<<<<<< HEAD
     def test_fixture_to_case_selection(self, *args):
         factory = AppFactory(build_version='2.9.0')
 
@@ -715,8 +714,6 @@
                                    app.create_suite(),
                                    './entry[1]/session')
 
-=======
->>>>>>> b9dc7e3e
     def test_report_module(self, *args):
         from corehq.apps.userreports.tests.utils import get_sample_report_config
 
