--- conflicted
+++ resolved
@@ -2,11 +2,7 @@
 import lxml
 from corehq.apps.app_manager.const import APP_V2, CAREPLAN_GOAL, CAREPLAN_TASK
 from corehq.apps.app_manager.models import Application, OpenCaseAction, UpdateCaseAction, PreloadAction, FormAction, Module, AdvancedModule, AdvancedForm, AdvancedOpenCaseAction, LoadUpdateAction, \
-<<<<<<< HEAD
-    AutoSelectCase, FormActionCondition, FormSchedule, ScheduleVisit
-=======
     AutoSelectCase, FormActionCondition, FormSchedule, ScheduleVisit, Form
->>>>>>> 7bc307da
 from django.test import SimpleTestCase as TestCase
 from corehq.apps.app_manager.tests.util import TestFileMixin
 from corehq.apps.app_manager.util import new_careplan_module
@@ -306,10 +302,7 @@
             form_index=2
         )
         self.assertXmlEqual(xml, form.render_xform())
-<<<<<<< HEAD
-=======
-
->>>>>>> 7bc307da
+
 
 class SubcaseRepeatTestAdvanced(TestCase, TestFileMixin):
     file_path = ('data', 'form_preparation_v2_advanced')
