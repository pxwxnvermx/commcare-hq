--- 
+++ 
<<<<<<< HEAD
@@ -13,7 +13,7 @@
                 /></a>
             {% elif type == "audio" %}
                 <a data-bind="visible: isMediaMatched, attr: {href: url}"
-                   class="btn btn-default"
+                   class="btn btn-default hide"
                    target="_blank">
                     <i class="fa fa-volume-up"></i>
                     {% trans "Preview" %}
@@ -26,7 +26,6 @@
                                     click: passToUploadController
                                }">
                 <i class="fa fa-cloud-upload"></i>
-                <span data-bind="visible: isMediaMatched">{% trans 'Replace' %}</span>
                 <span data-bind="visible: isMediaUnmatched">{% trans 'Upload' %}</span>
             </button>
             <button type="button" class="btn btn-danger"
@@ -60,8 +59,7 @@
=======
@@ -38,16 +38,18 @@
                     ">
                 <i class="fa fa-remove"></i>
             </button>
-            <button type="button" class="btn btn-default pull-right"
-                    data-bind="
-                        visible: showDefaultPath,
-                        click: function () {
-                            setCustomPath();
-                            analytics.usage('App Builder', 'Click Show Path for a Form or Module', '{{ type }}');
-                        }">
-                <i class="fa fa-cog"></i>
-                {% trans 'Set Path' %}
-            </button>
+            {% if not request|toggle_enabled:"USER_TESTING_SIMPLIFY" %}
+                <button type="button" class="btn btn-default pull-right"
+                        data-bind="
+                            visible: showDefaultPath,
+                            click: function () {
+                                setCustomPath();
+                                analytics.usage('App Builder', 'Click Show Path for a Form or Module', '{{ type }}');
+                            }">
+                    <i class="fa fa-cog"></i>
+                    {% trans 'Set Path' %}
+                </button>
+            {% endif %}
             {% if type == "audio" %}
             <p data-bind="visible: isMediaMatched"
                class="help-block">
@@ -60,8 +62,7 @@
>>>>>>> b7afc4e8
             {% endif %}
         </div>
     </div>
-    <div class="form-group"
-         data-bind="visible: showCustomPath">
+    <div class="form-group" data-bind="visible: showCustomPath">
         <label class="control-label col-sm-2">{% trans "Path" %}</label>
         <div class="col-sm-4">
             <input type="text" class="form-control"<|MERGE_RESOLUTION|>--- conflicted
+++ resolved
@@ -1,25 +1,5 @@
 --- 
 +++ 
-<<<<<<< HEAD
-@@ -13,7 +13,7 @@
-                 /></a>
-             {% elif type == "audio" %}
-                 <a data-bind="visible: isMediaMatched, attr: {href: url}"
--                   class="btn btn-default"
-+                   class="btn btn-default hide"
-                    target="_blank">
-                     <i class="fa fa-volume-up"></i>
-                     {% trans "Preview" %}
-@@ -26,7 +26,6 @@
-                                     click: passToUploadController
-                                }">
-                 <i class="fa fa-cloud-upload"></i>
--                <span data-bind="visible: isMediaMatched">{% trans 'Replace' %}</span>
-                 <span data-bind="visible: isMediaUnmatched">{% trans 'Upload' %}</span>
-             </button>
-             <button type="button" class="btn btn-danger"
-@@ -60,8 +59,7 @@
-=======
 @@ -38,16 +38,18 @@
                      ">
                  <i class="fa fa-remove"></i>
@@ -50,7 +30,6 @@
              <p data-bind="visible: isMediaMatched"
                 class="help-block">
 @@ -60,8 +62,7 @@
->>>>>>> b7afc4e8
              {% endif %}
          </div>
      </div>
