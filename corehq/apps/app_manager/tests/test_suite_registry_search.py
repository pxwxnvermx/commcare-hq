from unittest.mock import patch

from django.test import SimpleTestCase

from corehq.apps.app_manager.const import WORKFLOW_FORM
from corehq.apps.app_manager.models import (
    Application,
    CaseSearch,
    CaseSearchProperty,
    Itemset,
    Module,
<<<<<<< HEAD
    AdditionalRegistryQuery, DetailColumn, FormLink, DetailTab, OpenCaseAction, ParentSelect,
=======
    DetailColumn,
    FormLink,
    DetailTab,
>>>>>>> 8d1de74e
)
from corehq.apps.app_manager.tests.app_factory import AppFactory
from corehq.apps.app_manager.tests.util import (
    SuiteMixin,
    TestXmlMixin,
    patch_get_xform_resource_overrides, get_simple_form,
)
from corehq.apps.builds.models import BuildSpec
from corehq.util.test_utils import flag_enabled

DOMAIN = 'test_domain'


@patch_get_xform_resource_overrides()
@patch.object(Application, 'supports_data_registry', lambda: True)
class RemoteRequestSuiteTest(SimpleTestCase, TestXmlMixin, SuiteMixin):
    file_path = ('data', 'suite_registry')

    def setUp(self):
        self.app = Application.new_app(DOMAIN, "Untitled Application")
        self.app._id = '123'
        self.app.build_spec = BuildSpec(version='2.35.0', build_number=1)
        self.module = self.app.add_module(Module.new_module("Followup", None))
        self.form = self.app.new_form(0, "Untitled Form", None, attachment=get_simple_form("xmlns1.0"))
        self.form.requires = 'case'
        self.module.case_type = 'case'

        self.module.case_details.long.columns.append(
            DetailColumn.wrap(dict(
                header={"en": "name"},
                model="case",
                format="plain",
                field="whatever",
            ))
        )

        self.module.search_config = CaseSearch(
            properties=[
                CaseSearchProperty(name='name', label={'en': 'Name'}),
                CaseSearchProperty(name='favorite_color', label={'en': 'Favorite Color'}, itemset=Itemset(
                    instance_id='colors', instance_uri='jr://fixture/item-list:colors',
                    nodeset="instance('colors')/colors_list/colors", label='name', sort='name', value='value'),
                )
            ],
            data_registry="myregistry"
        )

        self.reg_module = self.app.add_module(Module.new_module("Registration", None))
        self.reg_form = self.app.new_form(1, "Untitled Form", None, attachment=get_simple_form("xmlns1.0"))
        self.reg_module.case_type = 'case'
        self.reg_form.actions.open_case = OpenCaseAction(name_path="/data/question1")
        self.reg_form.actions.open_case.condition.type = 'always'
        self.reg_form.post_form_workflow = WORKFLOW_FORM
        self.reg_form.form_links = [
            FormLink(form_id=self.form.get_unique_id())
        ]

        # wrap to have assign_references called
        self.app = Application.wrap(self.app.to_json())
        # reset to newly wrapped module
        self.module = self.app.modules[0]
        self.form = self.module.forms[0]

    @flag_enabled('USH_CASE_CLAIM_UPDATES')
    def test_search_data_registry(self, *args):
        suite = self.app.create_suite()

        expected_entry_query = """
        <partial>
          <session>
            <query url="http://localhost:8000/a/test_domain/phone/search/123/" storage-instance="results"
                template="case" default_search="false">
              <data key="case_type" ref="'case'"/>
              <data key="commcare_registry" ref="'myregistry'"/>
              <prompt key="name">
                <display>
                  <text>
                    <locale id="search_property.m0.name"/>
                  </text>
                </display>
              </prompt>
              <prompt key="favorite_color">
                <display>
                  <text>
                    <locale id="search_property.m0.favorite_color"/>
                  </text>
                </display>
                <itemset nodeset="instance('colors')/colors_list/colors">
                  <label ref="name"/>
                  <value ref="value"/>
                  <sort ref="name"/>
                </itemset>
              </prompt>
            </query>
            <datum id="case_id" nodeset="instance('results')/results/case[@case_type='case'][@status='open']"
                value="./@case_id" detail-select="m0_case_short" detail-confirm="m0_case_long"/>
            <query url="http://localhost:8000/a/test_domain/phone/registry_case/123/"
                storage-instance="registry" template="case" default_search="true">
              <data key="commcare_registry" ref="'myregistry'"/>
              <data key="case_type" ref="'case'"/>
              <data key="case_id" ref="instance('commcaresession')/session/data/case_id"/>
            </query>
          </session>
        </partial>"""
        self.assertXmlPartialEqual(expected_entry_query, suite, "./entry[1]/session")

        # assert that session instance is added to the entry
        self.assertXmlHasXpath(suite, "./entry[1]/instance[@id='commcaresession']")

        # needed for 'search again' workflow
        self.assertXmlPartialEqual(
            """<partial>
                <locale id="case_search.m0.again"/>
            </partial>""",
            suite,
            "./detail[@id='m0_case_short']/action/display/text/locale"
        )
        self.assertXmlHasXpath(suite, "./remote-request")
        self.assertXmlHasXpath(suite, "./detail[@id='m0_search_short']")
        self.assertXmlHasXpath(suite, "./detail[@id='m0_search_long']")

    @flag_enabled('USH_CASE_CLAIM_UPDATES')
    def test_search_data_registry_additional_registry_query(self, *args):
        base_xpath = "instance('registry')/results/case[@case_id=instance('commcaresession')/session/data/case_id]"
        self.module.search_config.additional_case_types = ["other_case"]
        self.module.search_config.additional_registry_cases = [
            f"{base_xpath}/potential_duplicate_case_id"
        ]
        suite = self.app.create_suite()

        expected_entry_query = f"""
        <partial>
          <query url="http://localhost:8000/a/test_domain/phone/registry_case/123/" storage-instance="registry"
                template="case" default_search="true">
            <data key="commcare_registry" ref="'myregistry'"/>
            <data key="case_type" ref="'case'"/>
            <data key="case_type" ref="'other_case'"/>
            <data key="case_id" ref="instance('commcaresession')/session/data/case_id"/>
            <data key="case_id" ref="{base_xpath}/potential_duplicate_case_id"/>
          </query>
        </partial>"""
        self.assertXmlPartialEqual(expected_entry_query, suite, "./entry[1]/session/query[2]")

        self.assertXmlHasXpath(suite, "./entry[1]/instance[@id='commcaresession']")
        self.assertXmlDoesNotHaveXpath(suite, "./entry[1]/instance[@id='registry']")

    def test_form_linking_from_registry_module(self, *args):
        self.form.post_form_workflow = WORKFLOW_FORM
        self.form.form_links = [
            FormLink(xpath="(today() - dob) &lt; 7", module_unique_id=self.module.unique_id)
        ]
        self.assertXmlPartialEqual(
            self.get_xml('form_link_followup_module_registry'),
            self.app.create_suite(),
            "./entry[1]"
        )

    def test_case_detail_tabs_with_registry_module(self, *args):
        self.app.get_module(0).case_details.long.tabs = [
            DetailTab(starting_index=1)
        ]

        self.assertXmlPartialEqual(
            self.get_xml("detail_tabs"),
            self.app.create_suite(),
            './detail[@id="m0_case_long"]')

    def test_form_linking_to_registry_module_from_registration_form(self):
        suite = self.app.create_suite()
        expected = """
        <partial>
          <create>
            <command value="'m0'"/>
            <query id="results" value="http://localhost:8000/a/test_domain/phone/registry_case/123/">
              <data key="case_type" ref="'case'"/>
              <data key="commcare_registry" ref="'myregistry'"/>
              <data key="case_id" ref="instance('commcaresession')/session/data/case_id_new_case_0"/>
            </query>
            <datum id="case_id" value="instance('commcaresession')/session/data/case_id_new_case_0"/>
            <query id="registry" value="http://localhost:8000/a/test_domain/phone/registry_case/123/">
              <data key="case_type" ref="'case'"/>
              <data key="case_id" ref="instance('commcaresession')/session/data/case_id_new_case_0"/>
              <data key="commcare_registry" ref="'myregistry'"/>
            </query>
            <command value="'m0-f0'"/>
          </create>
        </partial>"""
        self.assertXmlPartialEqual(
            expected,
            suite,
            "./entry[2]/stack/create"
        )


@patch_get_xform_resource_overrides()
class RemoteRequestSuiteFormLinkChildModuleTest(SimpleTestCase, TestXmlMixin, SuiteMixin):
    file_path = ('data', 'suite_registry')

    def setUp(self):
        factory = AppFactory(DOMAIN, "App with DR and child modules", build_version='2.35.0')
        m0, f0 = factory.new_basic_module("case list", "case")
        factory.form_requires_case(f0)

        m1, f1 = factory.new_basic_module("child case list", "case", parent_module=m0)
        m1.parent_select = ParentSelect(active=True, relationship="other", module_id=m0.get_or_create_unique_id())
        f2 = factory.new_form(m1)

        factory.form_requires_case(f1)
        factory.form_requires_case(f2)

        m1.search_config = CaseSearch(
            properties=[CaseSearchProperty(name='name', label={'en': 'Name'})],
            data_registry="myregistry"
        )

        # link from f1 to f2 (both in the child module)
        f1.post_form_workflow = WORKFLOW_FORM
        f1.form_links = [FormLink(form_id=f2.get_unique_id())]

        factory.app._id = "123"
        # wrap to have assign_references called
        self.app = Application.wrap(factory.app.to_json())

    def test_form_link_in_child_module_with_registry_search(self):
        suite = self.app.create_suite()

        expected = """
        <partial>
          <create>
            <command value="'m0'"/>
            <datum id="case_id" value="instance('commcaresession')/session/data/case_id"/>
            <command value="'m1'"/>
            <query id="results" value="http://localhost:8000/a/test_domain/phone/registry_case/123/">
              <data key="case_type" ref="'case'"/>
              <data key="commcare_registry" ref="'myregistry'"/>
              <data key="case_id" ref="instance('commcaresession')/session/data/case_id_case"/>
            </query>
            <datum id="case_id_case" value="instance('commcaresession')/session/data/case_id_case"/>
            <query id="registry" value="http://localhost:8000/a/test_domain/phone/registry_case/123/">
              <data key="case_type" ref="'case'"/>
              <data key="case_id" ref="instance('commcaresession')/session/data/case_id_case"/>
              <data key="commcare_registry" ref="'myregistry'"/>
            </query>
            <command value="'m1-f1'"/>
          </create>
        </partial>"""

        self.assertXmlPartialEqual(
            expected,
            suite,
            "./entry[2]/stack/create"
        )<|MERGE_RESOLUTION|>--- conflicted
+++ resolved
@@ -7,15 +7,13 @@
     Application,
     CaseSearch,
     CaseSearchProperty,
-    Itemset,
-    Module,
-<<<<<<< HEAD
-    AdditionalRegistryQuery, DetailColumn, FormLink, DetailTab, OpenCaseAction, ParentSelect,
-=======
     DetailColumn,
     FormLink,
     DetailTab,
->>>>>>> 8d1de74e
+    Itemset,
+    Module,
+    OpenCaseAction,
+    ParentSelect,
 )
 from corehq.apps.app_manager.tests.app_factory import AppFactory
 from corehq.apps.app_manager.tests.util import (
