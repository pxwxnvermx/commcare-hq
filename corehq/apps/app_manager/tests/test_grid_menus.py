from django.test import SimpleTestCase
from corehq.apps.app_manager.tests.app_factory import AppFactory
from corehq.apps.app_manager.tests.util import TestXmlMixin
<<<<<<< HEAD
from mock import patch


def mock_toggle(slug, enable_users=None):
    from toggle.models import Toggle
    enable_users = enable_users or []
    return Toggle(slug=slug, enabled_users=enable_users)
=======
from corehq.util.test_utils import flag_enabled
>>>>>>> a28a0626


@flag_enabled('GRID_MENUS')
class GridMenuSuiteTests(SimpleTestCase, TestXmlMixin):
<<<<<<< HEAD
    def setUp(self):
        self.patcher = patch('toggle.models.Toggle.get',
                             return_value=mock_toggle('grid_menus', enable_users=['domain:test-grid-menu']))
        self.patcher.start()
        self.addCleanup(self.patcher.stop)

=======
>>>>>>> a28a0626
    def test_that_grid_style_is_added(self):
        """
        Confirms that style="grid" is added to the root menu
        """
        factory = AppFactory(build_version='2.24', domain='test-grid-menu')
        factory.app.use_grid_menus = True
        factory.new_basic_module('registration', 'patient registration')
        factory.app.get_module(0).put_in_root = True
        factory.new_basic_module('visit', 'patient visit')
        factory.app.get_module(1).put_in_root = True

        suite = factory.app.create_suite()
        root_xpath = './menu[@id="root"]'
        self.assertXmlHasXpath(suite, root_xpath)
        self.assertXmlPartialEqual(
            """
            <partial>
                <menu id="root" style="grid">
                    <text><locale id="modules.m0"/></text>
                    <command id="m0-f0"/>
                </menu>
                <menu id="root" style="grid">
                    <text><locale id="modules.m1"/></text>
                    <command id="m1-f0"/>
                </menu>
            </partial>
            """,
            suite,
            root_xpath
        )

    def test_that_root_menu_added(self):
        """
        Confirms that a menu is added with id="root" and style="grid"
        when the app normally wouldn't have a menu with id="root".
        """
        factory = AppFactory(build_version='2.24', domain='test-grid-menu')
        factory.app.use_grid_menus = True
        factory.new_basic_module('registration', 'patient')

        suite = factory.app.create_suite()
        root_xpath = './menu[@id="root"]'
        self.assertXmlHasXpath(suite, root_xpath)
        self.assertXmlPartialEqual(
            '<partial><menu id="root" style="grid"><text/></menu></partial>',
            suite,
            root_xpath
        )

    def test_use_grid_menus_is_false(self):
        """
        Confirms that style="grid" is not added to any menus when use_grid_menus is False.
        """
        factory = AppFactory(build_version='2.24', domain='test-grid-menu')
        factory.app.use_grid_menus = False
        factory.new_basic_module('registration', 'patient')

        suite = factory.app.create_suite()
        style_xpath = './menu[@style="grid"]'
        self.assertXmlDoesNotHaveXpath(suite, style_xpath)

    def test_grid_menu_for_none(self):
        factory = AppFactory(build_version='2.24.3', domain='test-grid-menu')
        self.assertTrue(factory.app.grid_menu_toggle_enabled())
        factory.app.create_profile()
        factory.app.grid_form_menus = 'none'
        factory.new_basic_module('registration', 'patient')
        factory.app.get_module(0).display_style = 'grid'
        root_xpath = './menu[@id="root"]'
        m0_xpath = './menu[@id="m0"]'

        # with Modules Menu to be list should not render root menu and render module w/o style=grid
        factory.app.use_grid_menus = False
        suite = factory.app.create_suite()
        self.assertXmlDoesNotHaveXpath(suite, root_xpath)
        self.assertXmlPartialEqual(
            '<partial><menu id="m0"><text><locale id="modules.m0"/></text><command id="m0-f0"/></menu></partial>',
            suite,
            m0_xpath
        )

        # with Modules Menu to be grid should render root menu w/ style=grid and render module w/o style=grid
        factory.app.use_grid_menus = True
        suite = factory.app.create_suite()
        self.assertXmlPartialEqual(
            '<partial><menu id="root" style="grid"><text/></menu></partial>',
            suite,
            root_xpath
        )
        self.assertXmlPartialEqual(
            '<partial><menu id="m0"><text><locale id="modules.m0"/></text><command id="m0-f0"/></menu></partial>',
            suite,
            m0_xpath
        )

    def test_grid_menu_for_some(self):
        factory = AppFactory(build_version='2.24.3', domain='test-grid-menu')
        self.assertTrue(factory.app.grid_menu_toggle_enabled())
        factory.app.create_profile()
        factory.app.grid_form_menus = 'some'
        factory.new_basic_module('registration', 'patient')
        factory.new_basic_module('visit', 'patient visit')
        factory.app.get_module(1).display_style = 'grid'
        root_xpath = './menu[@id="root"]'
        grid_module_xpath = './menu[@id="m1"]'

        # with Modules Menu to be list should not render root menu and render module w/ style=grid
        factory.app.use_grid_menus = False
        suite = factory.app.create_suite()
        self.assertXmlDoesNotHaveXpath(suite, root_xpath)
        self.assertXmlHasXpath(suite, grid_module_xpath)
        self.assertXmlPartialEqual(
            '<partial><menu id="m1" style="grid"><text><locale id="modules.m1"/></text>\
            <command id="m1-f0"/></menu></partial>',
            suite,
            grid_module_xpath
        )

        # with Modules Menu to be grid should render both root menu and module w/ style=grid
        factory.app.use_grid_menus = True
        suite = factory.app.create_suite()
        self.assertXmlHasXpath(suite, root_xpath)
        self.assertXmlPartialEqual(
            '<partial><menu id="root" style="grid"><text/></menu></partial>',
            suite,
            root_xpath
        )
        self.assertXmlPartialEqual(
            '<partial><menu id="m1" style="grid"><text><locale id="modules.m1"/></text>\
            <command id="m1-f0"/></menu></partial>',
            suite,
            grid_module_xpath
        )

        # with module itself being the root should render root menu style=grid with module content
        factory.app.get_module(1).put_in_root = True
        suite = factory.app.create_suite()
        self.assertXmlPartialEqual(
            '<partial><menu id="root" style="grid"><text><locale id="modules.m1"/></text>\
            <command id="m1-f0"/></menu></partial>',
            suite,
            root_xpath
        )

    def test_grid_menu_for_all(self):
        factory = AppFactory(build_version='2.24.3', domain='test-grid-menu')
        self.assertTrue(factory.app.grid_menu_toggle_enabled())
        factory.app.create_profile()
        factory.app.grid_form_menus = 'all'
        factory.new_basic_module('registration', 'patient')
        suite = factory.app.create_suite()
        root_xpath = './menu[@id="root"]'
        grid_module_xpath = './menu[@id="m0"]'

        # with Modules Menu to be list should not render root menu and render module w/ style=grid
        factory.app.use_grid_menus = False
        self.assertXmlDoesNotHaveXpath(suite, root_xpath)
        self.assertXmlPartialEqual(
            '<partial><menu id="m0" style="grid"><text><locale id="modules.m0"/></text>\
            <command id="m0-f0"/></menu></partial>',
            suite,
            grid_module_xpath
        )

        # with Modules Menu to be grid should render root menu and module w/ style=grid
        factory.app.use_grid_menus = True
        suite = factory.app.create_suite()
        self.assertXmlPartialEqual(
            '<partial><menu id="root" style="grid"><text/></menu></partial>',
            suite,
            root_xpath
        )
        self.assertXmlPartialEqual(
            '<partial><menu id="m0" style="grid"><text><locale id="modules.m0"/></text>\
            <command id="m0-f0"/></menu></partial>',
            suite,
            grid_module_xpath
        )

        # with Modules Menu to be list and module itself being the root should render root w/o style=grid with
        # module content
        factory.app.use_grid_menus = False
        factory.app.get_module(0).put_in_root = True
        suite = factory.app.create_suite()
        self.assertXmlPartialEqual(
            '<partial><menu id="root"><text><locale id="modules.m0"/></text>\
            <command id="m0-f0"/></menu></partial>',
            suite,
            root_xpath
        )

        # with Modules Menu to be grid and module itself being the root should render root w/ style=grid with
        # module content
        factory.app.get_module(0).put_in_root = True
        factory.app.use_grid_menus = True
        suite = factory.app.create_suite()
        self.assertXmlPartialEqual(
            '<partial><menu id="root" style="grid"><text><locale id="modules.m0"/></text>\
            <command id="m0-f0"/></menu></partial>',
            suite,
            root_xpath
        )<|MERGE_RESOLUTION|>--- conflicted
+++ resolved
@@ -1,30 +1,11 @@
 from django.test import SimpleTestCase
 from corehq.apps.app_manager.tests.app_factory import AppFactory
 from corehq.apps.app_manager.tests.util import TestXmlMixin
-<<<<<<< HEAD
-from mock import patch
-
-
-def mock_toggle(slug, enable_users=None):
-    from toggle.models import Toggle
-    enable_users = enable_users or []
-    return Toggle(slug=slug, enabled_users=enable_users)
-=======
 from corehq.util.test_utils import flag_enabled
->>>>>>> a28a0626
 
 
 @flag_enabled('GRID_MENUS')
 class GridMenuSuiteTests(SimpleTestCase, TestXmlMixin):
-<<<<<<< HEAD
-    def setUp(self):
-        self.patcher = patch('toggle.models.Toggle.get',
-                             return_value=mock_toggle('grid_menus', enable_users=['domain:test-grid-menu']))
-        self.patcher.start()
-        self.addCleanup(self.patcher.stop)
-
-=======
->>>>>>> a28a0626
     def test_that_grid_style_is_added(self):
         """
         Confirms that style="grid" is added to the root menu
