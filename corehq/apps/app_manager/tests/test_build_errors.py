--- conflicted
+++ resolved
@@ -220,28 +220,6 @@
         module.search_config.data_registry_workflow = REGISTRY_WORKFLOW_SMART_LINK
         self.assertIn({
             'type': 'smart links multi select',
-            'module': {'id': 0, 'unique_id': 'basic_module', 'name': {'en': 'basic module'}}
-<<<<<<< HEAD
-        }, factory.app.validate_app())
-
-    @flag_enabled('DATA_REGISTRY')
-    @patch.object(Application, 'supports_data_registry', lambda: True)
-    def test_inline_search_module_errors_smart_links(self, *args):
-        factory = AppFactory()
-        module, form = factory.new_basic_module('basic', 'person')
-        factory.form_requires_case(form, 'person')
-
-        module.search_config = CaseSearch(
-            search_label=CaseSearchLabel(label={'en': 'Search'}),
-            properties=[CaseSearchProperty(name=field) for field in ['name', 'greatest_fear']],
-            data_registry="so_many_cases",
-            data_registry_workflow=REGISTRY_WORKFLOW_SMART_LINK,
-            auto_launch=True,
-            inline_search=True,
-        )
-
-        self.assertIn({
-            'type': "smart links inline search",
             'module': {'id': 0, 'unique_id': 'basic_module', 'name': {'en': 'basic module'}}
         }, factory.app.validate_app())
 
@@ -279,7 +257,4 @@
         self.assertNotIn(
             'case search instance used in casedb case details',
             [error['type'] for error in factory.app.validate_app()]
-        )
-=======
-        }, factory.app.validate_app())
->>>>>>> 8f1c6a4f
+        )