from django.conf.urls.defaults import patterns, url
from django.views.generic.simple import direct_to_template

urlpatterns = patterns('corehq.apps.app_manager.views',
    (r'xform/(?P<form_unique_id>\w+)/$',                                    'xform_display'),
 url(r'browse/(?P<app_id>\w+)/modules/(?P<module_id>\w+)/forms/(?P<form_id>\w+)/contents$',
                                                                            'get_xform_contents',
                                                                       name='get_xform_contents'),
    (r'casexml/(?P<form_unique_id>\w+)/$',                                  'form_casexml'),
    (r'source/(?P<app_id>\w+)/$',                                           'app_source'),
 url(r'import_app/$',                                                       'import_app', name='import_app'),
    (r'import_factory_app/$',                                               'import_factory_app'),
    (r'import_factory_module/(?P<app_id>\w+)/$',                            'import_factory_module'),
    (r'import_factory_form/(?P<app_id>\w+)/(?P<module_id>\w+)/$',           'import_factory_form'),

    (r'view/(?P<app_id>\w+)/$',                                             'view_app'),
    (r'^$',                                                                 'default'),

    (r'new_module/(?P<app_id>\w+)/$',                                       'new_module'),
    (r'new_app/$',                                                          'new_app'),
    (r'new_form/(?P<app_id>\w+)/(?P<module_id>\w+)/$',                      'new_form'),

    (r'delete_app/(?P<app_id>\w+)/$',                                       'delete_app'),
    (r'delete_module/(?P<app_id>\w+)/(?P<module_id>\w+)/$',                 'delete_module'),
    (r'delete_form/(?P<app_id>\w+)/(?P<module_id>\w+)/(?P<form_id>\w+)/$',  'delete_form'),

    (r'edit_form_attr/(?P<app_id>\w+)/(?P<module_id>\w+)/(?P<form_id>\w+)/(?P<attr>\w+)/$',
                                                                            'edit_form_attr'),
    (r'rename_language/(?P<form_unique_id>\w+)/$',                          'rename_language'),
    (r'edit_form_actions/(?P<app_id>\w+)/(?P<module_id>\w+)/(?P<form_id>\w+)/$',
                                                                            'edit_form_actions'),
<<<<<<< HEAD
    
    # multimedia stuff
    url(r'multimedia/(?P<app_id>\w+)/$',
        'multimedia_home', name='multimedia_home'),
    url(r'multimedia/(?P<app_id>\w+)/download/$',
        'multimedia_list_download', name='multimedia_list_download'),
    
    (r'edit_module_detail/(?P<app_id>\w+)/(?P<module_id>\w+)/$',            'edit_module_detail'),
=======

#    (r'edit_module_detail/(?P<app_id>\w+)/(?P<module_id>\w+)/$',            'edit_module_detail'),
 url(r'edit_module_detail_screens/(?P<app_id>\w+)/(?P<module_id>\w+)/$',    'edit_module_detail_screens',
                                                                       name='edit_module_detail_screens'),
>>>>>>> 34189fc2
    (r'edit_module_attr/(?P<app_id>\w+)/(?P<module_id>\w+)/(?P<attr>\w+)/$','edit_module_attr'),
    (r'delete_module_detail/(?P<app_id>\w+)/(?P<module_id>\w+)/$',          'delete_module_detail'),

    (r'^commcare_profile/(?P<app_id>\w+)/$',                                'commcare_profile'),
    (r'^edit_commcare_profile/(?P<app_id>\w+)/$',                           'edit_commcare_profile'),
    (r'edit_app_lang/(?P<app_id>\w+)/$',                                    'edit_app_lang'),
    (r'delete_app_lang/(?P<app_id>\w+)/$',                                  'delete_app_lang'),
    (r'edit_app_attr/(?P<app_id>\w+)/(?P<attr>\w+)/$',                      'edit_app_attr'),
 url(r'edit_app_translation/(?P<app_id>\w+)/$',               'edit_app_translation', name='edit_app_translation'),

    (r'rearrange/(?P<app_id>\w+)/(?P<key>\w+)/$',                           'rearrange'),

    (r'download/(?P<app_id>\w+)/$',                                         'download_index'),
    (r'download/(?P<app_id>\w+)/suite.xml$',                                'download_suite'),
    (r'download/(?P<app_id>\w+)/profile.xml$',                              'download_profile'),
    (r'download/(?P<app_id>\w+)/profile.ccpr$',                             'download_odk_profile'),
    (r'download/(?P<app_id>\w+)/(?P<lang>\w+)/app_strings.txt$',            'download_app_strings'),
    (r'download/(?P<app_id>\w+)/m(?P<module_id>\d+)/f(?P<form_id>\d+).xml$',
                                                                            'download_xform'),
    (r'download/(?P<app_id>\w+)/CommCare.jad',                              'download_jad'),
    (r'download/(?P<app_id>\w+)/CommCare_raw.jar',                          'download_raw_jar'),
    (r'download/(?P<app_id>\w+)/CommCare.jar',                              'download_jar'),

    (r'odk/(?P<app_id>\w+)/qr_code$',                                       'odk_qr_code'),
    (r'odk/(?P<app_id>\w+)/install$',                                       'odk_install'),
    
    (r'save/(?P<app_id>\w+)/$',                                             'save_copy'),
    (r'revert/(?P<app_id>\w+)/$',                                           'revert_to_copy'),
    (r'delete_copy/(?P<app_id>\w+)/$',                                      'delete_copy'),

    url(r'emulator/(?P<app_id>\w+)/$', 'emulator', name="emulator"),
    (r'emulator/(?P<app_id>\w+)/CommCare\.jar$',                             'emulator_commcare_jar'),
)   <|MERGE_RESOLUTION|>--- conflicted
+++ resolved
@@ -29,21 +29,14 @@
     (r'rename_language/(?P<form_unique_id>\w+)/$',                          'rename_language'),
     (r'edit_form_actions/(?P<app_id>\w+)/(?P<module_id>\w+)/(?P<form_id>\w+)/$',
                                                                             'edit_form_actions'),
-<<<<<<< HEAD
-    
     # multimedia stuff
     url(r'multimedia/(?P<app_id>\w+)/$',
         'multimedia_home', name='multimedia_home'),
     url(r'multimedia/(?P<app_id>\w+)/download/$',
         'multimedia_list_download', name='multimedia_list_download'),
-    
-    (r'edit_module_detail/(?P<app_id>\w+)/(?P<module_id>\w+)/$',            'edit_module_detail'),
-=======
 
-#    (r'edit_module_detail/(?P<app_id>\w+)/(?P<module_id>\w+)/$',            'edit_module_detail'),
  url(r'edit_module_detail_screens/(?P<app_id>\w+)/(?P<module_id>\w+)/$',    'edit_module_detail_screens',
                                                                        name='edit_module_detail_screens'),
->>>>>>> 34189fc2
     (r'edit_module_attr/(?P<app_id>\w+)/(?P<module_id>\w+)/(?P<attr>\w+)/$','edit_module_attr'),
     (r'delete_module_detail/(?P<app_id>\w+)/(?P<module_id>\w+)/$',          'delete_module_detail'),
 
