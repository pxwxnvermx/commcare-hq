--- conflicted
+++ resolved
@@ -19,13 +19,9 @@
     SuiteValidationError,
 )
 from corehq.apps.app_manager import id_strings
-<<<<<<< HEAD
 from corehq.apps.app_manager.const import CAREPLAN_GOAL, CAREPLAN_TASK, SCHEDULE_LAST_VISIT, SCHEDULE_PHASE, \
     CASE_ID, RETURN_TO, USERCASE_PREFIX
-from corehq.apps.app_manager.exceptions import UnknownInstanceError, ScheduleError
-=======
 from corehq.apps.app_manager.exceptions import UnknownInstanceError, ScheduleError, FormNotFoundException
->>>>>>> efb629cf
 from corehq.apps.app_manager.templatetags.xforms_extras import trans
 from corehq.apps.app_manager.util import split_path, create_temp_sort_column, languages_mapping, \
     any_usercase_items
@@ -1471,7 +1467,6 @@
                         return True
             return False
 
-<<<<<<< HEAD
         def uses_usercase(form):
             actions = form.active_actions()
             if 'update_case' in actions and hasattr(actions['update_case'], 'update'):
@@ -1480,9 +1475,7 @@
                 return any_usercase_items(actions['case_preload'].preload.values())
             return False
 
-=======
         datums = []
->>>>>>> efb629cf
         if not form or form.requires_case():
             datums.extend(self.get_datum_meta_module(module, use_filter=True))
 
