--- conflicted
+++ resolved
@@ -176,22 +176,14 @@
 
     @property
     def enable_default_value_expression(self):
-<<<<<<< HEAD
         return (
             self._require_minimum_version('2.51')
             and toggles.USH_CASE_CLAIM_UPDATES.enabled(self.domain)
         )
-=======
-        return self._require_minimum_version('2.51')
->>>>>>> fccf875b
 
     @property
     def supports_session_endpoints(self):
         return (
             toggles.SESSION_ENDPOINTS.enabled(self.domain)
-<<<<<<< HEAD
-            # and self._require_minimum_version('2.51')  # TODO: Uncomment after release
-=======
             and self._require_minimum_version('2.51')
->>>>>>> fccf875b
         )