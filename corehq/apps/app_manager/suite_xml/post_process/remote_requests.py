--- conflicted
+++ resolved
@@ -140,38 +140,11 @@
             ),
         )
 
-<<<<<<< HEAD
     def build_title(self):
         return Display(
             text=Text(locale_id=id_strings.case_search_title_translation(self.module))
         )
 
-    def build_instances(self):
-        prompt_select_instances = [
-            Instance(id=prop.itemset.instance_id, src=prop.itemset.instance_uri)
-            for prop in self.module.search_config.properties
-            if prop.itemset.instance_id
-        ]
-
-        xpaths = {QuerySessionXPath(self.case_session_var).instance()}
-        xpaths.update(datum.ref for datum in self._remote_request_query_datums)
-        xpaths.add(self.get_post_relevant())
-        xpaths = xpaths.union(self._get_multi_select_xpaths())
-        xpaths.add(self.module.search_config.search_filter)
-        xpaths.update(prop.default_value for prop in self.module.search_config.properties)
-        # we use the module's case list/details view to select the datum so also
-        # need these instances to be available
-        xpaths.update(self._get_xpaths_for_module())
-        instances, unknown_instances = get_all_instances_referenced_in_xpaths(self.app, xpaths)
-
-        # exclude remote instances
-        instances = [instance for instance in instances if 'remote' not in instance.src]
-
-        # sorted list to prevent intermittent test failures
-        return sorted(set(list(instances) + prompt_select_instances), key=lambda i: i.id)
-
-=======
->>>>>>> c05632bc
     @cached_property
     def _details_helper(self):
         return DetailsHelper(self.app)
