import re
from collections import defaultdict, namedtuple
from functools import total_ordering
from os.path import commonprefix
from xml.sax.saxutils import unescape

from memoized import memoized

from corehq.apps.app_manager import id_strings
from corehq.apps.app_manager.const import (
    RETURN_TO,
    WORKFLOW_FORM,
    WORKFLOW_MODULE,
    WORKFLOW_PARENT_MODULE,
    WORKFLOW_PREVIOUS,
    WORKFLOW_ROOT,
)
from corehq.apps.app_manager.exceptions import SuiteValidationError, SuiteError
from corehq.apps.app_manager.suite_xml.contributors import PostProcessor
from corehq.apps.app_manager.suite_xml.xml_models import (
    CreateFrame,
    Stack,
    StackDatum,
    SessionDatum,
    RemoteRequestQuery,
    StackQuery,
    QueryData,
)
from corehq.apps.app_manager.xpath import CaseIDXPath, XPath, session_var
from corehq.apps.case_search.models import CASE_SEARCH_REGISTRY_ID_KEY
from corehq.util.timer import time_method


class WorkflowHelper(PostProcessor):

    def __init__(self, suite, app, modules):
        super(WorkflowHelper, self).__init__(suite, app, modules)

    @property
    @memoized
    def _root_module_datums(self):
        root_modules = [module for module in self.modules if module.put_in_root]
        return [
            datum for module in root_modules
            for datum in self.get_module_datums('m{}'.format(module.id)).values()
        ]

    @time_method()
    def update_suite(self):
        """
        Add stack elements to form entry elements to configure app workflow. This updates
        the Entry objects in place.
        """
        for module in self.modules:
            for form in module.get_suite_forms():
                frames = self._get_stack_frames(form, module)
                if frames:
                    entry = self._get_form_entry(id_strings.form_command(form, module))
                    self._add_frames_to_entry(entry, frames)

    def _get_stack_frames(self, form, module):
        end_of_form_frames = EndOfFormNavigationWorkflow(self).form_workflow_frames(module, form)
        if end_of_form_frames:
            stack_frames = end_of_form_frames
        else:
            stack_frames = CaseListFormWorkflow(self).case_list_forms_frames(form)

        return [_f for _f in [meta.to_frame() for meta in stack_frames if meta is not None] if _f]

    @staticmethod
    def _add_frames_to_entry(entry, frames):
        if not entry.stack:
            entry.stack = Stack()
        for frame in frames:
            entry.stack.add_frame(frame)

    def get_frame_children(self, module, form=None, include_root_module=False):
        """
        For a form or module return the list of stack frame children that are required
        to navigate there; a mix of commands and datum declarations.

        This is based on the following algorithm:

        * Add the module (or form's module) to the stack (we'll call this `m`)
        * Walk through all forms in the module, determine what datum selections
          are present in all of the forms (this may be an empty set)
          * Basically if there are three forms that respectively load
            * f1: v1, v2, v3, v4
            * f2: v1, v2, v4
            * f3: v1, v2
          * The longest common chain is v1, v2
        * Add a datum for each of those values to the stack

        For forms:
        * Add the form "command id" for the <entry> to the stack
        * Add the remainder of the datums for the current form to the stack
        * For the three forms above, the stack entries for "last element" would be
          * m, v1, v2, f1, v3, v4
          * m, v1, v2, f2, v4
          * m, v1, v2, f3

        :returns:   list of strings and DatumMeta objects. String represent stack commands
                    and DatumMeta's represent stack datums.
        """
        module_command = id_strings.menu_id(module)
        if form is None and module.module_type == "shadow":
            module_datums = self.get_module_datums(f'm{module.source_module.id}')
        else:
            module_datums = self.get_module_datums(f'm{module.id}')

        frame_children = []
        if module_command == id_strings.ROOT:
            datums_list = self._root_module_datums
        else:
            datums_list = list(module_datums.values())  # [ [datums for f0], [datums for f1], ...]
            root_module = module.root_module
            if root_module and include_root_module:
                datums_list.extend(self.get_module_datums(id_strings.menu_id(root_module)).values())
                root_module_command = id_strings.menu_id(root_module)
                if root_module_command != id_strings.ROOT:
                    frame_children.append(CommandId(root_module_command))
            frame_children.append(CommandId(module_command))

        common_datums = commonprefix(datums_list)
        frame_children.extend(common_datums)

        if form:
            frame_children.append(CommandId(id_strings.form_command(form, module)))
            form_datums = module_datums[f'f{form.id}']
            remaining_datums = form_datums[len(common_datums):]
            frame_children.extend(remaining_datums)

        return frame_children

    def get_frame_children_for_navigation(self, module, form):
        frame_children = self.get_frame_children(module, form)
        if module.root_module_id:
            frame_children = prepend_parent_frame_children(self, frame_children, module.root_module)
        return frame_children

    def get_form_datums(self, form):
        """
        :return: List of DatumMeta objects for this form
        """
        module_id, form_id = id_strings.form_command(form).split('-')
        return self.get_module_datums(module_id)[form_id]

    def get_module_datums(self, module_id):
        """
        :return: Dictionary keyed by form ID containing list of DatumMeta objects for each form.
        """
        _, datums = self._get_entries_datums()
        return datums[module_id]

    def _get_form_entry(self, form_command):
        entries, _ = self._get_entries_datums()
        return entries[form_command]

    @memoized
    def _get_entries_datums(self):
        datums = defaultdict(lambda: defaultdict(list))
        entries = {}

        def _include_datums(entry):
            # might want to make this smarter in the future, but for now just hard-code
            # formats that we know we don't need or don't work
            return not entry.command.id.startswith('reports') and not entry.command.id.endswith('case-list')

        for e in filter(_include_datums, self.suite.entries):
            command = e.command.id
            module_id, form_id = command.split('-', maxsplit=1)
            entries[command] = e
            if not e.session_children:
                datums[module_id][form_id] = []
            else:
                session_children = list(e.session_children)
                for index, d in enumerate(session_children):
                    next_index = index + 1
                    next_meta = (
                        workflow_meta_from_session_datum(session_children[next_index], None)
                        if next_index < len(session_children) else None
                    )
                    if next_meta and not next_meta.case_type:
                        self._add_missing_case_types(module_id, form_id, [next_meta])
                    datums[module_id][form_id].append(workflow_meta_from_session_datum(d, next_meta))

        for module_id, form_datum_map in datums.items():
            for form_id, entry_datums in form_datum_map.items():
                self._add_missing_case_types(module_id, form_id, entry_datums)

        return entries, datums

    @memoized
    def _form_datums(self, module_id, form_id):
        module_id = module_id[1:]  # strip 'm'
        form_id = form_id[1:]  # strip 'f'
        module = self.app.get_module(module_id)
        if module.module_type == 'shadow':
            module = module.source_module

        if not module:
            return {}
        form = module.get_form(form_id)
        if not form:
            return {}
        return {d.id: d for d in self.entries_helper.get_datums_meta_for_form_generic(form)}

    def _add_missing_case_types(self, module_id, form_id, entry_datums):
        form_datums_by_id = self._form_datums(module_id, form_id)
        for entry_datum in entry_datums:
            if not entry_datum.case_type:
                form_datum = form_datums_by_id.get(entry_datum.id)
                if form_datum:
                    entry_datum.case_type = form_datum.case_type
                    entry_datum.from_parent_module = form_datum.from_parent


def _get_datums_matched_to_manual_values(target_frame_elements, manual_values, form):
    """
    Attempt to match the target session variables with ones that the user
    has entered manually
    """
    manual_values_by_name = {datum.name: datum.xpath for datum in manual_values}
    for child in target_frame_elements:
        if not isinstance(child, WorkflowSessionMeta) or not child.requires_selection:
            yield child
        else:
            manual_value = manual_values_by_name.get(child.id)
            if manual_value:
                yield StackDatum(id=child.id, value=manual_value)
            else:
                raise SuiteValidationError("Unable to link form '{}', missing variable '{}'".format(
                    form.default_name(), child.id
                ))


def _get_datums_matched_to_source(target_frame_elements, source_datums):
    """
    Attempt to match the target session variables with ones in the source session.
    Making some large assumptions about how people will actually use this feature
    """
    unused_source_datums = list(source_datums)
    for target_datum in target_frame_elements:
        if isinstance(target_datum, WorkflowQueryMeta) and isinstance(target_datum.next_datum, WorkflowDatumMeta):
            next_datum = target_datum.next_datum
            if target_datum.is_case_search and next_datum.requires_selection:
                # This query is populating an instance which will be used by the next datum
                # so we need to use the correct case_id session var
                # see RemoteRequestSuiteTest.test_form_linking_to_registry_module
                match = _find_best_match(next_datum, unused_source_datums)
                if match:
                    target_datum = target_datum.clone_to_match(match.source_id)
            yield target_datum
        elif not isinstance(target_datum, WorkflowSessionMeta) or not target_datum.requires_selection:
            yield target_datum
        else:
            match = _find_best_match(target_datum, unused_source_datums)
            if match:
                unused_source_datums = [datum for datum in unused_source_datums if datum.id != match.id]

            yield match if match else target_datum


def _find_best_match(target_datum, source_datums):
    """Find the datum in the list of source datums that best matches the target datum (if any)

    This uses the datums ID and case type to match. If 'additional_case_types' are in use then the matching
    can still work since the datums will have their case type set to their module's case type. A caveat
    here is that it is possible to link a form with multiple case types to a form that only supports
    one of the case types. This is not disabled since the app builder could configure conditional linking.
    """
    candidate = None
    for source_datum in source_datums:
        if isinstance(source_datum, WorkflowQueryMeta):
            continue
        if source_datum.from_parent_module:
            # if the datum is only there as a placeholder then we should ignore it
            continue
        if target_datum.id == source_datum.id:
            if source_datum.case_type and source_datum.case_type == target_datum.case_type:
                # same ID, same case type
                candidate = target_datum
                break
        else:
            if source_datum.case_type and source_datum.case_type == target_datum.case_type:
                # different ID, same case type
                candidate = target_datum.clone_to_match(source_id=source_datum.id)
                break

    return candidate


class EndOfFormNavigationWorkflow(object):

    def __init__(self, helper):
        self.helper = helper

    def form_workflow_frames(self, module, form):
        """
        post_form_workflow = 'module':
          * Add stack frame and a command with value = "module command"

        post_form_workflow = 'previous_screen':
          * Add stack frame and a command with value = "module command"
          * Find longest list of common datums between form entries for the module and add datums
            to the stack frame for each.
          * Add a command to the frame with value = "form command"
          * Add datums to the frame for any remaining datums for that form.
          * Remove any autoselect items from the end of the stack frame.
          * Finally remove the last item from the stack frame.
        """
        if form.post_form_workflow != WORKFLOW_FORM:
            static_stack_frame = self._get_static_stack_frame(form.post_form_workflow, form, module)
            return [static_stack_frame] if static_stack_frame else []

        stack_frames = []
        for link in form.form_links:
            stack_frames.append(self._get_link_frame(link, form, module))

        fallback_frame = self._get_fallback_frame(form, module)
        if fallback_frame:
            stack_frames.append(fallback_frame)

        return stack_frames

    def _get_static_stack_frame(self, form_workflow, form, module, xpath=None):
        if form_workflow == WORKFLOW_ROOT:
            return StackFrameMeta(xpath, [], allow_empty_frame=True)
        elif form_workflow == WORKFLOW_MODULE:
            frame_children = self._frame_children_for_module(module, include_user_selections=False)
            return StackFrameMeta(xpath, frame_children)
        elif form_workflow == WORKFLOW_PARENT_MODULE:
            root_module = module.root_module
            frame_children = self._frame_children_for_module(root_module)
            return StackFrameMeta(xpath, frame_children)
        elif form_workflow == WORKFLOW_PREVIOUS:
            frame_children = self.helper.get_frame_children(module, form, include_root_module=True)

            # since we want to go the 'previous' screen we need to drop the last
            # datum
            last = frame_children.pop()
            while isinstance(last, WorkflowSessionMeta) and not last.requires_selection:
                # keep removing last element until we hit a command
                # or a non-autoselect datum
                last = frame_children.pop()

            return StackFrameMeta(xpath, frame_children)

    def _frame_children_for_module(self, module, include_user_selections=True):
        frame_children = []
        if module.root_module:
            frame_children.extend(self._frame_children_for_module(module.root_module))

        if include_user_selections:
            this_module_children = self.helper.get_frame_children(module)
            for child in this_module_children:
                if child not in frame_children:
                    frame_children.append(child)
        else:
            module_command = id_strings.menu_id(module)
            if module_command != id_strings.ROOT:
                frame_children.append(CommandId(module_command))

        return frame_children

    def _get_link_frame(self, link, form, module):
        source_form_datums = self.helper.get_form_datums(form)
        if link.form_id:
            target_form = self.helper.app.get_form(link.form_id)
            target_module = target_form.get_module()
            target_frame_children = self.helper.get_frame_children(target_module, target_form)
        elif link.module_unique_id:
            target_module = self.helper.app.get_module_by_unique_id(link.module_unique_id)
            target_frame_children = self._frame_children_for_module(target_module, include_user_selections=False)

        if link.datums:
            frame_children = _get_datums_matched_to_manual_values(target_frame_children, link.datums, form)
        else:
            frame_children = _get_datums_matched_to_source(target_frame_children, source_form_datums)

        if target_module.root_module_id:
            root_module = self.helper.app.get_module_by_unique_id(target_module.root_module_id)
            frame_children = prepend_parent_frame_children(self.helper, frame_children, root_module)

        return StackFrameMeta(link.xpath, list(frame_children), current_session=source_form_datums)

    def _get_fallback_frame(self, form, module):
        if form.post_form_workflow_fallback:
            # If no form link's xpath conditions are met, use the fallback
            conditions = [link.xpath for link in form.form_links if link.xpath.strip()]
            if conditions:
                no_conditions_match = ' and '.join(f'not({condition})' for condition in conditions)
                return self._get_static_stack_frame(
                    form.post_form_workflow_fallback, form, module, xpath=no_conditions_match
                )


def prepend_parent_frame_children(helper, frame_children, parent_module):
    # Note: this fn is roughly equivalent to just passing include_root_module
    # to get_frame_children in the first place, but that gives the wrong order
    parent_frame_children = helper.get_frame_children(parent_module)
    parent_ids = {parent.id for parent in parent_frame_children}
    return parent_frame_children + [
        child for child in frame_children
        if child.id not in parent_ids
    ]


class CaseListFormStackFrames(namedtuple('CaseListFormStackFrames', 'case_created case_not_created')):
    """Class that represents the two stack create blocks generated for Case List Form Actions.
    """
    source_session_var = None

    def add_children(self, children):
        children = list(children)
        if self.case_created:
            for child in children:
                self.case_created.add_child(child)
        for child in children:
            if not isinstance(child, WorkflowDatumMeta) or child.source_id != self.source_session_var:
                # add all children to the 'case not created' block unless it's the datum of the
                # case that was supposed to be created by the form, or a later datum
                self.case_not_created.add_child(child)
            else:
                break

    @property
    def ids_on_stack(self):
        """All ID's that are already part the stack block"""
        if self.case_created:
            return {child.id for child in self.case_created.children}
        else:
            return set()


class CaseListFormWorkflow(object):

    def __init__(self, helper):
        self.helper = helper

    def case_list_forms_frames(self, form):
        if not form.is_case_list_form:
            return []

        stack_frames = []
        for target_module in form.case_list_modules:
            target_case_type = target_module.case_type
            if not form.is_registration_form(target_case_type):
                continue

            stack_frames.extend(self.get_stack_frames_for_case_list_form_target(target_module, form))

        return stack_frames

    def get_stack_frames_for_case_list_form_target(self, target_module, form):
        source_form_datums = self.helper.get_form_datums(form)
        stack_frames = self._get_stack_frames(target_module, form, source_form_datums)

        if target_module.root_module_id:
            # add stack children for the root module before adding any for the child module.
            self._add_stack_children_for_target(stack_frames, target_module.root_module, source_form_datums)

        self._add_stack_children_for_target(stack_frames, target_module, source_form_datums)
        return stack_frames

    def _add_stack_children_for_target(self, stack_frames, target_module, source_form_datums):
        """
        :param stack_frames: Stack to add children to
        :param target_module: Module that we're targeting for navigating to
        :param source_form_datums: List of datums from the source form.
        """
        ids_on_stack = stack_frames.ids_on_stack

        if target_module.forms or (target_module.case_list and target_module.case_list.show):
            target_frame_children = self.helper.get_frame_children(target_module)
            remaining_target_frame_children = [fc for fc in target_frame_children if fc.id not in ids_on_stack]
            frame_children = _get_datums_matched_to_source(
                remaining_target_frame_children, source_form_datums
            )
            stack_frames.add_children(frame_children)

    def _get_stack_frames(self, target_module, form, source_form_datums):
        """
        Set up the stack blocks for a single case list form action.
        :param target_module: Module that the user is returning to
        :param form: Case list form
        :param source_form_datums: List of datum from the case list form
        :return: CaseListFormStackFrames object
        """
        from corehq.apps.app_manager.const import WORKFLOW_CASE_LIST
        source_session_var = self._get_source_session_var(form, target_module.case_type)
        source_case_id = session_var(source_session_var)
        case_count = CaseIDXPath(source_case_id).case().count()
        target_command = id_strings.menu_id(target_module)

        if target_module.case_list_form.post_form_workflow == WORKFLOW_CASE_LIST:
            frame_case_created = None
            frame_case_not_created = StackFrameMeta(
                self.get_if_clause(None, target_command), current_session=source_form_datums
            )
        else:
            frame_case_created = StackFrameMeta(
                self.get_if_clause(case_count.gt(0), target_command), current_session=source_form_datums
            )
            frame_case_not_created = StackFrameMeta(
                self.get_if_clause(case_count.eq(0), target_command), current_session=source_form_datums
            )

        stack_frames = CaseListFormStackFrames(
            case_created=frame_case_created, case_not_created=frame_case_not_created
        )
        stack_frames.source_session_var = source_session_var
        return stack_frames

    @staticmethod
    def _get_source_session_var(form, target_case_type):
        if form.form_type == 'module_form':
            [reg_action] = form.get_registration_actions(target_case_type)
            source_session_var = form.session_var_for_action(reg_action)
        if form.form_type == 'advanced_form' or form.form_type == "shadow_form":
            # match case session variable
            reg_action = form.get_registration_actions(target_case_type)[0]
            source_session_var = reg_action.case_session_var
        return source_session_var

    @staticmethod
    def get_target_dm(target_form_dm, case_type, module):
        """Find the datum from the target form with the specified case type.
        """
        try:
            [target_dm] = [
                target_meta for target_meta in target_form_dm
                if getattr(target_meta, 'case_type', None) == case_type
            ]
        except ValueError:
            # This either means that the source module (with the registration form) requires datums that the
            # target module (the module which called the reg form).
            # OR it could mean that not all the forms in the target module have the same case management configuration.
            return
        return target_dm

    @staticmethod
    def get_if_clause(case_count_xpath, target_command):
        return_to = session_var(RETURN_TO)
        args = [
            return_to.count().eq(1),
            return_to.eq(XPath.string(target_command)),
        ]
        if case_count_xpath:
            args.append(case_count_xpath)
        return XPath.and_(*args)

    @staticmethod
    def get_case_type_created_by_form(form, target_module):
        if form.form_type == 'module_form':
            [reg_action] = form.get_registration_actions(target_module.case_type)
            if reg_action == 'open_case':
                return form.get_module().case_type
            else:
                return reg_action.case_type
        elif form.form_type == 'advanced_form' or form.form_type == "shadow_form":
            return form.get_registration_actions(target_module.case_type)[0].case_type


class StackFrameMeta(object):
    """
    Class used in computing the form workflow.
    """

    def __init__(self, if_clause, children=None, allow_empty_frame=False, current_session=None):
        """
        :param if_clause: XPath expression to use in if clause for CreateFrame
        :type if_clause: string
        :param children: Child elements for the frame
        :type children: list
        :param allow_empty_frame: True if the frame can be empty
        :type allow_empty_frame: bool
        :param current_session: List of current session datums
        :type current_session: list of WorkflowDatumMeta
        """
        self.current_session = current_session
        self.if_clause = unescape(if_clause) if if_clause else None
        self.children = []
        self.workflow_children = []
        self.allow_empty_frame = allow_empty_frame

        if children:
            for child in children:
                self.add_child(child)

    def add_child(self, child):
<<<<<<< HEAD
        self.workflow_children.append(child)
        if isinstance(child, WorkflowDatumMeta):
=======
        if isinstance(child, WorkflowSessionMeta):
>>>>>>> 04e3a00d
            child = child.to_stack_datum()
        self.children.append(child)

    def to_frame(self):
        if not self.children and not self.allow_empty_frame:
            return

        children = _replace_session_references_in_stack(self.children, current_session=self.current_session)

        frame = CreateFrame(if_clause=self.if_clause)

        for child in children:
            if isinstance(child, CommandId):
                frame.add_command(child.to_command())
            elif isinstance(child, (StackDatum, StackQuery)):
                frame.add_datum(child)
            else:
                raise SuiteError("Unexpected child type: {} ({})".format(type(child), child))

        return frame


@total_ordering
class CommandId(object):

    def __init__(self, command):
        self.id = command

    def __lt__(self, other):
        return self.id < other.id

    def __eq__(self, other):
        return self.id == other.id

    __hash__ = None

    def __repr__(self):
        return 'ModuleCommand(id={})'.format(self.id)

    def to_command(self):
        return XPath.string(self.id)


def workflow_meta_from_session_datum(session_datum, next_datum):
    if isinstance(session_datum, SessionDatum):
        return WorkflowDatumMeta(session_datum.id, session_datum.nodeset, session_datum.function)
    if isinstance(session_datum, RemoteRequestQuery):
        return WorkflowQueryMeta(session_datum, next_datum)
    raise ValueError


@total_ordering
class WorkflowSessionMeta:
    """Base class for session datum metadata"""
    def __init__(self, datum_id):
        self.id = datum_id
        self._case_type = None
        # indicates whether this datum is here as a placeholder to match the parent module's datum
        self.from_parent_module = False

        self.source_id = self.id  # can be changed if the source datum has a different ID

    def __lt__(self, other):
        return self.id < other.id

    def __eq__(self, other):
        return self.id == other.id

    __hash__ = None

    @property
    def requires_selection(self):
        raise NotImplementedError

    @property
    def case_type(self):
        raise NotImplementedError

    def clone_to_match(self, source_id=None):
        raise NotImplementedError

    def to_stack_datum(self):
        raise NotImplementedError


class WorkflowDatumMeta(WorkflowSessionMeta):
    """
    Class used in computing the form workflow. Allows comparison by SessionDatum.id and reference
    to SessionDatum.nodeset and SessionDatum.function attributes.
    """
    type_regex = re.compile(r"\[@case_type='([\w-]+)'\]")

    def __init__(self, datum_id, nodeset, function):
        super().__init__(datum_id)

        self.nodeset = nodeset
        self.function = function

    @property
    def requires_selection(self):
        return bool(self.nodeset)

    @property
    def case_type(self):
        """Get the case type from the nodeset or the function if possible
        """
        # Note that this does not support `additional_case_types`. If multiple case types are in use
        # then the case type will be inferred from the module case type.
        # See WorkflowHelper._add_missing_case_types
        def _extract_type(xpath):
            match = self.type_regex.search(xpath)
            return match.group(1) if match else None

        if not self._case_type:
            if self.nodeset:
                self._case_type = _extract_type(self.nodeset)
            elif self.function:
                self._case_type = _extract_type(self.function)

        return self._case_type

    @case_type.setter
    def case_type(self, case_type):
        if self.case_type and case_type != self.case_type:
            raise SuiteError("Datum already has a case type")
        self._case_type = case_type

    def clone_to_match(self, source_id=None):
        new_meta = WorkflowDatumMeta(self.id, self.nodeset, self.function)
        new_meta.source_id = source_id or self.id
        return new_meta

    def to_stack_datum(self):
        value = session_var(self.source_id) if self.requires_selection else self.function
        return StackDatum(id=self.id, value=value)

    def __repr__(self):
        return 'WorkflowDatumMeta(id={}, case_type={})'.format(self.id, self.case_type)


class WorkflowQueryMeta(WorkflowSessionMeta):
    """This class represents metadata about session query datums and is used
    for computing form workflows.
    """
    def __init__(self, query, next_datum):
        super().__init__(query.storage_instance)
        self.query = query
        self.next_datum = next_datum
        self.is_case_search = '/phone/search/' in self.query.url
        self.source_id = self.id
        if next_datum and self.is_case_search and isinstance(next_datum, WorkflowDatumMeta):
            # set source_id to the id of the next datum since that's what we'll use
            # to build the query
            self.source_id = self.next_datum.id

    @property
    def requires_selection(self):
        return not self.query.prompts and self.query.default_search

    @property
    def case_type(self):
        if not self._case_type:
            # This currently only assumes the first case type is the correct one.
            # The suite should be set up so that the first case type is the module's case type.
            type_data = [el for el in self.query.data if el.key == 'case_type']
            if type_data:
                self._case_type = type_data[0].ref.replace("'", "")  # TODO: what if this is dynamic

        return self._case_type

    @case_type.setter
    def case_type(self, case_type):
        if self.case_type and case_type != self.case_type:
            raise SuiteError("Datum already has a case type")
        self._case_type = case_type

    def clone_to_match(self, source_id=None):
        new_meta = WorkflowQueryMeta(self.query, self.next_datum)
        new_meta.source_id = source_id or self.id
        return new_meta

    def to_stack_datum(self):
        wanted = (CASE_SEARCH_REGISTRY_ID_KEY, "case_type", "case_id")
        keys = {el.key for el in self.query.data}
        data = [QueryData(key=el.key, ref=el.ref) for el in self.query.data if el.key in wanted]
        if "case_id" not in keys and self.next_datum:
            data.append(QueryData(key="case_id", ref=session_var(self.source_id)))
        url = self.query.url
        if self.is_case_search:
            # we don't need the full search results, just the case that's been selected
            url = url.replace('/phone/search/', '/phone/case_fixture/')
        return StackQuery(id=self.query.storage_instance, value=url, data=data)

    def __repr__(self):
        return (f"WorkflowQueryMeta("
                f"url={self.query.url}, "
                f"instance_id={self.query.storage_instance}, "
                f"source_id={self.source_id}"
                ")")


session_var_regex = re.compile(r"instance\('commcaresession'\)/session/data/(\w+)")


def _replace_session_references_in_stack(stack_children, current_session=None):
    """Given a list of stack children (commands and datums)
    replace any references in the datum to session variables that
    have already been added to the session.

    e.g.
    <datum id="case_id_a" value="instance('commcaresession')/session/data/case_id_new_a"/>
    <datum id="case_id_b" value="instance('commcaresession')/session/data/case_id_a"/>
                                                                          ^^^^^^^^^
    In the second datum replace ``case_id_a`` with ``case_id_new_a``.

    We have to do this because stack create blocks do not update the session after each datum
    is added so items put into the session in one step aren't available to later steps.
    """
    current_session_vars = [datum.id for datum in current_session] if current_session else []
    clean_children = []
    child_map = {}
    for child in stack_children:
        if isinstance(child, StackQuery):
            for data in child.data:
                session_vars = session_var_regex.findall(data.ref)
                for var in session_vars:
                    if var in child_map and var not in current_session_vars:
                        data.ref = data.ref.replace(session_var(var), child_map[var])
            clean_children.append(child)
        elif isinstance(child, StackDatum):
            session_vars = session_var_regex.findall(child.value)
            new_value = child.value
            for var in session_vars:
                if var in child_map and var not in current_session_vars:
                    new_value = new_value.replace(session_var(var), child_map[var])

            child_map[child.id] = new_value
            clean_children.append(StackDatum(id=child.id, value=new_value))
        else:
            clean_children.append(child)

    return clean_children<|MERGE_RESOLUTION|>--- conflicted
+++ resolved
@@ -589,12 +589,8 @@
                 self.add_child(child)
 
     def add_child(self, child):
-<<<<<<< HEAD
         self.workflow_children.append(child)
-        if isinstance(child, WorkflowDatumMeta):
-=======
         if isinstance(child, WorkflowSessionMeta):
->>>>>>> 04e3a00d
             child = child.to_stack_datum()
         self.children.append(child)
 
