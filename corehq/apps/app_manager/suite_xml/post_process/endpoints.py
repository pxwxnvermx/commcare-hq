--- conflicted
+++ resolved
@@ -41,11 +41,7 @@
 
         stack = Stack()
         children = self.get_frame_children(module, form)
-<<<<<<< HEAD
-        argument_ids = self.get_argument_ids(children)
-=======
-        argument_ids = self._get_argument_ids(children, form)
->>>>>>> d774b88f
+        argument_ids = self.get_argument_ids(children, form)
 
         # Add a claim request for each endpoint argument.
         # This assumes that all arguments are case ids.
@@ -72,10 +68,7 @@
         }
         return SessionEndpoint(**kwargs)
 
-<<<<<<< HEAD
-    def get_argument_ids(self, frame_children):
-=======
-    def _get_argument_ids(self, frame_children, form):
+    def get_argument_ids(self, frame_children, form):
 
         def should_include(child):
             if not isinstance(child, WorkflowDatumMeta):
@@ -86,7 +79,6 @@
                 return child.id in (form.function_datum_endpoints or [])
             return False
 
->>>>>>> d774b88f
         return [
             child.id for child in frame_children
             if should_include(child)
