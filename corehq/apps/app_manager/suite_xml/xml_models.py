--- conflicted
+++ resolved
@@ -400,13 +400,10 @@
     data = NodeListField('data', QueryData)
 
 
-<<<<<<< HEAD
-=======
 class StackJump(StackQuery):
     ROOT_NAME = 'jump'
 
 
->>>>>>> 017fc59e
 class StackCommand(XmlObject):
     ROOT_NAME = 'command'
 
