--- conflicted
+++ resolved
@@ -105,18 +105,11 @@
             if prop.itemset.instance_id
         ]
 
-<<<<<<< HEAD
-        xpaths = [QuerySessionXPath(self.case_session_var).instance()]
-        xpaths.extend([datum.ref for datum in self._get_remote_request_query_datums()])
-        xpaths.extend([self.module.search_config.get_relevant(), self.module.search_config.search_filter])
-        xpaths.extend([prop.default_value for prop in self.module.search_config.properties])
-=======
-        xpaths = {QuerySessionXPath(self.module.search_config.case_session_var).instance()}
+        xpaths = {QuerySessionXPath(self.case_session_var).instance()}
         xpaths.update(datum.ref for datum in self._get_remote_request_query_datums())
         xpaths.add(self.module.search_config.get_relevant())
         xpaths.add(self.module.search_config.search_filter)
         xpaths.update(prop.default_value for prop in self.module.search_config.properties)
->>>>>>> 91bd644e
         # we use the module's case list/details view to select the datum so also
         # need these instances to be available
         xpaths.update(self._get_xpaths_for_module())
