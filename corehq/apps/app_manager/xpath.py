--- conflicted
+++ resolved
@@ -23,16 +23,12 @@
         else:
             return XPath(xpath)
 
-<<<<<<< HEAD
     def select_raw(self, expression):
         return XPath("{self}[{expression}]".format(self=self, expression=expression))
 
-    def select(self, ref, value, quote=True):
-=======
     def select(self, ref, value, quote=None):
         if quote is None:
             quote = not isinstance(value, XPath)
->>>>>>> 05d4e0d1
         if quote:
             value = XPath.string(value)
         return XPath("{self}[{ref}={value}]".format(self=self, ref=ref, value=value))
@@ -201,16 +197,15 @@
         return XPath(u"instance('{0}s')/{0}_list/{0}".format(self))
 
 
-<<<<<<< HEAD
-class ScheduleFixtureInstance(XPath):
-
-    def visit(self):
-        return XPath(u"instance('{0}')/schedule/visit".format(self))
-
-    def expires(self):
-        return XPath(u"instance('{0}')/schedule/@expires".format(self))
-=======
 class CommCareSession(object):
     username = XPath(u"instance('commcaresession')/session/context/username")
     userid = XPath(u"instance('commcaresession')/session/context/userid")
->>>>>>> 05d4e0d1
+
+
+class ScheduleFixtureInstance(XPath):
+
+    def visit(self):
+        return XPath(u"instance('{0}')/schedule/visit".format(self))
+
+    def expires(self):
+        return XPath(u"instance('{0}')/schedule/@expires".format(self))
