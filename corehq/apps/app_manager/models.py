# coding=utf-8
from distutils.version import LooseVersion
from itertools import chain
import tempfile
from mock import Mock
import os
import logging
import hashlib
import random
import json
import types
import re
from collections import defaultdict
from datetime import datetime
from functools import wraps
from copy import deepcopy
from urllib2 import urlopen
from urlparse import urljoin

from couchdbkit import ResourceConflict, MultipleResultsFound
import itertools
from lxml import etree
from django.core.cache import cache
from django.utils.encoding import force_unicode
from django.utils.safestring import mark_safe
from django.utils.translation import override, ugettext as _, ugettext
from couchdbkit.exceptions import BadValueError
from dimagi.ext.couchdbkit import *
from django.conf import settings
from django.core.urlresolvers import reverse
from django.template.loader import render_to_string
from restkit.errors import ResourceError
from couchdbkit.resource import ResourceNotFound
from corehq import toggles, privileges
from corehq.const import USER_DATE_FORMAT, USER_TIME_FORMAT
from corehq.apps.app_manager.feature_support import CommCareFeatureSupportMixin
from corehq.util.quickcache import quickcache
from corehq.util.timezones.conversions import ServerTime
from dimagi.utils.couch.bulk import get_docs
from django_prbac.exceptions import PermissionDenied
from corehq.apps.accounting.utils import domain_has_privilege

from corehq.apps.app_manager.commcare_settings import check_condition
from corehq.apps.app_manager.const import *
from corehq.apps.app_manager.xpath import dot_interpolate, LocationXpath
from corehq.apps.builds import get_default_build_spec
from corehq.util.hash_compat import make_password
from dimagi.utils.couch.cache import cache_core
from dimagi.utils.couch.lazy_attachment_doc import LazyAttachmentDoc
from dimagi.utils.couch.undo import DeleteRecord, DELETED_SUFFIX
from dimagi.utils.dates import DateSpan
from dimagi.utils.decorators.memoized import memoized
from dimagi.utils.web import get_url_base, parse_int
from dimagi.utils.couch.database import get_db
import commcare_translations
from corehq.util import bitly
from corehq.util import view_utils
from corehq.apps.appstore.models import SnapshotMixin
from corehq.apps.builds.models import BuildSpec, CommCareBuildConfig, BuildRecord
from corehq.apps.hqmedia.models import HQMediaMixin
from corehq.apps.translations.models import TranslationMixin
from corehq.apps.users.models import CouchUser
from corehq.apps.users.util import cc_user_domain
from corehq.apps.domain.models import cached_property, Domain
from corehq.apps.app_manager import current_builds, app_strings, remote_app, \
    id_strings, suite_xml, commcare_settings
from corehq.apps.app_manager.dbaccessors import get_app
from corehq.apps.app_manager.util import (
    split_path,
    save_xform,
    ParentCasePropertyBuilder,
    is_usercase_in_use,
    actions_use_usercase
)
from corehq.apps.app_manager.xform import XForm, parse_xml as _parse_xml, \
    validate_xform
from corehq.apps.app_manager.templatetags.xforms_extras import trans
from .exceptions import (
    AppEditingError,
    BlankXFormError,
    ConflictingCaseTypeError,
    FormNotFoundException,
    IncompatibleFormTypeException,
    LocationXpathValidationError,
    ModuleNotFoundException,
    ModuleIdMissingException,
    NoMatchingFilterException,
    RearrangeError,
    VersioningError,
    XFormException,
    XFormIdNotUnique,
    XFormValidationError,
)
<<<<<<< HEAD
=======
from corehq.apps.app_manager import id_strings
from corehq.apps.reports.daterange import get_daterange_start_end_dates
>>>>>>> a33e3119
from jsonpath_rw import jsonpath, parse

WORKFLOW_DEFAULT = 'default'  # go to the app main screen
WORKFLOW_ROOT = 'root'  # go to the module select screen
WORKFLOW_MODULE = 'module'  # go to the current module's screen
WORKFLOW_PREVIOUS = 'previous_screen'  # go to the previous screen (prior to entering the form)
WORKFLOW_FORM = 'form'  # go straight to another form

DETAIL_TYPES = ['case_short', 'case_long', 'ref_short', 'ref_long']

FIELD_SEPARATOR = ':'

ATTACHMENT_REGEX = r'[^/]*\.xml'

ANDROID_LOGO_PROPERTY_MAPPING = {
    'hq_logo_android_home': 'brand-banner-home',
    'hq_logo_android_login': 'brand-banner-login',
}


def jsonpath_update(datum_context, value):
    field = datum_context.path.fields[0]
    parent = jsonpath.Parent().find(datum_context)[0]
    parent.value[field] = value

# store a list of references to form ID's so that
# when an app is copied we can update the references
# with the new values
form_id_references = []


def FormIdProperty(expression, **kwargs):
    """
    Create a StringProperty that references a form ID. This is necessary because
    form IDs change when apps are copied so we need to make sure we update
    any references to the them.
    :param expression:  jsonpath expression that can be used to find the field
    :param kwargs:      arguments to be passed to the underlying StringProperty
    """
    path_expression = parse(expression)
    assert isinstance(path_expression, jsonpath.Child), "only child path expressions are supported"
    field = path_expression.right
    assert len(field.fields) == 1, 'path expression can only reference a single field'

    form_id_references.append(path_expression)
    return StringProperty(**kwargs)


def _rename_key(dct, old, new):
    if old in dct:
        if new in dct and dct[new]:
            dct["%s_backup_%s" % (new, hex(random.getrandbits(32))[2:-1])] = dct[new]
        dct[new] = dct[old]
        del dct[old]


@memoized
def load_app_template(slug):
    path = os.path.join(os.path.dirname(__file__), 'static', 'app_manager', 'json', 'template_apps')
    with open(os.path.join(path, slug + '.json')) as f:
        return json.load(f)


@memoized
def load_case_reserved_words():
    with open(os.path.join(os.path.dirname(__file__), 'static', 'app_manager', 'json', 'case-reserved-words.json')) as f:
        return json.load(f)


@memoized
def load_form_template(filename):
    with open(os.path.join(os.path.dirname(__file__), 'data', filename)) as f:
        return f.read()


def partial_escape(xpath):
    """
    Copied from http://stackoverflow.com/questions/275174/how-do-i-perform-html-decoding-encoding-using-python-django
    but without replacing the single quote

    """
    return mark_safe(force_unicode(xpath).replace('&', '&amp;').replace('<', '&lt;').replace('>', '&gt;').replace('"', '&quot;'))


class IndexedSchema(DocumentSchema):
    """
    Abstract class.
    Meant for documents that appear in a list within another document
    and need to know their own position within that list.

    """
    def with_id(self, i, parent):
        self._i = i
        self._parent = parent
        return self

    @property
    def id(self):
        return self._i

    def __eq__(self, other):
        return other and (self.id == other.id) and (self._parent == other._parent)

    class Getter(object):
        def __init__(self, attr):
            self.attr = attr

        def __call__(self, instance):
            items = getattr(instance, self.attr)
            l = len(items)
            for i,item in enumerate(items):
                yield item.with_id(i%l, instance)

        def __get__(self, instance, owner):
            # thanks, http://metapython.blogspot.com/2010/11/python-instance-methods-how-are-they.html
            # this makes Getter('foo') act like a bound method
            return types.MethodType(self, instance, owner)


class FormActionCondition(DocumentSchema):
    """
    The condition under which to open/update/close a case/referral

    Either {'type': 'if', 'question': '/xpath/to/node', 'answer': 'value'}
    in which case the action takes place if question has answer answer,
    or {'type': 'always'} in which case the action always takes place.
    """
    type = StringProperty(choices=["if", "always", "never"], default="never")
    question = StringProperty()
    answer = StringProperty()
    operator = StringProperty(choices=['=', 'selected'], default='=')

    def is_active(self):
        return self.type in ('if', 'always')

class FormAction(DocumentSchema):
    """
    Corresponds to Case XML

    """
    condition = SchemaProperty(FormActionCondition)

    def is_active(self):
        return self.condition.is_active()

    @classmethod
    def get_action_paths(cls, action):
        if action.condition.type == 'if':
            yield action.condition.question

        for __, path in cls.get_action_properties(action):
            yield path

    @classmethod
    def get_action_properties(self, action):
        action_properties = action.properties()
        if 'name_path' in action_properties and action.name_path:
            yield 'name', action.name_path
        if 'case_name' in action_properties:
            yield 'name', action.case_name
        if 'external_id' in action_properties and action.external_id:
            yield 'external_id', action.external_id
        if 'update' in action_properties:
            for name, path in action.update.items():
                yield name, path
        if 'case_properties' in action_properties:
            for name, path in action.case_properties.items():
                yield name, path
        if 'preload' in action_properties:
            for path, name in action.preload.items():
                yield name, path


class UpdateCaseAction(FormAction):

    update = DictProperty()


class PreloadAction(FormAction):

    preload = DictProperty()

    def is_active(self):
        return bool(self.preload)


class UpdateReferralAction(FormAction):

    followup_date = StringProperty()

    def get_followup_date(self):
        if self.followup_date:
            return "if(date({followup_date}) >= date(today()), {followup_date}, date(today() + 2))".format(
                followup_date=self.followup_date,
            )
        return self.followup_date or "date(today() + 2)"


class OpenReferralAction(UpdateReferralAction):

    name_path = StringProperty()


class OpenCaseAction(FormAction):

    name_path = StringProperty()
    external_id = StringProperty()


class OpenSubCaseAction(FormAction):

    case_type = StringProperty()
    case_name = StringProperty()
    reference_id = StringProperty()
    case_properties = DictProperty()
    repeat_context = StringProperty()

    close_condition = SchemaProperty(FormActionCondition)

class FormActions(DocumentSchema):

    open_case = SchemaProperty(OpenCaseAction)
    update_case = SchemaProperty(UpdateCaseAction)
    close_case = SchemaProperty(FormAction)
    open_referral = SchemaProperty(OpenReferralAction)
    update_referral = SchemaProperty(UpdateReferralAction)
    close_referral = SchemaProperty(FormAction)

    case_preload = SchemaProperty(PreloadAction)
    referral_preload = SchemaProperty(PreloadAction)

    usercase_update = SchemaProperty(UpdateCaseAction)
    usercase_preload = SchemaProperty(PreloadAction)

    subcases = SchemaListProperty(OpenSubCaseAction)

    def all_property_names(self):
        names = set()
        names.update(self.update_case.update.keys())
        names.update(self.case_preload.preload.values())
        for subcase in self.subcases:
            names.update(subcase.case_properties.keys())
        return names


class AdvancedAction(IndexedSchema):
    case_type = StringProperty()
    case_tag = StringProperty()
    case_properties = DictProperty()
    parent_tag = StringProperty()
    parent_reference_id = StringProperty(default='parent')

    close_condition = SchemaProperty(FormActionCondition)

    __eq__ = DocumentSchema.__eq__

    def get_paths(self):
        for path in self.case_properties.values():
            yield path

        if self.close_condition.type == 'if':
            yield self.close_condition.question

    def get_property_names(self):
        return set(self.case_properties.keys())

    @property
    def is_subcase(self):
        return self.parent_tag


class AutoSelectCase(DocumentSchema):
    """
    Configuration for auto-selecting a case.
    Attributes:
        value_source    Reference to the source of the value. For mode = fixture,
                        this represents the FixtureDataType ID. For mode = case
                        this represents the 'case_tag' for the case.
                        The modes 'user' and 'raw' don't require a value_source.
        value_key       The actual field that contains the case ID. Can be a case
                        index or a user data key or a fixture field name or the raw
                        xpath expression.

    """
    mode = StringProperty(choices=[AUTO_SELECT_USER,
                                   AUTO_SELECT_FIXTURE,
                                   AUTO_SELECT_CASE,
                                   AUTO_SELECT_USERCASE,
                                   AUTO_SELECT_RAW])
    value_source = StringProperty()
    value_key = StringProperty(required=True)


class LoadUpdateAction(AdvancedAction):
    """
    details_module:     Use the case list configuration from this module to show the cases.
    preload:            Value from the case to load into the form. Keys are question paths, values are case properties.
    auto_select:        Configuration for auto-selecting the case
    show_product_stock: If True list the product stock using the module's Product List configuration.
    product_program:    Only show products for this CommCare Supply program.
    """
    details_module = StringProperty()
    preload = DictProperty()
    auto_select = SchemaProperty(AutoSelectCase, default=None)
    show_product_stock = BooleanProperty(default=False)
    product_program = StringProperty()

    def get_paths(self):
        for path in super(LoadUpdateAction, self).get_paths():
            yield path

        for path in self.preload.keys():
            yield path

    def get_property_names(self):
        names = super(LoadUpdateAction, self).get_property_names()
        names.update(self.preload.values())
        return names

    @property
    def case_session_var(self):
        return 'case_id_{0}'.format(self.case_tag)


class AdvancedOpenCaseAction(AdvancedAction):
    name_path = StringProperty()
    repeat_context = StringProperty()

    open_condition = SchemaProperty(FormActionCondition)

    def get_paths(self):
        for path in super(AdvancedOpenCaseAction, self).get_paths():
            yield path

        yield self.name_path

        if self.open_condition.type == 'if':
            yield self.open_condition.question

    @property
    def case_session_var(self):
        return 'case_id_new_{}_{}'.format(self.case_type, self.id)


class AdvancedFormActions(DocumentSchema):
    load_update_cases = SchemaListProperty(LoadUpdateAction)
    open_cases = SchemaListProperty(AdvancedOpenCaseAction)

    get_load_update_actions = IndexedSchema.Getter('load_update_cases')
    get_open_actions = IndexedSchema.Getter('open_cases')

    def get_all_actions(self):
        return itertools.chain(self.get_load_update_actions(), self.get_open_actions())

    def get_subcase_actions(self):
        return (a for a in self.get_all_actions() if a.parent_tag)

    def get_open_subcase_actions(self, parent_case_type=None):
        for action in [a for a in self.open_cases if a.parent_tag]:
            if not parent_case_type:
                yield action
            else:
                parent = self.actions_meta_by_tag[action.parent_tag]['action']
                if parent.case_type == parent_case_type:
                    yield action

    def get_case_tags(self):
        for action in self.get_all_actions():
            yield action.case_tag

    def get_action_from_tag(self, tag):
        return self.actions_meta_by_tag.get(tag, {}).get('action', None)

    @property
    def actions_meta_by_tag(self):
        return self._action_meta()['by_tag']

    @property
    def actions_meta_by_parent_tag(self):
        return self._action_meta()['by_parent_tag']

    def get_action_hierarchy(self, action):
        current = action
        hierarchy = [current]
        while current and current.parent_tag:
            parent = self.get_action_from_tag(current.parent_tag)
            current = parent
            if parent:
                if parent in hierarchy:
                    circular = [a.case_tag for a in hierarchy + [parent]]
                    raise ValueError("Circular reference in subcase hierarchy: {0}".format(circular))
                hierarchy.append(parent)

        return hierarchy

    @property
    def auto_select_actions(self):
        return self._action_meta()['by_auto_select_mode']

    @memoized
    def _action_meta(self):
        meta = {
            'by_tag': {},
            'by_parent_tag': {},
            'by_auto_select_mode': {
                AUTO_SELECT_USER: [],
                AUTO_SELECT_CASE: [],
                AUTO_SELECT_FIXTURE: [],
                AUTO_SELECT_USERCASE: [],
                AUTO_SELECT_RAW: [],
            }
        }

        def add_actions(type, action_list):
            for action in action_list:
                meta['by_tag'][action.case_tag] = {
                    'type': type,
                    'action': action
                }
                if action.parent_tag:
                    meta['by_parent_tag'][action.parent_tag] = {
                        'type': type,
                        'action': action
                    }
                if type == 'load' and action.auto_select and action.auto_select.mode:
                    meta['by_auto_select_mode'][action.auto_select.mode].append(action)

        add_actions('load', self.get_load_update_actions())
        add_actions('open', self.get_open_actions())

        return meta

class FormSource(object):
    def __get__(self, form, form_cls):
        if not form:
            return self
        unique_id = form.get_unique_id()
        app = form.get_app()
        filename = "%s.xml" % unique_id

        # for backwards compatibility of really old apps
        try:
            old_contents = form['contents']
        except AttributeError:
            pass
        else:
            app.lazy_put_attachment(old_contents, filename)
            del form['contents']

        try:
            source = app.lazy_fetch_attachment(filename)
        except ResourceNotFound:
            source = ''

        return source

    def __set__(self, form, value):
        unique_id = form.get_unique_id()
        app = form.get_app()
        filename = "%s.xml" % unique_id
        app.lazy_put_attachment(value, filename)
        form.validation_cache = None
        try:
            form.xmlns = form.wrapped_xform().data_node.tag_xmlns
        except Exception:
            form.xmlns = None


class CachedStringProperty(object):
    def __init__(self, key):
        self.get_key = key

    def __get__(self, instance, owner):
        return self.get(self.get_key(instance))

    def __set__(self, instance, value):
        self.set(self.get_key(instance), value)

    @classmethod
    def get(cls, key):
        return cache.get(key)

    @classmethod
    def set(cls, key, value):
        cache.set(key, value, 7*24*60*60)  # cache for 7 days


class ScheduleVisit(DocumentSchema):
    """
    due:         Days after the anchor date that this visit is due
    late_window: Days after the due day that this visit is valid until
    """
    due = IntegerProperty()
    late_window = IntegerProperty()


class FormLink(DocumentSchema):
    """
    xpath:      xpath condition that must be true in order to open next form
    form_id:    id of next form to open
    """
    xpath = StringProperty()
    form_id = FormIdProperty('modules[*].forms[*].form_links[*].form_id')


class FormSchedule(DocumentSchema):
    """
    anchor:                     Case property containing a date after which this schedule becomes active
    expiry:                     Days after the anchor date that this schedule expires (optional)
    visit_list:                 List of visits in this schedule
    post_schedule_increment:    Repeat period for visits to occur after the last fixed visit (optional)
    transition_condition:       Condition under which the schedule transitions to the next phase
    termination_condition:      Condition under which the schedule terminates
    """
    anchor = StringProperty()
    expires = IntegerProperty()
    visits = SchemaListProperty(ScheduleVisit)
    post_schedule_increment = IntegerProperty()
    transition_condition = SchemaProperty(FormActionCondition)
    termination_condition = SchemaProperty(FormActionCondition)


class FormBase(DocumentSchema):
    """
    Part of a Managed Application; configuration for a form.
    Translates to a second-level menu on the phone

    """
    form_type = None

    name = DictProperty(unicode)
    unique_id = StringProperty()
    show_count = BooleanProperty(default=False)
    xmlns = StringProperty()
    version = IntegerProperty()
    source = FormSource()
    validation_cache = CachedStringProperty(
        lambda self: "cache-%s-%s-validation" % (self.get_app().get_id, self.unique_id)
    )
    post_form_workflow = StringProperty(
        default=WORKFLOW_DEFAULT,
        choices=[WORKFLOW_DEFAULT, WORKFLOW_ROOT, WORKFLOW_MODULE, WORKFLOW_PREVIOUS, WORKFLOW_FORM]
    )
    auto_gps_capture = BooleanProperty(default=False)
    no_vellum = BooleanProperty(default=False)
    form_links = SchemaListProperty(FormLink)

    @classmethod
    def wrap(cls, data):
        data.pop('validation_cache', '')

        if cls is FormBase:
            doc_type = data['doc_type']
            if doc_type == 'Form':
                return Form.wrap(data)
            elif doc_type == 'AdvancedForm':
                return AdvancedForm.wrap(data)
            else:
                try:
                    return CareplanForm.wrap(data)
                except ValueError:
                    raise ValueError('Unexpected doc_type for Form', doc_type)
        else:
            return super(FormBase, cls).wrap(data)

    @classmethod
    def generate_id(cls):
        return hex(random.getrandbits(160))[2:-1]

    @classmethod
    def get_form(cls, form_unique_id, and_app=False):
        try:
            d = get_db().view(
                'app_manager/xforms_index',
                key=form_unique_id
            ).one()
        except MultipleResultsFound as e:
            raise XFormIdNotUnique(
                "xform id '%s' not unique: %s" % (form_unique_id, e)
            )
        if d:
            d = d['value']
        else:
            raise ResourceNotFound()
        # unpack the dict into variables app_id, module_id, form_id
        app_id, unique_id = [d[key] for key in ('app_id', 'unique_id')]

        app = Application.get(app_id)
        form = app.get_form(unique_id)
        if and_app:
            return form, app
        else:
            return form

    @property
    def schedule_form_id(self):
        return self.unique_id[:6]

    def wrapped_xform(self):
        return XForm(self.source)

    def validate_form(self):
        vc = self.validation_cache
        if vc is None:
            try:
                validate_xform(self.source,
                               version=self.get_app().application_version)
            except XFormValidationError as e:
                validation_dict = {
                    "fatal_error": e.fatal_error,
                    "validation_problems": e.validation_problems,
                    "version": e.version,
                }
                vc = self.validation_cache = json.dumps(validation_dict)
            else:
                vc = self.validation_cache = ""
        if vc:
            try:
                raise XFormValidationError(**json.loads(vc))
            except ValueError:
                self.validation_cache = None
                return self.validate_form()
        return self

    def validate_for_build(self, validate_module=True):
        errors = []

        try:
            module = self.get_module()
        except AttributeError:
            module = None

        meta = {
            'form_type': self.form_type,
            'module': module.get_module_info() if module else {},
            'form': {"id": self.id if hasattr(self, 'id') else None, "name": self.name}
        }

        xml_valid = False
        if self.source == '':
            errors.append(dict(type="blank form", **meta))
        else:
            try:
                _parse_xml(self.source)
                xml_valid = True
            except XFormException as e:
                errors.append(dict(
                    type="invalid xml",
                    message=unicode(e) if self.source else '',
                    **meta
                ))
            except ValueError:
                logging.error("Failed: _parse_xml(string=%r)" % self.source)
                raise
            else:
                try:
                    self.validate_form()
                except XFormValidationError as e:
                    error = {'type': 'validation error', 'validation_message': unicode(e)}
                    error.update(meta)
                    errors.append(error)

        if self.post_form_workflow == WORKFLOW_FORM and not self.form_links:
            errors.append(dict(type="no form links", **meta))

        errors.extend(self.extended_build_validation(meta, xml_valid, validate_module))

        return errors

    def extended_build_validation(self, error_meta, xml_valid, validate_module=True):
        """
        Override to perform additional validation during build process.
        """
        return []

    def get_unique_id(self):
        """
        Return unique_id if it exists, otherwise initialize it

        Does _not_ force a save, so it's the caller's responsibility to save the app

        """
        if not self.unique_id:
            self.unique_id = FormBase.generate_id()
        return self.unique_id

    def get_app(self):
        return self._app

    def get_version(self):
        return self.version if self.version else self.get_app().version

    def add_stuff_to_xform(self, xform):
        app = self.get_app()
        xform.exclude_languages(app.build_langs)
        xform.set_default_language(app.build_langs[0])
        xform.normalize_itext()
        xform.strip_vellum_ns_attributes()
        xform.set_version(self.get_version())

    def render_xform(self):
        xform = XForm(self.source)
        self.add_stuff_to_xform(xform)
        return xform.render()

    @quickcache(['self.source', 'langs', 'include_triggers', 'include_groups', 'include_translations'])
    def get_questions(self, langs, include_triggers=False,
                      include_groups=False, include_translations=False):
        return XForm(self.source).get_questions(
            langs=langs,
            include_triggers=include_triggers,
            include_groups=include_groups,
            include_translations=include_translations,
        )

    @memoized
    def get_case_property_name_formatter(self):
        """Get a function that formats case property names

        The returned function requires two arguments
        `(case_property_name, data_path)` and returns a string.
        """
        try:
            valid_paths = {question['value']: question['tag']
                           for question in self.get_questions(langs=[])}
        except XFormException as e:
            # punt on invalid xml (sorry, no rich attachments)
            valid_paths = {}
        def format_key(key, path):
            if valid_paths.get(path) == "upload":
                return u"{}{}".format(ATTACHMENT_PREFIX, key)
            return key
        return format_key

    def export_json(self, dump_json=True):
        source = self.to_json()
        del source['unique_id']
        return json.dumps(source) if dump_json else source

    def rename_lang(self, old_lang, new_lang):
        _rename_key(self.name, old_lang, new_lang)
        try:
            self.rename_xform_language(old_lang, new_lang)
        except XFormException:
            pass

    def rename_xform_language(self, old_code, new_code):
        source = XForm(self.source)
        if source.exists():
            source.rename_language(old_code, new_code)
            source = source.render()
            self.source = source

    def default_name(self):
        app = self.get_app()
        return trans(
            self.name,
            [app.default_language] + app.build_langs,
            include_lang=False
        )

    @property
    def full_path_name(self):
        return "%(app_name)s > %(module_name)s > %(form_name)s" % {
            'app_name': self.get_app().name,
            'module_name': self.get_module().default_name(),
            'form_name': self.default_name()
        }

    @property
    def has_fixtures(self):
        return 'src="jr://fixture/item-list:' in self.source

    def get_auto_gps_capture(self):
        app = self.get_app()
        if app.build_version and app.enable_auto_gps:
            return self.auto_gps_capture or app.auto_gps_capture
        else:
            return False

    def is_registration_form(self, case_type=None):
        """
        Should return True if this form passes the following tests:
         * does not require a case
         * registers a case of type 'case_type' if supplied
        """
        raise NotImplementedError()
    
    def update_app_case_meta(self, app_case_meta):
        pass

    @property
    @memoized
    def case_list_modules(self):
        case_list_modules = [
            mod for mod in self.get_app().get_modules() if mod.case_list_form.form_id == self.unique_id
        ]
        return case_list_modules

    @property
    def is_case_list_form(self):
        return bool(self.case_list_modules)


class IndexedFormBase(FormBase, IndexedSchema):
    def get_app(self):
        return self._parent._parent

    def get_module(self):
        return self._parent

    def get_case_type(self):
        return self._parent.case_type

    def check_case_properties(self, all_names=None, subcase_names=None, case_tag=None):
        all_names = all_names or []
        subcase_names = subcase_names or []
        errors = []

        # reserved_words are hard-coded in three different places!
        # Here, case-config-ui-*.js, and module_view.html
        reserved_words = load_case_reserved_words()
        for key in all_names:
            try:
                validate_property(key)
            except ValueError:
                errors.append({'type': 'update_case word illegal', 'word': key, 'case_tag': case_tag})
            _, key = split_path(key)
            if key in reserved_words:
                errors.append({'type': 'update_case uses reserved word', 'word': key, 'case_tag': case_tag})

        # no parent properties for subcase
        for key in subcase_names:
            if not re.match(r'^[a-zA-Z][\w_-]*$', key):
                errors.append({'type': 'update_case word illegal', 'word': key, 'case_tag': case_tag})

        return errors

    def check_paths(self, paths):
        errors = []
        try:
            valid_paths = {question['value']: question['tag']
                           for question in self.get_questions(langs=[])}
        except XFormException as e:
            errors.append({'type': 'invalid xml', 'message': unicode(e)})
        else:
            no_multimedia = not self.get_app().enable_multimedia_case_property
            for path in set(paths):
                if path not in valid_paths:
                    errors.append({'type': 'path error', 'path': path})
                elif no_multimedia and valid_paths[path] == "upload":
                    errors.append({'type': 'multimedia case property not supported', 'path': path})

        return errors

    def add_property_save(self, app_case_meta, case_type, name,
                          questions, question_path, condition=None):
        if question_path in questions:
            app_case_meta.add_property_save(
                case_type,
                name,
                self.unique_id,
                questions[question_path],
                condition
            )
        else:
            app_case_meta.add_property_error(
                case_type,
                name,
                self.unique_id,
                "%s is not a valid question" % question_path
            )

    def add_property_load(self, app_case_meta, case_type, name,
                          questions, question_path):
        if question_path in questions:
            app_case_meta.add_property_load(
                case_type,
                name,
                self.unique_id,
                questions[question_path]
            )
        else:
            app_case_meta.add_property_error(
                case_type,
                name,
                self.unique_id,
                "%s is not a valid question" % question_path
            )


class JRResourceProperty(StringProperty):

    def validate(self, value, required=True):
        super(JRResourceProperty, self).validate(value, required)
        if value is not None and not value.startswith('jr://'):
            raise BadValueError("JR Resources must start with 'jr://")
        return value


class NavMenuItemMediaMixin(DocumentSchema):

    media_image = JRResourceProperty(required=False)
    media_audio = JRResourceProperty(required=False)


class Form(IndexedFormBase, NavMenuItemMediaMixin):
    form_type = 'module_form'

    form_filter = StringProperty()
    requires = StringProperty(choices=["case", "referral", "none"], default="none")
    actions = SchemaProperty(FormActions)

    def add_stuff_to_xform(self, xform):
        super(Form, self).add_stuff_to_xform(xform)
        xform.add_case_and_meta(self)

    def all_other_forms_require_a_case(self):
        m = self.get_module()
        return all([form.requires == 'case' for form in m.get_forms() if form.id != self.id])

    def session_var_for_action(self, action_type, subcase_index=None):
        module_case_type = self.get_module().case_type
        if action_type == 'open_case':
            return 'case_id_new_{}_0'.format(module_case_type)
        if action_type == 'subcases':
            opens_case = 'open_case' in self.active_actions()
            subcase_type = self.actions.subcases[subcase_index].case_type
            if opens_case:
                subcase_index += 1
            return 'case_id_new_{}_{}'.format(subcase_type, subcase_index)

    def _get_active_actions(self, types):
        actions = {}
        for action_type in types:
            a = getattr(self.actions, action_type)
            if isinstance(a, list):
                if a:
                    actions[action_type] = a
            elif a.is_active():
                actions[action_type] = a
        return actions

    def active_actions(self):
        if self.get_app().application_version == APP_V1:
            action_types = (
                'open_case', 'update_case', 'close_case',
                'open_referral', 'update_referral', 'close_referral',
                'case_preload', 'referral_preload'
            )
        else:
            if self.requires == 'none':
                action_types = (
                    'open_case', 'update_case', 'close_case', 'subcases',
                    'usercase_update', 'usercase_preload',
                )
            elif self.requires == 'case':
                action_types = (
                    'update_case', 'close_case', 'case_preload', 'subcases',
                    'usercase_update', 'usercase_preload',
                )
            else:
                # this is left around for legacy migrated apps
                action_types = (
                    'open_case', 'update_case', 'close_case',
                    'case_preload', 'subcases',
                    'usercase_update', 'usercase_preload',
                )
        return self._get_active_actions(action_types)

    def active_non_preloader_actions(self):
        return self._get_active_actions((
            'open_case', 'update_case', 'close_case',
            'open_referral', 'update_referral', 'close_referral'))

    def check_actions(self):
        errors = []

        subcase_names = set()
        for subcase_action in self.actions.subcases:
            if not subcase_action.case_type:
                errors.append({'type': 'subcase has no case type'})

            subcase_names.update(subcase_action.case_properties)

        if self.requires == 'none' and self.actions.open_case.is_active() \
                and not self.actions.open_case.name_path:
            errors.append({'type': 'case_name required'})

        errors.extend(self.check_case_properties(
            all_names=self.actions.all_property_names(),
            subcase_names=subcase_names
        ))

        def generate_paths():
            for action in self.active_actions().values():
                if isinstance(action, list):
                    actions = action
                else:
                    actions = [action]
                for action in actions:
                    for path in FormAction.get_action_paths(action):
                        yield path

        errors.extend(self.check_paths(generate_paths()))

        return errors

    def requires_case(self):
        # all referrals also require cases
        return self.requires in ("case", "referral")

    def requires_case_type(self):
        return self.requires_case() or \
            bool(self.active_non_preloader_actions())

    def requires_referral(self):
        return self.requires == "referral"

    def uses_parent_case(self):
        """
        Returns True if any of the load/update properties references the
        parent case; False otherwise
        """
        return any([name.startswith('parent/')
            for name in self.actions.all_property_names()])

    def is_registration_form(self, case_type=None):
        return not self.requires_case() and 'open_case' in self.active_actions() and \
            (not case_type or self.get_module().case_type == case_type)

    def extended_build_validation(self, error_meta, xml_valid, validate_module=True):
        errors = []
        if xml_valid:
            for error in self.check_actions():
                error.update(error_meta)
                errors.append(error)

        if validate_module:
            needs_case_type = False
            needs_case_detail = False
            needs_referral_detail = False

            if self.requires_case():
                needs_case_detail = True
                needs_case_type = True
            if self.requires_case_type():
                needs_case_type = True
            if self.requires_referral():
                needs_referral_detail = True

            errors.extend(self.get_module().get_case_errors(
                needs_case_type=needs_case_type,
                needs_case_detail=needs_case_detail,
                needs_referral_detail=needs_referral_detail,
            ))

        return errors

    def get_case_updates(self, case_type):
        # This method is used by both get_all_case_properties and
        # get_usercase_properties. In the case of usercase properties, use
        # the usercase_update action, and for normal cases, use the
        # update_case action
        if case_type == self.get_module().case_type or case_type == USERCASE_TYPE:
            format_key = self.get_case_property_name_formatter()
            action = self.actions.usercase_update if case_type == USERCASE_TYPE else self.actions.update_case
            return [format_key(*item) for item in action.update.items()]
        return []

    @memoized
    def get_child_case_types(self):
        '''
        Return a list of each case type for which this Form opens a new child case.
        :return:
        '''
        child_case_types = set()
        for subcase in self.actions.subcases:
            if subcase.close_condition.type == "never":
                child_case_types.add(subcase.case_type)
        return child_case_types

    @memoized
    def get_parent_types_and_contributed_properties(self, module_case_type, case_type):
        parent_types = set()
        case_properties = set()
        for subcase in self.actions.subcases:
            if subcase.case_type == case_type:
                case_properties.update(
                    subcase.case_properties.keys()
                )
                if case_type != module_case_type and (
                        self.actions.open_case.is_active() or
                        self.actions.update_case.is_active() or
                        self.actions.close_case.is_active()):
                    parent_types.add((module_case_type, subcase.reference_id or 'parent'))
        return parent_types, case_properties

    def update_app_case_meta(self, app_case_meta):
        from corehq.apps.reports.formdetails.readable import FormQuestionResponse
        questions = {
            q['value']: FormQuestionResponse(q)
            for q in self.get_questions(self.get_app().langs, include_translations=True)
        }
        module_case_type = self.get_module().case_type
        type_meta = app_case_meta.get_type(module_case_type)
        for type_, action in self.active_actions().items():
            if type_ == 'open_case':
                type_meta.add_opener(self.unique_id, action.condition)
                self.add_property_save(
                    app_case_meta,
                    module_case_type,
                    'name',
                    questions,
                    action.name_path
                )
            if type_ == 'close_case':
                type_meta.add_closer(self.unique_id, action.condition)
            if type_ == 'update_case':
                for name, question_path in FormAction.get_action_properties(action):
                    self.add_property_save(
                        app_case_meta,
                        module_case_type,
                        name,
                        questions,
                        question_path
                    )
            if type_ == 'case_preload':
                for name, question_path in FormAction.get_action_properties(action):
                    self.add_property_load(
                        app_case_meta,
                        module_case_type,
                        name,
                        questions,
                        question_path
                    )
            if type_ == 'subcases':
                for act in action:
                    if act.is_active():
                        sub_type_meta = app_case_meta.get_type(act.case_type)
                        sub_type_meta.add_opener(self.unique_id, act.condition)
                        if act.close_condition.is_active():
                            sub_type_meta.add_closer(self.unique_id, act.close_condition)
                        for name, question_path in FormAction.get_action_properties(act):
                            self.add_property_save(
                                app_case_meta,
                                act.case_type,
                                name,
                                questions,
                                question_path
                            )


class UserRegistrationForm(FormBase):
    form_type = 'user_registration'

    username_path = StringProperty(default='username')
    password_path = StringProperty(default='password')
    data_paths = DictProperty()

    def add_stuff_to_xform(self, xform):
        super(UserRegistrationForm, self).add_stuff_to_xform(xform)
        xform.add_user_registration(self.username_path, self.password_path, self.data_paths)


class MappingItem(DocumentSchema):
    key = StringProperty()
    # lang => localized string
    value = DictProperty()

    @property
    def key_as_variable(self):
        """
        Return an xml variable name to represent this key.
        If the key has no spaces, return the key with "k" prepended.
        If the key does contain spaces, return a hash of the key with "h" prepended.
        The prepended characters prevent the variable name from starting with a
        numeral, which is illegal.
        """
        if " " not in self.key:
            return 'k{key}'.format(key=self.key)
        else:
            return 'h{hash}'.format(hash=hashlib.md5(self.key).hexdigest()[:8])


class GraphAnnotations(IndexedSchema):
    display_text = DictProperty()
    x = StringProperty()
    y = StringProperty()


class GraphSeries(DocumentSchema):
    config = DictProperty()
    data_path = StringProperty()
    x_function = StringProperty()
    y_function = StringProperty()
    radius_function = StringProperty()


class GraphConfiguration(DocumentSchema):
    config = DictProperty()
    locale_specific_config = DictProperty()
    annotations = SchemaListProperty(GraphAnnotations)
    graph_type = StringProperty()
    series = SchemaListProperty(GraphSeries)


class DetailTab(IndexedSchema):
    """
    Represents a tab in the case detail screen on the phone. Ex:
        {
            'name': 'Medical',
            'starting_index': 3
        }
    """
    header = DictProperty()
    starting_index = IntegerProperty()


class DetailColumn(IndexedSchema):
    """
    Represents a column in case selection screen on the phone. Ex:
        {
            'header': {'en': 'Sex', 'por': 'Sexo'},
            'model': 'case',
            'field': 'sex',
            'format': 'enum',
            'xpath': '.',
            'enum': [
                {'key': 'm', 'value': {'en': 'Male', 'por': 'Macho'},
                {'key': 'f', 'value': {'en': 'Female', 'por': 'Fêmea'},
            ],
        }

    """
    header = DictProperty()
    model = StringProperty()
    field = StringProperty()
    format = StringProperty()

    enum = SchemaListProperty(MappingItem)
    graph_configuration = SchemaProperty(GraphConfiguration)
    case_tile_field = StringProperty()

    late_flag = IntegerProperty(default=30)
    advanced = StringProperty(default="")
    calc_xpath = StringProperty(default=".")
    filter_xpath = StringProperty(default="")
    time_ago_interval = FloatProperty(default=365.25)

    @property
    def enum_dict(self):
        """for backwards compatibility with building 1.0 apps"""
        import warnings
        warnings.warn('You should not use enum_dict. Use enum instead',
                      DeprecationWarning)
        return dict((item.key, item.value) for item in self.enum)

    def rename_lang(self, old_lang, new_lang):
        for dct in [self.header] + [item.value for item in self.enum]:
            _rename_key(dct, old_lang, new_lang)

    @property
    def field_type(self):
        if FIELD_SEPARATOR in self.field:
            return self.field.split(FIELD_SEPARATOR, 1)[0]
        else:
            return 'property'  # equivalent to property:parent/case_property

    @property
    def field_property(self):
        if FIELD_SEPARATOR in self.field:
            return self.field.split(FIELD_SEPARATOR, 1)[1]
        else:
            return self.field

    class TimeAgoInterval(object):
        map = {
            'day': 1.0,
            'week': 7.0,
            'month': 30.4375,
            'year': 365.25
        }
        @classmethod
        def get_from_old_format(cls, format):
            if format == 'years-ago':
                return cls.map['year']
            elif format == 'months-ago':
                return cls.map['month']

    @classmethod
    def wrap(cls, data):
        if data.get('format') in ('months-ago', 'years-ago'):
            data['time_ago_interval'] = cls.TimeAgoInterval.get_from_old_format(data['format'])
            data['format'] = 'time-ago'

        # Lazy migration: enum used to be a dict, now is a list
        if isinstance(data.get('enum'), dict):
            data['enum'] = sorted({'key': key, 'value': value}
                                  for key, value in data['enum'].items())

        return super(DetailColumn, cls).wrap(data)


class SortElement(IndexedSchema):
    field = StringProperty()
    type = StringProperty()
    direction = StringProperty()


class SortOnlyDetailColumn(DetailColumn):
    """This is a mock type, not intended to be part of a document"""

    @property
    def _i(self):
        """
        assert that SortOnlyDetailColumn never has ._i or .id called
        since it should never be in an app document

        """
        raise NotImplementedError()


class CaseListLookupMixin(DocumentSchema):
    """
        Allows for the addition of Android Callouts to do lookups from the CaseList
        <lookup action="" image="" name="">
            <extra key="" value = "" />
            <response key ="" />
        </lookup>
    """
    lookup_enabled = BooleanProperty(default=False)
    lookup_action = StringProperty()
    lookup_name = StringProperty()
    lookup_image = JRResourceProperty(required=False)

    lookup_extras = SchemaListProperty()
    lookup_responses = SchemaListProperty()


class Detail(IndexedSchema, CaseListLookupMixin):
    """
    Full configuration for a case selection screen

    """
    display = StringProperty(choices=['short', 'long'])

    columns = SchemaListProperty(DetailColumn)
    get_columns = IndexedSchema.Getter('columns')

    tabs = SchemaListProperty(DetailTab)
    get_tabs = IndexedSchema.Getter('tabs')

    sort_elements = SchemaListProperty(SortElement)
    filter = StringProperty()
    custom_xml = StringProperty()
    use_case_tiles = BooleanProperty()
    persist_tile_on_forms = BooleanProperty()
    pull_down_tile = BooleanProperty()

    def get_tab_spans(self):
        '''
        Return the starting and ending indices into self.columns deliminating
        the columns that should be in each tab.
        :return:
        '''
        tabs = list(self.get_tabs())
        ret = []
        for tab in tabs:
            try:
                end = tabs[tab.id + 1].starting_index
            except IndexError:
                end = len(self.columns)
            ret.append((tab.starting_index, end))
        return ret

    @parse_int([1])
    def get_column(self, i):
        return self.columns[i].with_id(i % len(self.columns), self)

    def rename_lang(self, old_lang, new_lang):
        for column in self.columns:
            column.rename_lang(old_lang, new_lang)


class CaseList(IndexedSchema, NavMenuItemMediaMixin):

    label = DictProperty()
    show = BooleanProperty(default=False)

    def rename_lang(self, old_lang, new_lang):
        _rename_key(self.label, old_lang, new_lang)


class ParentSelect(DocumentSchema):

    active = BooleanProperty(default=False)
    relationship = StringProperty(default='parent')
    module_id = StringProperty()


class DetailPair(DocumentSchema):
    short = SchemaProperty(Detail)
    long = SchemaProperty(Detail)

    @classmethod
    def wrap(cls, data):
        self = super(DetailPair, cls).wrap(data)
        self.short.display = 'short'
        self.long.display = 'long'
        return self


class CaseListForm(NavMenuItemMediaMixin):
    form_id = FormIdProperty('modules[*].case_list_form.form_id')
    label = DictProperty()

    def rename_lang(self, old_lang, new_lang):
        _rename_key(self.label, old_lang, new_lang)


class ModuleBase(IndexedSchema, NavMenuItemMediaMixin):
    name = DictProperty(unicode)
    unique_id = StringProperty()
    case_type = StringProperty()
    case_list_form = SchemaProperty(CaseListForm)
    module_filter = StringProperty()
    root_module_id = StringProperty()

    @classmethod
    def wrap(cls, data):
        if cls is ModuleBase:
            doc_type = data['doc_type']
            if doc_type == 'Module':
                return Module.wrap(data)
            elif doc_type == 'CareplanModule':
                return CareplanModule.wrap(data)
            elif doc_type == 'AdvancedModule':
                return AdvancedModule.wrap(data)
            elif doc_type == 'ReportModule':
                return ReportModule.wrap(data)
            else:
                raise ValueError('Unexpected doc_type for Module', doc_type)
        else:
            return super(ModuleBase, cls).wrap(data)

    def get_or_create_unique_id(self):
        """
        It is the caller's responsibility to save the Application
        after calling this function.

        WARNING: If called on the same doc in different requests without saving,
        this function will return a different uuid each time,
        likely causing unexpected behavior

        """
        if not self.unique_id:
            self.unique_id = FormBase.generate_id()
        return self.unique_id

    get_forms = IndexedSchema.Getter('forms')

    @parse_int([1])
    def get_form(self, i):

        try:
            return self.forms[i].with_id(i % len(self.forms), self)
        except IndexError:
            raise FormNotFoundException()

    def get_child_modules(self):
        return [
            module for module in self.get_app().get_modules()
            if module.unique_id != self.unique_id and getattr(module, 'root_module_id', None) == self.unique_id
        ]

    @property
    def root_module(self):
        if self.root_module_id:
            return self._parent.get_module_by_unique_id(self.root_module_id)

    def requires_case_details(self):
        return False

    def get_case_types(self):
        return set([self.case_type])

    def get_module_info(self):
        return {
            'id': self.id,
            'name': self.name,
        }

    def get_app(self):
        return self._parent

    def default_name(self):
        app = self.get_app()
        return trans(
            self.name,
            [app.default_language] + app.build_langs,
            include_lang=False
        )

    def rename_lang(self, old_lang, new_lang):
        _rename_key(self.name, old_lang, new_lang)
        for form in self.get_forms():
            form.rename_lang(old_lang, new_lang)
        for _, detail, _ in self.get_details():
            detail.rename_lang(old_lang, new_lang)

    def validate_detail_columns(self, columns):
        from corehq.apps.app_manager.suite_xml import FIELD_TYPE_LOCATION
        from corehq.apps.locations.util import parent_child
        hierarchy = None
        for column in columns:
            if column.format in ('enum', 'enum-image'):
                for item in column.enum:
                    key = item.key
                    # key cannot contain certain characters because it is used
                    # to generate an xpath variable name within suite.xml
                    # (names with spaces will be hashed to form the xpath
                    # variable name)
                    if not re.match('^([\w_ -]*)$', key):
                        yield {
                            'type': 'invalid id key',
                            'key': key,
                            'module': self.get_module_info(),
                        }
            elif column.field_type == FIELD_TYPE_LOCATION:
                hierarchy = hierarchy or parent_child(self.get_app().domain)
                try:
                    LocationXpath('').validate(column.field_property, hierarchy)
                except LocationXpathValidationError, e:
                    yield {
                        'type': 'invalid location xpath',
                        'details': unicode(e),
                        'module': self.get_module_info(),
                        'column': column,
                    }

    def get_form_by_unique_id(self, unique_id):
        for form in self.get_forms():
            if form.get_unique_id() == unique_id:
                return form

    def validate_for_build(self):
        errors = []
        if self.requires_case_details():
            errors.extend(self.get_case_errors(
                needs_case_type=True,
                needs_case_detail=True
            ))
        if self.case_list_form.form_id:
            try:
                form = self.get_app().get_form(self.case_list_form.form_id)
            except FormNotFoundException:
                errors.append({
                    'type': 'case list form missing',
                    'module': self.get_module_info()
                })
            else:
                if not form.is_registration_form(self.case_type):
                    errors.append({
                        'type': 'case list form not registration',
                        'module': self.get_module_info(),
                        'form': form,
                    })

        return errors

    @memoized
    def get_child_case_types(self):
        '''
        Return a list of each case type for which this module has a form that
        opens a new child case of that type.
        :return:
        '''
        child_case_types = set()
        for form in self.get_forms():
            if hasattr(form, 'get_child_case_types'):
                child_case_types.update(form.get_child_case_types())
        return child_case_types

    def get_custom_entries(self):
        """
        By default, suite entries are configured by forms, but you can also provide custom
        entries by overriding this function.

        See ReportModule for an example
        """
        return []

    def uses_media(self):
        """
        Whether the module uses media. If this returns false then media will not be generated
        for the module.
        """
        return True

    def uses_usercase(self):
        return False

    def is_usercaseonly(self):
        return False


class Module(ModuleBase):
    """
    A group of related forms, and configuration that applies to them all.
    Translates to a top-level menu on the phone.

    """
    module_type = 'basic'
    case_label = DictProperty()
    referral_label = DictProperty()
    forms = SchemaListProperty(Form)
    case_details = SchemaProperty(DetailPair)
    ref_details = SchemaProperty(DetailPair)
    put_in_root = BooleanProperty(default=False)
    case_list = SchemaProperty(CaseList)
    referral_list = SchemaProperty(CaseList)
    task_list = SchemaProperty(CaseList)
    parent_select = SchemaProperty(ParentSelect)

    @classmethod
    def wrap(cls, data):
        if 'details' in data:
            try:
                case_short, case_long, ref_short, ref_long = data['details']
            except ValueError:
                # "need more than 0 values to unpack"
                pass
            else:
                data['case_details'] = {
                    'short': case_short,
                    'long': case_long,
                }
                data['ref_details'] = {
                    'short': ref_short,
                    'long': ref_long,
                }
            finally:
                del data['details']
        return super(Module, cls).wrap(data)

    @classmethod
    def new_module(cls, name, lang):
        detail = Detail(
            columns=[DetailColumn(
                format='plain',
                header={(lang or 'en'): ugettext("Name")},
                field='name',
                model='case',
            )]
        )
        module = Module(
            name={(lang or 'en'): name or ugettext("Untitled Module")},
            forms=[],
            case_type='',
            case_details=DetailPair(
                short=Detail(detail.to_json()),
                long=Detail(detail.to_json()),
            ),
        )
        module.get_or_create_unique_id()
        return module

    def new_form(self, name, lang, attachment=''):
        form = Form(
            name={lang if lang else "en": name if name else _("Untitled Form")},
        )
        self.forms.append(form)
        form = self.get_form(-1)
        form.source = attachment
        return form

    def add_insert_form(self, from_module, form, index=None, with_source=False):
        if isinstance(form, Form):
            new_form = form
        elif isinstance(form, AdvancedForm) and not form.actions.get_all_actions():
            new_form = Form(
                name=form.name,
                form_filter=form.form_filter,
                media_image=form.media_image,
                media_audio=form.media_audio
            )
            new_form._parent = self
            form._parent = self
            if with_source:
                new_form.source = form.source
        else:
            raise IncompatibleFormTypeException()

        if index is not None:
            self.forms.insert(index, new_form)
        else:
            self.forms.append(new_form)
        return self.get_form(index or -1)

    def rename_lang(self, old_lang, new_lang):
        super(Module, self).rename_lang(old_lang, new_lang)
        for case_list in (self.case_list, self.referral_list):
            case_list.rename_lang(old_lang, new_lang)

    def get_details(self):
        return (
            ('case_short', self.case_details.short, True),
            ('case_long', self.case_details.long, True),
            ('ref_short', self.ref_details.short, False),
            ('ref_long', self.ref_details.long, False),
        )

    @property
    def detail_sort_elements(self):
        try:
            return self.case_details.short.sort_elements
        except Exception:
            return []

    @property
    def case_list_filter(self):
        try:
            return self.case_details.short.filter
        except AttributeError:
            return None

    def validate_for_build(self):
        errors = super(Module, self).validate_for_build()
        if not self.forms and not self.case_list.show:
            errors.append({
                'type': 'no forms or case list',
                'module': self.get_module_info(),
            })
        for sort_element in self.detail_sort_elements:
            try:
                validate_detail_screen_field(sort_element.field)
            except ValueError:
                errors.append({
                    'type': 'invalid sort field',
                    'field': sort_element.field,
                    'module': self.get_module_info(),
                })
        if self.case_list_filter:
            try:
                etree.XPath(self.case_list_filter)
            except etree.XPathSyntaxError:
                errors.append({
                    'type': 'invalid filter xpath',
                    'module': self.get_module_info(),
                    'filter': self.case_list_filter,
                })
        if self.parent_select.active and not self.parent_select.module_id:
            errors.append({
                'type': 'no parent select id',
                'module': self.get_module_info()
            })
        for detail in [self.case_details.short, self.case_details.long]:
            if detail.use_case_tiles:
                if not detail.display == "short":
                    errors.append({
                        'type': "invalid tile configuration",
                        'module': self.get_module_info(),
                        'reason': _('Case tiles may only be used for the case list (not the case details).')
                    })
                col_by_tile_field = {c.case_tile_field: c for c in detail.columns}
                for field in ["header", "top_left", "sex", "bottom_left", "date"]:
                    if field not in col_by_tile_field:
                        errors.append({
                            'type': "invalid tile configuration",
                            'module': self.get_module_info(),
                            'reason': _('A case property must be assigned to the "{}" tile field.'.format(field))
                        })
        return errors

    def export_json(self, dump_json=True, keep_unique_id=False):
        source = self.to_json()
        if not keep_unique_id:
            for form in source['forms']:
                del form['unique_id']
        return json.dumps(source) if dump_json else source

    def export_jvalue(self):
        return self.export_json(dump_json=False, keep_unique_id=True)
    
    def requires(self):
        r = set(["none"])
        for form in self.get_forms():
            r.add(form.requires)
        if self.case_list.show:
            r.add('case')
        if self.referral_list.show:
            r.add('referral')
        for val in ("referral", "case", "none"):
            if val in r:
                return val

    def detail_types(self):
        return {
            "referral": ["case_short", "case_long", "ref_short", "ref_long"],
            "case": ["case_short", "case_long"],
            "none": []
        }[self.requires()]

    def requires_case_details(self):
        ret = False
        if self.case_list.show:
            return True
        for form in self.get_forms():
            if form.requires_case():
                ret = True
                break
        return ret

    @memoized
    def all_forms_require_a_case(self):
        return all([form.requires == 'case' for form in self.get_forms()])

    def get_case_errors(self, needs_case_type, needs_case_detail, needs_referral_detail=False):

        module_info = self.get_module_info()

        if needs_case_type and not self.case_type:
            yield {
                'type': 'no case type',
                'module': module_info,
            }

        if needs_case_detail:
            if not self.case_details.short.columns:
                yield {
                    'type': 'no case detail',
                    'module': module_info,
                }
            columns = self.case_details.short.columns + self.case_details.long.columns
            errors = self.validate_detail_columns(columns)
            for error in errors:
                yield error

        if needs_referral_detail and not self.ref_details.short.columns:
            yield {
                'type': 'no ref detail',
                'module': module_info,
            }

    def uses_usercase(self):
        """Return True if this module has any forms that use the usercase.
        """
        return any(form for form in self.get_forms() if actions_use_usercase(form.active_actions()))

    def is_usercaseonly(self):
        """
        Return False if the usercase is unused, or if any forms update a
        different case type. If the only case type updated in the module is
        the usercase, return True.
        """
        def actions_use_another_case(actions):
            empty_action = Mock(update={}, preload={})
            update_case = actions.get('update_case', empty_action)
            case_preload = actions.get('case_preload', empty_action)
            return ((update_case.update and update_case.condition.type != 'never') or
                    (case_preload.preload and case_preload.condition.type != 'never'))

        return self.uses_usercase() and not any(
            form for form in self.forms
            if actions_use_another_case(form.active_actions())
        )


class AdvancedForm(IndexedFormBase, NavMenuItemMediaMixin):
    form_type = 'advanced_form'
    form_filter = StringProperty()
    actions = SchemaProperty(AdvancedFormActions)
    schedule = SchemaProperty(FormSchedule, default=None)

    @classmethod
    def wrap(cls, data):
        # lazy migration to swap keys with values in action preload dict.
        # http://manage.dimagi.com/default.asp?162213
        load_actions = data.get('actions', {}).get('load_update_cases', [])
        for action in load_actions:
            preload = action['preload']
            if preload and preload.values()[0].startswith('/'):
                action['preload'] = {v: k for k, v in preload.items()}

        return super(AdvancedForm, cls).wrap(data)

    def add_stuff_to_xform(self, xform):
        super(AdvancedForm, self).add_stuff_to_xform(xform)
        xform.add_case_and_meta_advanced(self)

    def requires_case(self):
        """Form requires a case that must be selected by the user (excludes autoloaded cases)
        """
        return any(not action.auto_select for action in self.actions.load_update_cases)

    @property
    def requires(self):
        return 'case' if self.requires_case() else 'none'

    def is_registration_form(self, case_type=None):
        """
        Defined as form that opens a single case. Excludes forms that register
        sub-cases and forms that require a case.
        """
        reg_actions = self.get_registration_actions(case_type)
        return not self.requires_case() and reg_actions and \
            len(reg_actions) == 1

    def get_registration_actions(self, case_type=None):
        return [
            action for action in self.actions.get_open_actions()
            if not action.is_subcase and (not case_type or action.case_type == case_type)
        ]

    def all_other_forms_require_a_case(self):
        m = self.get_module()
        return all([form.requires == 'case' for form in m.get_forms() if form.id != self.id])

    def check_actions(self):
        errors = []

        for action in self.actions.get_subcase_actions():
            if action.parent_tag not in self.actions.get_case_tags():
                errors.append({'type': 'missing parent tag', 'case_tag': action.parent_tag})

            if isinstance(action, AdvancedOpenCaseAction):
                if not action.name_path:
                    errors.append({'type': 'case_name required', 'case_tag': action.case_tag})

                meta = self.actions.actions_meta_by_tag.get(action.parent_tag)
                if meta and meta['type'] == 'open' and meta['action'].repeat_context:
                    if not action.repeat_context or not action.repeat_context.startswith(meta['action'].repeat_context):
                        errors.append({'type': 'subcase repeat context', 'case_tag': action.case_tag})

            try:
                self.actions.get_action_hierarchy(action)
            except ValueError:
                errors.append({'type': 'circular ref', 'case_tag': action.case_tag})

            errors.extend(self.check_case_properties(
                subcase_names=action.get_property_names(),
                case_tag=action.case_tag
            ))

        for action in self.actions.get_all_actions():
            if not action.case_type and (not isinstance(action, LoadUpdateAction) or not action.auto_select):
                errors.append({'type': "no case type in action", 'case_tag': action.case_tag})

            if isinstance(action, LoadUpdateAction) and action.auto_select:
                mode = action.auto_select.mode
                if not action.auto_select.value_key:
                    key_names = {
                        AUTO_SELECT_CASE: _('Case property'),
                        AUTO_SELECT_FIXTURE: _('Lookup Table field'),
                        AUTO_SELECT_USER: _('custom user property'),
                        AUTO_SELECT_RAW: _('custom XPath expression'),
                    }
                    if mode in key_names:
                        errors.append({'type': 'auto select key', 'key_name': key_names[mode]})

                if not action.auto_select.value_source:
                    source_names = {
                        AUTO_SELECT_CASE: _('Case tag'),
                        AUTO_SELECT_FIXTURE: _('Lookup Table tag'),
                    }
                    if mode in source_names:
                        errors.append({'type': 'auto select source', 'source_name': source_names[mode]})
                elif mode == AUTO_SELECT_CASE:
                    case_tag = action.auto_select.value_source
                    if not self.actions.get_action_from_tag(case_tag):
                        errors.append({'type': 'auto select case ref', 'case_tag': action.case_tag})

            errors.extend(self.check_case_properties(
                all_names=action.get_property_names(),
                case_tag=action.case_tag
            ))

        if self.form_filter:
            if not any(action for action in self.actions.load_update_cases if not action.auto_select):
                errors.append({'type': "filtering without case"})

        def generate_paths():
            for action in self.actions.get_all_actions():
                for path in action.get_paths():
                    yield path

        errors.extend(self.check_paths(generate_paths()))

        return errors

    def extended_build_validation(self, error_meta, xml_valid, validate_module=True):
        errors = []
        if xml_valid:
            for error in self.check_actions():
                error.update(error_meta)
                errors.append(error)

        module = self.get_module()
        if module.has_schedule and not (self.schedule and self.schedule.anchor):
            error = {
                'type': 'validation error',
                'validation_message': _("All forms in this module require a visit schedule.")
            }
            error.update(error_meta)
            errors.append(error)

        if validate_module:
            errors.extend(module.get_case_errors(
                needs_case_type=False,
                needs_case_detail=module.requires_case_details(),
                needs_referral_detail=False,
            ))

        return errors

    def get_case_updates(self, case_type):
        updates = set()
        format_key = self.get_case_property_name_formatter()
        for action in self.actions.get_all_actions():
            if action.case_type == case_type:
                updates.update(format_key(*item)
                               for item in action.case_properties.iteritems())
        return updates

    @memoized
    def get_parent_types_and_contributed_properties(self, module_case_type, case_type):
        parent_types = set()
        case_properties = set()
        for subcase in self.actions.get_subcase_actions():
            if subcase.case_type == case_type:
                case_properties.update(
                    subcase.case_properties.keys()
                )
                parent = self.actions.get_action_from_tag(subcase.parent_tag)
                if parent:
                    parent_types.add((parent.case_type, subcase.parent_reference_id or 'parent'))

        return parent_types, case_properties

    def update_app_case_meta(self, app_case_meta):
        from corehq.apps.reports.formdetails.readable import FormQuestionResponse
        questions = {
            q['value']: FormQuestionResponse(q)
            for q in self.get_questions(self.get_app().langs, include_translations=True)
        }
        for action in self.actions.load_update_cases:
            for name, question_path in action.case_properties.items():
                self.add_property_save(
                    app_case_meta,
                    action.case_type,
                    name,
                    questions,
                    question_path
                )
            for question_path, name in action.preload.items():
                self.add_property_load(
                    app_case_meta,
                    action.case_type,
                    name,
                    questions,
                    question_path
                )
            if action.close_condition.is_active():
                meta = app_case_meta.get_type(action.case_type)
                meta.add_closer(self.unique_id, action.close_condition)

        for action in self.actions.open_cases:
            self.add_property_save(
                app_case_meta,
                action.case_type,
                'name',
                questions,
                action.name_path,
                action.open_condition
            )
            for name, question_path in action.case_properties.items():
                self.add_property_save(
                    app_case_meta,
                    action.case_type,
                    name,
                    questions,
                    question_path,
                    action.open_condition
                )
            meta = app_case_meta.get_type(action.case_type)
            meta.add_opener(self.unique_id, action.open_condition)
            if action.close_condition.is_active():
                meta.add_closer(self.unique_id, action.close_condition)


class AdvancedModule(ModuleBase):
    module_type = 'advanced'
    case_label = DictProperty()
    forms = SchemaListProperty(AdvancedForm)
    case_details = SchemaProperty(DetailPair)
    product_details = SchemaProperty(DetailPair)
    put_in_root = BooleanProperty(default=False)
    case_list = SchemaProperty(CaseList)
    has_schedule = BooleanProperty()

    @classmethod
    def new_module(cls, name, lang):
        detail = Detail(
            columns=[DetailColumn(
                format='plain',
                header={(lang or 'en'): ugettext("Name")},
                field='name',
                model='case',
            )]
        )

        module = AdvancedModule(
            name={(lang or 'en'): name or ugettext("Untitled Module")},
            forms=[],
            case_type='',
            case_details=DetailPair(
                short=Detail(detail.to_json()),
                long=Detail(detail.to_json()),
            ),
            product_details=DetailPair(
                short=Detail(
                    columns=[
                        DetailColumn(
                            format='plain',
                            header={(lang or 'en'): ugettext("Product")},
                            field='name',
                            model='product',
                        ),
                    ],
                ),
                long=Detail(),
            ),
        )
        module.get_or_create_unique_id()
        return module

    def new_form(self, name, lang, attachment=''):
        form = AdvancedForm(
            name={lang if lang else "en": name if name else _("Untitled Form")},
        )
        if self.has_schedule:
            form.schedule = FormSchedule()

        self.forms.append(form)
        form = self.get_form(-1)
        form.source = attachment
        return form

    def add_insert_form(self, from_module, form, index=None, with_source=False):
        if isinstance(form, AdvancedForm):
            new_form = form
        elif isinstance(form, Form):
            new_form = AdvancedForm(
                name=form.name,
                form_filter=form.form_filter,
                media_image=form.media_image,
                media_audio=form.media_audio
            )
            new_form._parent = self
            form._parent = self
            if with_source:
                new_form.source = form.source
            actions = form.active_actions()
            open = actions.get('open_case', None)
            update = actions.get('update_case', None)
            close = actions.get('close_case', None)
            preload = actions.get('case_preload', None)
            subcases = actions.get('subcases', None)
            case_type = from_module.case_type

            base_action = None
            if open:
                base_action = AdvancedOpenCaseAction(
                    case_type=case_type,
                    case_tag='open_{0}_0'.format(case_type),
                    name_path=open.name_path,
                    open_condition=open.condition,
                    case_properties=update.update if update else {},
                    )
                new_form.actions.open_cases.append(base_action)
            elif update or preload or close:
                base_action = LoadUpdateAction(
                    case_type=case_type,
                    case_tag='load_{0}_0'.format(case_type),
                    case_properties=update.update if update else {},
                    preload=preload.preload if preload else {}
                )

                if from_module.parent_select.active:
                    app = self.get_app()
                    select_chain = suite_xml.SuiteGenerator.get_select_chain(app, from_module, include_self=False)
                    for n, link in enumerate(reversed(list(enumerate(select_chain)))):
                        i, module = link
                        new_form.actions.load_update_cases.append(LoadUpdateAction(
                            case_type=module.case_type,
                            case_tag='_'.join(['parent'] * (i + 1)),
                            details_module=module.unique_id,
                            parent_tag='_'.join(['parent'] * (i + 2)) if n > 0 else ''
                        ))

                    base_action.parent_tag = 'parent'

                if close:
                    base_action.close_condition = close.condition
                new_form.actions.load_update_cases.append(base_action)

            if subcases:
                for i, subcase in enumerate(subcases):
                    open_subcase_action = AdvancedOpenCaseAction(
                        case_type=subcase.case_type,
                        case_tag='open_{0}_{1}'.format(subcase.case_type, i+1),
                        name_path=subcase.case_name,
                        open_condition=subcase.condition,
                        case_properties=subcase.case_properties,
                        repeat_context=subcase.repeat_context,
                        parent_reference_id=subcase.reference_id,
                        parent_tag=base_action.case_tag if base_action else ''
                    )
                    new_form.actions.open_cases.append(open_subcase_action)
        else:
            raise IncompatibleFormTypeException()

        if index:
            self.forms.insert(index, new_form)
        else:
            self.forms.append(new_form)
        return self.get_form(index or -1)

    def rename_lang(self, old_lang, new_lang):
        super(AdvancedModule, self).rename_lang(old_lang, new_lang)
        self.case_list.rename_lang(old_lang, new_lang)

    def requires_case_details(self):
        if self.case_list.show:
            return True

        for form in self.forms:
            if any(action.case_type == self.case_type for action in form.actions.load_update_cases):
                return True

    def all_forms_require_a_case(self):
        return all(form.requires_case() for form in self.forms)

    def get_details(self):
        return (
            ('case_short', self.case_details.short, True),
            ('case_long', self.case_details.long, True),
            ('product_short', self.product_details.short, self.get_app().commtrack_enabled),
            ('product_long', self.product_details.long, False),
        )

    def get_case_errors(self, needs_case_type, needs_case_detail, needs_referral_detail=False):

        module_info = self.get_module_info()

        if needs_case_type and not self.case_type:
            yield {
                'type': 'no case type',
                'module': module_info,
            }

        if needs_case_detail:
            if not self.case_details.short.columns:
                yield {
                    'type': 'no case detail',
                    'module': module_info,
                }
            if self.get_app().commtrack_enabled and not self.product_details.short.columns:
                for form in self.forms:
                    if self.case_list.show or \
                            any(action.show_product_stock for action in form.actions.load_update_cases):
                        yield {
                            'type': 'no product detail',
                            'module': module_info,
                        }
                        break
            columns = self.case_details.short.columns + self.case_details.long.columns
            if self.get_app().commtrack_enabled:
                columns += self.product_details.short.columns
            errors = self.validate_detail_columns(columns)
            for error in errors:
                yield error

    def validate_for_build(self):
        errors = super(AdvancedModule, self).validate_for_build()
        if not self.forms and not self.case_list.show:
            errors.append({
                'type': 'no forms or case list',
                'module': self.get_module_info(),
            })
        if self.case_list_form.form_id:
            forms = self.forms

            case_tag = None
            for form in forms:
                info = self.get_module_info()
                form_info = {"id": form.id if hasattr(form, 'id') else None, "name": form.name}

                if not form.requires_case():
                    errors.append({
                        'type': 'case list module form must require case',
                        'module': info,
                        'form': form_info,
                    })
                elif len(form.actions.load_update_cases) != 1:
                    errors.append({
                        'type': 'case list module form must require only one case',
                        'module': info,
                        'form': form_info,
                    })

                case_action = form.actions.load_update_cases[0] if form.requires_case() else None
                if case_action and case_action.case_type != self.case_type:
                    errors.append({
                        'type': 'case list module form must match module case type',
                        'module': info,
                        'form': form_info,
                    })

                # set case_tag if not already set
                case_tag = case_action.case_tag if not case_tag and case_action else case_tag
                if case_action and case_action.case_tag != case_tag:
                    errors.append({
                        'type': 'all forms in case list module must have same case management',
                        'module': info,
                        'form': form_info,
                        'expected_tag': case_tag
                    })

                if case_action and case_action.details_module and case_action.details_module != self.unique_id:
                    errors.append({
                        'type': 'forms in case list module must use modules details',
                        'module': info,
                        'form': form_info,
                    })

        return errors

    def _uses_case_type(self, case_type, invert_match=False):
        def match(ct):
            matches = ct == case_type
            return not matches if invert_match else matches

        return any(
            action for form in self.forms
            for action in form.actions.load_update_cases
            if match(action.case_type)
        )

    def uses_usercase(self):
        """Return True if this module has any forms that use the usercase.
        """
        return self._uses_case_type(USERCASE_TYPE)

    def is_usercaseonly(self):
        """
        Return False is the usercase is unused, or if any forms update a
        different case type. If the only case type updated in the module is
        the usercase, return True.
        """
        return self.uses_usercase() and not self._uses_case_type(USERCASE_TYPE, invert_match=True)


class CareplanForm(IndexedFormBase, NavMenuItemMediaMixin):
    form_type = 'careplan_form'
    mode = StringProperty(required=True, choices=['create', 'update'])
    custom_case_updates = DictProperty()
    case_preload = DictProperty()

    @classmethod
    def wrap(cls, data):
        if cls is CareplanForm:
            doc_type = data['doc_type']
            if doc_type == 'CareplanGoalForm':
                return CareplanGoalForm.wrap(data)
            elif doc_type == 'CareplanTaskForm':
                return CareplanTaskForm.wrap(data)
            else:
                raise ValueError('Unexpected doc_type for CareplanForm', doc_type)
        else:
            return super(CareplanForm, cls).wrap(data)

    def add_stuff_to_xform(self, xform):
        super(CareplanForm, self).add_stuff_to_xform(xform)
        xform.add_care_plan(self)

    def get_case_updates(self, case_type):
        if case_type == self.case_type:
            format_key = self.get_case_property_name_formatter()
            return [format_key(*item) for item in self.case_updates().iteritems()]
        else:
            return []

    def get_case_type(self):
        return self.case_type

    def get_parent_case_type(self):
        return self._parent.case_type

    def get_parent_types_and_contributed_properties(self, module_case_type, case_type):
        parent_types = set()
        case_properties = set()
        if case_type == self.case_type:
            if case_type == CAREPLAN_GOAL:
                parent_types.add((module_case_type, 'parent'))
            elif case_type == CAREPLAN_TASK:
                parent_types.add((CAREPLAN_GOAL, 'goal'))
            case_properties.update(self.case_updates().keys())

        return parent_types, case_properties

    def is_registration_form(self, case_type=None):
        return self.mode == 'create' and (not case_type or self.case_type == case_type)

    def update_app_case_meta(self, app_case_meta):
        from corehq.apps.reports.formdetails.readable import FormQuestionResponse
        questions = {
            q['value']: FormQuestionResponse(q)
            for q in self.get_questions(self.get_app().langs, include_translations=True)
        }
        meta = app_case_meta.get_type(self.case_type)
        for name, question_path in self.case_updates().items():
            self.add_property_save(
                app_case_meta,
                self.case_type,
                name,
                questions,
                question_path
            )
        for name, question_path in self.case_preload.items():
            self.add_property_load(
                app_case_meta,
                self.case_type,
                name,
                questions,
                question_path
            )
        meta.add_opener(self.unique_id, FormActionCondition(
            type='always',
        ))
        meta.add_closer(self.unique_id, FormActionCondition(
            type='if',
            question=self.close_path,
            answer='yes',
        ))


class CareplanGoalForm(CareplanForm):
    case_type = CAREPLAN_GOAL
    name_path = StringProperty(required=True, default='/data/name')
    date_followup_path = StringProperty(required=True, default='/data/date_followup')
    description_path = StringProperty(required=True, default='/data/description')
    close_path = StringProperty(required=True, default='/data/close_goal')

    @classmethod
    def new_form(cls, lang, name, mode):
        action = 'Update' if mode == 'update' else 'New'
        form = CareplanGoalForm(mode=mode)
        name = name or '%s Careplan %s' % (action, CAREPLAN_CASE_NAMES[form.case_type])
        form.name = {lang: name}
        if mode == 'update':
            form.description_path = '/data/description_group/description'
        source = load_form_template('%s_%s.xml' % (form.case_type, mode))
        return form, source

    def case_updates(self):
        changes = self.custom_case_updates.copy()
        changes.update({
            'date_followup': self.date_followup_path,
            'description': self.description_path,
        })
        return changes

    def get_fixed_questions(self):
        def q(name, case_key, label):
            return {
                'name': name,
                'key': case_key,
                'label': label,
                'path': self[name]
            }
        questions = [
            q('description_path', 'description', _('Description')),
            q('date_followup_path', 'date_followup', _('Followup date')),
        ]
        if self.mode == 'create':
            return [q('name_path', 'name', _('Name'))] + questions
        else:
            return questions + [q('close_path', 'close', _('Close if'))]


class CareplanTaskForm(CareplanForm):
    case_type = CAREPLAN_TASK
    name_path = StringProperty(required=True, default='/data/task_repeat/name')
    date_followup_path = StringProperty(required=True, default='/data/date_followup')
    description_path = StringProperty(required=True, default='/data/description')
    latest_report_path = StringProperty(required=True, default='/data/progress_group/progress_update')
    close_path = StringProperty(required=True, default='/data/task_complete')

    @classmethod
    def new_form(cls, lang, name, mode):
        action = 'Update' if mode == 'update' else 'New'
        form = CareplanTaskForm(mode=mode)
        name = name or '%s Careplan %s' % (action, CAREPLAN_CASE_NAMES[form.case_type])
        form.name = {lang: name}
        if mode == 'create':
            form.date_followup_path = '/data/task_repeat/date_followup'
            form.description_path = '/data/task_repeat/description'
        source = load_form_template('%s_%s.xml' % (form.case_type, mode))
        return form, source

    def case_updates(self):
        changes = self.custom_case_updates.copy()
        changes.update({
            'date_followup': self.date_followup_path,
        })
        if self.mode == 'create':
            changes['description'] = self.description_path
        else:
            changes['latest_report'] = self.latest_report_path
        return changes

    def get_fixed_questions(self):
        def q(name, case_key, label):
            return {
                'name': name,
                'key': case_key,
                'label': label,
                'path': self[name]
            }
        questions = [
            q('date_followup_path', 'date_followup', _('Followup date')),
        ]
        if self.mode == 'create':
            return [
                q('name_path', 'name', _('Name')),
                q('description_path', 'description', _('Description')),
            ] + questions
        else:
            return questions + [
                q('latest_report_path', 'latest_report', _('Latest report')),
                q('close_path', 'close', _('Close if')),
            ]


class CareplanModule(ModuleBase):
    """
    A set of forms and configuration for managing the Care Plan workflow.
    """
    module_type = 'careplan'
    parent_select = SchemaProperty(ParentSelect)

    display_separately = BooleanProperty(default=False)
    forms = SchemaListProperty(CareplanForm)
    goal_details = SchemaProperty(DetailPair)
    task_details = SchemaProperty(DetailPair)

    @classmethod
    def new_module(cls, name, lang, target_module_id, target_case_type):
        lang = lang or 'en'
        module = CareplanModule(
            name={lang: name or ugettext("Care Plan")},
            parent_select=ParentSelect(
                active=True,
                relationship='parent',
                module_id=target_module_id
            ),
            case_type=target_case_type,
            goal_details=DetailPair(
                short=cls._get_detail(lang, 'goal_short'),
                long=cls._get_detail(lang, 'goal_long'),
            ),
            task_details=DetailPair(
                short=cls._get_detail(lang, 'task_short'),
                long=cls._get_detail(lang, 'task_long'),
            )
        )
        module.get_or_create_unique_id()
        return module

    @classmethod
    def _get_detail(cls, lang, detail_type):
        header = ugettext('Goal') if detail_type.startswith('goal') else ugettext('Task')
        columns = [
            DetailColumn(
                format='plain',
                header={lang: header},
                field='name',
                model='case'),
            DetailColumn(
                format='date',
                header={lang: ugettext("Followup")},
                field='date_followup',
                model='case')]

        if detail_type.endswith('long'):
            columns.append(DetailColumn(
                format='plain',
                header={lang: ugettext("Description")},
                field='description',
                model='case'))

        if detail_type == 'tasks_long':
            columns.append(DetailColumn(
                format='plain',
                header={lang: ugettext("Last update")},
                field='latest_report',
                model='case'))

        return Detail(type=detail_type, columns=columns)

    def add_insert_form(self, from_module, form, index=None, with_source=False):
        if isinstance(form, CareplanForm):
            if index:
                self.forms.insert(index, form)
            else:
                self.forms.append(form)
            return self.get_form(index or -1)
        else:
            raise IncompatibleFormTypeException()

    def requires_case_details(self):
        return True

    def get_case_types(self):
        return set([self.case_type]) | set(f.case_type for f in self.forms)

    def get_form_by_type(self, case_type, mode):
        for form in self.get_forms():
            if form.case_type == case_type and form.mode == mode:
                return form

    def get_details(self):
        return (
            ('%s_short' % CAREPLAN_GOAL, self.goal_details.short, True),
            ('%s_long' % CAREPLAN_GOAL, self.goal_details.long, True),
            ('%s_short' % CAREPLAN_TASK, self.task_details.short, True),
            ('%s_long' % CAREPLAN_TASK, self.task_details.long, True),
        )

    def get_case_errors(self, needs_case_type, needs_case_detail, needs_referral_detail=False):

        module_info = self.get_module_info()

        if needs_case_type and not self.case_type:
            yield {
                'type': 'no case type',
                'module': module_info,
            }

        if needs_case_detail:
            if not self.goal_details.short.columns:
                yield {
                    'type': 'no case detail for goals',
                    'module': module_info,
                }
            if not self.task_details.short.columns:
                yield {
                    'type': 'no case detail for tasks',
                    'module': module_info,
                }
            columns = self.goal_details.short.columns + self.goal_details.long.columns
            columns += self.task_details.short.columns + self.task_details.long.columns
            errors = self.validate_detail_columns(columns)
            for error in errors:
                yield error

    def validate_for_build(self):
        errors = super(CareplanModule, self).validate_for_build()
        if not self.forms:
            errors.append({
                'type': 'no forms',
                'module': self.get_module_info(),
            })
        return errors


class ReportGraphConfig(DocumentSchema):
    graph_type = StringProperty(
        choices=[
            'bar',
            'time',
            'xy',
        ],
        default='bar',
        required=True,
    )
    series_configs = DictProperty(DictProperty)
    config = DictProperty()


class ReportAppFilter(DocumentSchema):
    def get_filter_value(self):
        raise NotImplementedError


def _filter_by_case_sharing_group_id(user):
    from corehq.apps.reports_core.filters import Choice
    return [
        Choice(value=group._id, display=None)
        for group in user.get_case_sharing_groups()
    ]


def _filter_by_location_id(user):
    from corehq.apps.reports_core.filters import Choice
    return Choice(value=user.location_id, display=None)


def _filter_by_username(user):
    from corehq.apps.reports_core.filters import Choice
    return Choice(value=user.username, display=None)


def _filter_by_user_id(user):
    from corehq.apps.reports_core.filters import Choice
    return Choice(value=user._id, display=None)


_filter_type_to_func = {
    'case_sharing_group': _filter_by_case_sharing_group_id,
    'location_id': _filter_by_location_id,
    'username': _filter_by_username,
    'user_id': _filter_by_user_id,
}


class AutoFilter(ReportAppFilter):
    filter_type = StringProperty(choices=_filter_type_to_func.keys())

    def get_filter_value(self, user):
        return _filter_type_to_func[self.filter_type](user)


class CustomDataAutoFilter(ReportAppFilter):
    custom_data_property = StringProperty()

    def get_filter_value(self, user):
        from corehq.apps.reports_core.filters import Choice
        return Choice(value=user.user_data[self.custom_data_property], display=None)


class StaticChoiceFilter(ReportAppFilter):
    select_value = StringProperty()

    def get_filter_value(self, user):
        from corehq.apps.reports_core.filters import Choice
        return [Choice(value=self.select_value, display=None)]


class StaticChoiceListFilter(ReportAppFilter):
    value = StringListProperty()

    def get_filter_value(self, user):
        from corehq.apps.reports_core.filters import Choice
        return [Choice(value=string_value, display=None) for string_value in self.value]


class StaticDatespanFilter(ReportAppFilter):
    date_range = StringProperty(
        choices=[
            'last7',
            'last30',
            'lastmonth',
        ],
        required=True,
    )

    def get_filter_value(self, user):
        start_date, end_date = get_daterange_start_end_dates(self.date_range)
        return DateSpan(startdate=start_date, enddate=end_date)


class ReportAppConfig(DocumentSchema):
    """
    Class for configuring how a user configurable report shows up in an app
    """
    report_id = StringProperty(required=True)
    header = DictProperty()
    graph_configs = DictProperty(ReportGraphConfig)
    filters = SchemaDictProperty(ReportAppFilter)

    _report = None

    @property
    def report(self):
        from corehq.apps.userreports.models import ReportConfiguration
        if self._report is None:
            self._report = ReportConfiguration.get(self.report_id)
        return self._report

    @property
    def select_detail_id(self):
        return 'reports.{}.select'.format(self.report_id)

    @property
    def summary_detail_id(self):
        return 'reports.{}.summary'.format(self.report_id)

    @property
    def data_detail_id(self):
        return 'reports.{}.data'.format(self.report_id)

    def get_details(self):
        yield (self.select_detail_id, self.select_details(), True)
        yield (self.summary_detail_id, self.summary_details(), True)
        yield (self.data_detail_id, self.data_details(), True)

    def select_details(self):
        return Detail(custom_xml=suite_xml.Detail(
            id='reports.{}.select'.format(self.report_id),
            title=suite_xml.Text(
                locale=suite_xml.Locale(id=id_strings.report_menu()),
            ),
            fields=[
                suite_xml.Field(
                    header=suite_xml.Header(
                        text=suite_xml.Text(
                            locale=suite_xml.Locale(id=id_strings.report_name_header()),
                        )
                    ),
                    template=suite_xml.Template(
                        text=suite_xml.Text(
                            xpath=suite_xml.Xpath(function='name'))
                    ),
                )
            ]
        ).serialize())

    def summary_details(self):
        def _get_graph_fields():
            from corehq.apps.userreports.reports.specs import MultibarChartSpec
            # todo: make this less hard-coded
            for chart_config in self.report.charts:
                if isinstance(chart_config, MultibarChartSpec):
                    graph_config = self.graph_configs.get(chart_config.chart_id, ReportGraphConfig())

                    def _column_to_series(column):
                        return suite_xml.Series(
                            nodeset="instance('reports')/reports/report[@id='{}']/rows/row".format(self.report_id),
                            x_function="column[@id='{}']".format(chart_config.x_axis_column),
                            y_function="column[@id='{}']".format(column),
                            configuration=suite_xml.ConfigurationGroup(configs=[
                                suite_xml.ConfigurationItem(id=key, xpath_function=value)
                                for key, value in graph_config.series_configs.get(column, {}).items()
                            ])
                        )
                    yield suite_xml.Field(
                        header=suite_xml.Header(text=suite_xml.Text()),
                        template=suite_xml.GraphTemplate(
                            form='graph',
                            graph=suite_xml.Graph(
                                type=graph_config.graph_type,
                                series=[_column_to_series(c) for c in chart_config.y_axis_columns],
                                configuration=suite_xml.ConfigurationGroup(configs=[
                                    suite_xml.ConfigurationItem(id=key, xpath_function=value)
                                    for key, value in graph_config.config.items()
                                ]),
                            ),
                        )
                    )

        return Detail(custom_xml=suite_xml.Detail(
            id='reports.{}.summary'.format(self.report_id),
            title=suite_xml.Text(
                locale=suite_xml.Locale(id=id_strings.report_menu()),
            ),
            fields=[
                suite_xml.Field(
                    header=suite_xml.Header(
                        text=suite_xml.Text(
                            locale=suite_xml.Locale(id=id_strings.report_name_header()),
                        )
                    ),
                    template=suite_xml.Template(
                        text=suite_xml.Text(
                            xpath=suite_xml.Xpath(function='name'))
                    ),
                ),
                suite_xml.Field(
                    header=suite_xml.Header(
                        text=suite_xml.Text(
                            locale=suite_xml.Locale(id=id_strings.report_description_header()),
                        )
                    ),
                    template=suite_xml.Template(
                        text=suite_xml.Text(
                            xpath=suite_xml.Xpath(function='description'))
                    ),
                ),
            ] + list(_get_graph_fields())
        ).serialize())

    def data_details(self):
        def _column_to_field(column):
            return suite_xml.Field(
                header=suite_xml.Header(
                    text=suite_xml.Text(
                        locale=suite_xml.Locale(
                            id=id_strings.report_column_header(self.report_id, column.column_id)
                        ),
                    )
                ),
                template=suite_xml.Template(
                    text=suite_xml.Text(
                        xpath=suite_xml.Xpath(function="column[@id='{}']".format(column.column_id)))
                ),
            )

        return Detail(custom_xml=suite_xml.Detail(
            id='reports.{}.data'.format(self.report_id),
            title=suite_xml.Text(
                locale=suite_xml.Locale(id=id_strings.report_name(self.report_id)),
            ),
            fields=[_column_to_field(c) for c in self.report.report_columns]
        ).serialize())

    def get_entry(self):
        return suite_xml.Entry(
            form='fixmeclayton',
            command=suite_xml.Command(
                id='reports.{}'.format(self.report_id),
                text=suite_xml.Text(
                    locale=suite_xml.Locale(id=id_strings.report_name(self.report_id)),
                ),
            ),
            datums=[
                suite_xml.SessionDatum(
                    detail_confirm=self.summary_detail_id,
                    detail_select=self.select_detail_id,
                    id='report_id_{}'.format(self.report_id),
                    nodeset="instance('reports')/reports/report[@id='{}']".format(self.report_id),
                    value='./@id',
                ),
                # you are required to select something - even if you don't use it
                suite_xml.SessionDatum(
                    detail_select=self.data_detail_id,
                    id='throwaway_{}'.format(self.report_id),
                    nodeset="instance('reports')/reports/report[@id='{}']/rows/row".format(self.report_id),
                    value="''",
                )

            ]
        )


class ReportModule(ModuleBase):
    """
    Module for user configurable reports
    """

    module_type = 'report'

    report_configs = SchemaListProperty(ReportAppConfig)
    forms = []
    _loaded = False

    @property
    @memoized
    def reports(self):
        from corehq.apps.userreports.models import ReportConfiguration
        return [
            ReportConfiguration.wrap(doc) for doc in
            get_docs(ReportConfiguration.get_db(), [r.report_id for r in self.report_configs])
        ]

    @classmethod
    def new_module(cls, name, lang):
        module = ReportModule(
            name={(lang or 'en'): name or ugettext("Reports")},
            case_type='',
        )
        module.get_or_create_unique_id()
        return module

    def _load_reports(self):
        if not self._loaded:
            # load reports in bulk to avoid hitting the database for each one
            for i, report in enumerate(self.reports):
                self.report_configs[i]._report = report
        self._loaded = True

    def get_details(self):
        self._load_reports()
        for config in self.report_configs:
            for details in config.get_details():
                yield details

    def get_custom_entries(self):
        self._load_reports()
        for config in self.report_configs:
            yield config.get_entry()

    def get_menus(self):
        yield suite_xml.Menu(
            id=id_strings.menu_id(self),
            text=suite_xml.Text(
                locale=suite_xml.Locale(id=id_strings.module_locale(self))
            ),
            commands=[
                suite_xml.Command(id=id_strings.report_command(config.report_id))
                for config in self.report_configs
            ]
        )

    def uses_media(self):
        # for now no media support for ReportModules
        return False


class VersionedDoc(LazyAttachmentDoc):
    """
    A document that keeps an auto-incrementing version number, knows how to make copies of itself,
    delete a copy of itself, and revert back to an earlier copy of itself.

    """
    domain = StringProperty()
    copy_of = StringProperty()
    version = IntegerProperty()
    short_url = StringProperty()
    short_odk_url = StringProperty()
    short_odk_media_url = StringProperty()

    _meta_fields = ['_id', '_rev', 'domain', 'copy_of', 'version', 'short_url', 'short_odk_url', 'short_odk_media_url']

    @property
    def id(self):
        return self._id

    def save(self, response_json=None, increment_version=None, **params):
        if increment_version is None:
            increment_version = not self.copy_of
        if increment_version:
            self.version = self.version + 1 if self.version else 1
        super(VersionedDoc, self).save(**params)
        if response_json is not None:
            if 'update' not in response_json:
                response_json['update'] = {}
            response_json['update']['app-version'] = self.version

    def make_build(self):
        assert self.get_id
        assert self.copy_of is None
        cls = self.__class__
        copies = cls.view('app_manager/applications', key=[self.domain, self._id, self.version], include_docs=True, limit=1).all()
        if copies:
            copy = copies[0]
        else:
            copy = deepcopy(self.to_json())
            bad_keys = ('_id', '_rev', '_attachments',
                        'short_url', 'short_odk_url', 'short_odk_media_url', 'recipients')

            for bad_key in bad_keys:
                if bad_key in copy:
                    del copy[bad_key]

            copy = cls.wrap(copy)
            copy['copy_of'] = self._id

            copy.copy_attachments(self)
        return copy

    def copy_attachments(self, other, regexp=ATTACHMENT_REGEX):
        for name in other.lazy_list_attachments() or {}:
            if regexp is None or re.match(regexp, name):
                self.lazy_put_attachment(other.lazy_fetch_attachment(name), name)

    def make_reversion_to_copy(self, copy):
        """
        Replaces couch doc with a copy of the backup ("copy").
        Returns the another Application/RemoteApp referring to this
        updated couch doc. The returned doc should be used in place of
        the original doc, i.e. should be called as follows:
            app = app.make_reversion_to_copy(copy)
            app.save()
        """
        if copy.copy_of != self._id:
            raise VersioningError("%s is not a copy of %s" % (copy, self))
        app = deepcopy(copy.to_json())
        app['_rev'] = self._rev
        app['_id'] = self._id
        app['version'] = self.version
        app['copy_of'] = None
        if '_attachments' in app:
            del app['_attachments']
        cls = self.__class__
        app = cls.wrap(app)
        app.copy_attachments(copy)
        return app

    def delete_copy(self, copy):
        if copy.copy_of != self._id:
            raise VersioningError("%s is not a copy of %s" % (copy, self))
        copy.delete_app()
        copy.save(increment_version=False)

    def scrub_source(self, source):
        """
        To be overridden.

        Use this to scrub out anything
        that should be shown in the
        application source, such as ids, etc.

        """
        raise NotImplemented()

    def export_json(self, dump_json=True):
        source = deepcopy(self.to_json())
        for field in self._meta_fields:
            if field in source:
                del source[field]
        _attachments = {}
        for name in source.get('_attachments', {}):
            if re.match(ATTACHMENT_REGEX, name):
                _attachments[name] = self.fetch_attachment(name)
        source['_attachments'] = _attachments
        self.scrub_source(source)

        return json.dumps(source) if dump_json else source

    @classmethod
    def from_source(cls, source, domain):
        for field in cls._meta_fields:
            if field in source:
                del source[field]
        source['domain'] = domain
        app = cls.wrap(source)
        return app

    def is_deleted(self):
        return self.doc_type.endswith(DELETED_SUFFIX)

    def unretire(self):
        self.doc_type = self.get_doc_type()
        self.save()

    def get_doc_type(self):
        if self.doc_type.endswith(DELETED_SUFFIX):
            return self.doc_type[:-len(DELETED_SUFFIX)]
        else:
            return self.doc_type


def absolute_url_property(method):
    """
    Helper for the various fully qualified application URLs
    Turns a method returning an unqualified URL
    into a property returning a fully qualified URL
    (e.g., '/my_url/' => 'https://www.commcarehq.org/my_url/')
    Expects `self.url_base` to be fully qualified url base

    """
    @wraps(method)
    def _inner(self):
        return "%s%s" % (self.url_base, method(self))
    return property(_inner)


class ApplicationBase(VersionedDoc, SnapshotMixin,
                      CommCareFeatureSupportMixin):
    """
    Abstract base class for Application and RemoteApp.
    Contains methods for generating the various files and zipping them into CommCare.jar

    """

    recipients = StringProperty(default="")

    # this is the supported way of specifying which commcare build to use
    build_spec = SchemaProperty(BuildSpec)
    platform = StringProperty(
        choices=["nokia/s40", "nokia/s60", "winmo", "generic"],
        default="nokia/s40"
    )
    text_input = StringProperty(
        choices=['roman', 'native', 'custom-keys', 'qwerty'],
        default="roman"
    )
    success_message = DictProperty()

    # The following properties should only appear on saved builds
    # built_with stores a record of CommCare build used in a saved app
    built_with = SchemaProperty(BuildRecord)
    build_signed = BooleanProperty(default=True)
    built_on = DateTimeProperty(required=False)
    build_comment = StringProperty()
    comment_from = StringProperty()
    build_broken = BooleanProperty(default=False)
    # not used yet, but nice for tagging/debugging
    # currently only canonical value is 'incomplete-build',
    # for when build resources aren't found where they should be
    build_broken_reason = StringProperty()

    # watch out for a past bug:
    # when reverting to a build that happens to be released
    # that got copied into into the new app doc, and when new releases were made,
    # they were automatically starred
    # AFAIK this is fixed in code, but my rear its ugly head in an as-yet-not-understood
    # way for apps that already had this problem. Just keep an eye out
    is_released = BooleanProperty(default=False)

    # django-style salted hash of the admin password
    admin_password = StringProperty()
    # a=Alphanumeric, n=Numeric, x=Neither (not allowed)
    admin_password_charset = StringProperty(choices=['a', 'n', 'x'], default='n')

    # This is here instead of in Application because it needs to be available in stub representation
    application_version = StringProperty(default=APP_V2, choices=[APP_V1, APP_V2], required=False)

    langs = StringListProperty()
    # only the languages that go in the build
    build_langs = StringListProperty()
    secure_submissions = BooleanProperty(default=False)

    # metadata for data platform
    amplifies_workers = StringProperty(
        choices=[AMPLIFIES_YES, AMPLIFIES_NO, AMPLIFIES_NOT_SET],
        default=AMPLIFIES_NOT_SET
    )
    amplifies_project = StringProperty(
        choices=[AMPLIFIES_YES, AMPLIFIES_NO, AMPLIFIES_NOT_SET],
        default=AMPLIFIES_NOT_SET
    )

    # exchange properties
    cached_properties = DictProperty()
    description = StringProperty()
    deployment_date = DateTimeProperty()
    phone_model = StringProperty()
    user_type = StringProperty()
    attribution_notes = StringProperty()

    # always false for RemoteApp
    case_sharing = BooleanProperty(default=False)

    @classmethod
    def wrap(cls, data):
        # scrape for old conventions and get rid of them
        if 'commcare_build' in data:
            version, build_number = data['commcare_build'].split('/')
            data['build_spec'] = BuildSpec.from_string("%s/latest" % version).to_json()
            del data['commcare_build']
        if 'commcare_tag' in data:
            version, build_number = current_builds.TAG_MAP[data['commcare_tag']]
            data['build_spec'] = BuildSpec.from_string("%s/latest" % version).to_json()
            del data['commcare_tag']
        if data.has_key("built_with") and isinstance(data['built_with'], basestring):
            data['built_with'] = BuildSpec.from_string(data['built_with']).to_json()

        if 'native_input' in data:
            if 'text_input' not in data:
                data['text_input'] = 'native' if data['native_input'] else 'roman'
            del data['native_input']

        should_save = False
        if data.has_key('original_doc'):
            data['copy_history'] = [data.pop('original_doc')]
            should_save = True

        data["description"] = data.get('description') or data.get('short_description')

        self = super(ApplicationBase, cls).wrap(data)
        if not self.build_spec or self.build_spec.is_null():
            self.build_spec = get_default_build_spec(self.application_version)

        if should_save:
            self.save()

        return self

    @classmethod
    def get_latest_build(cls, domain, app_id):
        build = cls.view('app_manager/saved_app',
                                     startkey=[domain, app_id, {}],
                                     endkey=[domain, app_id],
                                     descending=True,
                                     limit=1).one()
        return build if build else None

    def rename_lang(self, old_lang, new_lang):
        validate_lang(new_lang)

    def is_remote_app(self):
        return False

    def get_latest_app(self, released_only=True):
        if released_only:
            return get_app(self.domain, self.get_id, latest=True)
        else:
            return self.view('app_manager/applications',
                startkey=[self.domain, self.get_id, {}],
                endkey=[self.domain, self.get_id],
                include_docs=True,
                limit=1,
                descending=True,
            ).first()

    def get_latest_saved(self):
        """
        This looks really similar to get_latest_app, not sure why tim added
        """
        if not hasattr(self, '_latest_saved'):
            released = self.__class__.view('app_manager/applications',
                startkey=['^ReleasedApplications', self.domain, self._id, {}],
                endkey=['^ReleasedApplications', self.domain, self._id],
                limit=1,
                descending=True,
                include_docs=True
            )
            if len(released) > 0:
                self._latest_saved = released.all()[0]
            else:
                saved = self.__class__.view('app_manager/saved_app',
                    startkey=[self.domain, self._id, {}],
                    endkey=[self.domain, self._id],
                    descending=True,
                    limit=1,
                    include_docs=True
                )
                if len(saved) > 0:
                    self._latest_saved = saved.all()[0]
                else:
                    self._latest_saved = None  # do not return this app!
        return self._latest_saved

    def set_admin_password(self, raw_password):
        salt = os.urandom(5).encode('hex')
        self.admin_password = make_password(raw_password, salt=salt)

        if raw_password.isnumeric():
            self.admin_password_charset = 'n'
        elif raw_password.isalnum():
            self.admin_password_charset = 'a'
        else:
            self.admin_password_charset = 'x'

    def check_password_charset(self):
        errors = []
        if hasattr(self, 'profile'):
            password_format = self.profile.get('properties', {}).get('password_format', 'n')
            message = ('Your app requires {0} passwords '
                       'but the admin password is not {0}')

            if password_format == 'n' and self.admin_password_charset in 'ax':
                errors.append({'type': 'password_format',
                               'message': message.format('numeric')})
            if password_format == 'a' and self.admin_password_charset in 'x':
                errors.append({'type': 'password_format',
                               'message': message.format('alphanumeric')})
        return errors

    def get_build(self):
        return self.build_spec.get_build()

    @property
    def build_version(self):
        # `LooseVersion`s are smart!
        # LooseVersion('2.12.0') > '2.2'
        # (even though '2.12.0' < '2.2')
        if self.build_spec.version:
            return LooseVersion(self.build_spec.version)

    def get_preview_build(self):
        preview = self.get_build()

        for path in getattr(preview, '_attachments', {}):
            if path.startswith('Generic/WebDemo'):
                return preview
        return CommCareBuildConfig.fetch().preview.get_build()

    @property
    def commcare_minor_release(self):
        """This is mostly just for views"""
        return '%d.%d' % self.build_spec.minor_release()

    def get_build_label(self):
        for item in CommCareBuildConfig.fetch().menu:
            if item['build'].to_string() == self.build_spec.to_string():
                return item['label']
        return self.build_spec.get_label()

    @property
    def short_name(self):
        return self.name if len(self.name) <= 12 else '%s..' % self.name[:10]

    @property
    def has_careplan_module(self):
        return False

    @property
    def url_base(self):
        return get_url_base()

    @absolute_url_property
    def post_url(self):
        if self.secure_submissions:
            url_name = 'receiver_secure_post_with_app_id'
        else:
            url_name = 'receiver_post_with_app_id'
        return reverse(url_name, args=[self.domain, self.get_id])

    @absolute_url_property
    def key_server_url(self):
        return reverse('key_server_url', args=[self.domain])

    @absolute_url_property
    def ota_restore_url(self):
        return reverse('corehq.apps.ota.views.restore', args=[self.domain])

    @absolute_url_property
    def form_record_url(self):
        return '/a/%s/api/custom/pact_formdata/v1/' % self.domain

    @absolute_url_property
    def hq_profile_url(self):
        return "%s?latest=true" % (
            reverse('download_profile', args=[self.domain, self._id])
        )

    @absolute_url_property
    def hq_media_profile_url(self):
        return "%s?latest=true" % (
            reverse('download_media_profile', args=[self.domain, self._id])
        )

    @property
    def profile_loc(self):
        return "jr://resource/profile.xml"

    @absolute_url_property
    def jar_url(self):
        return reverse('corehq.apps.app_manager.views.download_jar', args=[self.domain, self._id])

    def get_jar_path(self):
        spec = {
            'nokia/s40': 'Nokia/S40',
            'nokia/s60': 'Nokia/S60',
            'generic': 'Generic/Default',
            'winmo': 'Native/WinMo'
        }[self.platform]

        if self.platform in ('nokia/s40', 'nokia/s60'):
            spec += {
                ('native',): '-native-input',
                ('roman',): '-generic',
                ('custom-keys',):  '-custom-keys',
                ('qwerty',): '-qwerty'
            }[(self.text_input,)]

        return spec

    def get_jadjar(self):
        return self.get_build().get_jadjar(self.get_jar_path())

    def validate_fixtures(self):
        if not domain_has_privilege(self.domain, privileges.LOOKUP_TABLES):
            # remote apps don't support get_forms yet.
            # for now they can circumvent the fixture limitation. sneaky bastards.
            if hasattr(self, 'get_forms'):
                for form in self.get_forms():
                    if form.has_fixtures:
                        raise PermissionDenied(_(
                            "Usage of lookup tables is not supported by your "
                            "current subscription. Please upgrade your "
                            "subscription before using this feature."
                        ))

    def validate_jar_path(self):
        build = self.get_build()
        setting = commcare_settings.SETTINGS_LOOKUP['hq']['text_input']
        value = self.text_input
        setting_version = setting['since'].get(value)

        if setting_version:
            setting_version = tuple(map(int, setting_version.split('.')))
            my_version = build.minor_release()

            if my_version < setting_version:
                i = setting['values'].index(value)
                assert i != -1
                name = _(setting['value_names'][i])
                raise AppEditingError((
                    '%s Text Input is not supported '
                    'in CommCare versions before %s.%s. '
                    '(You are using %s.%s)'
                ) % ((name,) + setting_version + my_version))

    @property
    def jad_settings(self):
        settings = {
            'JavaRosa-Admin-Password': self.admin_password,
            'Profile': self.profile_loc,
            'MIDlet-Jar-URL': self.jar_url,
            #'MIDlet-Name': self.name,
            # e.g. 2011-Apr-11 20:45
            'CommCare-Release': "true",
        }
        if self.build_version < '2.8':
            settings['Build-Number'] = self.version
        return settings

    def create_jadjar(self, save=False):
        try:
            return (
                self.lazy_fetch_attachment('CommCare.jad'),
                self.lazy_fetch_attachment('CommCare.jar'),
            )
        except (ResourceError, KeyError):
            built_on = datetime.utcnow()
            all_files = self.create_all_files()
            jad_settings = {
                'Released-on': built_on.strftime("%Y-%b-%d %H:%M"),
            }
            jad_settings.update(self.jad_settings)
            jadjar = self.get_jadjar().pack(all_files, jad_settings)
            if save:
                self.built_on = built_on
                self.built_with = BuildRecord(
                    version=jadjar.version,
                    build_number=jadjar.build_number,
                    signed=jadjar.signed,
                    datetime=built_on,
                )

                self.lazy_put_attachment(jadjar.jad, 'CommCare.jad')
                self.lazy_put_attachment(jadjar.jar, 'CommCare.jar')

                for filepath in all_files:
                    self.lazy_put_attachment(all_files[filepath],
                                             'files/%s' % filepath)

            return jadjar.jad, jadjar.jar

    def validate_app(self):
        errors = []

        errors.extend(self.check_password_charset())

        try:
            self.validate_fixtures()
            self.validate_jar_path()
            self.create_all_files()
        except (AppEditingError, XFormValidationError, XFormException,
                PermissionDenied) as e:
            errors.append({'type': 'error', 'message': unicode(e)})
        except Exception as e:
            if settings.DEBUG:
                raise

            # this is much less useful/actionable without a URL
            # so make sure to include the request
            logging.error('Unexpected error building app', exc_info=True,
                          extra={'request': view_utils.get_request()})
            errors.append({'type': 'error', 'message': 'unexpected error: %s' % e})
        return errors

    @absolute_url_property
    def odk_profile_url(self):
        return reverse('corehq.apps.app_manager.views.download_odk_profile', args=[self.domain, self._id])

    @absolute_url_property
    def odk_media_profile_url(self):
        return reverse('corehq.apps.app_manager.views.download_odk_media_profile', args=[self.domain, self._id])

    @property
    def odk_profile_display_url(self):
        return self.short_odk_url or self.odk_profile_url

    @property
    def odk_media_profile_display_url(self):
        return self.short_odk_media_url or self.odk_media_profile_url

    def get_odk_qr_code(self, with_media=False):
        """Returns a QR code, as a PNG to install on CC-ODK"""
        try:
            return self.lazy_fetch_attachment("qrcode.png")
        except ResourceNotFound:
            try:
                from pygooglechart import QRChart
            except ImportError:
                raise Exception(
                    "Aw shucks, someone forgot to install "
                    "the google chart library on this machine "
                    "and this feature needs it. "
                    "To get it, run easy_install pygooglechart. "
                    "Until you do that this won't work."
                )
            HEIGHT = WIDTH = 250
            code = QRChart(HEIGHT, WIDTH)
            code.add_data(self.odk_profile_url if not with_media else self.odk_media_profile_url)

            # "Level L" error correction with a 0 pixel margin
            code.set_ec('L', 0)
            f, fname = tempfile.mkstemp()
            code.download(fname)
            os.close(f)
            with open(fname, "rb") as f:
                png_data = f.read()
                self.lazy_put_attachment(png_data, "qrcode.png",
                                         content_type="image/png")
            return png_data

    def generate_shortened_url(self, url_type):
        try:
            if settings.BITLY_LOGIN:
                view_name = 'corehq.apps.app_manager.views.{}'.format(url_type)
                long_url = "{}{}".format(get_url_base(), reverse(view_name, args=[self.domain, self._id]))
                shortened_url = bitly.shorten(long_url)
            else:
                shortened_url = None
        except Exception:
            logging.exception("Problem creating bitly url for app %s. Do you have network?" % self.get_id)
        else:
            return shortened_url

    def get_short_url(self):
        if not self.short_url:
            self.short_url = self.generate_shortened_url('download_jad')
            self.save()
        return self.short_url

    def get_short_odk_url(self, with_media=False):
        if with_media:
            if not self.short_odk_media_url:
                self.short_odk_media_url = self.generate_shortened_url('download_odk_media_profile')
                self.save()
            return self.short_odk_media_url
        else:
            if not self.short_odk_url:
                self.short_odk_url = self.generate_shortened_url('download_odk_profile')
                self.save()
            return self.short_odk_url

    def fetch_jar(self):
        return self.get_jadjar().fetch_jar()

    def make_build(self, comment=None, user_id=None, previous_version=None):
        copy = super(ApplicationBase, self).make_build()
        if not copy._id:
            # I expect this always to be the case
            # but check explicitly so as not to change the _id if it exists
            copy._id = copy.get_db().server.next_uuid()

        copy.set_form_versions(previous_version)
        copy.set_media_versions(previous_version)
        copy.create_jadjar(save=True)

        try:
            # since this hard to put in a test
            # I'm putting this assert here if copy._id is ever None
            # which makes tests error
            assert copy._id
        except AssertionError:
            raise

        copy.build_comment = comment
        copy.comment_from = user_id
        if user_id:
            user = CouchUser.get(user_id)
            if not user.has_built_app:
                user.has_built_app = True
                user.save()
        copy.is_released = False

        return copy

    def delete_app(self):
        self.doc_type += '-Deleted'
        record = DeleteApplicationRecord(
            domain=self.domain,
            app_id=self.id,
            datetime=datetime.utcnow()
        )
        record.save()
        return record

    def set_form_versions(self, previous_version):
        # by default doing nothing here is fine.
        pass

    def set_media_versions(self, previous_version):
        pass


def validate_lang(lang):
    if not re.match(r'^[a-z]{2,3}(-[a-z]*)?$', lang):
        raise ValueError("Invalid Language")


def validate_property(property):
    """
    Validate a case property name

    >>> validate_property('parent/maternal-grandmother_fullName')
    >>> validate_property('foo+bar')
    Traceback (most recent call last):
      ...
    ValueError: Invalid Property

    """
    # this regex is also copied in propertyList.ejs
    if not re.match(r'^[a-zA-Z][\w_-]*(/[a-zA-Z][\w_-]*)*$', property):
        raise ValueError("Invalid Property")


def validate_detail_screen_field(field):
    # If you change here, also change here:
    # corehq/apps/app_manager/static/app_manager/js/detail-screen-config.js
    field_re = r'^([a-zA-Z][\w_-]*:)*([a-zA-Z][\w_-]*/)*#?[a-zA-Z][\w_-]*$'
    if not re.match(field_re, field):
        raise ValueError("Invalid Sort Field")


class SavedAppBuild(ApplicationBase):

    def to_saved_build_json(self, timezone):
        data = super(SavedAppBuild, self).to_json().copy()
        for key in ('modules', 'user_registration',
                    '_attachments', 'profile', 'translations'
                    'description', 'short_description'):
            data.pop(key, None)
        built_on_user_time = ServerTime(self.built_on).user_time(timezone)
        data.update({
            'id': self.id,
            'built_on_date': built_on_user_time.ui_string(USER_DATE_FORMAT),
            'built_on_time': built_on_user_time.ui_string(USER_TIME_FORMAT),
            'build_label': self.built_with.get_label(),
            'jar_path': self.get_jar_path(),
            'short_name': self.short_name,
            'enable_offline_install': self.enable_offline_install,
        })
        comment_from = data['comment_from']
        if comment_from:
            try:
                comment_user = CouchUser.get(comment_from)
            except ResourceNotFound:
                data['comment_user_name'] = comment_from
            else:
                data['comment_user_name'] = comment_user.full_name

        return data


class Application(ApplicationBase, TranslationMixin, HQMediaMixin):
    """
    An Application that can be created entirely through the online interface

    """
    user_registration = SchemaProperty(UserRegistrationForm)
    show_user_registration = BooleanProperty(default=False, required=True)
    modules = SchemaListProperty(ModuleBase)
    name = StringProperty()
    # profile's schema is {'features': {}, 'properties': {}, 'custom_properties': {}}
    # ended up not using a schema because properties is a reserved word
    profile = DictProperty()
    use_custom_suite = BooleanProperty(default=False)
    cloudcare_enabled = BooleanProperty(default=False)
    translation_strategy = StringProperty(default='select-known',
                                          choices=app_strings.CHOICES.keys())
    commtrack_requisition_mode = StringProperty(choices=CT_REQUISITION_MODES)
    auto_gps_capture = BooleanProperty(default=False)
    created_from_template = StringProperty()

    @property
    @memoized
    def commtrack_enabled(self):
        if settings.UNIT_TESTING:
            return False  # override with .tests.util.commtrack_enabled
        domain_obj = Domain.get_by_name(self.domain) if self.domain else None
        return domain_obj.commtrack_enabled if domain_obj else False

    @classmethod
    def wrap(cls, data):
        for module in data.get('modules', []):
            for attr in ('case_label', 'referral_label'):
                if not module.has_key(attr):
                    module[attr] = {}
            for lang in data['langs']:
                if not module['case_label'].get(lang):
                    module['case_label'][lang] = commcare_translations.load_translations(lang).get('cchq.case', 'Cases')
                if not module['referral_label'].get(lang):
                    module['referral_label'][lang] = commcare_translations.load_translations(lang).get('cchq.referral', 'Referrals')
        if not data.get('build_langs'):
            data['build_langs'] = data['langs']
        data.pop('commtrack_enabled', None)  # Remove me after migrating apps
        self = super(Application, cls).wrap(data)

        # make sure all form versions are None on working copies
        if not self.copy_of:
            for form in self.get_forms():
                form.version = None

        # weird edge case where multimedia_map gets set to null and causes issues
        if self.multimedia_map is None:
            self.multimedia_map = {}

        return self

    def save(self, *args, **kwargs):
        super(Application, self).save(*args, **kwargs)
        # Import loop if this is imported at the top
        # TODO: revamp so signal_connections <- models <- signals
        from corehq.apps.app_manager import signals
        signals.app_post_save.send(Application, application=self)

    def make_reversion_to_copy(self, copy):
        app = super(Application, self).make_reversion_to_copy(copy)

        for form in app.get_forms():
            # reset the form's validation cache, since the form content is
            # likely to have changed in the revert!
            form.validation_cache = None
            form.version = None

        app.build_broken = False

        return app

    @property
    def profile_url(self):
        return self.hq_profile_url

    @property
    def media_profile_url(self):
        return self.hq_media_profile_url

    @property
    def url_base(self):
        return get_url_base()

    @absolute_url_property
    def suite_url(self):
        return reverse('download_suite', args=[self.domain, self.get_id])

    @property
    def suite_loc(self):
        if self.enable_relative_suite_path:
            return './suite.xml'
        else:
            return "jr://resource/suite.xml"

    @absolute_url_property
    def media_suite_url(self):
        return reverse('download_media_suite', args=[self.domain, self.get_id])

    @property
    def media_suite_loc(self):
        if self.enable_relative_suite_path:
            return "./media_suite.xml"
        else:
            return "jr://resource/media_suite.xml"

    @property
    def default_language(self):
        return self.build_langs[0] if len(self.build_langs) > 0 else "en"

    def fetch_xform(self, module_id=None, form_id=None, form=None):
        if not form:
            form = self.get_module(module_id).get_form(form_id)
        return form.validate_form().render_xform().encode('utf-8')

    def set_form_versions(self, previous_version):
        # this will make builds slower, but they're async now so hopefully
        # that's fine.

        def _hash(val):
            return hashlib.md5(val).hexdigest()

        if previous_version:
            for form_stuff in self.get_forms(bare=False):
                filename = 'files/%s' % self.get_form_filename(**form_stuff)
                form = form_stuff["form"]
                form_version = None
                try:
                    previous_form = previous_version.get_form(form.unique_id)
                    # take the previous version's compiled form as-is
                    # (generation code may have changed since last build)
                    previous_source = previous_version.fetch_attachment(filename)
                except (ResourceNotFound, FormNotFoundException):
                    pass
                else:
                    previous_hash = _hash(previous_source)

                    # hack - temporarily set my version to the previous version
                    # so that that's not treated as the diff
                    previous_form_version = previous_form.get_version()
                    form.version = previous_form_version
                    my_hash = _hash(self.fetch_xform(form=form))
                    if previous_hash == my_hash:
                        form_version = previous_form_version
                if form_version is None:
                    form.version = None
                else:
                    form.version = form_version

    def set_media_versions(self, previous_version):
        # access to .multimedia_map is slow
        prev_multimedia_map = previous_version.multimedia_map if previous_version else {}

        for path, map_item in self.multimedia_map.iteritems():
            prev_map_item = prev_multimedia_map.get(path, None)
            if prev_map_item and prev_map_item.unique_id:
                # Re-use the id so CommCare knows it's the same resource
                map_item.unique_id = prev_map_item.unique_id
            if (prev_map_item and prev_map_item.version
                    and prev_map_item.multimedia_id == map_item.multimedia_id):
                map_item.version = prev_map_item.version
            else:
                map_item.version = self.version

    def ensure_module_unique_ids(self, should_save=False):
        """
            Creates unique_ids for modules that don't have unique_id attributes
            should_save: the doc will be saved only if should_save is set to True

            WARNING: If called on the same doc in different requests without saving,
            this function will set different uuid each time,
            likely causing unexpected behavior
        """
        if any(not mod.unique_id for mod in self.modules):
            for mod in self.modules:
                mod.get_or_create_unique_id()
            if should_save:
                self.save()

    def create_app_strings(self, lang):
        gen = app_strings.CHOICES[self.translation_strategy]
        if lang == 'default':
            return gen.create_default_app_strings(self)
        else:
            return gen.create_app_strings(self, lang)

    @property
    def skip_validation(self):
        properties = (self.profile or {}).get('properties', {})
        return properties.get('cc-content-valid', 'yes')

    @property
    def jad_settings(self):
        s = super(Application, self).jad_settings
        s.update({
            'Skip-Validation': self.skip_validation,
        })
        return s

    def create_profile(self, is_odk=False, with_media=False, template='app_manager/profile.xml'):
        self__profile = self.profile
        app_profile = defaultdict(dict)

        for setting in commcare_settings.SETTINGS:
            setting_type = setting['type']
            setting_id = setting['id']

            if setting_type not in ('properties', 'features'):
                setting_value = None
            elif setting_id not in self__profile.get(setting_type, {}):
                if 'commcare_default' in setting and setting['commcare_default'] != setting['default']:
                    setting_value = setting['default']
                else:
                    setting_value = None
            else:
                setting_value = self__profile[setting_type][setting_id]
            if setting_value:
                app_profile[setting_type][setting_id] = {
                    'value': setting_value,
                    'force': setting.get('force', False)
                }
            # assert that it gets explicitly set once per loop
            del setting_value

        if self.case_sharing:
            app_profile['properties']['server-tether'] = {
                'force': True,
                'value': 'sync',
            }

        logo_refs = [logo_name for logo_name in self.logo_refs if logo_name in ANDROID_LOGO_PROPERTY_MAPPING]
        if logo_refs and domain_has_privilege(self.domain, privileges.COMMCARE_LOGO_UPLOADER):
            for logo_name in logo_refs:
                app_profile['properties'][ANDROID_LOGO_PROPERTY_MAPPING[logo_name]] = {
                    'value': self.logo_refs[logo_name]['path'],
                }

        if with_media:
            profile_url = self.media_profile_url if not is_odk else (self.odk_media_profile_url + '?latest=true')
        else:
            profile_url = self.profile_url if not is_odk else (self.odk_profile_url + '?latest=true')

        if toggles.CUSTOM_PROPERTIES.enabled(self.domain) and "custom_properties" in self__profile:
            app_profile['custom_properties'].update(self__profile['custom_properties'])

        return render_to_string(template, {
            'is_odk': is_odk,
            'app': self,
            'profile_url': profile_url,
            'app_profile': app_profile,
            'cc_user_domain': cc_user_domain(self.domain),
            'include_media_suite': with_media,
            'uniqueid': self.copy_of or self.id,
            'name': self.name,
            'descriptor': u"Profile File"
        }).encode('utf-8')

    @property
    def custom_suite(self):
        try:
            return self.lazy_fetch_attachment('custom_suite.xml')
        except ResourceNotFound:
            return ""

    def set_custom_suite(self, value):
        self.put_attachment(value, 'custom_suite.xml')

    def create_suite(self):
        if self.application_version == APP_V1:
            template='app_manager/suite-%s.xml' % self.application_version
            return render_to_string(template, {
                'app': self,
                'langs': ["default"] + self.build_langs
            })
        else:
            return suite_xml.SuiteGenerator(self).generate_suite()

    def create_media_suite(self):
        return suite_xml.MediaSuiteGenerator(self).generate_suite()

    @classmethod
    def get_form_filename(cls, type=None, form=None, module=None):
        if type == 'user_registration':
            return 'user_registration.xml'
        else:
            return 'modules-%s/forms-%s.xml' % (module.id, form.id)

    def create_all_files(self):
        files = {
            'profile.xml': self.create_profile(is_odk=False),
            'profile.ccpr': self.create_profile(is_odk=True),
            'media_profile.xml': self.create_profile(is_odk=False, with_media=True),
            'media_profile.ccpr': self.create_profile(is_odk=True, with_media=True),
            'suite.xml': self.create_suite(),
            'media_suite.xml': self.create_media_suite(),
        }

        for lang in ['default'] + self.build_langs:
            files["%s/app_strings.txt" % lang] = self.create_app_strings(lang)
        for form_stuff in self.get_forms(bare=False):
            filename = self.get_form_filename(**form_stuff)
            form = form_stuff['form']
            files[filename] = self.fetch_xform(form=form)
        return files

    get_modules = IndexedSchema.Getter('modules')

    @parse_int([1])
    def get_module(self, i):
        try:
            return self.modules[i].with_id(i % len(self.modules), self)
        except IndexError:
            raise ModuleNotFoundException()

    def get_user_registration(self):
        form = self.user_registration
        form._app = self
        if not (self._id and self._attachments and form.source):
            form.source = load_form_template('register_user.xhtml')
        return form

    def get_module_by_unique_id(self, unique_id):
        def matches(module):
            return module.get_or_create_unique_id() == unique_id
        for obj in self.get_modules():
            if matches(obj):
                return obj
        raise ModuleNotFoundException(
            ("Module in app '%s' with unique id '%s' not found"
             % (self.id, unique_id)))

    def get_forms(self, bare=True):
        if self.show_user_registration:
            yield self.get_user_registration() if bare else {
                'type': 'user_registration',
                'form': self.get_user_registration()
            }
        for module in self.get_modules():
            for form in module.get_forms():
                yield form if bare else {
                    'type': 'module_form',
                    'module': module,
                    'form': form
                }

    def get_form(self, unique_form_id, bare=True):
        def matches(form):
            return form.get_unique_id() == unique_form_id
        for obj in self.get_forms(bare):
            if matches(obj if bare else obj['form']):
                return obj
        raise FormNotFoundException(
            ("Form in app '%s' with unique id '%s' not found"
             % (self.id, unique_form_id)))

    def get_form_location(self, unique_form_id):
        for m_index, module in enumerate(self.get_modules()):
            for f_index, form in enumerate(module.get_forms()):
                if unique_form_id == form.unique_id:
                    return m_index, f_index
        raise KeyError("Form in app '%s' with unique id '%s' not found" % (self.id, unique_form_id))

    @classmethod
    def new_app(cls, domain, name, application_version, lang="en"):
        app = cls(domain=domain, modules=[], name=name, langs=[lang], build_langs=[lang], application_version=application_version)
        return app

    def add_module(self, module):
        self.modules.append(module)
        return self.get_module(-1)

    def delete_module(self, module_unique_id):
        try:
            module = self.get_module_by_unique_id(module_unique_id)
        except ModuleNotFoundException:
            return None
        record = DeleteModuleRecord(
            domain=self.domain,
            app_id=self.id,
            module_id=module.id,
            module=module,
            datetime=datetime.utcnow()
        )
        del self.modules[module.id]
        record.save()
        return record

    def new_form(self, module_id, name, lang, attachment=""):
        module = self.get_module(module_id)
        return module.new_form(name, lang, attachment)

    def delete_form(self, module_unique_id, form_unique_id):
        try:
            module = self.get_module_by_unique_id(module_unique_id)
            form = self.get_form(form_unique_id)
        except (ModuleNotFoundException, FormNotFoundException):
            return None

        record = DeleteFormRecord(
            domain=self.domain,
            app_id=self.id,
            module_unique_id=module_unique_id,
            form_id=form.id,
            form=form,
            datetime=datetime.utcnow(),
        )
        record.save()
        del module['forms'][form.id]
        return record

    def rename_lang(self, old_lang, new_lang):
        validate_lang(new_lang)
        if old_lang == new_lang:
            return
        if new_lang in self.langs:
            raise AppEditingError("Language %s already exists!" % new_lang)
        for i,lang in enumerate(self.langs):
            if lang == old_lang:
                self.langs[i] = new_lang
        for module in self.get_modules():
            module.rename_lang(old_lang, new_lang)
        _rename_key(self.translations, old_lang, new_lang)

    def rearrange_modules(self, i, j):
        modules = self.modules
        try:
            modules.insert(i, modules.pop(j))
        except IndexError:
            raise RearrangeError()
        self.modules = modules

    def rearrange_forms(self, to_module_id, from_module_id, i, j):
        """
        The case type of the two modules conflict,
        ConflictingCaseTypeError is raised,
        but the rearrangement (confusingly) goes through anyway.
        This is intentional.

        """
        to_module = self.get_module(to_module_id)
        from_module = self.get_module(from_module_id)
        try:
            form = from_module.forms.pop(j)
            to_module.add_insert_form(from_module, form, index=i, with_source=True)
        except IndexError:
            raise RearrangeError()
        if to_module.case_type != from_module.case_type:
            raise ConflictingCaseTypeError()

    def scrub_source(self, source):
        def change_unique_id(form):
            unique_id = form['unique_id']
            new_unique_id = FormBase.generate_id()
            form['unique_id'] = new_unique_id
            if ("%s.xml" % unique_id) in source['_attachments']:
                source['_attachments']["%s.xml" % new_unique_id] = source['_attachments'].pop("%s.xml" % unique_id)
            return new_unique_id

        change_unique_id(source['user_registration'])
        id_changes = {}
        for m, module in enumerate(source['modules']):
            for f, form in enumerate(module['forms']):
                old_id = form['unique_id']
                new_id = change_unique_id(source['modules'][m]['forms'][f])
                id_changes[old_id] = new_id

        for reference_path in form_id_references:
            for reference in reference_path.find(source):
                if reference.value in id_changes:
                    jsonpath_update(reference, id_changes[reference.value])

    def copy_form(self, module_id, form_id, to_module_id):
        """
        The case type of the two modules conflict,
        ConflictingCaseTypeError is raised,
        but the copying (confusingly) goes through anyway.
        This is intentional.

        """
        from_module = self.get_module(module_id)
        form = from_module.get_form(form_id)
        to_module = self.get_module(to_module_id)
        self._copy_form(from_module, form, to_module, rename=True)

    def _copy_form(self, from_module, form, to_module, *args, **kwargs):
        if not form.source:
            raise BlankXFormError()
        copy_source = deepcopy(form.to_json())
        if 'unique_id' in copy_source:
            del copy_source['unique_id']

        if 'rename' in kwargs and kwargs['rename']:
            for lang, name in copy_source['name'].iteritems():
                with override(lang):
                    copy_source['name'][lang] = _('Copy of {name}').format(name=name)

        copy_form = to_module.add_insert_form(from_module, FormBase.wrap(copy_source))
        save_xform(self, copy_form, form.source)

        if from_module['case_type'] != to_module['case_type']:
            raise ConflictingCaseTypeError()

    def convert_module_to_advanced(self, module_id):
        from_module = self.get_module(module_id)

        name = {lang: u'{} (advanced)'.format(name) for lang, name in from_module.name.items()}

        case_details = deepcopy(from_module.case_details.to_json())
        to_module = AdvancedModule(
            name=name,
            forms=[],
            case_type=from_module.case_type,
            case_label=from_module.case_label,
            put_in_root=from_module.put_in_root,
            case_list=from_module.case_list,
            case_details=DetailPair.wrap(case_details),
            product_details=DetailPair(
                short=Detail(
                    columns=[
                        DetailColumn(
                            format='plain',
                            header={'en': ugettext("Product")},
                            field='name',
                            model='product',
                        ),
                    ],
                ),
                long=Detail(),
            ),
        )
        to_module.get_or_create_unique_id()
        to_module = self.add_module(to_module)

        for form in from_module.get_forms():
            self._copy_form(from_module, form, to_module)

        return to_module

    @cached_property
    def has_case_management(self):
        for module in self.get_modules():
            for form in module.get_forms():
                if len(form.active_actions()) > 0:
                    return True
        return False

    @memoized
    def case_type_exists(self, case_type):
        return case_type in self.get_case_types()

    @memoized
    def get_case_types(self):
        extra_types = set()
        if is_usercase_in_use(self.domain):
            extra_types.add(USERCASE_TYPE)
        return set(chain(*[m.get_case_types() for m in self.get_modules()])) | extra_types

    def has_media(self):
        return len(self.multimedia_map) > 0

    @memoized
    def get_xmlns_map(self):
        xmlns_map = defaultdict(list)
        for form in self.get_forms():
            xmlns_map[form.xmlns].append(form)
        return xmlns_map

    def get_form_by_xmlns(self, xmlns, log_missing=True):
        if xmlns == "http://code.javarosa.org/devicereport":
            return None
        forms = self.get_xmlns_map()[xmlns]
        if len(forms) != 1:
            if log_missing or len(forms) > 1:
                logging.error('App %s in domain %s has %s forms with xmlns %s' % (
                    self.get_id,
                    self.domain,
                    len(forms),
                    xmlns,
                ))
            return None
        else:
            form, = forms
        return form

    def get_questions(self, xmlns):
        form = self.get_form_by_xmlns(xmlns)
        if not form:
            return []
        return form.get_questions(self.langs)

    def validate_app(self):
        xmlns_count = defaultdict(int)
        errors = []

        for lang in self.langs:
            if not lang:
                errors.append({'type': 'empty lang'})

        if not self.modules:
            errors.append({'type': "no modules"})
        for module in self.get_modules():
            errors.extend(module.validate_for_build())

        for form in self.get_forms():
            errors.extend(form.validate_for_build(validate_module=False))

            # make sure that there aren't duplicate xmlns's
            xmlns_count[form.xmlns] += 1
            for xmlns in xmlns_count:
                if xmlns_count[xmlns] > 1:
                    errors.append({'type': "duplicate xmlns", "xmlns": xmlns})

        if any(not module.unique_id for module in self.get_modules()):
            raise ModuleIdMissingException
        modules_dict = {m.unique_id: m for m in self.get_modules()}

        def _parent_select_fn(module):
            if hasattr(module, 'parent_select') and module.parent_select.active:
                return module.parent_select.module_id

        if self._has_dependency_cycle(modules_dict, _parent_select_fn):
            errors.append({'type': 'parent cycle'})

        errors.extend(self._child_module_errors(modules_dict))

        if not errors:
            errors = super(Application, self).validate_app()
        return errors

    def _has_dependency_cycle(self, modules, neighbour_id_fn):
        """
        Detect dependency cycles given modules and the neighbour_id_fn

        :param modules: A mapping of module unique_ids to Module objects
        :neighbour_id_fn: function to get the neibour module unique_id
        :return: True if there is a cycle in the module relationship graph
        """
        visited = set()
        completed = set()

        def cycle_helper(m):
            if m.id in visited:
                if m.id in completed:
                    return False
                return True
            visited.add(m.id)
            parent = modules.get(neighbour_id_fn(m), None)
            if parent is not None and cycle_helper(parent):
                return True
            completed.add(m.id)
            return False
        for module in modules.values():
            if cycle_helper(module):
                return True
        return False

    def _child_module_errors(self, modules_dict):
        module_errors = []

        def _root_module_fn(module):
            if hasattr(module, 'root_module_id'):
                return module.root_module_id

        if self._has_dependency_cycle(modules_dict, _root_module_fn):
            module_errors.append({'type': 'root cycle'})

        module_ids = set([m.unique_id for m in self.get_modules()])
        root_ids = set([_root_module_fn(m) for m in self.get_modules() if _root_module_fn(m) is not None])
        if not root_ids.issubset(module_ids):
            module_errors.append({'type': 'unknown root'})
        return module_errors

    @classmethod
    def get_by_xmlns(cls, domain, xmlns):
        r = cls.get_db().view('exports_forms/by_xmlns',
            key=[domain, {}, xmlns],
            group=True,
            stale=settings.COUCH_STALE_QUERY,
        ).one()
        return cls.get(r['value']['app']['id']) if r and 'app' in r['value'] else None

    def get_profile_setting(self, s_type, s_id):
        setting = self.profile.get(s_type, {}).get(s_id)
        if setting is not None:
            return setting
        yaml_setting = commcare_settings.SETTINGS_LOOKUP[s_type][s_id]
        for contingent in yaml_setting.get("contingent_default", []):
            if check_condition(self, contingent["condition"]):
                setting = contingent["value"]
        if setting is not None:
            return setting
        if self.build_version < yaml_setting.get("since", "0"):
            setting = yaml_setting.get("disabled_default", None)
            if setting is not None:
                return setting
        return yaml_setting.get("default")

    @property
    def has_careplan_module(self):
        return any((module for module in self.modules if isinstance(module, CareplanModule)))

    @quickcache(['self.version'])
    def get_case_metadata(self):
        from corehq.apps.reports.formdetails.readable import AppCaseMetadata
        builder = ParentCasePropertyBuilder(self)
        case_relationships = builder.get_parent_type_map(self.get_case_types())
        meta = AppCaseMetadata()

        for case_type, relationships in case_relationships.items():
            type_meta = meta.get_type(case_type)
            type_meta.relationships = relationships

        for module in self.get_modules():
            for form in module.get_forms():
                form.update_app_case_meta(meta)

        seen_types = []
        def get_children(case_type):
            seen_types.append(case_type)
            return [type_.name for type_ in meta.case_types if type_.relationships.get('parent') == case_type]

        def get_hierarchy(case_type):
            return {child: get_hierarchy(child) for child in get_children(case_type)}

        roots = [type_ for type_ in meta.case_types if not type_.relationships]
        for type_ in roots:
            meta.type_hierarchy[type_.name] = get_hierarchy(type_.name)

        for type_ in meta.case_types:
            if type_.name not in seen_types:
                meta.type_hierarchy[type_.name] = {}
                type_.error = _("Error in case type hierarchy")

        return meta


class RemoteApp(ApplicationBase):
    """
    A wrapper for a url pointing to a suite or profile file. This allows you to
    write all the files for an app by hand, and then give the url to app_manager
    and let it package everything together for you.

    """
    profile_url = StringProperty(default="http://")
    name = StringProperty()
    manage_urls = BooleanProperty(default=False)

    questions_map = DictProperty(required=False)

    def is_remote_app(self):
        return True

    @classmethod
    def new_app(cls, domain, name, lang='en'):
        app = cls(domain=domain, name=name, langs=[lang])
        return app

    def create_profile(self, is_odk=False):
        # we don't do odk for now anyway
        return remote_app.make_remote_profile(self)

    def strip_location(self, location):
        return remote_app.strip_location(self.profile_url, location)

    def fetch_file(self, location):
        location = self.strip_location(location)
        url = urljoin(self.profile_url, location)

        try:
            content = urlopen(url).read()
        except Exception:
            raise AppEditingError('Unable to access resource url: "%s"' % url)

        return location, content

    @classmethod
    def get_locations(cls, suite):
        for resource in suite.findall('*/resource'):
            try:
                loc = resource.findtext('location[@authority="local"]')
            except Exception:
                loc = resource.findtext('location[@authority="remote"]')
            yield resource.getparent().tag, loc

    @property
    def SUITE_XPATH(self):
        return 'suite/resource/location[@authority="local"]'

    def create_all_files(self):
        files = {
            'profile.xml': self.create_profile(),
        }
        tree = _parse_xml(files['profile.xml'])

        def add_file_from_path(path, strict=False, transform=None):
            added_files = []
            # must find at least one
            try:
                tree.find(path).text
            except (TypeError, AttributeError):
                if strict:
                    raise AppEditingError("problem with file path reference!")
                else:
                    return
            for loc_node in tree.findall(path):
                loc, file = self.fetch_file(loc_node.text)
                if transform:
                    file = transform(file)
                files[loc] = file
                added_files.append(file)
            return added_files

        add_file_from_path('features/users/logo')
        try:
            suites = add_file_from_path(
                self.SUITE_XPATH,
                strict=True,
                transform=(lambda suite:
                           remote_app.make_remote_suite(self, suite))
            )
        except AppEditingError:
            raise AppEditingError(ugettext('Problem loading suite file from profile file. Is your profile file correct?'))

        for suite in suites:
            suite_xml = _parse_xml(suite)

            for tag, location in self.get_locations(suite_xml):
                location, data = self.fetch_file(location)
                if tag == 'xform' and self.build_langs:
                    try:
                        xform = XForm(data)
                    except XFormException as e:
                        raise XFormException('In file %s: %s' % (location, e))
                    xform.exclude_languages(whitelist=self.build_langs)
                    data = xform.render()
                files.update({location: data})
        return files

    def scrub_source(self, source):
        pass

    def make_questions_map(self):
        if self.copy_of:
            xmlns_map = {}

            def fetch(location):
                filepath = self.strip_location(location)
                return self.fetch_attachment('files/%s' % filepath)

            profile_xml = _parse_xml(fetch('profile.xml'))
            suite_location = profile_xml.find(self.SUITE_XPATH).text
            suite_xml = _parse_xml(fetch(suite_location))

            for tag, location in self.get_locations(suite_xml):
                if tag == 'xform':
                    xform = XForm(fetch(location))
                    xmlns = xform.data_node.tag_xmlns
                    questions = xform.get_questions(self.build_langs)
                    xmlns_map[xmlns] = questions
            return xmlns_map
        else:
            return None

    def get_questions(self, xmlns):
        if not self.questions_map:
            self.questions_map = self.make_questions_map()
            if not self.questions_map:
                return []
            self.save()
        questions = self.questions_map.get(xmlns, [])
        return questions


str_to_cls = {
    "Application": Application,
    "Application-Deleted": Application,
    "RemoteApp": RemoteApp,
    "RemoteApp-Deleted": RemoteApp,
}


def import_app(app_id_or_source, domain, source_properties=None, validate_source_domain=None):
    if isinstance(app_id_or_source, basestring):
        app_id = app_id_or_source
        source = get_app(None, app_id)
        src_dom = source['domain']
        if validate_source_domain:
            validate_source_domain(src_dom)
        source = source.export_json()
        source = json.loads(source)
    else:
        source = app_id_or_source
    try:
        attachments = source['_attachments']
    except KeyError:
        attachments = {}
    finally:
        source['_attachments'] = {}
    if source_properties is not None:
        for key, value in source_properties.iteritems():
            source[key] = value
    cls = str_to_cls[source['doc_type']]
    # Allow the wrapper to update to the current default build_spec
    if 'build_spec' in source:
        del source['build_spec']
    app = cls.from_source(source, domain)
    app.save()

    if not app.is_remote_app():
        for _, m in app.get_media_objects():
            if domain not in m.valid_domains:
                m.valid_domains.append(domain)
                m.save()

    for name, attachment in attachments.items():
        if re.match(ATTACHMENT_REGEX, name):
            app.put_attachment(attachment, name)

    if any(module.uses_usercase() for module in app.get_modules()):
        from corehq.apps.app_manager.util import enable_usercase
        enable_usercase(domain)

    return app


class DeleteApplicationRecord(DeleteRecord):

    app_id = StringProperty()

    def undo(self):
        app = ApplicationBase.get(self.app_id)
        app.doc_type = app.get_doc_type()
        app.save(increment_version=False)


class DeleteModuleRecord(DeleteRecord):

    app_id = StringProperty()
    module_id = IntegerProperty()
    module = SchemaProperty(ModuleBase)

    def undo(self):
        app = Application.get(self.app_id)
        modules = app.modules
        modules.insert(self.module_id, self.module)
        app.modules = modules
        app.save()


class DeleteFormRecord(DeleteRecord):

    app_id = StringProperty()
    module_id = IntegerProperty()
    module_unique_id = StringProperty()
    form_id = IntegerProperty()
    form = SchemaProperty(FormBase)

    def undo(self):
        app = Application.get(self.app_id)
        if self.module_unique_id is not None:
            module = app.get_module_by_unique_id(self.module_unique_id)
        else:
            module = app.modules[self.module_id]
        forms = module.forms
        forms.insert(self.form_id, self.form)
        module.forms = forms
        app.save()


class CareplanAppProperties(DocumentSchema):
    name = StringProperty()
    latest_release = StringProperty()
    case_type = StringProperty()
    goal_conf = DictProperty()
    task_conf = DictProperty()


class CareplanConfig(Document):
    domain = StringProperty()
    app_configs = SchemaDictProperty(CareplanAppProperties)

    @classmethod
    def for_domain(cls, domain):
        res = cache_core.cached_view(
            cls.get_db(),
            "domain/docs",
            key=[domain, 'CareplanConfig', None],
            reduce=False,
            include_docs=True,
            wrapper=cls.wrap)

        if len(res) > 0:
            result = res[0]
        else:
            result = None

        return result


# backwards compatibility with suite-1.0.xml
FormBase.get_command_id = lambda self: id_strings.form_command(self)
FormBase.get_locale_id = lambda self: id_strings.form_locale(self)

ModuleBase.get_locale_id = lambda self: id_strings.module_locale(self)

ModuleBase.get_case_list_command_id = lambda self: id_strings.case_list_command(self)
ModuleBase.get_case_list_locale_id = lambda self: id_strings.case_list_locale(self)

Module.get_referral_list_command_id = lambda self: id_strings.referral_list_command(self)
Module.get_referral_list_locale_id = lambda self: id_strings.referral_list_locale(self)<|MERGE_RESOLUTION|>--- conflicted
+++ resolved
@@ -91,11 +91,7 @@
     XFormIdNotUnique,
     XFormValidationError,
 )
-<<<<<<< HEAD
-=======
-from corehq.apps.app_manager import id_strings
 from corehq.apps.reports.daterange import get_daterange_start_end_dates
->>>>>>> a33e3119
 from jsonpath_rw import jsonpath, parse
 
 WORKFLOW_DEFAULT = 'default'  # go to the app main screen
