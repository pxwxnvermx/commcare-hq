--- conflicted
+++ resolved
@@ -370,16 +370,11 @@
                         xpath expression.
 
     """
-<<<<<<< HEAD
-    mode = StringProperty(choices=[AUTO_SELECT_USER, AUTO_SELECT_FIXTURE,
-                                   AUTO_SELECT_CASE, AUTO_SELECT_RAW])
-=======
     mode = StringProperty(choices=[AUTO_SELECT_USER,
                                    AUTO_SELECT_FIXTURE,
                                    AUTO_SELECT_CASE,
                                    AUTO_SELECT_USERCASE,
                                    AUTO_SELECT_RAW])
->>>>>>> 4cf04b54
     value_source = StringProperty()
     value_key = StringProperty(required=True)
 
