# coding=utf-8
from __future__ import absolute_import, unicode_literals

import calendar
import datetime
import hashlib
import itertools
import json
import logging
import os
import random
import re
import types
import uuid
from collections import Counter, defaultdict, namedtuple
from copy import deepcopy
from distutils.version import LooseVersion
from functools import wraps
from io import BytesIO, open
from itertools import chain
from mimetypes import guess_type

from django.conf import settings
from django.contrib import messages
from django.contrib.auth.hashers import make_password
from django.core.cache import cache
from django.db import models
<<<<<<< HEAD
from django.core.exceptions import ValidationError
=======
from django.template.loader import render_to_string
from django.urls import reverse
from django.utils.safestring import SafeBytes
from django.utils.translation import override
from django.utils.translation import ugettext as _
from django.utils.translation import ugettext_lazy

import qrcode
import six
from couchdbkit import MultipleResultsFound, ResourceNotFound
>>>>>>> a7cc427c
from couchdbkit.exceptions import BadValueError
from jsonpath_rw import jsonpath, parse
from lxml import etree
from memoized import memoized
from six.moves import filter, map, range
from six.moves.urllib.parse import urljoin
from six.moves.urllib.request import urlopen

<<<<<<< HEAD
from corehq.apps.app_manager.app_schemas.case_properties import (
    get_all_case_properties,
    get_parent_type_map,
    get_usercase_properties,
)
from corehq.apps.app_manager.detail_screen import PropertyXpathGenerator
from corehq.apps.integration.models import ApplicationIntegrationMixin
from corehq.apps.linked_domain.applications import get_master_app_version, get_latest_master_app_release
from corehq.apps.app_manager.helpers.validators import (
    ApplicationBaseValidator,
    ApplicationValidator,
    FormValidator,
    FormBaseValidator,
    IndexedFormBaseValidator,
    ModuleValidator,
    ModuleBaseValidator,
    AdvancedModuleValidator,
    AdvancedFormValidator,
    ReportModuleValidator,
    ShadowFormValidator,
    ShadowModuleValidator,
)
from corehq.apps.app_manager.suite_xml.utils import get_select_chain
from corehq.apps.app_manager.suite_xml.generator import SuiteGenerator, MediaSuiteGenerator
from corehq.apps.app_manager.xpath_validator import validate_xpath
from corehq.apps.builds.models import CommCareBuildConfig
from corehq.apps.data_dictionary.util import get_case_property_description_dict
from corehq.apps.linked_domain.exceptions import ActionNotPermitted
from corehq.apps.locations.models import SQLLocation
from corehq.apps.userreports.exceptions import ReportConfigurationNotFoundError
from corehq.apps.userreports.util import get_static_report_mapping
from corehq.apps.users.dbaccessors.couch_users import get_display_name_for_user_id
from corehq.util.python_compatibility import soft_assert_type_text
from corehq.util.timer import TimingContext, time_method
from corehq.util.timezones.utils import get_timezone_for_domain
=======
>>>>>>> a7cc427c
from dimagi.ext.couchdbkit import (
    BooleanProperty,
    DateTimeProperty,
    DecimalProperty,
    DictProperty,
    Document,
    DocumentSchema,
    FloatProperty,
    IntegerProperty,
    ListProperty,
    SchemaDictProperty,
    SchemaListProperty,
    SchemaProperty,
    StringListProperty,
    StringProperty,
)
from dimagi.utils.couch import CriticalSection
from dimagi.utils.couch.undo import DELETED_SUFFIX, DeleteRecord
from dimagi.utils.dates import DateSpan
from dimagi.utils.web import get_url_base, parse_int

from corehq import privileges, toggles
from corehq.apps.accounting.utils import domain_has_privilege
from corehq.apps.app_manager import (
    app_strings,
    commcare_settings,
    current_builds,
    id_strings,
    remote_app,
)
from corehq.apps.app_manager.app_schemas.case_properties import (
    get_all_case_properties,
    get_usercase_properties,
)
from corehq.apps.app_manager.commcare_settings import check_condition
from corehq.apps.app_manager.const import *
from corehq.apps.app_manager.const import USERCASE_TYPE
from corehq.apps.app_manager.dbaccessors import (
    domain_has_apps,
    get_app,
    get_latest_build_doc,
    get_latest_released_app_doc,
)
<<<<<<< HEAD
from corehq.apps.app_manager.util import (
    save_xform,
    is_usercase_in_use,
    actions_use_usercase,
    update_form_unique_ids,
    get_correct_app_class,
    get_and_assert_practice_user_in_domain,
    LatestAppInfo,
    update_report_module_ids,
    module_offers_search,
    get_latest_enabled_build_for_profile,
    get_latest_enabled_versions_per_profile,
    get_latest_app_release_by_location,
    expire_get_latest_app_release_by_location_cache,
)
from corehq.apps.app_manager.xform import XForm, parse_xml as _parse_xml, \
    validate_xform
from corehq.apps.app_manager.templatetags.xforms_extras import trans
=======
from corehq.apps.app_manager.detail_screen import PropertyXpathGenerator
>>>>>>> a7cc427c
from corehq.apps.app_manager.exceptions import (
    AppEditingError,
    FormNotFoundException,
    IncompatibleFormTypeException,
    ModuleNotFoundException,
    RearrangeError,
    ScheduleError,
    VersioningError,
    XFormException,
    XFormIdNotUnique,
    XFormValidationError,
    XFormValidationFailed,
)
from corehq.apps.app_manager.feature_support import CommCareFeatureSupportMixin
from corehq.apps.app_manager.helpers.validators import (
    AdvancedFormValidator,
    AdvancedModuleValidator,
    ApplicationBaseValidator,
    ApplicationValidator,
    FormBaseValidator,
    FormValidator,
    IndexedFormBaseValidator,
    ModuleBaseValidator,
    ModuleValidator,
    ReportModuleValidator,
    ShadowFormValidator,
    ShadowModuleValidator,
)
from corehq.apps.app_manager.suite_xml import xml_models as suite_models
from corehq.apps.app_manager.suite_xml.generator import (
    MediaSuiteGenerator,
    SuiteGenerator,
)
from corehq.apps.app_manager.suite_xml.utils import get_select_chain
from corehq.apps.app_manager.tasks import prune_auto_generated_builds
from corehq.apps.app_manager.templatetags.xforms_extras import trans
from corehq.apps.app_manager.util import (
    LatestAppInfo,
    actions_use_usercase,
    get_and_assert_practice_user_in_domain,
    get_correct_app_class,
    get_latest_enabled_build_for_profile,
    get_latest_enabled_versions_per_profile,
    is_usercase_in_use,
    module_offers_search,
    save_xform,
    update_form_unique_ids,
    update_report_module_ids,
)
from corehq.apps.app_manager.xform import XForm
from corehq.apps.app_manager.xform import parse_xml as _parse_xml
from corehq.apps.app_manager.xform import validate_xform
from corehq.apps.app_manager.xpath import dot_interpolate, interpolate_xpath
from corehq.apps.appstore.models import SnapshotMixin
from corehq.apps.builds.models import (
    BuildRecord,
    BuildSpec,
    CommCareBuildConfig,
)
from corehq.apps.builds.utils import get_default_build_spec
from corehq.apps.domain.models import Domain, cached_property
from corehq.apps.hqmedia.models import (
    ApplicationMediaMixin,
    CommCareMultimedia,
    FormMediaMixin,
    ModuleMediaMixin,
)
from corehq.apps.integration.models import ApplicationIntegrationMixin
from corehq.apps.linked_domain.applications import (
    get_latest_master_app_release,
    get_master_app_version,
)
from corehq.apps.linked_domain.exceptions import ActionNotPermitted
from corehq.apps.reports.daterange import (
    get_daterange_start_end_dates,
    get_simple_dateranges,
)
from corehq.apps.translations.models import TranslationMixin
from corehq.apps.userreports.exceptions import ReportConfigurationNotFoundError
from corehq.apps.userreports.util import get_static_report_mapping
from corehq.apps.users.dbaccessors.couch_users import (
    get_display_name_for_user_id,
)
from corehq.apps.users.util import cc_user_domain
from corehq.blobs.mixin import CODES, BlobMixin
from corehq.const import USER_DATE_FORMAT, USER_TIME_FORMAT
from corehq.util import bitly, view_utils
from corehq.util.python_compatibility import soft_assert_type_text
from corehq.util.quickcache import quickcache
from corehq.util.soft_assert import soft_assert
from corehq.util.timer import TimingContext, time_method
from corehq.util.timezones.conversions import ServerTime
from corehq.util.timezones.utils import get_timezone_for_domain

DETAIL_TYPES = ['case_short', 'case_long', 'ref_short', 'ref_long']

FIELD_SEPARATOR = ':'

ATTACHMENT_REGEX = r'[^/]*\.xml'

ANDROID_LOGO_PROPERTY_MAPPING = {
    'hq_logo_android_home': 'brand-banner-home',
    'hq_logo_android_login': 'brand-banner-login',
    'hq_logo_android_demo': 'brand-banner-home-demo',
}


LATEST_APK_VALUE = 'latest'
LATEST_APP_VALUE = 0

_soft_assert = soft_assert(to="{}@{}.com".format('npellegrino', 'dimagi'), exponential_backoff=True)


def jsonpath_update(datum_context, value):
    field = datum_context.path.fields[0]
    parent = jsonpath.Parent().find(datum_context)[0]
    parent.value[field] = value

# store a list of references to form ID's so that
# when an app is copied we can update the references
# with the new values
form_id_references = []


def FormIdProperty(expression, **kwargs):
    """
    Create a StringProperty that references a form ID. This is necessary because
    form IDs change when apps are copied so we need to make sure we update
    any references to the them.
    :param expression:  jsonpath expression that can be used to find the field
    :param kwargs:      arguments to be passed to the underlying StringProperty
    """
    path_expression = parse(expression)
    assert isinstance(path_expression, jsonpath.Child), "only child path expressions are supported"
    field = path_expression.right
    assert len(field.fields) == 1, 'path expression can only reference a single field'

    form_id_references.append(path_expression)
    return StringProperty(**kwargs)


def _rename_key(dct, old, new):
    if old in dct:
        if new in dct and dct[new]:
            dct["%s_backup_%s" % (new, hex(random.getrandbits(32))[2:-1])] = dct[new]
        dct[new] = dct[old]
        del dct[old]


def app_template_dir(slug):
    return os.path.join(os.path.dirname(__file__), 'static', 'app_manager', 'template_apps', slug)


@memoized
def load_app_template(slug):
    with open(os.path.join(app_template_dir(slug), 'app.json')) as f:
        return json.load(f)


class IndexedSchema(DocumentSchema):
    """
    Abstract class.
    Meant for documents that appear in a list within another document
    and need to know their own position within that list.

    """

    def with_id(self, i, parent):
        self._i = i
        self._parent = parent
        return self

    @property
    def id(self):
        return self._i

    def __eq__(self, other):
        return (
            other and isinstance(other, IndexedSchema)
            and (self.id == other.id)
            and (self._parent == other._parent)
        )

    class Getter(object):

        def __init__(self, attr):
            self.attr = attr

        def __call__(self, instance):
            items = getattr(instance, self.attr)
            l = len(items)
            for i, item in enumerate(items):
                yield item.with_id(i % l, instance)

        def __get__(self, instance, owner):
            # thanks, http://metapython.blogspot.com/2010/11/python-instance-methods-how-are-they.html
            # this makes Getter('foo') act like a bound method
            return types.MethodType(self, instance)


class FormActionCondition(DocumentSchema):
    """
    The condition under which to open/update/close a case/referral

    Either {'type': 'if', 'question': '/xpath/to/node', 'answer': 'value'}
    in which case the action takes place if question has answer answer,
    or {'type': 'always'} in which case the action always takes place.
    """
    type = StringProperty(choices=["if", "always", "never"], default="never")
    question = StringProperty()
    answer = StringProperty()
    operator = StringProperty(choices=['=', 'selected', 'boolean_true'], default='=')

    def is_active(self):
        return self.type in ('if', 'always')


class FormAction(DocumentSchema):
    """
    Corresponds to Case XML

    """
    condition = SchemaProperty(FormActionCondition)

    def is_active(self):
        return self.condition.is_active()

    @classmethod
    def get_action_paths(cls, action):
        if action.condition.type == 'if':
            yield action.condition.question

        for __, path in cls.get_action_properties(action):
            yield path

    @classmethod
    def get_action_properties(self, action):
        action_properties = action.properties()
        if 'name_path' in action_properties and action.name_path:
            yield 'name', action.name_path
        if 'case_name' in action_properties:
            yield 'name', action.case_name
        if 'external_id' in action_properties and action.external_id:
            yield 'external_id', action.external_id
        if 'update' in action_properties:
            for name, path in action.update.items():
                yield name, path
        if 'case_properties' in action_properties:
            for name, path in action.case_properties.items():
                yield name, path
        if 'preload' in action_properties:
            for path, name in action.preload.items():
                yield name, path


class UpdateCaseAction(FormAction):

    update = DictProperty()


class PreloadAction(FormAction):

    preload = DictProperty()

    def is_active(self):
        return bool(self.preload)


class UpdateReferralAction(FormAction):

    followup_date = StringProperty()

    def get_followup_date(self):
        if self.followup_date:
            return "if(date({followup_date}) >= date(today()), {followup_date}, date(today() + 2))".format(
                followup_date=self.followup_date,
            )
        return self.followup_date or "date(today() + 2)"


class OpenReferralAction(UpdateReferralAction):

    name_path = StringProperty()


class OpenCaseAction(FormAction):

    name_path = StringProperty()
    external_id = StringProperty()


class OpenSubCaseAction(FormAction, IndexedSchema):

    case_type = StringProperty()
    case_name = StringProperty()
    reference_id = StringProperty()
    case_properties = DictProperty()
    repeat_context = StringProperty()
    # relationship = "child" for index to a parent case (default)
    # relationship = "extension" for index to a host case
    relationship = StringProperty(choices=['child', 'extension'], default='child')

    close_condition = SchemaProperty(FormActionCondition)

    @property
    def form_element_name(self):
        return 'subcase_{}'.format(self.id)


class FormActions(DocumentSchema):

    open_case = SchemaProperty(OpenCaseAction)
    update_case = SchemaProperty(UpdateCaseAction)
    close_case = SchemaProperty(FormAction)
    open_referral = SchemaProperty(OpenReferralAction)
    update_referral = SchemaProperty(UpdateReferralAction)
    close_referral = SchemaProperty(FormAction)

    case_preload = SchemaProperty(PreloadAction)
    referral_preload = SchemaProperty(PreloadAction)
    load_from_form = SchemaProperty(PreloadAction)  # DEPRECATED

    usercase_update = SchemaProperty(UpdateCaseAction)
    usercase_preload = SchemaProperty(PreloadAction)

    subcases = SchemaListProperty(OpenSubCaseAction)

    get_subcases = IndexedSchema.Getter('subcases')

    def all_property_names(self):
        names = set()
        names.update(list(self.update_case.update.keys()))
        names.update(list(self.case_preload.preload.values()))
        for subcase in self.subcases:
            names.update(list(subcase.case_properties.keys()))
        return names

    def count_subcases_per_repeat_context(self):
        return Counter([action.repeat_context for action in self.subcases])


class CaseIndex(DocumentSchema):
    tag = StringProperty()
    reference_id = StringProperty(default='parent')
    relationship = StringProperty(choices=['child', 'extension', 'question'], default='child')
    # if relationship is 'question', this is the question path
    # question's response must be either "child" or "extension"
    relationship_question = StringProperty(default='')


class AdvancedAction(IndexedSchema):
    case_type = StringProperty()
    case_tag = StringProperty()
    case_properties = DictProperty()
    # case_indices = NotImplemented

    close_condition = SchemaProperty(FormActionCondition)

    __eq__ = DocumentSchema.__eq__

    def get_paths(self):
        for path in self.case_properties.values():
            yield path

        if self.close_condition.type == 'if':
            yield self.close_condition.question

    def get_property_names(self):
        return set(self.case_properties.keys())

    @property
    def is_subcase(self):
        return bool(self.case_indices)

    @property
    def form_element_name(self):
        return "case_{}".format(self.case_tag)


class AutoSelectCase(DocumentSchema):
    """
    Configuration for auto-selecting a case.
    Attributes:
        value_source    Reference to the source of the value. For mode = fixture,
                        this represents the FixtureDataType ID. For mode = case
                        this represents the 'case_tag' for the case.
                        The modes 'user' and 'raw' don't require a value_source.
        value_key       The actual field that contains the case ID. Can be a case
                        index or a user data key or a fixture field name or the raw
                        xpath expression.

    """
    mode = StringProperty(choices=[AUTO_SELECT_USER,
                                   AUTO_SELECT_FIXTURE,
                                   AUTO_SELECT_CASE,
                                   AUTO_SELECT_USERCASE,
                                   AUTO_SELECT_RAW])
    value_source = StringProperty()
    value_key = StringProperty(required=True)


class LoadCaseFromFixture(DocumentSchema):
    """
    fixture_nodeset:     nodeset that returns the fixture options to display
    fixture_tag:         id of session datum where the result of user selection will be stored
    fixture_variable:    value from the fixture to store from the selection
    auto_select_fixture: boolean to autoselect the value if the nodeset only returns 1 result
    case_property:       case property to filter on
    arbitrary_datum_*:   adds an arbitrary datum with function before the action
    """
    fixture_nodeset = StringProperty()
    fixture_tag = StringProperty()
    fixture_variable = StringProperty()
    auto_select_fixture = BooleanProperty(default=False)
    case_property = StringProperty(default='')
    auto_select = BooleanProperty(default=False)
    arbitrary_datum_id = StringProperty()
    arbitrary_datum_function = StringProperty()


class LoadUpdateAction(AdvancedAction):
    """
    details_module:           Use the case list configuration from this module to show the cases.
    preload:                  Value from the case to load into the form. Keys are question paths,
                              values are case properties.
    auto_select:              Configuration for auto-selecting the case
    load_case_from_fixture:   Configuration for loading a case using fixture data
    show_product_stock:       If True list the product stock using the module's Product List
                              configuration.
    product_program:          Only show products for this CommCare Supply program.
    case_index:               Used when a case should be created/updated as a child or extension case
                              of another case.
    """
    details_module = StringProperty()
    preload = DictProperty()
    auto_select = SchemaProperty(AutoSelectCase, default=None)
    load_case_from_fixture = SchemaProperty(LoadCaseFromFixture, default=None)
    show_product_stock = BooleanProperty(default=False)
    product_program = StringProperty()
    case_index = SchemaProperty(CaseIndex)

    @property
    def case_indices(self):
        # Allows us to ducktype AdvancedOpenCaseAction
        return [self.case_index] if self.case_index.tag else []

    @case_indices.setter
    def case_indices(self, value):
        if len(value) > 1:
            raise ValueError('A LoadUpdateAction cannot have more than one case index')
        if value:
            self.case_index = value[0]
        else:
            self.case_index = CaseIndex()

    @case_indices.deleter
    def case_indices(self):
        self.case_index = CaseIndex()

    def get_paths(self):
        for path in super(LoadUpdateAction, self).get_paths():
            yield path

        for path in self.preload.keys():
            yield path

    def get_property_names(self):
        names = super(LoadUpdateAction, self).get_property_names()
        names.update(list(self.preload.values()))
        return names

    @property
    def case_session_var(self):
        return 'case_id_{0}'.format(self.case_tag)

    @classmethod
    def wrap(cls, data):
        if 'parent_tag' in data:
            if data['parent_tag']:
                data['case_index'] = {
                    'tag': data['parent_tag'],
                    'reference_id': data.get('parent_reference_id', 'parent'),
                    'relationship': data.get('relationship', 'child')
                }
            del data['parent_tag']
            data.pop('parent_reference_id', None)
            data.pop('relationship', None)
        return super(LoadUpdateAction, cls).wrap(data)


class AdvancedOpenCaseAction(AdvancedAction):
    name_path = StringProperty()
    repeat_context = StringProperty()
    case_indices = SchemaListProperty(CaseIndex)

    open_condition = SchemaProperty(FormActionCondition)

    def get_paths(self):
        for path in super(AdvancedOpenCaseAction, self).get_paths():
            yield path

        yield self.name_path

        if self.open_condition.type == 'if':
            yield self.open_condition.question

    @property
    def case_session_var(self):
        return 'case_id_new_{}_{}'.format(self.case_type, self.id)

    @classmethod
    def wrap(cls, data):
        if 'parent_tag' in data:
            if data['parent_tag']:
                index = {
                    'tag': data['parent_tag'],
                    'reference_id': data.get('parent_reference_id', 'parent'),
                    'relationship': data.get('relationship', 'child')
                }
                if hasattr(data.get('case_indices'), 'append'):
                    data['case_indices'].append(index)
                else:
                    data['case_indices'] = [index]
            del data['parent_tag']
            data.pop('parent_reference_id', None)
            data.pop('relationship', None)
        return super(AdvancedOpenCaseAction, cls).wrap(data)


class AdvancedFormActions(DocumentSchema):
    load_update_cases = SchemaListProperty(LoadUpdateAction)

    open_cases = SchemaListProperty(AdvancedOpenCaseAction)

    get_load_update_actions = IndexedSchema.Getter('load_update_cases')
    get_open_actions = IndexedSchema.Getter('open_cases')

    def get_all_actions(self):
        return itertools.chain(self.get_load_update_actions(), self.get_open_actions())

    def get_subcase_actions(self):
        return (a for a in self.get_all_actions() if a.case_indices)

    def get_open_subcase_actions(self, parent_case_type=None):
        for action in self.open_cases:
            if action.case_indices:
                if not parent_case_type:
                    yield action
                else:
                    if any(self.actions_meta_by_tag[case_index.tag]['action'].case_type == parent_case_type
                           for case_index in action.case_indices):
                        yield action

    def get_case_tags(self):
        for action in self.get_all_actions():
            yield action.case_tag

    def get_action_from_tag(self, tag):
        return self.actions_meta_by_tag.get(tag, {}).get('action', None)

    @property
    def actions_meta_by_tag(self):
        return self._action_meta()['by_tag']

    @property
    def actions_meta_by_parent_tag(self):
        return self._action_meta()['by_parent_tag']

    @property
    def auto_select_actions(self):
        return self._action_meta()['by_auto_select_mode']

    @memoized
    def _action_meta(self):
        meta = {
            'by_tag': {},
            'by_parent_tag': {},
            'by_auto_select_mode': {
                AUTO_SELECT_USER: [],
                AUTO_SELECT_CASE: [],
                AUTO_SELECT_FIXTURE: [],
                AUTO_SELECT_USERCASE: [],
                AUTO_SELECT_RAW: [],
            }
        }

        def add_actions(type, action_list):
            for action in action_list:
                meta['by_tag'][action.case_tag] = {
                    'type': type,
                    'action': action
                }
                for parent in action.case_indices:
                    meta['by_parent_tag'][parent.tag] = {
                        'type': type,
                        'action': action
                    }
                if type == 'load' and action.auto_select and action.auto_select.mode:
                    meta['by_auto_select_mode'][action.auto_select.mode].append(action)

        add_actions('load', self.get_load_update_actions())
        add_actions('open', self.get_open_actions())

        return meta

    def count_subcases_per_repeat_context(self):
        return Counter([action.repeat_context for action in self.get_open_subcase_actions()])


class FormSource(object):

    def __get__(self, form, form_cls):
        if not form:
            return self
        unique_id = form.get_unique_id()
        app = form.get_app()
        filename = "%s.xml" % unique_id

        # for backwards compatibility of really old apps
        try:
            old_contents = form['contents']
        except AttributeError:
            pass
        else:
            app.lazy_put_attachment(old_contents.encode('utf-8'), filename)
            del form['contents']

        if not app.has_attachment(filename):
            source = ''
        else:
            source = app.lazy_fetch_attachment(filename)
            if isinstance(source, bytes):
                source = source.decode('utf-8')
            else:
                _soft_assert(False, type(source))

        return source

    def __set__(self, form, value):
        unique_id = form.get_unique_id()
        app = form.get_app()
        filename = "%s.xml" % unique_id
        if isinstance(value, six.text_type):
            value = value.encode('utf-8')
        else:
            _soft_assert(False, type(value))
        app.lazy_put_attachment(value, filename)
        form.clear_validation_cache()
        try:
            form.xmlns = form.wrapped_xform().data_node.tag_xmlns
        except Exception:
            form.xmlns = None


class CachedStringProperty(object):

    def __init__(self, key):
        self.get_key = key

    def __get__(self, instance, owner):
        return self.get(self.get_key(instance))

    def __set__(self, instance, value):
        self.set(self.get_key(instance), value)

    @classmethod
    def get(cls, key):
        return cache.get(key)

    @classmethod
    def set(cls, key, value):
        cache.set(key, value, 7*24*60*60)  # cache for 7 days


class ScheduleVisit(IndexedSchema):
    """
    due:         Days after the anchor date that this visit is due
    starts:      Days before the due date that this visit is valid from
    expires:     Days after the due date that this visit is valid until (optional)

    repeats:     Whether this is a repeat visit (one per form allowed)
    increment:   Days after the last visit that the repeat visit occurs
    """
    due = IntegerProperty()
    starts = IntegerProperty()
    expires = IntegerProperty()
    repeats = BooleanProperty(default=False)
    increment = IntegerProperty()

    @property
    def id(self):
        """Visits are 1-based indexed"""
        _id = super(ScheduleVisit, self).id
        return _id + 1


class FormDatum(DocumentSchema):
    name = StringProperty()
    xpath = StringProperty()


class FormLink(DocumentSchema):
    """
    xpath:      xpath condition that must be true in order to open next form
    form_id:    id of next form to open
    """
    xpath = StringProperty()
    form_id = FormIdProperty('modules[*].forms[*].form_links[*].form_id')
    datums = SchemaListProperty(FormDatum)


class FormSchedule(DocumentSchema):
    """
    starts:                     Days after the anchor date that this schedule starts
    expires:                    Days after the anchor date that this schedule expires (optional)
    visits:		        List of visits in this schedule
    allow_unscheduled:          Allow unscheduled visits in this schedule
    transition_condition:       Condition under which we transition to the next phase
    termination_condition:      Condition under which we terminate the whole schedule
    """
    enabled = BooleanProperty(default=True)

    starts = IntegerProperty()
    expires = IntegerProperty()
    allow_unscheduled = BooleanProperty(default=False)
    visits = SchemaListProperty(ScheduleVisit)
    get_visits = IndexedSchema.Getter('visits')

    transition_condition = SchemaProperty(FormActionCondition)
    termination_condition = SchemaProperty(FormActionCondition)


class CustomAssertion(DocumentSchema):
    """Custom assertions to add to the assertions block
    test: The actual assertion to run
    locale_id: The id of the localizable string
    """
    test = StringProperty(required=True)
    text = DictProperty(StringProperty)


class CustomInstance(DocumentSchema):
    """Custom instances to add to the instance block
    instance_id: 	The ID of the instance
    instance_path: 	The path where the instance can be found
    """
    instance_id = StringProperty(required=True)
    instance_path = StringProperty(required=True)


class CommentMixin(DocumentSchema):
    """
    Documentation comment for app builders and maintainers
    """
    comment = StringProperty(default='')

    @property
    def short_comment(self):
        """
        Trim comment to 500 chars (about 100 words)
        """
        return self.comment if len(self.comment) <= 500 else self.comment[:497] + '...'


class CaseLoadReference(DocumentSchema):
    """
    This is the schema for a load reference that is used in validation and expected
    to be worked with when using `CaseReferences`. The format is different from the
    dict of:

    {
      'path': ['list', 'of', 'properties']
    }

    That is stored on the model and expected in Vellum, but as we add more information
    (like case types) to the load model this format will be easier to extend.
    """
    _allow_dynamic_properties = False
    path = StringProperty()
    properties = ListProperty(six.text_type)


class CaseSaveReference(DocumentSchema):
    """
    This is the schema for what Vellum writes to HQ and what is expected to be stored on the
    model (reference by a dict where the keys are paths).
    """
    _allow_dynamic_properties = False
    case_type = StringProperty()
    properties = ListProperty(six.text_type)
    create = BooleanProperty(default=False)
    close = BooleanProperty(default=False)


class CaseSaveReferenceWithPath(CaseSaveReference):
    """
    Like CaseLoadReference, this is the model that is expected to be worked with as it
    contains the complete information about the reference in a single place.
    """
    path = StringProperty()


class CaseReferences(DocumentSchema):
    """
    The case references associated with a form. This is dependent on Vellum's API that sends
    case references to HQ.

    load: is a dict of question paths to lists of properties (see `CaseLoadReference`),
    save: is a dict of question paths to `CaseSaveReference` objects.

    The intention is that all usage of the objects goes through the `get_load_references` and
    `get_save_references` helper functions.
    """
    _allow_dynamic_properties = False
    load = DictProperty()
    save = SchemaDictProperty(CaseSaveReference)

    def validate(self, required=True):
        super(CaseReferences, self).validate()
        # call this method to force validation to run on the other referenced types
        # since load is not a defined schema (yet)
        list(self.get_load_references())

    def get_load_references(self):
        """
        Returns a generator of `CaseLoadReference` objects containing all the load references.
        """
        for path, properties in self.load.items():
            yield CaseLoadReference(path=path, properties=list(properties))

    def get_save_references(self):
        """
        Returns a generator of `CaseSaveReferenceWithPath` objects containing all the save references.
        """
        for path, reference in self.save.items():
            ref_copy = reference.to_json()
            ref_copy['path'] = path
            yield CaseSaveReferenceWithPath.wrap(ref_copy)


class FormBase(DocumentSchema):
    """
    Part of a Managed Application; configuration for a form.
    Translates to a second-level menu on the phone

    """
    form_type = None

    name = DictProperty(six.text_type)
    unique_id = StringProperty()
    show_count = BooleanProperty(default=False)
    xmlns = StringProperty()
    version = IntegerProperty()
    source = FormSource()
    validation_cache = CachedStringProperty(
        lambda self: "cache-%s-%s-validation" % (self.get_app().get_id, self.unique_id)
    )
    post_form_workflow = StringProperty(
        default=WORKFLOW_DEFAULT,
        choices=ALL_WORKFLOWS
    )
    post_form_workflow_fallback = StringProperty(
        choices=WORKFLOW_FALLBACK_OPTIONS,
        default=None,
    )
    auto_gps_capture = BooleanProperty(default=False)
    no_vellum = BooleanProperty(default=False)
    form_links = SchemaListProperty(FormLink)
    schedule_form_id = StringProperty()
    custom_assertions = SchemaListProperty(CustomAssertion)
    custom_instances = SchemaListProperty(CustomInstance)
    case_references_data = SchemaProperty(CaseReferences)
    is_release_notes_form = BooleanProperty(default=False)
    enable_release_notes = BooleanProperty(default=False)

    @classmethod
    def wrap(cls, data):
        data.pop('validation_cache', '')

        if cls is FormBase:
            doc_type = data['doc_type']
            if doc_type == 'Form':
                return Form.wrap(data)
            elif doc_type == 'AdvancedForm':
                return AdvancedForm.wrap(data)
            elif doc_type == 'ShadowForm':
                return ShadowForm.wrap(data)
            else:
                raise ValueError('Unexpected doc_type for Form', doc_type)
        else:
            return super(FormBase, cls).wrap(data)

    @property
    def case_references(self):
        return self.case_references_data or CaseReferences()

    def requires_case(self):
        return False

    def get_action_type(self):
        return ''

    def get_validation_cache(self):
        return self.validation_cache

    def set_validation_cache(self, cache):
        self.validation_cache = cache

    def clear_validation_cache(self):
        self.set_validation_cache(None)

    @property
    def validator(self):
        return FormBaseValidator(self)

    def is_allowed_to_be_release_notes_form(self):
        # checks if this form can be marked as a release_notes form
        #   based on whether it belongs to a training_module
        #   and if no other form is already marked as release_notes form
        module = self.get_module()
        if not module or not module.is_training_module:
            return False

        forms = module.get_forms()
        for form in forms:
            if form.is_release_notes_form and form.unique_id != self.unique_id:
                return False
        return True

    @property
    def uses_cases(self):
        return (
            self.requires_case()
            or self.get_action_type() != 'none'
            or self.form_type == 'advanced_form'
        )

    @case_references.setter
    def case_references(self, case_references):
        self.case_references_data = case_references

    @classmethod
    def get_form(cls, form_unique_id, and_app=False):
        try:
            d = Application.get_db().view(
                'app_manager/xforms_index',
                key=form_unique_id
            ).one()
        except MultipleResultsFound as e:
            raise XFormIdNotUnique(
                "xform id '%s' not unique: %s" % (form_unique_id, e)
            )
        if d:
            d = d['value']
        else:
            raise ResourceNotFound()
        # unpack the dict into variables app_id, module_id, form_id
        app_id, unique_id = [d[key] for key in ('app_id', 'unique_id')]

        app = Application.get(app_id)
        form = app.get_form(unique_id)
        if and_app:
            return form, app
        else:
            return form

    def pre_delete_hook(self):
        raise NotImplementedError()

    def pre_move_hook(self, from_module, to_module):
        """ Called before a form is moved between modules or to a different position """
        raise NotImplementedError()

    def wrapped_xform(self):
        return XForm(self.source)

    def validate_form(self):
        vc = self.get_validation_cache()
        if vc is None:
            # todo: now that we don't use formtranslate, does this still apply?
            # formtranslate requires all attributes to be valid xpaths, but
            # vellum namespaced attributes aren't
            form = self.wrapped_xform()
            form.strip_vellum_ns_attributes()
            try:
                if form.xml is not None:
                    validate_xform(self.get_app().domain, etree.tostring(form.xml))
            except XFormValidationError as e:
                validation_dict = {
                    "fatal_error": e.fatal_error,
                    "validation_problems": e.validation_problems,
                    "version": e.version,
                }
                vc = json.dumps(validation_dict)
            else:
                vc = ""
            self.set_validation_cache(vc)
        if vc:
            try:
                raise XFormValidationError(**json.loads(vc))
            except ValueError:
                self.clear_validation_cache()
                return self.validate_form()
        return self

    def is_a_disabled_release_form(self):
        return self.is_release_notes_form and not self.enable_release_notes

    @property
    def timing_context(self):
        return self.get_app().timing_context

    def validate_for_build(self, validate_module=True):
        return self.validator.validate_for_build(validate_module)

    def get_unique_id(self):
        """
        Return unique_id if it exists, otherwise initialize it

        Does _not_ force a save, so it's the caller's responsibility to save the app

        """
        if not self.unique_id:
            self.unique_id = uuid.uuid4().hex
        return self.unique_id

    def get_app(self):
        return self._app

    def get_version(self):
        return self.version if self.version else self.get_app().version

    def add_stuff_to_xform(self, xform, build_profile_id=None):
        app = self.get_app()
        langs = app.get_build_langs(build_profile_id)
        xform.exclude_languages(langs)
        xform.set_default_language(langs[0])
        xform.normalize_itext()
        xform.strip_vellum_ns_attributes()
        xform.set_version(self.get_version())
        xform.add_missing_instances(app.domain)

    def render_xform(self, build_profile_id=None):
        xform = XForm(self.source)
        self.add_stuff_to_xform(xform, build_profile_id)
        return xform.render()

    def cached_get_questions(self):
        """
        Call to get_questions with a superset of necessary information, so
        it can hit the same cache across common app-building workflows
        """
        # it is important that this is called with the same params every time
        return self.get_questions([], include_triggers=True, include_groups=True)

    @time_method()
    @quickcache(['self.source', 'langs', 'include_triggers', 'include_groups', 'include_translations'],
                timeout=24 * 60 * 60)
    def get_questions(self, langs, include_triggers=False,
                      include_groups=False, include_translations=False):
        try:
            return XForm(self.source).get_questions(
                langs=langs,
                include_triggers=include_triggers,
                include_groups=include_groups,
                include_translations=include_translations,
            )
        except XFormException as e:
            raise XFormException(_('Error in form "{}": {}')
                                 .format(trans(self.name), six.text_type(e)))

    @memoized
    def get_case_property_name_formatter(self):
        """Get a function that formats case property names

        The returned function requires two arguments
        `(case_property_name, data_path)` and returns a string.
        """
        valid_paths = {}
        if toggles.MM_CASE_PROPERTIES.enabled(self.get_app().domain):
            try:
                valid_paths = {question['value']: question['tag']
                               for question in self.get_questions(langs=[])}
            except XFormException:
                # punt on invalid xml (sorry, no rich attachments)
                valid_paths = {}

        def format_key(key, path):
            if valid_paths.get(path) == "upload":
                return "{}{}".format(ATTACHMENT_PREFIX, key)
            return key
        return format_key

    def export_json(self, dump_json=True):
        source = self.to_json()
        del source['unique_id']
        return json.dumps(source) if dump_json else source

    def rename_lang(self, old_lang, new_lang):
        _rename_key(self.name, old_lang, new_lang)
        try:
            self.rename_xform_language(old_lang, new_lang)
        except XFormException:
            pass

    def rename_xform_language(self, old_code, new_code):
        source = XForm(self.source)
        if source.exists():
            source.rename_language(old_code, new_code)
            self.source = source.render().decode('utf-8')

    def default_name(self):
        app = self.get_app()
        return trans(
            self.name,
            [app.default_language] + app.langs,
            include_lang=False
        )

    @property
    def full_path_name(self):
        return "%(app_name)s > %(module_name)s > %(form_name)s" % {
            'app_name': self.get_app().name,
            'module_name': self.get_module().default_name(),
            'form_name': self.default_name()
        }

    @property
    def has_fixtures(self):
        return 'src="jr://fixture/item-list:' in self.source

    def get_auto_gps_capture(self):
        app = self.get_app()
        if app.build_version and app.enable_auto_gps:
            return self.auto_gps_capture or app.auto_gps_capture
        else:
            return False

    def is_registration_form(self, case_type=None):
        """
        Should return True if this form passes the following tests:
         * does not require a case
         * registers a case of type 'case_type' if supplied
        """
        raise NotImplementedError()

    def uses_usercase(self):
        raise NotImplementedError()

    @property
    @memoized
    def case_list_modules(self):
        case_list_modules = [
            mod for mod in self.get_app().get_modules() if mod.case_list_form.form_id == self.unique_id
        ]
        return case_list_modules

    @property
    def is_case_list_form(self):
        return bool(self.case_list_modules)

    def get_save_to_case_updates(self):
        """
        Get a flat list of case property names from save to case questions
        """
        updates_by_case_type = defaultdict(set)
        for save_to_case_update in self.case_references_data.get_save_references():
            case_type = save_to_case_update.case_type
            updates_by_case_type[case_type].update(save_to_case_update.properties)
        return updates_by_case_type


class IndexedFormBase(FormBase, IndexedSchema, CommentMixin):

    def get_app(self):
        return self._parent._parent

    def get_module(self):
        return self._parent

    def get_case_type(self):
        return self._parent.case_type

    @property
    def validator(self):
        return IndexedFormBaseValidator(self)

    def get_all_case_updates(self):
        """
        Collate contributed case updates from all sources within the form

        Subclass must have helper methods defined:

        - get_case_updates
        - get_all_contributed_subcase_properties
        - get_save_to_case_updates

        :return: collated {<case_type>: set([<property>])}

        """
        updates_by_case_type = defaultdict(set)

        for case_type, updates in self.get_case_updates().items():
            updates_by_case_type[case_type].update(updates)

        for case_type, updates in self.get_all_contributed_subcase_properties().items():
            updates_by_case_type[case_type].update(updates)

        for case_type, updates in self.get_save_to_case_updates().items():
            updates_by_case_type[case_type].update(updates)

        return updates_by_case_type

    def get_case_updates_for_case_type(self, case_type):
        """
        Like get_case_updates filtered by a single case type

        subclass must implement `get_case_updates`

        """
        return self.get_case_updates().get(case_type, [])


class JRResourceProperty(StringProperty):

    def validate(self, value, required=True):
        super(JRResourceProperty, self).validate(value, required)
        if value is not None and not value.startswith('jr://'):
            raise BadValueError("JR Resources must start with 'jr://': {!r}".format(value))
        return value


class CustomIcon(DocumentSchema):
    """
    A custom icon to display next to a module or a form.
    The property "form" identifies what kind of icon this would be, for ex: badge
    One can set either a simple text to display or
    an xpath expression to be evaluated for example count of cases within.
    """
    form = StringProperty()
    text = DictProperty(six.text_type)
    xpath = StringProperty()


class NavMenuItemMediaMixin(DocumentSchema):
    """
        Language-specific icon and audio.
        Properties are map of lang-code to filepath
    """

    # These were originally DictProperty(JRResourceProperty),
    # but jsonobject<0.9.0 didn't properly support passing in a property to a container type
    # so it was actually wrapping as a StringPropery
    # too late to retroactively apply that validation,
    # so now these are DictProperty(StringProperty)
    media_image = DictProperty(StringProperty)
    media_audio = DictProperty(StringProperty)
    custom_icons = ListProperty(CustomIcon)

    # When set to true, all languages use the specific media from the default language
    use_default_image_for_all = BooleanProperty(default=False)
    use_default_audio_for_all = BooleanProperty(default=False)

    @classmethod
    def wrap(cls, data):
        # Lazy migration from single-language media to localizable media
        for media_attr in ('media_image', 'media_audio'):
            old_media = data.get(media_attr, None)
            if old_media:
                # Single-language media was stored in a plain string.
                # Convert this to a dict, using a dummy key because we
                # don't know the app's supported or default lang yet.
                if isinstance(old_media, six.string_types):
                    soft_assert_type_text(old_media)
                    new_media = {'default': old_media}
                    data[media_attr] = new_media
                elif isinstance(old_media, dict):
                    # Once the media has localized data, discard the dummy key
                    if 'default' in old_media and len(old_media) > 1:
                        old_media.pop('default')

        return super(NavMenuItemMediaMixin, cls).wrap(data)

    def get_app(self):
        raise NotImplementedError

    def _get_media_by_language(self, media_attr, lang, strict=False):
        """
        Return media-path for given language if one exists, else 1st path in the
        sorted lang->media-path list

        *args:
            media_attr: one of 'media_image' or 'media_audio'
            lang: language code
        **kwargs:
            strict: whether to return None if media-path is not set for lang or
            to return first path in sorted lang->media-path list
        """
        assert media_attr in ('media_image', 'media_audio')
        app = self.get_app()

        if ((self.use_default_image_for_all and media_attr == 'media_image')
                or (self.use_default_audio_for_all and media_attr == 'media_audio')):
            lang = app.default_language

        media_dict = getattr(self, media_attr)
        if not media_dict:
            return None
        if media_dict.get(lang, ''):
            return media_dict[lang]
        if not strict:
            # if the queried lang key doesn't exist,
            # return the first in the sorted list
            for lang, item in sorted(media_dict.items()):
                return item

    @property
    def default_media_image(self):
        # For older apps that were migrated: just return the first available item
        self._assert_unexpected_default_media_call('media_image')
        return self.icon_by_language('')

    @property
    def default_media_audio(self):
        # For older apps that were migrated: just return the first available item
        self._assert_unexpected_default_media_call('media_audio')
        return self.audio_by_language('')

    def _assert_unexpected_default_media_call(self, media_attr):
        assert media_attr in ('media_image', 'media_audio')
        media = getattr(self, media_attr)
        if isinstance(media, dict) and list(media) == ['default']:
            from corehq.util.view_utils import get_request
            request = get_request()
            url = ''
            if request:
                url = request.META.get('HTTP_REFERER')
            _assert = soft_assert(['jschweers' + '@' + 'dimagi.com'])
            _assert(False, 'Called default_media_image on app with localized media: {}'.format(url))

    def icon_by_language(self, lang, strict=False):
        return self._get_media_by_language('media_image', lang, strict=strict)

    def audio_by_language(self, lang, strict=False):
        return self._get_media_by_language('media_audio', lang, strict=strict)

    def custom_icon_form_and_text_by_language(self, lang):
        custom_icon = self.custom_icon
        if custom_icon:
            custom_icon_text = custom_icon.text.get(lang, custom_icon.text.get(self.get_app().default_language))
            return custom_icon.form, custom_icon_text
        return None, None

    def _set_media(self, media_attr, lang, media_path):
        """
            Caller's responsibility to save doc.
            Currently only called from the view which saves after all Edits
        """
        assert media_attr in ('media_image', 'media_audio')

        media_dict = getattr(self, media_attr) or {}
        old_value = media_dict.get(lang)
        media_dict[lang] = media_path or ''
        setattr(self, media_attr, media_dict)
        # remove the entry from app multimedia mappings if media is being removed now
        # This does not remove the multimedia but just it's reference in mapping
        # Added it here to ensure it's always set instead of getting it only when needed
        app = self.get_app()
        if old_value and not media_path:
            # expire all_media_paths before checking for media path used in Application
            app.all_media.reset_cache(app)
            app.all_media_paths.reset_cache(app)
            if old_value not in app.all_media_paths():
                app.multimedia_map.pop(old_value, None)

    def set_icon(self, lang, icon_path):
        self._set_media('media_image', lang, icon_path)

    def set_audio(self, lang, audio_path):
        self._set_media('media_audio', lang, audio_path)

    def _all_media_paths(self, media_attr, lang=None):
        assert media_attr in ('media_image', 'media_audio')
        media_dict = getattr(self, media_attr) or {}
        valid_media_paths = set()
        for key, value in media_dict.items():
            if value and (lang is None or key == lang):
                valid_media_paths.add(value)
        return valid_media_paths

    def all_image_paths(self, lang=None):
        return self._all_media_paths('media_image', lang=lang)

    def all_audio_paths(self, lang=None):
        return self._all_media_paths('media_audio', lang=lang)

    def icon_app_string(self, lang, for_default=False):
        """
        Return lang/app_strings.txt translation for given lang
        if a path exists for the lang

        **kwargs:
            for_default: whether app_string is for default/app_strings.txt
        """

        if not for_default and self.icon_by_language(lang, strict=True):
            return self.icon_by_language(lang, strict=True)

        if for_default:
            return self.icon_by_language(lang, strict=False)

    def audio_app_string(self, lang, for_default=False):
        """
            see note on self.icon_app_string
        """

        if not for_default and self.audio_by_language(lang, strict=True):
            return self.audio_by_language(lang, strict=True)

        if for_default:
            return self.audio_by_language(lang, strict=False)

    @property
    def custom_icon(self):
        if self.custom_icons:
            return self.custom_icons[0]


class Form(IndexedFormBase, FormMediaMixin, NavMenuItemMediaMixin):
    form_type = 'module_form'

    form_filter = StringProperty()
    requires = StringProperty(choices=["case", "referral", "none"], default="none")
    actions = SchemaProperty(FormActions)

    @classmethod
    def wrap(cls, data):
        # rare schema bug: http://manage.dimagi.com/default.asp?239236
        if data.get('case_references') == []:
            del data['case_references']
        return super(Form, cls).wrap(data)

    def add_stuff_to_xform(self, xform, build_profile_id=None):
        super(Form, self).add_stuff_to_xform(xform, build_profile_id)
        xform.add_case_and_meta(self)

    def all_other_forms_require_a_case(self):
        m = self.get_module()
        return all([form.requires == 'case' for form in m.get_forms() if form.id != self.id])

    def session_var_for_action(self, action):
        module_case_type = self.get_module().case_type
        if action == 'open_case':
            return 'case_id_new_{}_0'.format(module_case_type)
        if isinstance(action, OpenSubCaseAction):
            subcase_type = action.case_type
            subcase_index = self.actions.subcases.index(action)
            opens_case = 'open_case' in self.active_actions()
            if opens_case:
                subcase_index += 1
            return 'case_id_new_{}_{}'.format(subcase_type, subcase_index)

    def _get_active_actions(self, types):
        actions = {}
        for action_type in types:
            getter = 'get_{}'.format(action_type)
            if hasattr(self.actions, getter):
                # user getter if there is one
                a = list(getattr(self.actions, getter)())
            else:
                a = getattr(self.actions, action_type)
            if isinstance(a, list):
                if a:
                    actions[action_type] = a
            elif a.is_active():
                actions[action_type] = a
        return actions

    @memoized
    def get_action_type(self):

        if self.actions.close_case.condition.is_active():
            return 'close'
        elif (self.actions.open_case.condition.is_active() or
                self.actions.subcases):
            return 'open'
        elif self.actions.update_case.condition.is_active():
            return 'update'
        else:
            return 'none'

    @memoized
    def get_icon_help_text(self):
        messages = []

        if self.actions.open_case.condition.is_active():
            messages.append(_('This form opens a {}').format(self.get_module().case_type))

        if self.actions.subcases:
            messages.append(_('This form opens a subcase {}').format(', '.join(self.get_subcase_types())))

        if self.actions.close_case.condition.is_active():
            messages.append(_('This form closes a {}').format(self.get_module().case_type))

        elif self.requires_case():
            messages.append(_('This form updates a {}').format(self.get_module().case_type))

        return '. '.join(messages)

    def active_actions(self):
        self.get_app().assert_app_v2()
        if self.requires == 'none':
            action_types = (
                'open_case', 'update_case', 'close_case', 'subcases',
                'usercase_update', 'usercase_preload',
            )
        elif self.requires == 'case':
            action_types = (
                'update_case', 'close_case', 'case_preload', 'subcases',
                'usercase_update', 'usercase_preload', 'load_from_form',
            )
        else:
            # this is left around for legacy migrated apps
            action_types = (
                'open_case', 'update_case', 'close_case',
                'case_preload', 'subcases',
                'usercase_update', 'usercase_preload',
            )
        return self._get_active_actions(action_types)

    def active_non_preloader_actions(self):
        return self._get_active_actions((
            'open_case', 'update_case', 'close_case',
            'open_referral', 'update_referral', 'close_referral'))

    @property
    def validator(self):
        return FormValidator(self)

    def requires_case(self):
        # all referrals also require cases
        return self.requires in ("case", "referral")

    def requires_case_type(self):
        return self.requires_case() or \
            bool(self.active_non_preloader_actions())

    def requires_referral(self):
        return self.requires == "referral"

    def uses_parent_case(self):
        """
        Returns True if any of the load/update properties references the
        parent case; False otherwise
        """
        return any([name.startswith('parent/')
            for name in self.actions.all_property_names()])

    def get_registration_actions(self, case_type):
        """
        :return: List of actions that create a case. Subcase actions are included
                 as long as they are not inside a repeat. If case_type is not None
                 only return actions that create a case of the specified type.
        """
        reg_actions = []
        if 'open_case' in self.active_actions() and (not case_type or self.get_module().case_type == case_type):
            reg_actions.append('open_case')

        subcase_actions = [action for action in self.actions.subcases if not action.repeat_context]
        if case_type:
            subcase_actions = [a for a in subcase_actions if a.case_type == case_type]

        reg_actions.extend(subcase_actions)
        return reg_actions

    def is_registration_form(self, case_type=None):
        reg_actions = self.get_registration_actions(case_type)
        return len(reg_actions) == 1

    def uses_usercase(self):
        return actions_use_usercase(self.active_actions())

    def get_case_updates(self):
        # This method is used by both get_all_case_properties and
        # get_usercase_properties. In the case of usercase properties, use
        # the usercase_update action, and for normal cases, use the
        # update_case action
        case_type = self.get_module().case_type
        format_key = self.get_case_property_name_formatter()

        return {
            case_type: {
                format_key(*item) for item in self.actions.update_case.update.items()},
            USERCASE_TYPE: {
                format_key(*item) for item in self.actions.usercase_update.update.items()}
        }

    @memoized
    def get_subcase_types(self):
        '''
        Return a list of each case type for which this Form opens a new subcase.
        :return:
        '''
        return {subcase.case_type for subcase in self.actions.subcases
                if subcase.close_condition.type == "never" and subcase.case_type}

    @property
    def case_references(self):
        refs = self.case_references_data or CaseReferences()
        if not refs.load and self.actions.load_from_form.preload:
            # for backward compatibility
            # preload only has one reference per question path
            preload = self.actions.load_from_form.preload
            refs.load = {key: [value] for key, value in six.iteritems(preload)}
        return refs

    @case_references.setter
    def case_references(self, refs):
        """Set case references

        format: {"load": {"/data/path": ["case_property", ...], ...}}
        """
        self.case_references_data = refs
        if self.actions.load_from_form.preload:
            self.actions.load_from_form = PreloadAction()

    @memoized
    def get_all_contributed_subcase_properties(self):
        case_properties = defaultdict(set)
        for subcase in self.actions.subcases:
            case_properties[subcase.case_type].update(list(subcase.case_properties.keys()))
        return case_properties

    @memoized
    def get_contributed_case_relationships(self):
        case_relationships_by_child_type = defaultdict(set)
        parent_case_type = self.get_module().case_type
        for subcase in self.actions.subcases:
            child_case_type = subcase.case_type
            if child_case_type != parent_case_type and (
                    self.actions.open_case.is_active() or
                    self.actions.update_case.is_active() or
                    self.actions.close_case.is_active()):
                case_relationships_by_child_type[child_case_type].add(
                    (parent_case_type, subcase.reference_id or 'parent'))
        return case_relationships_by_child_type


class MappingItem(DocumentSchema):
    key = StringProperty()
    # lang => localized string
    value = DictProperty()

    @property
    def treat_as_expression(self):
        """
        Returns if whether the key can be treated as a valid expression that can be included in
        condition-predicate of an if-clause for e.g. if(<expression>, value, ...)
        """
        special_chars = '{}()[]=<>."\'/'
        return any(special_char in self.key for special_char in special_chars)

    @property
    def key_as_variable(self):
        """
        Return an xml variable name to represent this key.

        If the key contains spaces or a condition-predicate of an if-clause,
        return a hash of the key with "h" prepended.
        If not, return the key with "k" prepended.

        The prepended characters prevent the variable name from starting with a
        numeral, which is illegal.
        """
        if re.search(r'\W', self.key) or self.treat_as_expression:
            return 'h{hash}'.format(hash=hashlib.md5(self.key.encode('UTF-8')).hexdigest()[:8])
        else:
            return 'k{key}'.format(key=self.key)

    def key_as_condition(self, property):
        if self.treat_as_expression:
            condition = dot_interpolate(self.key, property)
            return "{condition}".format(condition=condition)
        else:
            return "{property} = '{key}'".format(
                property=property,
                key=self.key
            )

    def ref_to_key_variable(self, index, sort_or_display):
        if sort_or_display == "sort":
            key_as_var = "{}, ".format(index)
        elif sort_or_display == "display":
            key_as_var = "${var_name}, ".format(var_name=self.key_as_variable)

        return key_as_var


class GraphAnnotations(IndexedSchema):
    display_text = DictProperty()
    x = StringProperty()
    y = StringProperty()


class GraphSeries(DocumentSchema):
    config = DictProperty()
    locale_specific_config = DictProperty()
    data_path = StringProperty()
    x_function = StringProperty()
    y_function = StringProperty()
    radius_function = StringProperty()


class GraphConfiguration(DocumentSchema):
    config = DictProperty()
    locale_specific_config = DictProperty()
    annotations = SchemaListProperty(GraphAnnotations)
    graph_type = StringProperty()
    series = SchemaListProperty(GraphSeries)


class DetailTab(IndexedSchema):
    """
    Represents a tab in the case detail screen on the phone.
    Each tab is itself a detail, nested inside the app's "main" detail.
    """
    header = DictProperty()

    # The first index, of all fields in the parent detail, that belongs to this tab
    starting_index = IntegerProperty()

    # A tab may be associated with a nodeset, resulting in a detail that
    # iterates through sub-nodes of an entity rather than a single entity
    has_nodeset = BooleanProperty(default=False)
    nodeset = StringProperty()
    relevant = StringProperty()


class DetailColumn(IndexedSchema):
    """
    Represents a column in case selection screen on the phone. Ex:
        {
            'header': {'en': 'Sex', 'por': 'Sexo'},
            'model': 'case',
            'field': 'sex',
            'format': 'enum',
            'xpath': '.',
            'enum': [
                {'key': 'm', 'value': {'en': 'Male', 'por': 'Macho'},
                {'key': 'f', 'value': {'en': 'Female', 'por': 'Fêmea'},
            ],
        }

    """
    header = DictProperty()
    model = StringProperty()
    field = StringProperty()
    useXpathExpression = BooleanProperty(default=False)
    format = StringProperty()

    enum = SchemaListProperty(MappingItem)
    graph_configuration = SchemaProperty(GraphConfiguration)
    case_tile_field = StringProperty()

    late_flag = IntegerProperty(default=30)
    advanced = StringProperty(default="")
    filter_xpath = StringProperty(default="")
    time_ago_interval = FloatProperty(default=365.25)

    @property
    def enum_dict(self):
        """for backwards compatibility with building 1.0 apps"""
        import warnings
        warnings.warn('You should not use enum_dict. Use enum instead',
                      DeprecationWarning)
        return dict((item.key, item.value) for item in self.enum)

    def rename_lang(self, old_lang, new_lang):
        for dct in [self.header] + [item.value for item in self.enum]:
            _rename_key(dct, old_lang, new_lang)

    @property
    def field_type(self):
        if FIELD_SEPARATOR in self.field:
            return self.field.split(FIELD_SEPARATOR, 1)[0]
        else:
            return 'property'  # equivalent to property:parent/case_property

    @property
    def field_property(self):
        if FIELD_SEPARATOR in self.field:
            return self.field.split(FIELD_SEPARATOR, 1)[1]
        else:
            return self.field

    class TimeAgoInterval(object):
        map = {
            'day': 1.0,
            'week': 7.0,
            'month': 30.4375,
            'year': 365.25
        }

        @classmethod
        def get_from_old_format(cls, format):
            if format == 'years-ago':
                return cls.map['year']
            elif format == 'months-ago':
                return cls.map['month']

    @classmethod
    def wrap(cls, data):
        if data.get('format') in ('months-ago', 'years-ago'):
            data['time_ago_interval'] = cls.TimeAgoInterval.get_from_old_format(data['format'])
            data['format'] = 'time-ago'

        # Lazy migration: enum used to be a dict, now is a list
        if isinstance(data.get('enum'), dict):
            data['enum'] = sorted(
                [{'key': key, 'value': value} for key, value in data['enum'].items()],
                key=lambda d: d['key'],
            )

        # Lazy migration: xpath expressions from format to first-class property
        if data.get('format') == 'calculate':
            property_xpath = PropertyXpathGenerator(None, None, None, super(DetailColumn, cls).wrap(data)).xpath
            data['field'] = dot_interpolate(data.get('calc_xpath', '.'), property_xpath)
            data['useXpathExpression'] = True
            data['hasAutocomplete'] = False
            data['format'] = 'plain'

        return super(DetailColumn, cls).wrap(data)

    @classmethod
    def from_json(cls, data):
        from corehq.apps.app_manager.views.media_utils import interpolate_media_path

        to_ret = cls.wrap(data)
        if to_ret.format == 'enum-image':
            # interpolate icons-paths
            for item in to_ret.enum:
                for lang, path in six.iteritems(item.value):
                    item.value[lang] = interpolate_media_path(path)
        return to_ret

    @property
    def invisible(self):
        return self.format == 'invisible'


class SortElement(IndexedSchema):
    field = StringProperty()
    type = StringProperty()
    direction = StringProperty()
    blanks = StringProperty()
    display = DictProperty()
    sort_calculation = StringProperty(default="")

    def has_display_values(self):
        return any(s.strip() != '' for s in self.display.values())


class CaseListLookupMixin(DocumentSchema):
    """
    Allows for the addition of Android Callouts to do lookups from the CaseList

        <lookup action="" image="" name="">
            <extra key="" value="" />
            <response key="" />
            <field>
                <header><text><locale id=""/></text></header>
                <template><text><xpath function=""/></text></template>
            </field>
        </lookup>

    """
    lookup_enabled = BooleanProperty(default=False)
    lookup_autolaunch = BooleanProperty(default=False)
    lookup_action = StringProperty()
    lookup_name = StringProperty()
    lookup_image = JRResourceProperty(required=False)

    lookup_extras = SchemaListProperty()
    lookup_responses = SchemaListProperty()

    lookup_display_results = BooleanProperty(default=False)  # Display callout results in case list?
    lookup_field_header = DictProperty()
    lookup_field_template = StringProperty()


class Detail(IndexedSchema, CaseListLookupMixin):
    """
    Full configuration for a case selection screen

    """
    display = StringProperty(choices=['short', 'long'])

    columns = SchemaListProperty(DetailColumn)
    get_columns = IndexedSchema.Getter('columns')

    tabs = SchemaListProperty(DetailTab)
    get_tabs = IndexedSchema.Getter('tabs')

    sort_elements = SchemaListProperty(SortElement)
    sort_nodeset_columns = BooleanProperty()
    filter = StringProperty()

    # If True, a small tile will display the case name after selection.
    persist_case_context = BooleanProperty()
    persistent_case_context_xml = StringProperty(default='case_name')

    # Custom variables to add into the <variables /> node
    custom_variables = StringProperty()

    # If True, use case tiles in the case list
    use_case_tiles = BooleanProperty()
    # If given, use this string for the case tile markup instead of the default temaplte
    custom_xml = StringProperty()

    persist_tile_on_forms = BooleanProperty()
    # use case tile context persisted over forms from another module
    persistent_case_tile_from_module = StringProperty()
    # If True, the in form tile can be pulled down to reveal all the case details.
    pull_down_tile = BooleanProperty()

    print_template = DictProperty()

    def get_tab_spans(self):
        '''
        Return the starting and ending indices into self.columns deliminating
        the columns that should be in each tab.
        :return:
        '''
        tabs = list(self.get_tabs())
        ret = []
        for tab in tabs:
            try:
                end = tabs[tab.id + 1].starting_index
            except IndexError:
                end = len(self.columns)
            ret.append((tab.starting_index, end))
        return ret

    @parse_int([1])
    def get_column(self, i):
        return self.columns[i].with_id(i % len(self.columns), self)

    def rename_lang(self, old_lang, new_lang):
        for column in self.columns:
            column.rename_lang(old_lang, new_lang)

    def sort_nodeset_columns_for_detail(self):
        return (
            self.display == "long" and
            self.sort_nodeset_columns and
            any(tab for tab in self.get_tabs() if tab.has_nodeset)
        )


class CaseList(IndexedSchema, NavMenuItemMediaMixin):

    label = DictProperty()
    show = BooleanProperty(default=False)

    def rename_lang(self, old_lang, new_lang):
        _rename_key(self.label, old_lang, new_lang)

    def get_app(self):
        return self._module.get_app()


class CaseSearchProperty(DocumentSchema):
    """
    Case properties available to search on.
    """
    name = StringProperty()
    label = DictProperty()


class DefaultCaseSearchProperty(DocumentSchema):
    """Case Properties with fixed value to search on"""
    property = StringProperty()
    default_value = StringProperty()


class CaseSearch(DocumentSchema):
    """
    Properties and search command label
    """
    command_label = DictProperty(default={'en': 'Search All Cases'})
    properties = SchemaListProperty(CaseSearchProperty)
    relevant = StringProperty(default=CLAIM_DEFAULT_RELEVANT_CONDITION)
    search_button_display_condition = StringProperty()
    include_closed = BooleanProperty(default=False)
    default_properties = SchemaListProperty(DefaultCaseSearchProperty)
    blacklisted_owner_ids_expression = StringProperty()


class ParentSelect(DocumentSchema):

    active = BooleanProperty(default=False)
    relationship = StringProperty(default='parent')
    module_id = StringProperty()


class FixtureSelect(DocumentSchema):
    """
    Configuration for creating a details screen from a fixture which can be used to pre-filter
    cases prior to displaying the case list.

    fixture_type:       FixtureDataType.tag
    display_column:     name of the column to display in the list
    localize:           boolean if display_column actually contains the key for the localized string
    variable_column:    name of the column whose value should be saved when the user selects an item
    xpath:              xpath expression to use as the case filter
    """
    active = BooleanProperty(default=False)
    fixture_type = StringProperty()
    display_column = StringProperty()
    localize = BooleanProperty(default=False)
    variable_column = StringProperty()
    xpath = StringProperty(default='')


class DetailPair(DocumentSchema):
    short = SchemaProperty(Detail)
    long = SchemaProperty(Detail)

    @classmethod
    def wrap(cls, data):
        self = super(DetailPair, cls).wrap(data)
        self.short.display = 'short'
        self.long.display = 'long'
        return self


class CaseListForm(NavMenuItemMediaMixin):
    form_id = FormIdProperty('modules[*].case_list_form.form_id')
    label = DictProperty()
    post_form_workflow = StringProperty(
        default=WORKFLOW_DEFAULT,
        choices=REGISTRATION_FORM_WORFLOWS,
    )

    def rename_lang(self, old_lang, new_lang):
        _rename_key(self.label, old_lang, new_lang)

    def get_app(self):
        return self._module.get_app()


class ModuleBase(IndexedSchema, ModuleMediaMixin, NavMenuItemMediaMixin, CommentMixin):
    name = DictProperty(six.text_type)
    unique_id = StringProperty()
    case_type = StringProperty()
    case_list_form = SchemaProperty(CaseListForm)
    module_filter = StringProperty()
    put_in_root = BooleanProperty(default=False)
    root_module_id = StringProperty()
    fixture_select = SchemaProperty(FixtureSelect)
    auto_select_case = BooleanProperty(default=False)
    is_training_module = BooleanProperty(default=False)

    def __init__(self, *args, **kwargs):
        super(ModuleBase, self).__init__(*args, **kwargs)
        self.assign_references()

    @property
    def is_surveys(self):
        return self.case_type == ""

    def assign_references(self):
        if hasattr(self, 'case_list'):
            self.case_list._module = self
        if hasattr(self, 'case_list_form'):
            self.case_list_form._module = self

    @classmethod
    def wrap(cls, data):
        if cls is ModuleBase:
            doc_type = data['doc_type']
            if doc_type == 'Module':
                return Module.wrap(data)
            elif doc_type == 'AdvancedModule':
                return AdvancedModule.wrap(data)
            elif doc_type == 'ReportModule':
                return ReportModule.wrap(data)
            elif doc_type == 'ShadowModule':
                return ShadowModule.wrap(data)
            else:
                raise ValueError('Unexpected doc_type for Module', doc_type)
        else:
            return super(ModuleBase, cls).wrap(data)

    def get_or_create_unique_id(self):
        """
        It is the caller's responsibility to save the Application
        after calling this function.

        WARNING: If called on the same doc in different requests without saving,
        this function will return a different uuid each time,
        likely causing unexpected behavior

        """
        if not self.unique_id:
            self.unique_id = uuid.uuid4().hex
        return self.unique_id

    get_forms = IndexedSchema.Getter('forms')

    def get_suite_forms(self):
        return [f for f in self.get_forms() if not f.is_a_disabled_release_form()]

    @parse_int([1])
    def get_form(self, i):

        try:
            return self.forms[i].with_id(i % len(self.forms), self)
        except IndexError:
            raise FormNotFoundException()

    def get_form_index(self, unique_id):
        for index, form in enumerate(self.get_forms()):
            if form.unique_id == unique_id:
                return index
        error = _("Could not find form with ID='{unique_id}' in module '{module_name}'.").format(
            module_name=self.name, unique_id=unique_id)
        raise FormNotFoundException(error)

    def get_child_modules(self):
        return [
            module for module in self.get_app().get_modules()
            if module.unique_id != self.unique_id and getattr(module, 'root_module_id', None) == self.unique_id
        ]

    @property
    def root_module(self):
        if self.root_module_id:
            return self._parent.get_module_by_unique_id(self.root_module_id,
                   error=_("Could not find parent menu for '{}'").format(self.default_name()))

    def requires_case_details(self):
        return False

    def root_requires_same_case(self):
        return self.root_module \
            and self.root_module.case_type == self.case_type \
            and self.root_module.all_forms_require_a_case()

    def get_case_types(self):
        return set([self.case_type])

    def get_app(self):
        return self._parent

    def default_name(self, app=None):
        if not app:
            app = self.get_app()
        return trans(
            self.name,
            [app.default_language] + app.langs,
            include_lang=False
        )

    def rename_lang(self, old_lang, new_lang):
        _rename_key(self.name, old_lang, new_lang)
        for form in self.get_forms():
            form.rename_lang(old_lang, new_lang)
        for _, detail, _ in self.get_details():
            detail.rename_lang(old_lang, new_lang)

    def get_form_by_unique_id(self, unique_id):
        for form in self.get_forms():
            if form.get_unique_id() == unique_id:
                return form

    @property
    def validator(self):
        return ModuleBaseValidator(self)

    def validate_for_build(self):
        return self.validator.validate_for_build()

    @memoized
    def get_subcase_types(self):
        '''
        Return a set of each case type for which this module has a form that
        opens a new subcase of that type.
        '''
        subcase_types = set()
        for form in self.get_forms():
            if hasattr(form, 'get_subcase_types'):
                subcase_types.update(form.get_subcase_types())
        return subcase_types

    def get_custom_entries(self):
        """
        By default, suite entries are configured by forms, but you can also provide custom
        entries by overriding this function.

        See ReportModule for an example
        """
        return []

    def uses_media(self):
        """
        Whether the module uses media. If this returns false then media will not be generated
        for the module.
        """
        return True

    def uses_usercase(self):
        return False

    def add_insert_form(self, from_module, form, index=None, with_source=False):
        raise IncompatibleFormTypeException()


class ModuleDetailsMixin(object):

    @classmethod
    def wrap_details(cls, data):
        if 'details' in data:
            try:
                case_short, case_long, ref_short, ref_long = data['details']
            except ValueError:
                # "need more than 0 values to unpack"
                pass
            else:
                data['case_details'] = {
                    'short': case_short,
                    'long': case_long,
                }
                data['ref_details'] = {
                    'short': ref_short,
                    'long': ref_long,
                }
            finally:
                del data['details']
        return data

    @property
    def case_list_filter(self):
        try:
            return self.case_details.short.filter
        except AttributeError:
            return None

    @property
    def detail_sort_elements(self):
        try:
            return self.case_details.short.sort_elements
        except Exception:
            return []

    @property
    def search_detail(self):
        return deepcopy(self.case_details.short)

    def rename_lang(self, old_lang, new_lang):
        super(Module, self).rename_lang(old_lang, new_lang)
        for case_list in (self.case_list, self.referral_list):
            case_list.rename_lang(old_lang, new_lang)

    def export_json(self, dump_json=True, keep_unique_id=False):
        source = self.to_json()
        if not keep_unique_id:
            for form in source['forms']:
                del form['unique_id']
        return json.dumps(source) if dump_json else source

    def get_details(self):
        details = [
            ('case_short', self.case_details.short, True),
            ('case_long', self.case_details.long, True),
            ('ref_short', self.ref_details.short, False),
            ('ref_long', self.ref_details.long, False),
        ]
        if module_offers_search(self) and not self.case_details.short.custom_xml:
            details.append(('search_short', self.search_detail, True))
        return tuple(details)


class Module(ModuleBase, ModuleDetailsMixin):
    """
    A group of related forms, and configuration that applies to them all.
    Translates to a top-level menu on the phone.

    """
    module_type = 'basic'
    forms = SchemaListProperty(Form)
    case_details = SchemaProperty(DetailPair)
    ref_details = SchemaProperty(DetailPair)
    case_list = SchemaProperty(CaseList)
    referral_list = SchemaProperty(CaseList)
    task_list = SchemaProperty(CaseList)
    parent_select = SchemaProperty(ParentSelect)
    search_config = SchemaProperty(CaseSearch)
    display_style = StringProperty(default='list')

    @classmethod
    def wrap(cls, data):
        data = cls.wrap_details(data)
        return super(Module, cls).wrap(data)

    @classmethod
    def new_module(cls, name, lang):
        detail = Detail(
            columns=[DetailColumn(
                format='plain',
                header={(lang or 'en'): _("Name")},
                field='name',
                model='case',
                hasAutocomplete=True,
            )]
        )
        module = cls(
            name={(lang or 'en'): name or _("Untitled Module")},
            forms=[],
            case_type='',
            case_details=DetailPair(
                short=Detail(detail.to_json()),
                long=Detail(detail.to_json()),
            ),
        )
        module.get_or_create_unique_id()
        return module

    @classmethod
    def new_training_module(cls, name, lang):
        module = cls.new_module(name, lang)
        module.is_training_module = True
        return module

    def new_form(self, name, lang, attachment=Ellipsis):
        from corehq.apps.app_manager.views.utils import get_blank_form_xml
        lang = lang if lang else "en"
        name = name if name else _("Untitled Form")
        form = Form(
            name={lang: name},
        )
        self.forms.append(form)
        form = self.get_form(-1)
        if attachment == Ellipsis:
            attachment = get_blank_form_xml(name)
        form.source = attachment
        return form

    def add_insert_form(self, from_module, form, index=None, with_source=False):
        if isinstance(form, Form):
            new_form = form
        elif isinstance(form, AdvancedForm) and not len(list(form.actions.get_all_actions())):
            new_form = Form(
                name=form.name,
                form_filter=form.form_filter,
                media_image=form.media_image,
                media_audio=form.media_audio
            )
            new_form._parent = self
            form._parent = self
            if with_source:
                new_form.source = form.source
        else:
            raise IncompatibleFormTypeException(_('''
                Cannot move an advanced form with actions into a basic menu.
            '''))

        if index is not None:
            self.forms.insert(index, new_form)
        else:
            self.forms.append(new_form)
        return self.get_form(index or -1)

    @property
    def validator(self):
        return ModuleValidator(self)

    def requires(self):
        r = set(["none"])
        for form in self.get_forms():
            r.add(form.requires)
        if self.case_list.show:
            r.add('case')
        if self.referral_list.show:
            r.add('referral')
        for val in ("referral", "case", "none"):
            if val in r:
                return val

    def requires_case_details(self):
        ret = False
        if self.case_list.show:
            return True
        for form in self.get_forms():
            if form.requires_case():
                ret = True
                break
        return ret

    @memoized
    def all_forms_require_a_case(self):
        return all([form.requires == 'case' for form in self.get_forms()])

    def uses_usercase(self):
        """Return True if this module has any forms that use the usercase.
        """
        return any(form.uses_usercase() for form in self.get_forms())

    def grid_display_style(self):
        return self.display_style == 'grid'


class AdvancedForm(IndexedFormBase, FormMediaMixin, NavMenuItemMediaMixin):
    form_type = 'advanced_form'
    form_filter = StringProperty()
    actions = SchemaProperty(AdvancedFormActions)
    schedule = SchemaProperty(FormSchedule, default=None)

    @classmethod
    def wrap(cls, data):
        # lazy migration to swap keys with values in action preload dict.
        # http://manage.dimagi.com/default.asp?162213
        load_actions = data.get('actions', {}).get('load_update_cases', [])
        for action in load_actions:
            preload = action['preload']
            if preload and list(preload.values())[0].startswith('/'):
                action['preload'] = {v: k for k, v in preload.items()}

        return super(AdvancedForm, cls).wrap(data)

    def pre_delete_hook(self):
        try:
            self.disable_schedule()
        except (ScheduleError, TypeError, AttributeError) as e:
            logging.error("There was a {error} while running the pre_delete_hook on {form_id}. "
                          "There is probably nothing to worry about, but you could check to make sure "
                          "that there are no issues with this form.".format(error=e, form_id=self.unique_id))

    def get_action_type(self):
        actions = self.actions.actions_meta_by_tag
        by_type = defaultdict(list)
        action_type = []
        for action_tag, action_meta in six.iteritems(actions):
            by_type[action_meta.get('type')].append(action_tag)

        for type, tag_list in six.iteritems(by_type):
            action_type.append('{} ({})'.format(type, ', '.join(filter(None, tag_list))))

        return ' '.join(action_type)

    def pre_move_hook(self, from_module, to_module):
        if from_module != to_module:
            try:
                self.disable_schedule()
            except (ScheduleError, TypeError, AttributeError) as e:
                logging.error("There was a {error} while running the pre_move_hook on {form_id}. "
                              "There is probably nothing to worry about, but you could check to make sure "
                              "that there are no issues with this module.".format(error=e, form_id=self.unique_id))

    def add_stuff_to_xform(self, xform, build_profile_id=None):
        super(AdvancedForm, self).add_stuff_to_xform(xform, build_profile_id)
        xform.add_case_and_meta_advanced(self)

    def requires_case(self):
        """Form requires a case that must be selected by the user (excludes autoloaded cases)
        """
        return any(not action.auto_select for action in self.actions.load_update_cases)

    @property
    def requires(self):
        return 'case' if self.requires_case() else 'none'

    @property
    def validator(self):
        return AdvancedFormValidator(self)

    def is_registration_form(self, case_type=None):
        """
        Defined as form that opens a single case. If the case is a sub-case then
        the form is only allowed to load parent cases (and any auto-selected cases).
        """
        reg_actions = self.get_registration_actions(case_type)
        if len(reg_actions) != 1:
            return False

        load_actions = [action for action in self.actions.load_update_cases if not action.auto_select]
        if not load_actions:
            return True

        reg_action = reg_actions[0]
        if not reg_action.case_indices:
            return False

        actions_by_tag = deepcopy(self.actions.actions_meta_by_tag)
        actions_by_tag.pop(reg_action.case_tag)

        def check_parents(tag):
            """Recursively check parent actions to ensure that all actions for this form are
            either parents of the registration action or else auto-select actions.
            """
            if not tag:
                return not actions_by_tag or all(
                    getattr(a['action'], 'auto_select', False) for a in actions_by_tag.values()
                )

            try:
                parent = actions_by_tag.pop(tag)
            except KeyError:
                return False

            return all(check_parents(p.tag) for p in parent['action'].case_indices)

        return all(check_parents(parent.tag) for parent in reg_action.case_indices)

    def get_registration_actions(self, case_type=None):
        """
        :return: List of actions that create a case. Subcase actions are included
                 as long as they are not inside a repeat. If case_type is not None
                 only return actions that create a case of the specified type.
        """
        registration_actions = [
            action for action in self.actions.get_open_actions()
            if not action.is_subcase or not action.repeat_context
        ]
        if case_type:
            registration_actions = [a for a in registration_actions if a.case_type == case_type]

        return registration_actions

    def uses_case_type(self, case_type, invert_match=False):
        def match(ct):
            matches = ct == case_type
            return not matches if invert_match else matches

        return any(action for action in self.actions.load_update_cases if match(action.case_type))

    def uses_usercase(self):
        return self.uses_case_type(USERCASE_TYPE)

    def all_other_forms_require_a_case(self):
        m = self.get_module()
        return all([form.requires == 'case' for form in m.get_forms() if form.id != self.id])

    def get_module(self):
        return self._parent

    def get_phase(self):
        module = self.get_module()

        return next((phase for phase in module.get_schedule_phases()
                     for form in phase.get_forms()
                     if form.unique_id == self.unique_id),
                    None)

    def disable_schedule(self):
        if self.schedule:
            self.schedule.enabled = False
        phase = self.get_phase()
        if phase:
            phase.remove_form(self)

    def get_case_updates(self):
        updates_by_case_type = defaultdict(set)
        format_key = self.get_case_property_name_formatter()
        for action in self.actions.get_all_actions():
            case_type = action.case_type
            updates_by_case_type[case_type].update(
                format_key(*item) for item in six.iteritems(action.case_properties))
        if self.schedule and self.schedule.enabled and self.source:
            xform = self.wrapped_xform()
            self.add_stuff_to_xform(xform)
            scheduler_updates = xform.get_scheduler_case_updates()
        else:
            scheduler_updates = {}

        for case_type, updates in scheduler_updates.items():
            updates_by_case_type[case_type].update(updates)

        return updates_by_case_type

    @memoized
    def get_all_contributed_subcase_properties(self):
        case_properties = defaultdict(set)
        for subcase in self.actions.get_subcase_actions():
            case_properties[subcase.case_type].update(list(subcase.case_properties.keys()))
        return case_properties

    @memoized
    def get_contributed_case_relationships(self):
        case_relationships_by_child_type = defaultdict(set)
        for subcase in self.actions.get_subcase_actions():
            child_case_type = subcase.case_type
            for case_index in subcase.case_indices:
                parent = self.actions.get_action_from_tag(case_index.tag)
                if parent:
                    case_relationships_by_child_type[child_case_type].add(
                        (parent.case_type, case_index.reference_id or 'parent'))
        return case_relationships_by_child_type


class ShadowForm(AdvancedForm):
    form_type = 'shadow_form'
    # The unqiue id of the form we are shadowing
    shadow_parent_form_id = FormIdProperty("modules[*].forms[*].shadow_parent_form_id")

    # form actions to be merged with the parent actions
    extra_actions = SchemaProperty(AdvancedFormActions)

    def __init__(self, *args, **kwargs):
        super(ShadowForm, self).__init__(*args, **kwargs)
        self._shadow_parent_form = None

    @property
    def shadow_parent_form(self):
        if not self.shadow_parent_form_id:
            return None
        else:
            if not self._shadow_parent_form or self._shadow_parent_form.unique_id != self.shadow_parent_form_id:
                app = self.get_app()
                try:
                    self._shadow_parent_form = app.get_form(self.shadow_parent_form_id)
                except FormNotFoundException:
                    self._shadow_parent_form = None
            return self._shadow_parent_form

    @property
    def source(self):
        if self.shadow_parent_form:
            return self.shadow_parent_form.source
        from corehq.apps.app_manager.views.utils import get_blank_form_xml
        return get_blank_form_xml("")

    def get_validation_cache(self):
        if not self.shadow_parent_form:
            return None
        return self.shadow_parent_form.validation_cache

    def set_validation_cache(self, cache):
        if self.shadow_parent_form:
            self.shadow_parent_form.validation_cache = cache

    @property
    def xmlns(self):
        if not self.shadow_parent_form:
            return None
        else:
            return self.shadow_parent_form.xmlns

    @property
    def actions(self):
        if not self.shadow_parent_form:
            shadow_parent_actions = AdvancedFormActions()
        else:
            shadow_parent_actions = self.shadow_parent_form.actions
        return self._merge_actions(shadow_parent_actions, self.extra_actions)

    @property
    def validator(self):
        return ShadowFormValidator(self)

    def get_shadow_parent_options(self):
        options = [
            (form.get_unique_id(), '{} / {}'.format(form.get_module().default_name(), form.default_name()))
            for form in self.get_app().get_forms() if form.form_type == "advanced_form"
        ]
        if self.shadow_parent_form_id and self.shadow_parent_form_id not in [x[0] for x in options]:
            options = [(self.shadow_parent_form_id, ugettext_lazy("Unknown, please change"))] + options
        return options

    @staticmethod
    def _merge_actions(source_actions, extra_actions):

        new_actions = []
        source_action_map = {
            action.case_tag: action
            for action in source_actions.load_update_cases
        }
        overwrite_properties = [
            "case_type",
            "details_module",
            "auto_select",
            "load_case_from_fixture",
            "show_product_stock",
            "product_program",
            "case_index",
        ]

        for action in extra_actions.load_update_cases:
            if action.case_tag in source_action_map:
                new_action = LoadUpdateAction.wrap(source_action_map[action.case_tag].to_json())
            else:
                new_action = LoadUpdateAction(case_tag=action.case_tag)

            for prop in overwrite_properties:
                setattr(new_action, prop, getattr(action, prop))
            new_actions.append(new_action)

        return AdvancedFormActions(
            load_update_cases=new_actions,
            open_cases=source_actions.open_cases,  # Shadow form is not allowed to specify any open case actions
        )


class SchedulePhaseForm(IndexedSchema):
    """
    A reference to a form in a schedule phase.
    """
    form_id = FormIdProperty("modules[*].schedule_phases[*].forms[*].form_id")


class SchedulePhase(IndexedSchema):
    """
    SchedulePhases are attached to a module.
    A Schedule Phase is a grouping of forms that occur within a period and share an anchor
    A module should not have more than one SchedulePhase with the same anchor

    anchor:                     Case property containing a date after which this phase becomes active
    forms: 			The forms that are to be filled out within this phase
    """
    anchor = StringProperty()
    forms = SchemaListProperty(SchedulePhaseForm)

    @property
    def id(self):
        """ A Schedule Phase is 1-indexed """
        _id = super(SchedulePhase, self).id
        return _id + 1

    @property
    def phase_id(self):
        return "{}_{}".format(self.anchor, self.id)

    def get_module(self):
        return self._parent

    _get_forms = IndexedSchema.Getter('forms')

    def get_forms(self):
        """Returns the actual form objects related to this phase"""
        module = self.get_module()
        return (module.get_form_by_unique_id(form.form_id) for form in self._get_forms())

    def get_form(self, desired_form):
        return next((form for form in self.get_forms() if form.unique_id == desired_form.unique_id), None)

    def get_phase_form_index(self, form):
        """
        Returns the index of the form with respect to the phase

        schedule_phase.forms = [a,b,c]
        schedule_phase.get_phase_form_index(b)
        => 1
        schedule_phase.get_phase_form_index(c)
        => 2
        """
        return next((phase_form.id for phase_form in self._get_forms() if phase_form.form_id == form.unique_id),
                    None)

    def remove_form(self, form):
        """Remove a form from the phase"""
        idx = self.get_phase_form_index(form)
        if idx is None:
            raise ScheduleError("That form doesn't exist in the phase")

        self.forms.remove(self.forms[idx])

    def add_form(self, form):
        """Adds a form to this phase, removing it from other phases"""
        old_phase = form.get_phase()
        if old_phase is not None and old_phase.anchor != self.anchor:
            old_phase.remove_form(form)

        if self.get_form(form) is None:
            self.forms.append(SchedulePhaseForm(form_id=form.unique_id))

    def change_anchor(self, new_anchor):
        if new_anchor is None or new_anchor.strip() == '':
            raise ScheduleError(_("You can't create a phase without an anchor property"))

        self.anchor = new_anchor

        if self.get_module().phase_anchors.count(new_anchor) > 1:
            raise ScheduleError(_("You can't have more than one phase with the anchor {}").format(new_anchor))


class AdvancedModule(ModuleBase):
    module_type = 'advanced'
    forms = SchemaListProperty(FormBase)
    case_details = SchemaProperty(DetailPair)
    product_details = SchemaProperty(DetailPair)
    case_list = SchemaProperty(CaseList)
    has_schedule = BooleanProperty()
    schedule_phases = SchemaListProperty(SchedulePhase)
    get_schedule_phases = IndexedSchema.Getter('schedule_phases')
    search_config = SchemaProperty(CaseSearch)

    @property
    def is_surveys(self):
        return False

    @classmethod
    def wrap(cls, data):
        # lazy migration to accommodate search_config as empty list
        # http://manage.dimagi.com/default.asp?231186
        if data.get('search_config') == []:
            data['search_config'] = {}
        return super(AdvancedModule, cls).wrap(data)

    @classmethod
    def new_module(cls, name, lang):
        detail = Detail(
            columns=[DetailColumn(
                format='plain',
                header={(lang or 'en'): _("Name")},
                field='name',
                model='case',
            )]
        )

        module = AdvancedModule(
            name={(lang or 'en'): name or _("Untitled Module")},
            forms=[],
            case_type='',
            case_details=DetailPair(
                short=Detail(detail.to_json()),
                long=Detail(detail.to_json()),
            ),
            product_details=DetailPair(
                short=Detail(
                    columns=[
                        DetailColumn(
                            format='plain',
                            header={(lang or 'en'): _("Product")},
                            field='name',
                            model='product',
                        ),
                    ],
                ),
                long=Detail(),
            ),
        )
        module.get_or_create_unique_id()
        return module

    def new_form(self, name, lang, attachment=Ellipsis):
        from corehq.apps.app_manager.views.utils import get_blank_form_xml
        lang = lang if lang else "en"
        name = name if name else _("Untitled Form")
        form = AdvancedForm(
            name={lang: name},
        )
        form.schedule = FormSchedule(enabled=False)

        self.forms.append(form)
        form = self.get_form(-1)
        if attachment == Ellipsis:
            attachment = get_blank_form_xml(name)
        form.source = attachment
        return form

    def new_shadow_form(self, name, lang):
        lang = lang if lang else "en"
        name = name if name else _("Untitled Form")
        form = ShadowForm(
            name={lang: name},
            no_vellum=True,
        )
        form.schedule = FormSchedule(enabled=False)

        self.forms.append(form)
        form = self.get_form(-1)
        form.get_unique_id()  # This function sets the unique_id. Normally setting the source sets the id.
        return form

    def add_insert_form(self, from_module, form, index=None, with_source=False):
        if isinstance(form, AdvancedForm):
            new_form = form
        elif isinstance(form, Form):
            new_form = AdvancedForm(
                name=form.name,
                form_filter=form.form_filter,
                media_image=form.media_image,
                media_audio=form.media_audio,
                comment=form.comment,
            )
            new_form._parent = self
            form._parent = self
            if with_source:
                new_form.source = form.source
            actions = form.active_actions()
            open = actions.get('open_case', None)
            update = actions.get('update_case', None)
            close = actions.get('close_case', None)
            preload = actions.get('case_preload', None)
            subcases = actions.get('subcases', None)
            case_type = from_module.case_type

            base_action = None
            if open:
                base_action = AdvancedOpenCaseAction(
                    case_type=case_type,
                    case_tag='open_{0}_0'.format(case_type),
                    name_path=open.name_path,
                    open_condition=open.condition,
                    case_properties=update.update if update else {},
                    )
                new_form.actions.open_cases.append(base_action)
            elif update or preload or close:
                base_action = LoadUpdateAction(
                    case_type=case_type,
                    case_tag='load_{0}_0'.format(case_type),
                    case_properties=update.update if update else {},
                    preload=preload.preload if preload else {}
                )

                if from_module.parent_select.active:
                    from_app = from_module.get_app()  # A form can be copied from a module in a different app.
                    select_chain = get_select_chain(from_app, from_module, include_self=False)
                    for n, link in enumerate(reversed(list(enumerate(select_chain)))):
                        i, module = link
                        new_form.actions.load_update_cases.append(LoadUpdateAction(
                            case_type=module.case_type,
                            case_tag='_'.join(['parent'] * (i + 1)),
                            details_module=module.unique_id,
                            case_index=CaseIndex(tag='_'.join(['parent'] * (i + 2)) if n > 0 else '')
                        ))

                    base_action.case_indices = [CaseIndex(tag='parent')]

                if close:
                    base_action.close_condition = close.condition
                new_form.actions.load_update_cases.append(base_action)

            if subcases:
                for i, subcase in enumerate(subcases):
                    open_subcase_action = AdvancedOpenCaseAction(
                        case_type=subcase.case_type,
                        case_tag='open_{0}_{1}'.format(subcase.case_type, i+1),
                        name_path=subcase.case_name,
                        open_condition=subcase.condition,
                        case_properties=subcase.case_properties,
                        repeat_context=subcase.repeat_context,
                        case_indices=[CaseIndex(
                            tag=base_action.case_tag if base_action else '',
                            reference_id=subcase.reference_id,
                        )]
                    )
                    new_form.actions.open_cases.append(open_subcase_action)
        else:
            raise IncompatibleFormTypeException()

        if index is not None:
            self.forms.insert(index, new_form)
        else:
            self.forms.append(new_form)
        return self.get_form(index or -1)

    def rename_lang(self, old_lang, new_lang):
        super(AdvancedModule, self).rename_lang(old_lang, new_lang)
        self.case_list.rename_lang(old_lang, new_lang)

    def requires_case_details(self):
        if self.case_list.show:
            return True

        for form in self.forms:
            if any(action.case_type == self.case_type for action in form.actions.load_update_cases):
                return True

    def all_forms_require_a_case(self):
        return all(form.requires_case() for form in self.forms)

    @property
    def search_detail(self):
        return deepcopy(self.case_details.short)

    def get_details(self):
        details = [
            ('case_short', self.case_details.short, True),
            ('case_long', self.case_details.long, True),
            ('product_short', self.product_details.short, self.get_app().commtrack_enabled),
            ('product_long', self.product_details.long, False),
        ]
        if module_offers_search(self) and not self.case_details.short.custom_xml:
            details.append(('search_short', self.search_detail, True))
        return details

    @property
    def validator(self):
        return AdvancedModuleValidator(self)

    def _uses_case_type(self, case_type, invert_match=False):
        return any(form.uses_case_type(case_type, invert_match) for form in self.forms)

    def uses_usercase(self):
        """Return True if this module has any forms that use the usercase.
        """
        return self._uses_case_type(USERCASE_TYPE)

    @property
    def phase_anchors(self):
        return [phase.anchor for phase in self.schedule_phases]

    def get_or_create_schedule_phase(self, anchor):
        """Returns a tuple of (phase, new?)"""
        if anchor is None or anchor.strip() == '':
            raise ScheduleError(_("You can't create a phase without an anchor property"))

        phase = next((phase for phase in self.get_schedule_phases() if phase.anchor == anchor), None)
        is_new_phase = False

        if phase is None:
            self.schedule_phases.append(SchedulePhase(anchor=anchor))
            # TODO: is there a better way of doing this?
            phase = list(self.get_schedule_phases())[-1]  # get the phase from the module so we know the _parent
            is_new_phase = True

        return (phase, is_new_phase)

    def _clear_schedule_phases(self):
        self.schedule_phases = []

    def update_schedule_phases(self, anchors):
        """ Take a list of anchors, reorders, deletes and creates phases from it """
        old_phases = {phase.anchor: phase for phase in self.get_schedule_phases()}
        self._clear_schedule_phases()

        for anchor in anchors:
            try:
                self.schedule_phases.append(old_phases.pop(anchor))
            except KeyError:
                self.get_or_create_schedule_phase(anchor)

        deleted_phases_with_forms = [anchor for anchor, phase in six.iteritems(old_phases) if len(phase.forms)]
        if deleted_phases_with_forms:
            raise ScheduleError(_("You can't delete phases with anchors "
                                  "{phase_anchors} because they have forms attached to them").format(
                                      phase_anchors=(", ").join(deleted_phases_with_forms)))

        return self.get_schedule_phases()

    def update_schedule_phase_anchors(self, new_anchors):
        """ takes a list of tuples (id, new_anchor) and updates the phase anchors """
        for anchor in new_anchors:
            id = anchor[0] - 1
            new_anchor = anchor[1]
            try:
                list(self.get_schedule_phases())[id].change_anchor(new_anchor)
            except IndexError:
                pass  # That phase wasn't found, so we can't change it's anchor. Ignore it


class ReportAppFilter(DocumentSchema):

    @classmethod
    def wrap(cls, data):
        if cls is ReportAppFilter:
            return get_report_filter_class_for_doc_type(data['doc_type']).wrap(data)
        else:
            return super(ReportAppFilter, cls).wrap(data)

    def get_filter_value(self, user, ui_filter):
        raise NotImplementedError


MobileFilterConfig = namedtuple('MobileFilterConfig', ['doc_type', 'filter_class', 'short_description'])


def get_all_mobile_filter_configs():
    return [
        MobileFilterConfig('AutoFilter', AutoFilter, _('Value equal to a standard user property')),
        MobileFilterConfig('CustomDataAutoFilter', CustomDataAutoFilter,
                           _('Value equal to a custom user property')),
        MobileFilterConfig('StaticChoiceFilter', StaticChoiceFilter, _('An exact match of a constant value')),
        MobileFilterConfig('StaticChoiceListFilter', StaticChoiceListFilter,
                           _('An exact match of a dynamic property')),
        MobileFilterConfig('StaticDatespanFilter', StaticDatespanFilter, _('A standard date range')),
        MobileFilterConfig('CustomDatespanFilter', CustomDatespanFilter, _('A custom range relative to today')),
        MobileFilterConfig('CustomMonthFilter', CustomMonthFilter,
                           _("Custom Month Filter (you probably don't want this")),
        MobileFilterConfig('MobileSelectFilter', MobileSelectFilter, _('Show choices on mobile device')),
        MobileFilterConfig('AncestorLocationTypeFilter', AncestorLocationTypeFilter,
                           _("Ancestor location of the user's assigned location of a particular type")),
        MobileFilterConfig('NumericFilter', NumericFilter, _('A numeric expression')),
    ]


def get_report_filter_class_for_doc_type(doc_type):
    matched_configs = [config for config in get_all_mobile_filter_configs() if config.doc_type == doc_type]
    if not matched_configs:
        raise ValueError('Unexpected doc_type for ReportAppFilter', doc_type)
    else:
        assert len(matched_configs) == 1
        return matched_configs[0].filter_class


def _filter_by_case_sharing_group_id(user, ui_filter):
    from corehq.apps.reports_core.filters import Choice
    return [
        Choice(value=group._id, display=None)
        for group in user.get_case_sharing_groups()
    ]


def _filter_by_location_id(user, ui_filter):
    return ui_filter.value(**{ui_filter.name: user.location_id,
                              'request_user': user})


def _filter_by_location_ids(user, ui_filter):
    from corehq.apps.userreports.reports.filters.values import CHOICE_DELIMITER
    return ui_filter.value(**{ui_filter.name: CHOICE_DELIMITER.join(user.assigned_location_ids),
                              'request_user': user})


def _filter_by_username(user, ui_filter):
    from corehq.apps.reports_core.filters import Choice
    return Choice(value=user.raw_username, display=None)


def _filter_by_user_id(user, ui_filter):
    from corehq.apps.reports_core.filters import Choice
    return Choice(value=user._id, display=None)


def _filter_by_parent_location_id(user, ui_filter):
    location = user.sql_location
    location_parent = location.parent.location_id if location and location.parent else None
    return ui_filter.value(**{ui_filter.name: location_parent,
                              'request_user': user})


AutoFilterConfig = namedtuple('AutoFilterConfig', ['slug', 'filter_function', 'short_description'])


def get_auto_filter_configurations():
    return [
        AutoFilterConfig('case_sharing_group', _filter_by_case_sharing_group_id,
                         _("The user's case sharing group")),
        AutoFilterConfig('location_id', _filter_by_location_id, _("The user's assigned location")),
        AutoFilterConfig('location_ids', _filter_by_location_ids, _("All of the user's assigned locations")),
        AutoFilterConfig('parent_location_id', _filter_by_parent_location_id,
                         _("The parent location of the user's assigned location")),
        AutoFilterConfig('username', _filter_by_username, _("The user's username")),
        AutoFilterConfig('user_id', _filter_by_user_id, _("The user's ID")),
    ]


def _get_auto_filter_function(slug):
    matched_configs = [config for config in get_auto_filter_configurations() if config.slug == slug]
    if not matched_configs:
        raise ValueError('Unexpected ID for AutoFilter', slug)
    else:
        assert len(matched_configs) == 1
        return matched_configs[0].filter_function


class AutoFilter(ReportAppFilter):
    filter_type = StringProperty(choices=[f.slug for f in get_auto_filter_configurations()])

    def get_filter_value(self, user, ui_filter):
        return _get_auto_filter_function(self.filter_type)(user, ui_filter)


class CustomDataAutoFilter(ReportAppFilter):
    custom_data_property = StringProperty()

    def get_filter_value(self, user, ui_filter):
        from corehq.apps.reports_core.filters import Choice
        return Choice(value=user.user_data[self.custom_data_property], display=None)


class StaticChoiceFilter(ReportAppFilter):
    select_value = StringProperty()

    def get_filter_value(self, user, ui_filter):
        from corehq.apps.reports_core.filters import Choice
        return [Choice(value=self.select_value, display=None)]


class StaticChoiceListFilter(ReportAppFilter):
    value = StringListProperty()

    def get_filter_value(self, user, ui_filter):
        from corehq.apps.reports_core.filters import Choice
        return [Choice(value=string_value, display=None) for string_value in self.value]


class StaticDatespanFilter(ReportAppFilter):
    date_range = StringProperty(
        choices=[choice.slug for choice in get_simple_dateranges()],
        required=True,
    )

    def get_filter_value(self, user, ui_filter):
        start_date, end_date = get_daterange_start_end_dates(self.date_range)
        return DateSpan(startdate=start_date, enddate=end_date)


class CustomDatespanFilter(ReportAppFilter):
    operator = StringProperty(
        choices=[
            '=',
            '<=',
            '>=',
            '>',
            '<',
            'between'
        ],
        required=True,
    )
    date_number = StringProperty(required=True)
    date_number2 = StringProperty()

    def get_filter_value(self, user, ui_filter):
        assert user is not None, (
            "CustomDatespanFilter.get_filter_value must be called "
            "with an OTARestoreUser object, not None")

        timezone = get_timezone_for_domain(user.domain)
        today = ServerTime(datetime.datetime.utcnow()).user_time(timezone).done().date()
        start_date = end_date = None
        days = int(self.date_number)
        if self.operator == 'between':
            days2 = int(self.date_number2)
            # allows user to have specified the two numbers in either order
            if days > days2:
                end = days2
                start = days
            else:
                start = days2
                end = days
            start_date = today - datetime.timedelta(days=start)
            end_date = today - datetime.timedelta(days=end)
        elif self.operator == '=':
            start_date = end_date = today - datetime.timedelta(days=days)
        elif self.operator == '>=':
            start_date = None
            end_date = today - datetime.timedelta(days=days)
        elif self.operator == '<=':
            start_date = today - datetime.timedelta(days=days)
            end_date = None
        elif self.operator == '<':
            start_date = today - datetime.timedelta(days=days - 1)
            end_date = None
        elif self.operator == '>':
            start_date = None
            end_date = today - datetime.timedelta(days=days + 1)
        return DateSpan(startdate=start_date, enddate=end_date)


def is_lte(integer):
    def validate(x):
        if not x <= integer:
            raise BadValueError('Value must be less than or equal to {}'.format(integer))
    return validate


def is_gte(integer):
    def validate(x):
        if not x >= integer:
            raise BadValueError('Value must be greater than or equal to {}'.format(integer))
    return validate


class CustomMonthFilter(ReportAppFilter):
    """
    Filter by months that start on a day number other than 1

    See [FB 215656](http://manage.dimagi.com/default.asp?215656)
    """
    # Values for start_of_month < 1 specify the number of days from the end of the month. Values capped at
    # len(February).
    start_of_month = IntegerProperty(
        required=True,
        validators=(is_gte(-27), is_lte(28))
    )
    # DateSpan to return i.t.o. number of months to go back
    period = IntegerProperty(
        default=DEFAULT_MONTH_FILTER_PERIOD_LENGTH,
        validators=(is_gte(0),)
    )

    @classmethod
    def wrap(cls, doc):
        doc['start_of_month'] = int(doc['start_of_month'])
        if 'period' in doc:
            doc['period'] = int(doc['period'] or DEFAULT_MONTH_FILTER_PERIOD_LENGTH)
        return super(CustomMonthFilter, cls).wrap(doc)

    def get_filter_value(self, user, ui_filter):
        def get_last_month(this_month):
            return datetime.date(this_month.year, this_month.month, 1) - datetime.timedelta(days=1)

        def get_last_day(date):
            _, last_day = calendar.monthrange(date.year, date.month)
            return last_day

        start_of_month = int(self.start_of_month)
        today = datetime.date.today()
        if start_of_month > 0:
            start_day = start_of_month
        else:
            # start_of_month is zero or negative. Work backwards from the end of the month
            start_day = get_last_day(today) + start_of_month

        # Loop over months backwards for period > 0
        month = today if today.day >= start_day else get_last_month(today)
        for i in range(int(self.period)):
            month = get_last_month(month)

        if start_of_month > 0:
            start_date = datetime.date(month.year, month.month, start_day)
            days = get_last_day(start_date) - 1
            end_date = start_date + datetime.timedelta(days=days)
        else:
            start_day = get_last_day(month) + start_of_month
            start_date = datetime.date(month.year, month.month, start_day)
            next_month = datetime.date(month.year, month.month, get_last_day(month)) + datetime.timedelta(days=1)
            end_day = get_last_day(next_month) + start_of_month - 1
            end_date = datetime.date(next_month.year, next_month.month, end_day)

        return DateSpan(startdate=start_date, enddate=end_date)


class MobileSelectFilter(ReportAppFilter):

    def get_filter_value(self, user, ui_filter):
        return None


class AncestorLocationTypeFilter(ReportAppFilter):
    ancestor_location_type_name = StringProperty()

    def get_filter_value(self, user, ui_filter):
        from corehq.apps.locations.models import SQLLocation
        from corehq.apps.reports_core.filters import REQUEST_USER_KEY

        kwargs = {REQUEST_USER_KEY: user}
        try:
            ancestor = user.sql_location.get_ancestors(include_self=True).\
                get(location_type__name=self.ancestor_location_type_name)
            kwargs[ui_filter.name] = ancestor.location_id
        except (AttributeError, SQLLocation.DoesNotExist):
            # user.sql_location is None, or location does not have an ancestor of that type
            pass

        return ui_filter.value(**kwargs)


class NumericFilter(ReportAppFilter):
    operator = StringProperty(choices=['=', '!=', '<', '<=', '>', '>=']),
    operand = FloatProperty()

    @classmethod
    def wrap(cls, doc):
        doc['operand'] = float(doc['operand'])
        return super(NumericFilter, cls).wrap(doc)

    def get_filter_value(self, user, ui_filter):
        return {
            'operator': self.operator,
            'operand': self.operand,
        }


class ReportAppConfig(DocumentSchema):
    """
    Class for configuring how a user configurable report shows up in an app
    """
    # ID of the ReportConfiguration
    report_id = StringProperty(required=True)
    header = DictProperty()
    localized_description = DictProperty()
    xpath_description = StringProperty()
    use_xpath_description = BooleanProperty(default=False)
    show_data_table = BooleanProperty(default=True)
    complete_graph_configs = DictProperty(GraphConfiguration)

    filters = SchemaDictProperty(ReportAppFilter)
    # Unique ID of this mobile report config
    uuid = StringProperty(required=True)
    report_slug = StringProperty(required=False)  # optional, user-provided
    sync_delay = DecimalProperty(default=0.0)  # in hours

    _report = None

    def __init__(self, *args, **kwargs):
        super(ReportAppConfig, self).__init__(*args, **kwargs)
        if not self.uuid:
            self.uuid = uuid.uuid4().hex

    @classmethod
    def wrap(cls, doc):
        # for backwards compatibility with apps that have localized or xpath descriptions
        old_description = doc.get('description')
        if old_description:
            if isinstance(old_description, six.string_types) and not doc.get('xpath_description'):
                soft_assert_type_text(old_description)
                doc['xpath_description'] = old_description
            elif isinstance(old_description, dict) and not doc.get('localized_description'):
                doc['localized_description'] = old_description
        if not doc.get('xpath_description'):
            doc['xpath_description'] = '""'

        return super(ReportAppConfig, cls).wrap(doc)

    def report(self, domain):
        if self._report is None:
            from corehq.apps.userreports.models import get_report_config
            self._report = get_report_config(self.report_id, domain)[0]
        return self._report

    @property
    def instance_id(self):
        return self.report_slug or self.uuid


class ReportModule(ModuleBase):
    """
    Module for user configurable reports
    """

    module_type = 'report'

    report_configs = SchemaListProperty(ReportAppConfig)
    forms = []
    _loaded = False
    put_in_root = False

    @property
    @memoized
    def reports(self):
        from corehq.apps.userreports.models import get_report_configs
        return get_report_configs([r.report_id for r in self.report_configs], self.get_app().domain)

    @classmethod
    def new_module(cls, name, lang):
        module = ReportModule(
            name={(lang or 'en'): name or _("Reports")},
            case_type='',
        )
        module.get_or_create_unique_id()
        return module

    def get_details(self):
        from corehq.apps.app_manager.suite_xml.features.mobile_ucr import ReportModuleSuiteHelper
        return ReportModuleSuiteHelper(self).get_details()

    def get_custom_entries(self):
        from corehq.apps.app_manager.suite_xml.features.mobile_ucr import ReportModuleSuiteHelper
        return ReportModuleSuiteHelper(self).get_custom_entries()

    def get_menus(self, supports_module_filter=False):
        kwargs = {}
        if supports_module_filter:
            kwargs['relevant'] = interpolate_xpath(self.module_filter)

        menu = suite_models.LocalizedMenu(
            id=id_strings.menu_id(self),
            menu_locale_id=id_strings.module_locale(self),
            media_image=bool(len(self.all_image_paths())),
            media_audio=bool(len(self.all_audio_paths())),
            image_locale_id=id_strings.module_icon_locale(self),
            audio_locale_id=id_strings.module_audio_locale(self),
            **kwargs
        )
        menu.commands.extend([
            suite_models.Command(id=id_strings.report_command(config.uuid))
            for config in self.report_configs
        ])
        yield menu

    def check_report_validity(self):
        """
        returns is_valid, valid_report_configs

        If any report doesn't exist, is_valid is False, otherwise True
        valid_report_configs is a list of all report configs that refer to existing reports

        """
        try:
            all_report_ids = [report._id for report in self.reports]
            valid_report_configs = [report_config for report_config in self.report_configs
                                    if report_config.report_id in all_report_ids]
            is_valid = (len(valid_report_configs) == len(self.report_configs))
        except ReportConfigurationNotFoundError:
            valid_report_configs = []  # assuming that if one report is in a different domain, they all are
            is_valid = False

        return namedtuple('ReportConfigValidity', 'is_valid valid_report_configs')(
            is_valid=is_valid,
            valid_report_configs=valid_report_configs
        )

    @property
    def validator(self):
        return ReportModuleValidator(self)


class ShadowModule(ModuleBase, ModuleDetailsMixin):
    """
    A module that acts as a shortcut to another module. This module has its own
    settings (name, icon/audio, filter, etc.) and its own case list/detail, but
    inherits case type and forms from its source module.
    """
    module_type = 'shadow'
    source_module_id = StringProperty()
    forms = []
    excluded_form_ids = SchemaListProperty()
    case_details = SchemaProperty(DetailPair)
    ref_details = SchemaProperty(DetailPair)
    case_list = SchemaProperty(CaseList)
    referral_list = SchemaProperty(CaseList)
    task_list = SchemaProperty(CaseList)
    parent_select = SchemaProperty(ParentSelect)
    search_config = SchemaProperty(CaseSearch)

    get_forms = IndexedSchema.Getter('forms')

    @classmethod
    def wrap(cls, data):
        data = cls.wrap_details(data)
        return super(ShadowModule, cls).wrap(data)

    @property
    def source_module(self):
        if self.source_module_id:
            try:
                return self._parent.get_module_by_unique_id(self.source_module_id)
            except ModuleNotFoundException:
                pass
        return None

    @property
    def case_type(self):
        if not self.source_module:
            return None
        return self.source_module.case_type

    @property
    def requires(self):
        if not self.source_module:
            return 'none'
        return self.source_module.requires

    @property
    def root_module_id(self):
        if not self.source_module:
            return None
        return self.source_module.root_module_id

    def get_suite_forms(self):
        if not self.source_module:
            return []
        return [f for f in self.source_module.get_forms() if f.unique_id not in self.excluded_form_ids]

    @parse_int([1])
    def get_form(self, i):
        return None

    def requires_case_details(self):
        if not self.source_module:
            return False
        return self.source_module.requires_case_details()

    def get_case_types(self):
        if not self.source_module:
            return []
        return self.source_module.get_case_types()

    @memoized
    def get_subcase_types(self):
        if not self.source_module:
            return []
        return self.source_module.get_subcase_types()

    @memoized
    def all_forms_require_a_case(self):
        if not self.source_module:
            return []
        return self.source_module.all_forms_require_a_case()

    @classmethod
    def new_module(cls, name, lang):
        lang = lang or 'en'
        detail = Detail(
            columns=[DetailColumn(
                format='plain',
                header={(lang or 'en'): _("Name")},
                field='name',
                model='case',
            )]
        )
        module = ShadowModule(
            name={(lang or 'en'): name or _("Untitled Module")},
            case_details=DetailPair(
                short=Detail(detail.to_json()),
                long=Detail(detail.to_json()),
            ),
        )
        module.get_or_create_unique_id()
        return module

    @property
    def validator(self):
        return ShadowModuleValidator(self)


class LazyBlobDoc(BlobMixin):
    """LazyAttachmentDoc for blob db

    Cache blobs in local memory (for this request)
    and in django cache (for the next few requests)
    and commit to couchdb.

    See also `dimagi.utils.couch.lazy_attachment_doc.LazyAttachmentDoc`

    Cache strategy:
    - on fetch, check in local memory, then cache
      - if both are a miss, fetch from couchdb and store in both
    - after an attachment is committed to the blob db and the
      save save has succeeded, save the attachment in the cache
    """

    def __init__(self, *args, **kwargs):
        super(LazyBlobDoc, self).__init__(*args, **kwargs)
        self._LAZY_ATTACHMENTS = {}
        # to cache fetched attachments
        # these we do *not* send back down upon save
        self._LAZY_ATTACHMENTS_CACHE = {}

    @classmethod
    def wrap(cls, data):
        if "_attachments" in data:
            data = data.copy()
            attachments = data.pop("_attachments").copy()
            if cls._migrating_blobs_from_couch:
                # preserve stubs so couch attachments don't get deleted on save
                stubs = {}
                for name, value in list(attachments.items()):
                    if isinstance(value, dict) and "stub" in value:
                        stubs[name] = attachments.pop(name)
                if stubs:
                    data["_attachments"] = stubs
        else:
            attachments = None
        self = super(LazyBlobDoc, cls).wrap(data)
        if attachments:
            for name, attachment in attachments.items():
                if isinstance(attachment, six.text_type):
                    attachment = attachment.encode('utf-8')
                if isinstance(attachment, bytes):
                    info = {"content": attachment}
                else:
                    raise ValueError("Unknown attachment format: {!r}"
                                     .format(attachment))
                self.lazy_put_attachment(name=name, **info)
        return self

    def __attachment_cache_key(self, name):
        return 'lazy_attachment/{id}/{name}'.format(id=self.get_id, name=name)

    def __set_cached_attachment(self, name, content, timeout=60*60*24):
        cache.set(self.__attachment_cache_key(name), content, timeout=timeout)
        self._LAZY_ATTACHMENTS_CACHE[name] = content

    def __get_cached_attachment(self, name):
        try:
            # it has been fetched already during this request
            content = self._LAZY_ATTACHMENTS_CACHE[name]
        except KeyError:
            content = cache.get(self.__attachment_cache_key(name))
            if content is not None:
                if isinstance(content, six.text_type):
                    _soft_assert(False, 'cached attachment has type unicode')
                    content = content.encode('utf-8')
                self._LAZY_ATTACHMENTS_CACHE[name] = content
        return content

    def put_attachment(self, content, name=None, *args, **kw):
        cache.delete(self.__attachment_cache_key(name))
        self._LAZY_ATTACHMENTS_CACHE.pop(name, None)
        return super(LazyBlobDoc, self).put_attachment(content, name, *args, **kw)

    def has_attachment(self, name):
        return name in self.lazy_list_attachments()

    def lazy_put_attachment(self, content, name=None, content_type=None,
                            content_length=None):
        """
        Ensure the attachment is available through lazy_fetch_attachment
        and that upon self.save(), the attachments are put to the doc as well

        """
        self._LAZY_ATTACHMENTS[name] = {
            'content': content,
            'content_type': content_type,
            'content_length': content_length,
        }

    def lazy_fetch_attachment(self, name):
        # it has been put/lazy-put already during this request
        if name in self._LAZY_ATTACHMENTS:
            content = self._LAZY_ATTACHMENTS[name]['content']
        else:
            content = self.__get_cached_attachment(name)

            if content is None:
                try:
                    content = self.fetch_attachment(name)
                except ResourceNotFound as e:
                    # django cache will pickle this exception for you
                    # but e.response isn't picklable
                    if hasattr(e, 'response'):
                        del e.response
                    content = e
                    self.__set_cached_attachment(name, content, timeout=60*5)
                    raise
                else:
                    self.__set_cached_attachment(name, content)

        if isinstance(content, ResourceNotFound):
            raise content

        return content

    def lazy_list_attachments(self):
        keys = set()
        keys.update(getattr(self, '_LAZY_ATTACHMENTS', None) or {})
        keys.update(self.blobs or {})
        return keys

    def save(self, **params):
        def super_save():
            super(LazyBlobDoc, self).save(**params)
        if self._LAZY_ATTACHMENTS:
            with self.atomic_blobs(super_save):
                for name, info in self._LAZY_ATTACHMENTS.items():
                    if not info['content_type']:
                        info['content_type'] = ';'.join(filter(None, guess_type(name)))
                    super(LazyBlobDoc, self).put_attachment(name=name, **info)
            # super_save() has succeeded by now
            for name, info in self._LAZY_ATTACHMENTS.items():
                self.__set_cached_attachment(name, info['content'])
            self._LAZY_ATTACHMENTS.clear()
        else:
            super_save()


class VersionedDoc(LazyBlobDoc):
    """
    A document that keeps an auto-incrementing version number, knows how to make copies of itself,
    delete a copy of itself, and revert back to an earlier copy of itself.

    """
    domain = StringProperty()
    copy_of = StringProperty()
    version = IntegerProperty()
    short_url = StringProperty()
    short_odk_url = StringProperty()
    short_odk_media_url = StringProperty()

    _meta_fields = ['_id', '_rev', 'domain', 'copy_of', 'version', 'short_url', 'short_odk_url', 'short_odk_media_url']

    @property
    def id(self):
        return self._id

    @property
    def master_id(self):
        """Return the ID of the 'master' app. For app builds this is the ID
        of the app they were built from otherwise it's just the app's ID."""
        return self.copy_of or self._id

    def save(self, response_json=None, increment_version=None, **params):
        if increment_version is None:
            increment_version = not self.copy_of and self.doc_type != 'LinkedApplication'
        if increment_version:
            self.version = self.version + 1 if self.version else 1
        super(VersionedDoc, self).save(**params)
        if response_json is not None:
            if 'update' not in response_json:
                response_json['update'] = {}
            response_json['update']['app-version'] = self.version

    def make_build(self):
        assert self.get_id
        assert self.copy_of is None
        cls = self.__class__
        copies = cls.view('app_manager/applications', key=[self.domain, self._id, self.version], include_docs=True, limit=1).all()
        if copies:
            copy = copies[0]
        else:
            copy = deepcopy(self.to_json())
            bad_keys = ('_id', '_rev', '_attachments', 'external_blobs',
                        'short_url', 'short_odk_url', 'short_odk_media_url', 'recipients')

            for bad_key in bad_keys:
                if bad_key in copy:
                    del copy[bad_key]

            copy = cls.wrap(copy)
            copy['copy_of'] = self._id

            copy.copy_attachments(self)
        return copy

    def copy_attachments(self, other, regexp=ATTACHMENT_REGEX):
        for name in other.lazy_list_attachments() or {}:
            if regexp is None or re.match(regexp, name):
                self.lazy_put_attachment(other.lazy_fetch_attachment(name), name)

    def make_reversion_to_copy(self, copy):
        """
        Replaces couch doc with a copy of the backup ("copy").
        Returns the another Application/RemoteApp referring to this
        updated couch doc. The returned doc should be used in place of
        the original doc, i.e. should be called as follows:
            app = app.make_reversion_to_copy(copy)
            app.save()
        """
        if copy.copy_of != self._id:
            raise VersioningError("%s is not a copy of %s" % (copy, self))
        app = deepcopy(copy.to_json())
        app['_rev'] = self._rev
        app['_id'] = self._id
        app['version'] = self.version
        app['copy_of'] = None
        app.pop('_attachments', None)
        app.pop('external_blobs', None)
        cls = self.__class__
        app = cls.wrap(app)
        app.copy_attachments(copy)
        return app

    def delete_copy(self, copy):
        if copy.copy_of != self._id:
            raise VersioningError("%s is not a copy of %s" % (copy, self))
        copy.delete_app()
        copy.save(increment_version=False)

    def scrub_source(self, source):
        """
        To be overridden.

        Use this to scrub out anything
        that should be shown in the
        application source, such as ids, etc.

        """
        return source

    def export_json(self, dump_json=True):
        source = deepcopy(self.to_json())
        for field in self._meta_fields:
            if field in source:
                del source[field]
        _attachments = self.get_attachments()

        # the '_attachments' value is a dict of `name: blob_content`
        # pairs, and is part of the exported (serialized) app interface
        source['_attachments'] = _attachments
        source.pop("external_blobs", None)
        source = self.scrub_source(source)

        return json.dumps(source) if dump_json else source

    def get_attachments(self):
        attachments = {}
        for name in self.lazy_list_attachments():
            if re.match(ATTACHMENT_REGEX, name):
                # FIXME loss of metadata (content type, etc.)
                attachments[name] = self.lazy_fetch_attachment(name)
        return attachments

    def save_attachments(self, attachments, save=None):
        with self.atomic_blobs(save=save):
            for name, attachment in attachments.items():
                if re.match(ATTACHMENT_REGEX, name):
                    self.put_attachment(attachment, name)
        return self

    @classmethod
    def from_source(cls, source, domain):
        for field in cls._meta_fields:
            if field in source:
                del source[field]
        source['domain'] = domain
        app = cls.wrap(source)
        return app

    def is_deleted(self):
        return self.doc_type.endswith(DELETED_SUFFIX)

    def unretire(self):
        self.doc_type = self.get_doc_type()
        self.save()

    def get_doc_type(self):
        if self.doc_type.endswith(DELETED_SUFFIX):
            return self.doc_type[:-len(DELETED_SUFFIX)]
        else:
            return self.doc_type


def absolute_url_property(method):
    """
    Helper for the various fully qualified application URLs
    Turns a method returning an unqualified URL
    into a property returning a fully qualified URL
    (e.g., '/my_url/' => 'https://www.commcarehq.org/my_url/')
    Expects `self.url_base` to be fully qualified url base

    """
    @wraps(method)
    def _inner(self):
        return "%s%s" % (self.url_base, method(self))
    return property(_inner)


class BuildProfile(DocumentSchema):
    name = StringProperty()
    langs = StringListProperty()
    practice_mobile_worker_id = StringProperty()

    def __eq__(self, other):
        return self.langs == other.langs and self.practice_mobile_worker_id == other.practice_mobile_worker_id

    def __ne__(self, other):
        return not self.__eq__(other)


class ApplicationBase(VersionedDoc, SnapshotMixin,
                      CommCareFeatureSupportMixin,
                      CommentMixin):
    """
    Abstract base class for Application and RemoteApp.
    Contains methods for generating the various files and zipping them into CommCare.jar

    See note at top of file for high-level overview.
    """

    _blobdb_type_code = CODES.application
    recipients = StringProperty(default="")

    # this is the supported way of specifying which commcare build to use
    build_spec = SchemaProperty(BuildSpec)
    platform = StringProperty(
        choices=["nokia/s40", "nokia/s60", "winmo", "generic"],
        default="nokia/s40"
    )
    text_input = StringProperty(
        choices=['roman', 'native', 'custom-keys', 'qwerty'],
        default="roman"
    )

    # The following properties should only appear on saved builds
    # built_with stores a record of CommCare build used in a saved app
    built_with = SchemaProperty(BuildRecord)
    build_signed = BooleanProperty(default=True)
    built_on = DateTimeProperty(required=False)
    build_comment = StringProperty()
    comment_from = StringProperty()
    build_broken = BooleanProperty(default=False)
    is_auto_generated = BooleanProperty(default=False)
    # not used yet, but nice for tagging/debugging
    # currently only canonical value is 'incomplete-build',
    # for when build resources aren't found where they should be
    build_broken_reason = StringProperty()

    # watch out for a past bug:
    # when reverting to a build that happens to be released
    # that got copied into into the new app doc, and when new releases were made,
    # they were automatically starred
    # AFAIK this is fixed in code, but my rear its ugly head in an as-yet-not-understood
    # way for apps that already had this problem. Just keep an eye out
    is_released = BooleanProperty(default=False)

    # django-style salted hash of the admin password
    admin_password = StringProperty()
    # a=Alphanumeric, n=Numeric, x=Neither (not allowed)
    admin_password_charset = StringProperty(choices=['a', 'n', 'x'], default='n')

    langs = StringListProperty()

    secure_submissions = BooleanProperty(default=False)

    # metadata for data platform
    amplifies_workers = StringProperty(
        choices=[AMPLIFIES_YES, AMPLIFIES_NO, AMPLIFIES_NOT_SET],
        default=AMPLIFIES_NOT_SET
    )
    amplifies_project = StringProperty(
        choices=[AMPLIFIES_YES, AMPLIFIES_NO, AMPLIFIES_NOT_SET],
        default=AMPLIFIES_NOT_SET
    )
    minimum_use_threshold = StringProperty(
        default='15'
    )
    experienced_threshold = StringProperty(
        default='3'
    )

    # exchange properties
    cached_properties = DictProperty()
    description = StringProperty()
    deployment_date = DateTimeProperty()
    phone_model = StringProperty()
    user_type = StringProperty()
    attribution_notes = StringProperty()

    # always false for RemoteApp
    case_sharing = BooleanProperty(default=False)
    vellum_case_management = BooleanProperty(default=True)

    # legacy property; kept around to be able to identify (deprecated) v1 apps
    application_version = StringProperty(default=APP_V2, choices=[APP_V1, APP_V2], required=False)
    last_modified = DateTimeProperty()

    def assert_app_v2(self):
        assert self.application_version == APP_V2

    build_profiles = SchemaDictProperty(BuildProfile)
    practice_mobile_worker_id = StringProperty()

    use_j2me_endpoint = BooleanProperty(default=False)

    target_commcare_flavor = StringProperty(
        default='none',
        choices=['none', TARGET_COMMCARE, TARGET_COMMCARE_LTS]
    )

    # Whether or not the Application has had any forms submitted against it
    has_submissions = BooleanProperty(default=False)

    # domains that are allowed to have linked apps with this master
    linked_whitelist = StringListProperty()

    mobile_ucr_restore_version = StringProperty(
        default=MOBILE_UCR_VERSION_1, choices=MOBILE_UCR_VERSIONS, required=False
    )
    location_fixture_restore = StringProperty(
        default=DEFAULT_LOCATION_FIXTURE_OPTION, choices=LOCATION_FIXTURE_OPTIONS,
        required=False
    )

    @staticmethod
    def _scrap_old_conventions(data):
        should_save = False
        # scrape for old conventions and get rid of them
        if 'commcare_build' in data:
            version, build_number = data['commcare_build'].split('/')
            data['build_spec'] = BuildSpec.from_string("%s/latest" % version).to_json()
            del data['commcare_build']
        if 'commcare_tag' in data:
            version, build_number = current_builds.TAG_MAP[data['commcare_tag']]
            data['build_spec'] = BuildSpec.from_string("%s/latest" % version).to_json()
            del data['commcare_tag']
        if "built_with" in data and isinstance(data['built_with'], six.string_types):
            soft_assert_type_text(data['built_with'])
            data['built_with'] = BuildSpec.from_string(data['built_with']).to_json()

        if 'native_input' in data:
            if 'text_input' not in data:
                data['text_input'] = 'native' if data['native_input'] else 'roman'
            del data['native_input']

        if 'build_langs' in data:
            if data['build_langs'] != data['langs'] and 'build_profiles' not in data:
                data['build_profiles'] = {
                    uuid.uuid4().hex: dict(
                        name=', '.join(data['build_langs']),
                        langs=data['build_langs']
                    )
                }
                should_save = True
            del data['build_langs']

        if 'original_doc' in data:
            data['copy_history'] = [data.pop('original_doc')]
            should_save = True
        return should_save

    @classmethod
    def wrap(cls, data, scrap_old_conventions=True):
        if scrap_old_conventions:
            should_save = cls._scrap_old_conventions(data)
        data["description"] = data.get('description') or data.get('short_description')

        self = super(ApplicationBase, cls).wrap(data)
        if not self.build_spec or self.build_spec.is_null():
            self.build_spec = get_default_build_spec()

        if scrap_old_conventions and should_save:
            self.save()

        return self

    @property
    @memoized
    def global_app_config(self):
        return GlobalAppConfig.for_app(self)

    def rename_lang(self, old_lang, new_lang):
        validate_lang(new_lang)

    def is_remote_app(self):
        return False

    @memoized
    def get_previous_version(self):
        return self.view('app_manager/applications',
            startkey=[self.domain, self.master_id, {}],
            endkey=[self.domain, self.master_id],
            include_docs=True,
            limit=1,
            descending=True,
        ).first()

    @memoized
    def get_latest_saved(self):
        """
        This looks really similar to get_latest_app, not sure why tim added
        """
        doc = (get_latest_released_app_doc(self.domain, self._id) or
               get_latest_build_doc(self.domain, self._id))
        return self.__class__.wrap(doc) if doc else None

    def set_admin_password(self, raw_password):
        salt = os.urandom(5).encode('hex')
        self.admin_password = make_password(raw_password, salt=salt)

        if raw_password.isnumeric():
            self.admin_password_charset = 'n'
        elif raw_password.isalnum():
            self.admin_password_charset = 'a'
        else:
            self.admin_password_charset = 'x'

    def get_build(self):
        return self.build_spec.get_build()

    @property
    def build_version(self):
        # `LooseVersion`s are smart!
        # LooseVersion('2.12.0') > '2.2'
        # (even though '2.12.0' < '2.2')
        if self.build_spec.version:
            return LooseVersion(self.build_spec.version)

    @property
    def commcare_minor_release(self):
        """This is mostly just for views"""
        return '%d.%d' % self.build_spec.minor_release()

    @property
    def short_name(self):
        return self.name if len(self.name) <= 12 else '%s..' % self.name[:10]

    @property
    def url_base(self):
        custom_base_url = getattr(self, 'custom_base_url', None)
        return custom_base_url or get_url_base()

    @absolute_url_property
    def post_url(self):
        if self.secure_submissions:
            url_name = 'receiver_secure_post_with_app_id'
        else:
            url_name = 'receiver_post_with_app_id'
        return reverse(url_name, args=[self.domain, self.get_id])

    @absolute_url_property
    def key_server_url(self):
        return reverse('key_server_url', args=[self.domain])

    @absolute_url_property
    def heartbeat_url(self):
        return reverse('phone_heartbeat', args=[self.domain, self.get_id])

    @absolute_url_property
    def ota_restore_url(self):
        return reverse('app_aware_restore', args=[self.domain, self._id])

    @absolute_url_property
    def form_record_url(self):
        return '/a/%s/api/custom/pact_formdata/v1/' % self.domain

    @absolute_url_property
    def hq_profile_url(self):
        # RemoteApp already has a property called "profile_url",
        # Application.profile_url just points here to stop the conflict
        # http://manage.dimagi.com/default.asp?227088#1149422
        return "%s?latest=true" % (
            reverse('download_profile', args=[self.domain, self._id])
        )

    @absolute_url_property
    def media_profile_url(self):
        return "%s?latest=true" % (
            reverse('download_media_profile', args=[self.domain, self._id])
        )

    @property
    def profile_loc(self):
        return "jr://resource/profile.xml"

    @absolute_url_property
    def jar_url(self):
        return reverse('download_jar', args=[self.domain, self._id])

    @absolute_url_property
    def recovery_measures_url(self):
        return reverse('recovery_measures', args=[self.domain, self._id])

    def get_jar_path(self):
        spec = {
            'nokia/s40': 'Nokia/S40',
            'nokia/s60': 'Nokia/S60',
            'generic': 'Generic/Default',
            'winmo': 'Native/WinMo'
        }[self.platform]

        if self.platform in ('nokia/s40', 'nokia/s60'):
            spec += {
                ('native',): '-native-input',
                ('roman',): '-generic',
                ('custom-keys',):  '-custom-keys',
                ('qwerty',): '-qwerty'
            }[(self.text_input,)]

        return spec

    def get_jadjar(self):
        return self.get_build().get_jadjar(self.get_jar_path(), self.use_j2me_endpoint)

    def validate_jar_path(self):
        build = self.get_build()
        setting = commcare_settings.get_commcare_settings_lookup()['hq']['text_input']
        value = self.text_input
        setting_version = setting['since'].get(value)

        if setting_version:
            setting_version = tuple(map(int, setting_version.split('.')))
            my_version = build.minor_release()

            if my_version < setting_version:
                i = setting['values'].index(value)
                assert i != -1
                name = _(setting['value_names'][i])
                raise AppEditingError((
                    '%s Text Input is not supported '
                    'in CommCare versions before %s.%s. '
                    '(You are using %s.%s)'
                ) % ((name,) + setting_version + my_version))

    @property
    def jad_settings(self):
        settings = {
            'JavaRosa-Admin-Password': self.admin_password,
            'Profile': self.profile_loc,
            'MIDlet-Jar-URL': self.jar_url,
            #'MIDlet-Name': self.name,
            # e.g. 2011-Apr-11 20:45
            'CommCare-Release': "true",
        }
        if not self.build_version or self.build_version < LooseVersion('2.8'):
            settings['Build-Number'] = self.version
        return settings

    def create_build_files(self, build_profile_id=None):
        all_files = self.create_all_files(build_profile_id)
        for filepath in all_files:
            self.lazy_put_attachment(all_files[filepath],
                                     'files/%s' % filepath)

    def create_jadjar_from_build_files(self, save=False):
        self.validate_jar_path()
        with CriticalSection(['create_jadjar_' + self._id]):
            try:
                return (
                    self.lazy_fetch_attachment('CommCare.jad'),
                    self.lazy_fetch_attachment('CommCare.jar'),
                )
            except (ResourceNotFound, KeyError):
                all_files = {
                    filename[len('files/'):]: self.lazy_fetch_attachment(filename)
                    for filename in self.blobs if filename.startswith('files/')
                }
                all_files = {
                    name: (contents if isinstance(contents, (bytes, SafeBytes)) else contents.encode('utf-8'))
                    for name, contents in all_files.items()
                }
                release_date = self.built_with.datetime or datetime.datetime.utcnow()
                jad_settings = {
                    'Released-on': release_date.strftime("%Y-%b-%d %H:%M"),
                }
                jad_settings.update(self.jad_settings)
                jadjar = self.get_jadjar().pack(all_files, jad_settings)

                if save:
                    self.lazy_put_attachment(jadjar.jad, 'CommCare.jad')
                    self.lazy_put_attachment(jadjar.jar, 'CommCare.jar')
                    self.built_with.signed = jadjar.signed

                return jadjar.jad, jadjar.jar

    @property
    @memoized
    def timing_context(self):
        return TimingContext(self.name)

    def validate_app(self):
        return ApplicationBaseValidator(self).validate_app()

    @absolute_url_property
    def odk_profile_url(self):
        return reverse('download_odk_profile', args=[self.domain, self._id])

    @absolute_url_property
    def odk_media_profile_url(self):
        return reverse('download_odk_media_profile', args=[self.domain, self._id])

    def get_odk_qr_code(self, with_media=False, build_profile_id=None, download_target_version=False):
        """Returns a QR code, as a PNG to install on CC-ODK"""
        filename = 'qrcode.png' if not download_target_version else 'qrcode-targeted.png'
        try:
            return self.lazy_fetch_attachment(filename)
        except ResourceNotFound:
            url = self.odk_profile_url if not with_media else self.odk_media_profile_url
            kwargs = []
            if build_profile_id is not None:
                kwargs.append('profile={profile_id}'.format(profile_id=build_profile_id))
            if download_target_version:
                kwargs.append('download_target_version=true')
            url += '?' + '&'.join(kwargs)

            image = qrcode.make(url)
            output = BytesIO()
            image.save(output, "PNG")
            qr_content = output.getvalue()
            self.lazy_put_attachment(qr_content, filename,
                                     content_type="image/png")
            return qr_content

    def generate_shortened_url(self, view_name, build_profile_id=None):
        try:
            if settings.BITLY_LOGIN:
                if build_profile_id is not None:
                    long_url = "{}{}?profile={}".format(
                        self.url_base, reverse(view_name, args=[self.domain, self._id]), build_profile_id
                    )
                else:
                    long_url = "{}{}".format(self.url_base, reverse(view_name, args=[self.domain, self._id]))
                shortened_url = bitly.shorten(long_url)
            else:
                shortened_url = None
        except Exception:
            logging.exception("Problem creating bitly url for app %s. Do you have network?" % self.get_id)
        else:
            return shortened_url

    def get_short_url(self, build_profile_id=None):
        if not build_profile_id:
            if not self.short_url:
                self.short_url = self.generate_shortened_url('download_jad')
                self.save()
            return self.short_url
        else:
            return self.generate_shortened_url('download_jad', build_profile_id)

    def get_short_odk_url(self, with_media=False, build_profile_id=None):
        if not build_profile_id:
            if with_media:
                if not self.short_odk_media_url:
                    self.short_odk_media_url = self.generate_shortened_url('download_odk_media_profile')
                    self.save()
                return self.short_odk_media_url
            else:
                if not self.short_odk_url:
                    self.short_odk_url = self.generate_shortened_url('download_odk_profile')
                    self.save()
                return self.short_odk_url
        else:
            if with_media:
                return self.generate_shortened_url('download_odk_media_profile', build_profile_id)
            else:
                return self.generate_shortened_url('download_odk_profile', build_profile_id)

    def fetch_jar(self):
        return self.get_jadjar().fetch_jar()

    @time_method()
    def make_build(self, comment=None, user_id=None):
        copy = super(ApplicationBase, self).make_build()
        if not copy._id:
            # I expect this always to be the case
            # but check explicitly so as not to change the _id if it exists
            copy._id = uuid.uuid4().hex

        copy.create_build_files()

        # since this hard to put in a test
        # I'm putting this assert here if copy._id is ever None
        # which makes tests error
        assert copy._id

        built_on = datetime.datetime.utcnow()
        copy.date_created = built_on
        copy.built_on = built_on
        copy.built_with = BuildRecord(
            version=copy.build_spec.version,
            build_number=copy.version,
            datetime=built_on,
        )
        copy.build_comment = comment
        copy.comment_from = user_id
        copy.is_released = False

        prune_auto_generated_builds.delay(self.domain, self._id)

        return copy

    def delete_app(self):
        domain_has_apps.clear(self.domain)
        self.doc_type += '-Deleted'
        record = DeleteApplicationRecord(
            domain=self.domain,
            app_id=self.id,
            datetime=datetime.datetime.utcnow()
        )
        record.save()
        return record

    def save(self, response_json=None, increment_version=None, **params):
        from corehq.apps.analytics.tasks import track_workflow, send_hubspot_form, HUBSPOT_SAVED_APP_FORM_ID
        self.last_modified = datetime.datetime.utcnow()
        if not self._rev and not domain_has_apps(self.domain):
            domain_has_apps.clear(self.domain)

        LatestAppInfo(self.master_id, self.domain).clear_caches()

        get_all_case_properties.clear(self)
        get_usercase_properties.clear(self)

        request = view_utils.get_request()
        user = getattr(request, 'couch_user', None)
        if user and user.days_since_created == 0:
            track_workflow(user.get_email(), 'Saved the App Builder within first 24 hours')
        send_hubspot_form(HUBSPOT_SAVED_APP_FORM_ID, request)
        super(ApplicationBase, self).save(
            response_json=response_json, increment_version=increment_version, **params)

    @classmethod
    def save_docs(cls, docs, **kwargs):
        utcnow = datetime.datetime.utcnow()
        for doc in docs:
            doc['last_modified'] = utcnow
        super(ApplicationBase, cls).save_docs(docs, **kwargs)

    bulk_save = save_docs

    def set_form_versions(self):
        # by default doing nothing here is fine.
        pass

    def set_media_versions(self):
        pass

    def get_build_langs(self, build_profile_id=None):
        if build_profile_id is not None:
            return self.build_profiles[build_profile_id].langs
        else:
            return self.langs

    def convert_to_application(self):
        self.doc_type = 'Application'
        del self.master
        del self.linked_app_translations
        del self.linked_app_logo_refs
        del self.linked_app_attrs
        del self.uses_master_app_form_ids


def validate_lang(lang):
    if not re.match(r'^[a-z]{2,3}(-[a-z]*)?$', lang):
        raise ValueError("Invalid Language")


class SavedAppBuild(ApplicationBase):
    def releases_list_json(self, timezone):
        """
        returns minimum possible data that could be used to list a Build on releases page on HQ

        :param timezone: timezone expected for timestamps in result
        :return: data dict
        """
        data = super(SavedAppBuild, self).to_json().copy()
        # ignore details that are not used
        for key in ('modules', 'user_registration', 'external_blobs',
                    '_attachments', 'profile', 'translations',
                    'description', 'short_description', 'multimedia_map', 'media_language_map'):
            data.pop(key, None)
        built_on_user_time = ServerTime(self.built_on).user_time(timezone)
        menu_item_label = self.built_with.get_menu_item_label()
        data.update({
            'id': self.id,
            'built_on_date': built_on_user_time.ui_string(USER_DATE_FORMAT),
            'built_on_time': built_on_user_time.ui_string(USER_TIME_FORMAT),
            'menu_item_label': menu_item_label,
            'jar_path': self.get_jar_path(),
            'short_name': self.short_name,
            'enable_offline_install': self.enable_offline_install,
            'include_media': self.doc_type != 'RemoteApp',
            'j2me_enabled': menu_item_label in CommCareBuildConfig.j2me_enabled_config_labels(),
            'target_commcare_flavor': (
                self.target_commcare_flavor
                if toggles.TARGET_COMMCARE_FLAVOR.enabled(self.domain) else 'none'
            ),
        })
        comment_from = data['comment_from']
        if comment_from:
            data['comment_user_name'] = get_display_name_for_user_id(
                self.domain, comment_from, default=comment_from)

        return data


class Application(ApplicationBase, TranslationMixin, ApplicationMediaMixin,
                  ApplicationIntegrationMixin):
    """
    An Application that can be created entirely through the online interface

    """
    modules = SchemaListProperty(ModuleBase)
    name = StringProperty()
    # profile's schema is {'features': {}, 'properties': {}, 'custom_properties': {}}
    # ended up not using a schema because properties is a reserved word
    profile = DictProperty()
    use_custom_suite = BooleanProperty(default=False)
    custom_base_url = StringProperty()
    cloudcare_enabled = BooleanProperty(default=False)

    translation_strategy = StringProperty(default='select-known',
                                          choices=list(app_strings.CHOICES.keys()))
    auto_gps_capture = BooleanProperty(default=False)
    date_created = DateTimeProperty()
    created_from_template = StringProperty()
    use_grid_menus = BooleanProperty(default=False)
    grid_form_menus = StringProperty(default='none',
                                     choices=['none', 'all', 'some'])
    add_ons = DictProperty()
    smart_lang_display = BooleanProperty()  # null means none set so don't default to false/true

    def has_modules(self):
        return len(self.modules) > 0 and not self.is_remote_app()

    @property
    @memoized
    def commtrack_enabled(self):
        if settings.UNIT_TESTING:
            return False  # override with .tests.util.commtrack_enabled
        domain_obj = Domain.get_by_name(self.domain) if self.domain else None
        return domain_obj.commtrack_enabled if domain_obj else False

    @classmethod
    def wrap(cls, data):
        data.pop('commtrack_enabled', None)  # Remove me after migrating apps
        data['modules'] = [module for module in data.get('modules', [])
                           if module.get('doc_type') != 'CareplanModule']
        self = super(Application, cls).wrap(data)

        # make sure all form versions are None on working copies
        if not self.copy_of:
            for form in self.get_forms():
                form.version = None

        # weird edge case where multimedia_map gets set to null and causes issues
        if self.multimedia_map is None:
            self.multimedia_map = {}

        return self

    def save(self, *args, **kwargs):
        super(Application, self).save(*args, **kwargs)
        # Import loop if this is imported at the top
        # TODO: revamp so signal_connections <- models <- signals
        from corehq.apps.app_manager import signals
        from couchforms.analytics import get_form_analytics_metadata
        for xmlns in self.get_xmlns_map():
            get_form_analytics_metadata.clear(self.domain, self._id, xmlns)
        signals.app_post_save.send(Application, application=self)

    def make_reversion_to_copy(self, copy):
        app = super(Application, self).make_reversion_to_copy(copy)

        for form in app.get_forms():
            # reset the form's validation cache, since the form content is
            # likely to have changed in the revert!
            form.clear_validation_cache()
            form.version = None

        app.build_broken = False

        return app

    @property
    def profile_url(self):
        return self.hq_profile_url

    @absolute_url_property
    def suite_url(self):
        return reverse('download_suite', args=[self.domain, self.get_id])

    @property
    def suite_loc(self):
        if self.enable_relative_suite_path:
            return './suite.xml'
        else:
            return "jr://resource/suite.xml"

    @absolute_url_property
    def media_suite_url(self):
        return reverse('download_media_suite', args=[self.domain, self.get_id])

    @property
    def media_suite_loc(self):
        if self.enable_relative_suite_path:
            return "./media_suite.xml"
        else:
            return "jr://resource/media_suite.xml"

    @property
    def default_language(self):
        return self.langs[0] if len(self.langs) > 0 else "en"

    def fetch_xform(self, module_id=None, form_id=None, form=None, build_profile_id=None):
        if not form:
            form = self.get_module(module_id).get_form(form_id)
        return form.validate_form().render_xform(build_profile_id)

    def set_form_versions(self):
        """
        Set the 'version' property on each form as follows to the current app version if the form is new
        or has changed since the last build. Otherwise set it to the version from the last build.
        """
        def _hash(val):
            return hashlib.md5(val).hexdigest()

        previous_version = self.get_previous_version()
        if previous_version:
            force_new_version = self.build_profiles != previous_version.build_profiles
            for form_stuff in self.get_forms(bare=False):
                filename = 'files/%s' % self.get_form_filename(**form_stuff)
                form = form_stuff["form"]
                if not force_new_version:
                    try:
                        previous_form = previous_version.get_form(form.unique_id)
                        # take the previous version's compiled form as-is
                        # (generation code may have changed since last build)
                        previous_source = previous_version.fetch_attachment(filename)
                    except (ResourceNotFound, FormNotFoundException):
                        form.version = None
                    else:
                        previous_hash = _hash(previous_source)

                        # hack - temporarily set my version to the previous version
                        # so that that's not treated as the diff
                        previous_form_version = previous_form.get_version()
                        form.version = previous_form_version
                        my_hash = _hash(self.fetch_xform(form=form))
                        if previous_hash != my_hash:
                            form.version = None
                else:
                    form.version = None

    def set_media_versions(self):
        """
        Set the media version numbers for all media in the app to the current app version
        if the media is new or has changed since the last build. Otherwise set it to the
        version from the last build.
        """

        # access to .multimedia_map is slow
        previous_version = self.get_previous_version()
        prev_multimedia_map = previous_version.multimedia_map if previous_version else {}

        for path, map_item in six.iteritems(self.multimedia_map):
            prev_map_item = prev_multimedia_map.get(path, None)
            if prev_map_item and prev_map_item.unique_id:
                # Re-use the id so CommCare knows it's the same resource
                map_item.unique_id = prev_map_item.unique_id
            if (prev_map_item and prev_map_item.version
                    and prev_map_item.multimedia_id == map_item.multimedia_id):
                map_item.version = prev_map_item.version
            else:
                map_item.version = self.version

    def ensure_module_unique_ids(self, should_save=False):
        """
            Creates unique_ids for modules that don't have unique_id attributes
            should_save: the doc will be saved only if should_save is set to True

            WARNING: If called on the same doc in different requests without saving,
            this function will set different uuid each time,
            likely causing unexpected behavior
        """
        if any(not mod.unique_id for mod in self.modules):
            for mod in self.modules:
                mod.get_or_create_unique_id()
            if should_save:
                self.save()

    def create_app_strings(self, lang, build_profile_id=None):
        gen = app_strings.CHOICES[self.translation_strategy]
        if lang == 'default':
            return gen.create_default_app_strings(self, build_profile_id)
        else:
            return gen.create_app_strings(self, lang)

    @property
    def skip_validation(self):
        properties = (self.profile or {}).get('properties', {})
        return properties.get('cc-content-valid', 'yes')

    @property
    def jad_settings(self):
        s = super(Application, self).jad_settings
        s.update({
            'Skip-Validation': self.skip_validation,
        })
        return s

    @time_method()
    def create_profile(self, is_odk=False, with_media=False,
                       template='app_manager/profile.xml', build_profile_id=None, target_commcare_flavor=None):
        self__profile = self.profile
        app_profile = defaultdict(dict)

        for setting in commcare_settings.get_custom_commcare_settings():
            setting_type = setting['type']
            setting_id = setting['id']

            if setting_type not in ('properties', 'features'):
                setting_value = None
            elif setting_id not in self__profile.get(setting_type, {}):
                if 'commcare_default' in setting and setting['commcare_default'] != setting['default']:
                    setting_value = setting['default']
                else:
                    setting_value = None
            else:
                setting_value = self__profile[setting_type][setting_id]
            if setting_value:
                app_profile[setting_type][setting_id] = {
                    'value': setting_value,
                    'force': setting.get('force', False)
                }
            # assert that it gets explicitly set once per loop
            del setting_value

        if self.case_sharing:
            app_profile['properties']['server-tether'] = {
                'force': True,
                'value': 'sync',
            }

        logo_refs = [logo_name for logo_name in self.logo_refs if logo_name in ANDROID_LOGO_PROPERTY_MAPPING]
        if logo_refs and domain_has_privilege(self.domain, privileges.COMMCARE_LOGO_UPLOADER):
            for logo_name in logo_refs:
                app_profile['properties'][ANDROID_LOGO_PROPERTY_MAPPING[logo_name]] = {
                    'force': True,
                    'value': self.logo_refs[logo_name]['path'],
                }

        if toggles.MOBILE_RECOVERY_MEASURES.enabled(self.domain):
            app_profile['properties']['recovery-measures-url'] = {
                'force': True,
                'value': self.recovery_measures_url,
            }

        if with_media:
            profile_url = self.media_profile_url if not is_odk else (self.odk_media_profile_url + '?latest=true')
        else:
            profile_url = self.profile_url if not is_odk else (self.odk_profile_url + '?latest=true')

        if toggles.CUSTOM_PROPERTIES.enabled(self.domain) and "custom_properties" in self__profile:
            app_profile['custom_properties'].update(self__profile['custom_properties'])

        apk_heartbeat_url = self.heartbeat_url
        locale = self.get_build_langs(build_profile_id)[0]
        target_package_id = {
            TARGET_COMMCARE: 'org.commcare.dalvik',
            TARGET_COMMCARE_LTS: 'org.commcare.lts',
        }.get(target_commcare_flavor)
        return render_to_string(template, {
            'is_odk': is_odk,
            'app': self,
            'profile_url': profile_url,
            'app_profile': app_profile,
            'cc_user_domain': cc_user_domain(self.domain),
            'include_media_suite': with_media,
            'uniqueid': self.master_id,
            'name': self.name,
            'descriptor': "Profile File",
            'build_profile_id': build_profile_id,
            'locale': locale,
            'apk_heartbeat_url': apk_heartbeat_url,
            'target_package_id': target_package_id,
        }).encode('utf-8')

    @property
    def custom_suite(self):
        try:
            return self.lazy_fetch_attachment('custom_suite.xml')
        except ResourceNotFound:
            return ""

    def set_custom_suite(self, value):
        self.put_attachment(value, 'custom_suite.xml')

    def create_suite(self, build_profile_id=None):
        self.assert_app_v2()
        return SuiteGenerator(self, build_profile_id).generate_suite()

    def create_media_suite(self, build_profile_id=None):
        return MediaSuiteGenerator(self, build_profile_id).generate_suite()

    @memoized
    def get_practice_user_id(self, build_profile_id=None):
        # returns app or build profile specific practice_mobile_worker_id
        if build_profile_id:
            build_spec = self.build_profiles[build_profile_id]
            return build_spec.practice_mobile_worker_id
        else:
            return self.practice_mobile_worker_id

    @property
    @memoized
    def enable_practice_users(self):
        return (
            self.supports_practice_users and
            domain_has_privilege(self.domain, privileges.PRACTICE_MOBILE_WORKERS)
        )

    @property
    @memoized
    def enable_update_prompts(self):
        return (
            # custom for ICDS until ICDS users are > 2.38
            (self.supports_update_prompts or toggles.ICDS.enabled(self.domain)) and
            toggles.PHONE_HEARTBEAT.enabled(self.domain)
        )

    @memoized
    def get_practice_user(self, build_profile_id=None):
        """
        kwargs:
            build_profile_id: id of a particular build profile to get the practice user for
                If it's None, practice user of the default app is returned

        Returns:
            App or build profile specific practice user and validates that the user is
                a practice mode user and that user belongs to app.domain

        This is memoized to avoid refetching user when validating app, creating build files and
            generating suite file.
        """
        practice_user_id = self.get_practice_user_id(build_profile_id=build_profile_id)
        if practice_user_id:
            return get_and_assert_practice_user_in_domain(practice_user_id, self.domain)
        else:
            return None

    @time_method()
    def create_practice_user_restore(self, build_profile_id=None):
        """
        Returns:
            Returns restore xml as a string for the practice user of app or
                app profile specfied by build_profile_id
            Raises a PracticeUserException if the user is not practice user
        """
        from corehq.apps.ota.models import DemoUserRestore
        if not self.enable_practice_users:
            return None
        user = self.get_practice_user(build_profile_id)
        if user:
            user_restore = DemoUserRestore.objects.get(id=user.demo_restore_id)
            return user_restore.get_restore_as_string()
        else:
            return None

    @classmethod
    def get_form_filename(cls, type=None, form=None, module=None):
        return 'modules-%s/forms-%s.xml' % (module.id, form.id)

    @time_method()
    def _make_language_files(self, prefix, build_profile_id):
        return {
            "{}{}/app_strings.txt".format(prefix, lang): self.create_app_strings(lang, build_profile_id).encode('utf-8')
            for lang in ['default'] + self.get_build_langs(build_profile_id)
        }

    @time_method()
    def _get_form_files(self, prefix, build_profile_id):
        files = {}
        for form_stuff in self.get_forms(bare=False):
            def exclude_form(form):
                return isinstance(form, ShadowForm) or form.is_a_disabled_release_form()

            if not exclude_form(form_stuff['form']):
                filename = prefix + self.get_form_filename(**form_stuff)
                form = form_stuff['form']
                try:
                    files[filename] = self.fetch_xform(form=form, build_profile_id=build_profile_id)
                except XFormValidationFailed:
                    raise XFormException(_('Unable to validate the forms due to a server error. '
                                           'Please try again later.'))
                except XFormException as e:
                    raise XFormException(_('Error in form "{}": {}').format(trans(form.name), six.text_type(e)))
        return files

    @time_method()
    @memoized
    def create_all_files(self, build_profile_id=None):
        self.set_form_versions()
        self.set_media_versions()
        prefix = '' if not build_profile_id else build_profile_id + '/'
        files = {
            '{}profile.xml'.format(prefix): self.create_profile(is_odk=False, build_profile_id=build_profile_id),
            '{}profile.ccpr'.format(prefix): self.create_profile(is_odk=True, build_profile_id=build_profile_id),
            '{}media_profile.xml'.format(prefix):
                self.create_profile(is_odk=False, with_media=True, build_profile_id=build_profile_id),
            '{}media_profile.ccpr'.format(prefix):
                self.create_profile(is_odk=True, with_media=True, build_profile_id=build_profile_id),
            '{}suite.xml'.format(prefix): self.create_suite(build_profile_id),
            '{}media_suite.xml'.format(prefix): self.create_media_suite(build_profile_id),
        }
        if self.target_commcare_flavor != 'none':
            files['{}profile-{}.xml'.format(prefix, self.target_commcare_flavor)] = self.create_profile(
                is_odk=False,
                build_profile_id=build_profile_id,
                target_commcare_flavor=self.target_commcare_flavor,
            )
            files['{}profile-{}.ccpr'.format(prefix, self.target_commcare_flavor)] = self.create_profile(
                is_odk=True,
                build_profile_id=build_profile_id,
                target_commcare_flavor=self.target_commcare_flavor,
            )
            files['{}media_profile-{}.xml'.format(prefix, self.target_commcare_flavor)] = self.create_profile(
                is_odk=False,
                with_media=True,
                build_profile_id=build_profile_id,
                target_commcare_flavor=self.target_commcare_flavor,
            )
            files['{}media_profile-{}.ccpr'.format(prefix, self.target_commcare_flavor)] = self.create_profile(
                is_odk=True,
                with_media=True,
                build_profile_id=build_profile_id,
                target_commcare_flavor=self.target_commcare_flavor,
            )

        practice_user_restore = self.create_practice_user_restore(build_profile_id)
        if practice_user_restore:
            files.update({
                '{}practice_user_restore.xml'.format(prefix): practice_user_restore
            })

        files.update(self._make_language_files(prefix, build_profile_id))
        files.update(self._get_form_files(prefix, build_profile_id))
        return files

    get_modules = IndexedSchema.Getter('modules')

    @parse_int([1])
    def get_module(self, i):
        try:
            return self.modules[i].with_id(i % len(self.modules), self)
        except IndexError:
            raise ModuleNotFoundException()

    def get_module_by_unique_id(self, unique_id, error=''):
        def matches(module):
            return module.get_or_create_unique_id() == unique_id
        for obj in self.get_modules():
            if matches(obj):
                return obj
        if not error:
            error = _("Could not find module with ID='{unique_id}' in app '{app_name}'.").format(
                app_name=self.name, unique_id=unique_id)
        raise ModuleNotFoundException(error)

    def get_module_index(self, unique_id):
        for index, module in enumerate(self.get_modules()):
            if module.unique_id == unique_id:
                return index
        error = _("Could not find module with ID='{unique_id}' in app '{app_name}'.").format(
            app_name=self.name, unique_id=unique_id)
        raise ModuleNotFoundException(error)

    def get_report_modules(self):
        for module in self.modules:
            if isinstance(module, ReportModule):
                yield module

    def get_forms(self, bare=True):
        for module in self.get_modules():
            for form in module.get_forms():
                yield form if bare else {
                    'type': 'module_form',
                    'module': module,
                    'form': form
                }

    def get_form(self, form_unique_id, bare=True):
        def matches(form):
            return form.get_unique_id() == form_unique_id
        for obj in self.get_forms(bare):
            if matches(obj if bare else obj['form']):
                return obj
        raise FormNotFoundException(
            ("Form in app '%s' with unique id '%s' not found"
             % (self.id, form_unique_id)))

    def get_form_location(self, form_unique_id):
        for m_index, module in enumerate(self.get_modules()):
            for f_index, form in enumerate(module.get_forms()):
                if form_unique_id == form.unique_id:
                    return m_index, f_index
        raise KeyError("Form in app '%s' with unique id '%s' not found" % (self.id, form_unique_id))

    @classmethod
    def new_app(cls, domain, name, lang="en"):
        app = cls(domain=domain, modules=[], name=name, langs=[lang], date_created=datetime.datetime.utcnow())
        return app

    def add_module(self, module):
        self.modules.append(module)
        return self.get_module(-1)

    def delete_module(self, module_unique_id):
        try:
            module = self.get_module_by_unique_id(module_unique_id)
        except ModuleNotFoundException:
            return None
        record = DeleteModuleRecord(
            domain=self.domain,
            app_id=self.id,
            module_id=module.id,
            module=module,
            datetime=datetime.datetime.utcnow()
        )
        del self.modules[module.id]
        record.save()
        return record

    def new_form(self, module_id, name, lang, attachment=Ellipsis):
        module = self.get_module(module_id)
        return module.new_form(name, lang, attachment)

    def delete_form(self, module_unique_id, form_unique_id):
        try:
            module = self.get_module_by_unique_id(module_unique_id)
            form = self.get_form(form_unique_id)
        except (ModuleNotFoundException, FormNotFoundException):
            return None

        record = DeleteFormRecord(
            domain=self.domain,
            app_id=self.id,
            module_unique_id=module_unique_id,
            form_id=form.id,
            form=form,
            datetime=datetime.datetime.utcnow(),
        )
        record.save()

        try:
            form.pre_delete_hook()
        except NotImplementedError:
            pass

        del module['forms'][form.id]
        return record

    def rename_lang(self, old_lang, new_lang):
        validate_lang(new_lang)
        if old_lang == new_lang:
            return
        if new_lang in self.langs:
            raise AppEditingError("Language %s already exists!" % new_lang)
        for i, lang in enumerate(self.langs):
            if lang == old_lang:
                self.langs[i] = new_lang
        for profile in self.build_profiles:
            for i, lang in enumerate(profile.langs):
                if lang == old_lang:
                    profile.langs[i] = new_lang
        for module in self.get_modules():
            module.rename_lang(old_lang, new_lang)
        _rename_key(self.translations, old_lang, new_lang)

    def rearrange_modules(self, i, j):
        modules = self.modules
        try:
            modules.insert(i, modules.pop(j))
        except IndexError:
            raise RearrangeError()
        self.modules = modules

    def rearrange_forms(self, to_module_id, from_module_id, i, j):
        """
        The case type of the two modules conflict, the rearrangement goes through anyway.
        This is intentional.

        """
        to_module = self.get_module(to_module_id)
        from_module = self.get_module(from_module_id)
        try:
            from_module.forms[j].pre_move_hook(from_module, to_module)
        except NotImplementedError:
            pass
        try:
            form = from_module.forms.pop(j)
            if not isinstance(form, AdvancedForm):
                if from_module.is_surveys != to_module.is_surveys:
                    if from_module.is_surveys:
                        form.requires = "case"
                        form.actions.update_case = UpdateCaseAction(
                            condition=FormActionCondition(type='always'))
                    else:
                        form.requires = "none"
                        form.actions.update_case = UpdateCaseAction(
                            condition=FormActionCondition(type='never'))
            to_module.add_insert_form(from_module, form, index=i, with_source=True)
        except IndexError:
            raise RearrangeError()

    def scrub_source(self, source):
        source = update_form_unique_ids(source)
        return update_report_module_ids(source)

    def copy_form(self, from_module, form, to_module, rename=False):
        """
        The case type of the two modules conflict,
        copying (confusingly) is still allowed.
        This is intentional.

        """
        copy_source = deepcopy(form.to_json())
        # only one form can be a release notes form, so set them to False explicitly when copying
        copy_source['is_release_notes_form'] = False
        copy_source['enable_release_notes'] = False
        if 'unique_id' in copy_source:
            del copy_source['unique_id']

        if rename:
            for lang, name in six.iteritems(copy_source['name']):
                with override(lang):
                    copy_source['name'][lang] = _('Copy of {name}').format(name=name)

        copy_form = to_module.add_insert_form(from_module, FormBase.wrap(copy_source))
        to_app = to_module.get_app()
        save_xform(to_app, copy_form, form.source.encode('utf-8'))

        return copy_form

    @cached_property
    def has_case_management(self):
        for module in self.get_modules():
            for form in module.get_forms():
                if len(form.active_actions()) > 0:
                    return True
        return False

    @memoized
    def case_type_exists(self, case_type):
        return case_type in self.get_case_types()

    @memoized
    def get_case_types(self):
        extra_types = set()
        if is_usercase_in_use(self.domain):
            extra_types.add(USERCASE_TYPE)

        return set(chain(*[m.get_case_types() for m in self.get_modules()])) | extra_types

    def has_media(self):
        return len(self.multimedia_map) > 0

    @memoized
    def get_xmlns_map(self):
        xmlns_map = defaultdict(list)
        for form in self.get_forms():
            xmlns_map[form.xmlns].append(form)
        return xmlns_map

    def get_forms_by_xmlns(self, xmlns, log_missing=True):
        """
        Return the forms with the given xmlns.
        This function could return multiple forms if there are shadow forms in the app.
        """
        if xmlns == "http://code.javarosa.org/devicereport":
            return []
        forms = self.get_xmlns_map()[xmlns]
        if len(forms) < 1:
            if log_missing:
                logging.error('App %s in domain %s has %s forms with xmlns %s' % (
                    self.get_id,
                    self.domain,
                    len(forms),
                    xmlns,
                ))
            return []
        non_shadow_forms = [form for form in forms if form.form_type != 'shadow_form']
        assert len(non_shadow_forms) <= 1
        return forms

    def get_xform_by_xmlns(self, xmlns, log_missing=True):
        forms = self.get_forms_by_xmlns(xmlns, log_missing)
        if not forms:
            return None
        else:
            # If there are multiple forms with the same xmlns, then all but one are shadow forms, therefore they
            # all have the same xform.
            return forms[0].wrapped_xform()


    def get_questions(self, xmlns, langs=None, include_triggers=False, include_groups=False,
                      include_translations=False):
        forms = self.get_forms_by_xmlns(xmlns)
        if not forms:
            return []
        # If there are multiple forms with the same xmlns, then some of them are shadow forms, so all the questions
        # will be the same.
        return forms[0].get_questions(langs or self.langs, include_triggers, include_groups, include_translations)

    def validate_app(self):
        return ApplicationValidator(self).validate_app()

    def get_profile_setting(self, s_type, s_id):
        setting = self.profile.get(s_type, {}).get(s_id)
        if setting is not None:
            return setting
        yaml_setting = commcare_settings.get_commcare_settings_lookup()[s_type][s_id]
        for contingent in yaml_setting.get("contingent_default", []):
            if check_condition(self, contingent["condition"]):
                setting = contingent["value"]
        if setting is not None:
            return setting
        if not self.build_version or self.build_version < LooseVersion(yaml_setting.get("since", "0")):
            setting = yaml_setting.get("disabled_default", None)
            if setting is not None:
                return setting
        return yaml_setting.get("default")

    @quickcache(['self._id', 'self.version'])
    def get_case_metadata(self):
        from corehq.apps.app_manager.app_schemas.app_case_metadata import AppCaseMetadataBuilder
        return AppCaseMetadataBuilder(self.domain, self).case_metadata()

    def get_subcase_types(self, case_type):
        """
        Return the subcase types defined across an app for the given case type
        """
        return {t for m in self.get_modules()
                if m.case_type == case_type
                for t in m.get_subcase_types()}

    @memoized
    def grid_display_for_some_modules(self):
        return self.grid_form_menus == 'some'

    @memoized
    def grid_display_for_all_modules(self):
        return self.grid_form_menus == 'all'


class RemoteApp(ApplicationBase):
    """
    A wrapper for a url pointing to a suite or profile file. This allows you to
    write all the files for an app by hand, and then give the url to app_manager
    and let it package everything together for you.

    """
    profile_url = StringProperty(default="http://")
    name = StringProperty()
    manage_urls = BooleanProperty(default=False)

    questions_map = DictProperty(required=False)

    def is_remote_app(self):
        return True

    @classmethod
    def new_app(cls, domain, name, lang='en'):
        app = cls(domain=domain, name=name, langs=[lang])
        return app

    def create_profile(self, is_odk=False, langs=None):
        # we don't do odk for now anyway
        return remote_app.make_remote_profile(self, langs)

    def strip_location(self, location):
        return remote_app.strip_location(self.profile_url, location)

    def fetch_file(self, location):
        location = self.strip_location(location)
        url = urljoin(self.profile_url, location)

        try:
            content = urlopen(url).read()
        except Exception:
            raise AppEditingError('Unable to access resource url: "%s"' % url)

        return location, content

    def get_build_langs(self):
        if self.build_profiles:
            if len(list(self.build_profiles.keys())) > 1:
                raise AppEditingError('More than one app profile for a remote app')
            else:
                # return first profile, generated as part of lazy migration
                return self.build_profiles[list(self.build_profiles.keys())[0]].langs
        else:
            return self.langs

    @classmethod
    def get_locations(cls, suite):
        for resource in suite.findall('*/resource'):
            try:
                loc = resource.findtext('location[@authority="local"]')
            except Exception:
                loc = resource.findtext('location[@authority="remote"]')
            yield resource.getparent().tag, loc

    @property
    def SUITE_XPATH(self):
        return 'suite/resource/location[@authority="local"]'

    def create_all_files(self, build_profile_id=None):
        langs_for_build = self.get_build_langs()
        files = {
            'profile.xml': self.create_profile(langs=langs_for_build),
        }
        tree = _parse_xml(files['profile.xml'])

        def add_file_from_path(path, strict=False, transform=None):
            added_files = []
            # must find at least one
            try:
                tree.find(path).text
            except (TypeError, AttributeError):
                if strict:
                    raise AppEditingError("problem with file path reference!")
                else:
                    return
            for loc_node in tree.findall(path):
                loc, file = self.fetch_file(loc_node.text)
                if transform:
                    file = transform(file)
                files[loc] = file
                added_files.append(file)
            return added_files

        add_file_from_path('features/users/logo')
        try:
            suites = add_file_from_path(
                self.SUITE_XPATH,
                strict=True,
                transform=(lambda suite:
                           remote_app.make_remote_suite(self, suite))
            )
        except AppEditingError:
            raise AppEditingError(_('Problem loading suite file from profile file. Is your profile file correct?'))

        for suite in suites:
            suite_xml = _parse_xml(suite)

            for tag, location in self.get_locations(suite_xml):
                location, data = self.fetch_file(location)
                if tag == 'xform' and langs_for_build:
                    try:
                        xform = XForm(data)
                    except XFormException as e:
                        raise XFormException('In file %s: %s' % (location, e))
                    xform.exclude_languages(whitelist=langs_for_build)
                    data = xform.render()
                files.update({location: data})
        return files

    def make_questions_map(self):
        langs_for_build = self.get_build_langs()
        if self.copy_of:
            xmlns_map = {}

            def fetch(location):
                filepath = self.strip_location(location)
                return self.fetch_attachment('files/%s' % filepath)

            profile_xml = _parse_xml(fetch('profile.xml'))
            suite_location = profile_xml.find(self.SUITE_XPATH).text
            suite_xml = _parse_xml(fetch(suite_location))

            for tag, location in self.get_locations(suite_xml):
                if tag == 'xform':
                    xform = XForm(fetch(location).decode('utf-8'))
                    xmlns = xform.data_node.tag_xmlns
                    questions = xform.get_questions(langs_for_build)
                    xmlns_map[xmlns] = questions
            return xmlns_map
        else:
            return None

    def get_questions(self, xmlns):
        if not self.questions_map:
            self.questions_map = self.make_questions_map()
            if not self.questions_map:
                return []
            self.save()
        questions = self.questions_map.get(xmlns, [])
        return questions


class LinkedApplication(Application):
    """
    An app that can pull changes from an app in a different domain.
    """
    # This is the id of the master application
    master = StringProperty()

    # The following properties will overwrite their corresponding values from
    # the master app everytime the new master is pulled
    linked_app_translations = DictProperty()  # corresponding property: translations
    linked_app_logo_refs = DictProperty()  # corresponding property: logo_refs
    linked_app_attrs = DictProperty()  # corresponds to app attributes

    # if `uses_master_app_form_ids` is True, the form id might match the master's form id
    # from a bug years ago. These should be fixed when mobile can handle the change
    # https://manage.dimagi.com/default.asp?283410
    uses_master_app_form_ids = BooleanProperty(default=False)

    @property
    @memoized
    def domain_link(self):
        from corehq.apps.linked_domain.dbaccessors import get_domain_master_link
        return get_domain_master_link(self.domain)

    def get_master_version(self):
        if self.domain_link:
            return get_master_app_version(self.domain_link, self.master)

    @property
    def master_is_remote(self):
        if self.domain_link:
            return self.domain_link.is_remote

    def get_latest_master_release(self):
        if self.domain_link:
            return get_latest_master_app_release(self.domain_link, self.master)
        else:
            raise ActionNotPermitted

    def reapply_overrides(self):
        self.translations.update(self.linked_app_translations)
        self.logo_refs.update(self.linked_app_logo_refs)
        for attribute, value in self.linked_app_attrs.items():
            setattr(self, attribute, value)
        for key, ref in self.logo_refs.items():
            mm = CommCareMultimedia.get(ref['m_id'])
            self.create_mapping(mm, ref['path'], save=False)
        self.save()


def import_app(app_id_or_source, domain, source_properties=None, request=None):
    if isinstance(app_id_or_source, six.string_types):
        soft_assert_type_text(app_id_or_source)
        app_id = app_id_or_source
        source = get_app(None, app_id)
        source_domain = source['domain']
        source = source.export_json(dump_json=False)
        report_map = get_static_report_mapping(source_domain, domain)
    else:
        cls = get_correct_app_class(app_id_or_source)
        # Don't modify original app source
        app = cls.wrap(deepcopy(app_id_or_source))
        source = app.export_json(dump_json=False)
        report_map = {}
    try:
        attachments = source['_attachments']
    except KeyError:
        attachments = {}
    finally:
        source['_attachments'] = {}
    if source_properties is not None:
        for key, value in six.iteritems(source_properties):
            source[key] = value
    cls = get_correct_app_class(source)
    # Allow the wrapper to update to the current default build_spec
    if 'build_spec' in source:
        del source['build_spec']
    app = cls.from_source(source, domain)
    app.date_created = datetime.datetime.utcnow()
    app.cloudcare_enabled = domain_has_privilege(domain, privileges.CLOUDCARE)

    if report_map:
        for module in app.get_report_modules():
            for config in module.report_configs:
                try:
                    config.report_id = report_map[config.report_id]
                except KeyError:
                    raise AppEditingError(
                        "Report {} not found in {}".format(config.report_id, domain)
                    )

    app.save_attachments(attachments)

    try:
        if not app.is_remote_app():
            for path, media in app.get_media_objects():
                if domain not in media.valid_domains:
                    media.valid_domains.append(domain)
                    media.save()
    except ReportConfigurationNotFoundError:
        if request:
            messages.warning(request, _("Copying the application succeeded, but the application will have errors "
                                        "because your application contains a Mobile Report Module that references "
                                        "a UCR configured in this project space. Multimedia may be absent."))

    if not app.is_remote_app():
        enable_usercase_if_necessary(app)

    return app


def enable_usercase_if_necessary(app):
    if any(module.uses_usercase() for module in app.get_modules()):
        from corehq.apps.app_manager.util import enable_usercase
        enable_usercase(app.domain)


class DeleteApplicationRecord(DeleteRecord):

    app_id = StringProperty()

    def undo(self):
        app = ApplicationBase.get(self.app_id)
        app.doc_type = app.get_doc_type()
        app.save(increment_version=False)


class DeleteModuleRecord(DeleteRecord):

    app_id = StringProperty()
    module_id = IntegerProperty()
    module = SchemaProperty(ModuleBase)

    def undo(self):
        app = Application.get(self.app_id)
        modules = app.modules
        modules.insert(self.module_id, self.module)
        app.modules = modules
        app.save()


class DeleteFormRecord(DeleteRecord):

    app_id = StringProperty()
    module_id = IntegerProperty()
    module_unique_id = StringProperty()
    form_id = IntegerProperty()
    form = SchemaProperty(FormBase)

    def undo(self):
        app = Application.get(self.app_id)
        if self.module_unique_id is not None:
            name = trans(self.form.name, app.default_language, include_lang=False)
            module = app.get_module_by_unique_id(
                self.module_unique_id,
                error=_("Could not find form '{}'").format(name)
            )
        else:
            module = app.modules[self.module_id]
        forms = module.forms
        forms.insert(self.form_id, self.form)
        module.forms = forms
        app.save()


class GlobalAppConfig(Document):
    # this should be the unique id of the app (not of a versioned copy)
    app_id = StringProperty()
    domain = StringProperty()

    # these let mobile prompt updates for application and APK
    app_prompt = StringProperty(
        choices=["off", "on", "forced"],
        default="off"
    )
    apk_prompt = StringProperty(
        choices=["off", "on", "forced"],
        default="off"
    )

    # corresponding versions to which user should be prompted to update to
    apk_version = StringProperty(default=LATEST_APK_VALUE)  # e.g. '2.38.0/latest'
    app_version = IntegerProperty(default=LATEST_APP_VALUE)

    @classmethod
    def for_app(cls, app):
        """
        Returns the actual config object for the app or an unsaved
            default object
        """
        app_id = app.master_id

        res = cls.get_db().view(
            "global_app_config_by_app_id/view",
            key=[app_id, app.domain],
            reduce=False,
            include_docs=True,
        ).one()

        if res:
            return cls(res['doc'])
        else:
            # return default config
            return cls(app_id=app_id, domain=app.domain)

    def save(self, *args, **kwargs):
        LatestAppInfo(self.app_id, self.domain).clear_caches()
        super(GlobalAppConfig, self).save(*args, **kwargs)


class AppReleaseByLocation(models.Model):
    domain = models.CharField(max_length=255, null=False)
    app_id = models.CharField(max_length=255, null=False)
    location = models.ForeignKey(SQLLocation, on_delete=models.CASCADE, to_field='location_id')
    build_id = models.CharField(max_length=255, null=False)
    version = models.IntegerField(null=False)
    active = models.BooleanField(default=True)
    activated_on = models.DateTimeField(null=True, blank=True)
    deactivated_on = models.DateTimeField(null=True, blank=True)

    class Meta:
        unique_together = (("domain", "build_id", "location", "version"),)

    def save(self, *args, **kwargs):
        super(AppReleaseByLocation, self).save(*args, **kwargs)
        expire_get_latest_app_release_by_location_cache(self)

    @property
    @memoized
    def build(self):
        return get_app(self.domain, self.build_id)

    def clean(self):
        if self.active:
            if not self.build.is_released:
                raise ValidationError({'version': _("Version not released. Please mark it as released to add "
                                                    "restrictions.").format(self.build.version)})
            enabled_release = get_latest_app_release_by_location(self.domain, self.location.location_id,
                                                                 self.app_id)
            if enabled_release and enabled_release.version > self.version:
                raise ValidationError({'version': _("Higher version {} already enabled for this application and "
                                                    "location").format(enabled_release.version)})

    @classmethod
    def update_status(cls, domain, app_id, build_id, location_id, version, active):
        """
        create a new object or just set the status of an existing one with provided
        domain, app_id, build_id, location_id and version to the status passed
        :param build_id: id of the build corresponding to the version
        """
        try:
            release = AppReleaseByLocation.objects.get(
                domain=domain, app_id=app_id, build_id=build_id, location_id=location_id, version=version
            )
        except cls.DoesNotExist:
            release = AppReleaseByLocation(
                domain=domain, app_id=app_id, build_id=build_id, location_id=location_id, version=version
            )
        release.activate() if active else release.deactivate()

    def deactivate(self):
        self.active = False
        self.deactivated_on = datetime.datetime.utcnow()
        self.full_clean()
        self.save()

    def activate(self):
        self.active = True
        self.activated_on = datetime.datetime.utcnow()
        self.full_clean()
        self.save()

    def to_json(self):
        return {
            'location': self.location.get_path_display(),
            'app': self.app_id,
            'build_id': self.build_id,
            'version': self.version,
            'active': self.active,
            'id': self._get_pk_val(),
            'activated_on': (datetime.datetime.strftime(self.activated_on, '%Y-%m-%d  %H:%M:%S')
                             if self.activated_on else None),
            'deactivated_on': (datetime.datetime.strftime(self.deactivated_on, '%Y-%m-%d %H:%M:%S')
                               if self.deactivated_on else None),
        }


class LatestEnabledBuildProfiles(models.Model):
    # ToDo: this would be deprecated after AppReleaseByLocation is released and
    # this model's entries are migrated to the new location specific model
    app_id = models.CharField(max_length=255)
    build_profile_id = models.CharField(max_length=255)
    version = models.IntegerField()
    build_id = models.CharField(max_length=255)

    def expire_cache(self, domain):
        get_latest_enabled_build_for_profile.clear(domain, self.build_profile_id)
        get_latest_enabled_versions_per_profile.clear(self.app_id)

# backwards compatibility with suite-1.0.xml
FormBase.get_command_id = lambda self: id_strings.form_command(self)
FormBase.get_locale_id = lambda self: id_strings.form_locale(self)

ModuleBase.get_locale_id = lambda self: id_strings.module_locale(self)

ModuleBase.get_case_list_command_id = lambda self: id_strings.case_list_command(self)
ModuleBase.get_case_list_locale_id = lambda self: id_strings.case_list_locale(self)

Module.get_referral_list_command_id = lambda self: id_strings.referral_list_command(self)
Module.get_referral_list_locale_id = lambda self: id_strings.referral_list_locale(self)<|MERGE_RESOLUTION|>--- conflicted
+++ resolved
@@ -25,9 +25,7 @@
 from django.contrib.auth.hashers import make_password
 from django.core.cache import cache
 from django.db import models
-<<<<<<< HEAD
 from django.core.exceptions import ValidationError
-=======
 from django.template.loader import render_to_string
 from django.urls import reverse
 from django.utils.safestring import SafeBytes
@@ -38,7 +36,6 @@
 import qrcode
 import six
 from couchdbkit import MultipleResultsFound, ResourceNotFound
->>>>>>> a7cc427c
 from couchdbkit.exceptions import BadValueError
 from jsonpath_rw import jsonpath, parse
 from lxml import etree
@@ -47,44 +44,7 @@
 from six.moves.urllib.parse import urljoin
 from six.moves.urllib.request import urlopen
 
-<<<<<<< HEAD
-from corehq.apps.app_manager.app_schemas.case_properties import (
-    get_all_case_properties,
-    get_parent_type_map,
-    get_usercase_properties,
-)
-from corehq.apps.app_manager.detail_screen import PropertyXpathGenerator
-from corehq.apps.integration.models import ApplicationIntegrationMixin
-from corehq.apps.linked_domain.applications import get_master_app_version, get_latest_master_app_release
-from corehq.apps.app_manager.helpers.validators import (
-    ApplicationBaseValidator,
-    ApplicationValidator,
-    FormValidator,
-    FormBaseValidator,
-    IndexedFormBaseValidator,
-    ModuleValidator,
-    ModuleBaseValidator,
-    AdvancedModuleValidator,
-    AdvancedFormValidator,
-    ReportModuleValidator,
-    ShadowFormValidator,
-    ShadowModuleValidator,
-)
-from corehq.apps.app_manager.suite_xml.utils import get_select_chain
-from corehq.apps.app_manager.suite_xml.generator import SuiteGenerator, MediaSuiteGenerator
-from corehq.apps.app_manager.xpath_validator import validate_xpath
-from corehq.apps.builds.models import CommCareBuildConfig
-from corehq.apps.data_dictionary.util import get_case_property_description_dict
-from corehq.apps.linked_domain.exceptions import ActionNotPermitted
 from corehq.apps.locations.models import SQLLocation
-from corehq.apps.userreports.exceptions import ReportConfigurationNotFoundError
-from corehq.apps.userreports.util import get_static_report_mapping
-from corehq.apps.users.dbaccessors.couch_users import get_display_name_for_user_id
-from corehq.util.python_compatibility import soft_assert_type_text
-from corehq.util.timer import TimingContext, time_method
-from corehq.util.timezones.utils import get_timezone_for_domain
-=======
->>>>>>> a7cc427c
 from dimagi.ext.couchdbkit import (
     BooleanProperty,
     DateTimeProperty,
@@ -128,28 +88,11 @@
     get_latest_build_doc,
     get_latest_released_app_doc,
 )
-<<<<<<< HEAD
 from corehq.apps.app_manager.util import (
-    save_xform,
-    is_usercase_in_use,
-    actions_use_usercase,
-    update_form_unique_ids,
-    get_correct_app_class,
-    get_and_assert_practice_user_in_domain,
-    LatestAppInfo,
-    update_report_module_ids,
-    module_offers_search,
-    get_latest_enabled_build_for_profile,
-    get_latest_enabled_versions_per_profile,
     get_latest_app_release_by_location,
     expire_get_latest_app_release_by_location_cache,
 )
-from corehq.apps.app_manager.xform import XForm, parse_xml as _parse_xml, \
-    validate_xform
-from corehq.apps.app_manager.templatetags.xforms_extras import trans
-=======
 from corehq.apps.app_manager.detail_screen import PropertyXpathGenerator
->>>>>>> a7cc427c
 from corehq.apps.app_manager.exceptions import (
     AppEditingError,
     FormNotFoundException,
