import calendar
import datetime
import hashlib
import itertools
import json
import logging
import os
import random
import re
import types
import uuid
from collections import Counter, OrderedDict, defaultdict, namedtuple
from copy import deepcopy
from distutils.version import LooseVersion
from functools import wraps
from io import BytesIO, open
from itertools import chain
from mimetypes import guess_type
from urllib.parse import urljoin
from urllib.request import urlopen

from django.conf import settings
from django.contrib import admin, messages
from django.contrib.auth.hashers import make_password
from django.core.cache import cache
from django.core.exceptions import ValidationError
from django.db import DEFAULT_DB_ALIAS, models
from django.template.loader import render_to_string
from django.urls import reverse
from django.utils.safestring import SafeBytes
from django.utils.translation import override
from django.utils.translation import ugettext as _
from django.utils.translation import ugettext_lazy

import qrcode
from couchdbkit import ResourceNotFound
from couchdbkit.exceptions import BadValueError
from jsonpath_ng import jsonpath, parse
from lxml import etree
from memoized import memoized

from dimagi.ext.couchdbkit import (
    BooleanProperty,
    DateTimeProperty,
    DecimalProperty,
    DictProperty,
    DocumentSchema,
    FloatProperty,
    IntegerProperty,
    ListProperty,
    SchemaDictProperty,
    SchemaListProperty,
    SchemaProperty,
    StringListProperty,
    StringProperty,
)
from dimagi.utils.couch import CriticalSection
from dimagi.utils.couch.undo import DELETED_SUFFIX, DeleteRecord
from dimagi.utils.dates import DateSpan
from dimagi.utils.web import get_url_base, parse_int

from corehq import privileges, toggles
from corehq.apps.accounting.utils import domain_has_privilege
from corehq.apps.app_manager import (
    app_strings,
    commcare_settings,
    current_builds,
    id_strings,
    remote_app,
)
from corehq.apps.app_manager.app_schemas.case_properties import (
    get_all_case_properties,
    get_usercase_properties,
)
from corehq.apps.app_manager.commcare_settings import check_condition
from corehq.apps.app_manager.const import *
from corehq.apps.app_manager.const import USERCASE_TYPE
from corehq.apps.app_manager.dbaccessors import (
    domain_has_apps,
    get_app,
    get_app_languages,
    get_build_by_version,
    get_build_ids,
    get_latest_build_doc,
    get_latest_released_app_doc,
    wrap_app,
)
from corehq.apps.app_manager.detail_screen import PropertyXpathGenerator
from corehq.apps.app_manager.exceptions import (
    AppEditingError,
    FormNotFoundException,
    IncompatibleFormTypeException,
    ModuleNotFoundException,
    RearrangeError,
    ScheduleError,
    VersioningError,
    XFormException,
    XFormValidationError,
    XFormValidationFailed,
)
from corehq.apps.app_manager.feature_support import CommCareFeatureSupportMixin
from corehq.apps.app_manager.helpers.validators import (
    AdvancedFormValidator,
    AdvancedModuleValidator,
    ApplicationBaseValidator,
    ApplicationValidator,
    FormBaseValidator,
    FormValidator,
    IndexedFormBaseValidator,
    ModuleBaseValidator,
    ModuleValidator,
    ReportModuleValidator,
    ShadowFormValidator,
    ShadowModuleValidator,
)
from corehq.apps.app_manager.suite_xml import xml_models as suite_models
from corehq.apps.app_manager.suite_xml.generator import (
    MediaSuiteGenerator,
    SuiteGenerator,
)
from corehq.apps.app_manager.suite_xml.utils import get_select_chain
from corehq.apps.app_manager.tasks import prune_auto_generated_builds
from corehq.apps.app_manager.templatetags.xforms_extras import clean_trans, trans
from corehq.apps.app_manager.util import (
    actions_use_usercase,
    expire_get_latest_app_release_by_location_cache,
    get_and_assert_practice_user_in_domain,
    get_correct_app_class,
    get_latest_app_release_by_location,
    get_latest_enabled_build_for_profile,
    get_latest_enabled_versions_per_profile,
    is_remote_app,
    is_usercase_in_use,
    module_offers_search,
    save_xform,
    update_form_unique_ids,
    update_report_module_ids,
)
from corehq.apps.app_manager.xform import XForm
from corehq.apps.app_manager.xform import parse_xml as _parse_xml
from corehq.apps.app_manager.xform import validate_xform
from corehq.apps.app_manager.xpath import dot_interpolate, interpolate_xpath, CaseClaimXpath
from corehq.apps.appstore.models import SnapshotMixin
from corehq.apps.builds.models import (
    BuildRecord,
    BuildSpec,
    CommCareBuildConfig,
)
from corehq.apps.builds.utils import get_default_build_spec
from corehq.apps.domain.models import Domain
from corehq.apps.hqmedia.models import (
    ApplicationMediaMixin,
    CommCareMultimedia,
    FormMediaMixin,
    ModuleMediaMixin,
)
from corehq.apps.integration.models import ApplicationIntegrationMixin
from corehq.apps.linked_domain.applications import (
    get_latest_master_app_release,
    get_latest_master_releases_versions,
    get_master_app_briefs,
)
from corehq.apps.linked_domain.exceptions import ActionNotPermitted
from corehq.apps.locations.models import SQLLocation
from corehq.apps.reports.daterange import (
    get_daterange_start_end_dates,
    get_simple_dateranges,
)
from corehq.apps.userreports.exceptions import ReportConfigurationNotFoundError
from corehq.apps.userreports.util import get_static_report_mapping
from corehq.apps.users.dbaccessors.couch_users import (
    get_display_name_for_user_id,
)
from corehq.apps.users.util import cc_user_domain
from corehq.blobs.mixin import CODES, BlobMixin
from corehq.const import USER_DATE_FORMAT, USER_TIME_FORMAT
from corehq.util import bitly, view_utils
from corehq.util.quickcache import quickcache
from corehq.util.soft_assert import soft_assert
from corehq.util.timer import TimingContext, time_method
from corehq.util.timezones.conversions import ServerTime
from corehq.util.timezones.utils import get_timezone_for_domain

DETAIL_TYPES = ['case_short', 'case_long', 'ref_short', 'ref_long']

FIELD_SEPARATOR = ':'

ATTACHMENT_REGEX = r'[^/]*\.xml'

ANDROID_LOGO_PROPERTY_MAPPING = {
    'hq_logo_android_home': 'brand-banner-home',
    'hq_logo_android_login': 'brand-banner-login',
    'hq_logo_android_demo': 'brand-banner-home-demo',
    'hq_logo_web_apps': 'brand-banner-web-apps',
}


LATEST_APK_VALUE = 'latest'
LATEST_APP_VALUE = 0


def jsonpath_update(datum_context, value):
    field = datum_context.path.fields[0]
    parent = jsonpath.Parent().find(datum_context)[0]
    parent.value[field] = value

# store a list of references to form ID's so that
# when an app is copied we can update the references
# with the new values
form_id_references = []


def FormIdProperty(expression, **kwargs):
    """
    Create a StringProperty that references a form ID. This is necessary because
    form IDs change when apps are copied so we need to make sure we update
    any references to the them.
    :param expression:  jsonpath expression that can be used to find the field
    :param kwargs:      arguments to be passed to the underlying StringProperty
    """
    path_expression = parse(expression)
    assert isinstance(path_expression, jsonpath.Child), "only child path expressions are supported"
    field = path_expression.right
    assert len(field.fields) == 1, 'path expression can only reference a single field'

    form_id_references.append(path_expression)
    return StringProperty(**kwargs)


def _rename_key(dct, old, new):
    if old in dct:
        if new in dct and dct[new]:
            dct["%s_backup_%s" % (new, hex(random.getrandbits(32))[2:-1])] = dct[new]
        dct[new] = dct[old]
        del dct[old]


def app_template_dir(slug):
    return os.path.join(os.path.dirname(__file__), 'static', 'app_manager', 'template_apps', slug)


@memoized
def load_app_template(slug):
    with open(os.path.join(app_template_dir(slug), 'app.json')) as f:
        return json.load(f)


class IndexedSchema(DocumentSchema):
    """
    Abstract class.
    Meant for documents that appear in a list within another document
    and need to know their own position within that list.

    """

    def with_id(self, i, parent):
        self._i = i
        self._parent = parent
        return self

    @property
    def id(self):
        return self._i

    def __eq__(self, other):
        return (
            other and isinstance(other, IndexedSchema)
            and (self.id == other.id)
            and (self._parent == other._parent)
        )

    class Getter(object):

        def __init__(self, attr):
            self.attr = attr

        def __call__(self, instance):
            items = getattr(instance, self.attr)
            l = len(items)
            for i, item in enumerate(items):
                yield item.with_id(i % l, instance)

        def __get__(self, instance, owner):
            # thanks, http://metapython.blogspot.com/2010/11/python-instance-methods-how-are-they.html
            # this makes Getter('foo') act like a bound method
            return types.MethodType(self, instance)


class FormActionCondition(DocumentSchema):
    """
    The condition under which to open/update/close a case/referral

    Either {'type': 'if', 'question': '/xpath/to/node', 'answer': 'value'}
    in which case the action takes place if question has answer answer,
    or {'type': 'always'} in which case the action always takes place.
    """
    type = StringProperty(choices=["if", "always", "never"], default="never")
    question = StringProperty()
    answer = StringProperty()
    operator = StringProperty(choices=['=', 'selected', 'boolean_true'], default='=')

    def is_active(self):
        return self.type in ('if', 'always')


class FormAction(DocumentSchema):
    """
    Corresponds to Case XML

    """
    condition = SchemaProperty(FormActionCondition)

    def is_active(self):
        return self.condition.is_active()

    @classmethod
    def get_action_paths(cls, action):
        if action.condition.type == 'if':
            yield action.condition.question

        for __, path in cls.get_action_properties(action):
            yield path

    @classmethod
    def get_action_properties(self, action):
        action_properties = action.properties()
        if 'name_path' in action_properties and action.name_path:
            yield 'name', action.name_path
        if 'case_name' in action_properties:
            yield 'name', action.case_name
        if 'external_id' in action_properties and action.external_id:
            yield 'external_id', action.external_id
        if 'update' in action_properties:
            for name, path in action.update.items():
                yield name, path
        if 'case_properties' in action_properties:
            for name, path in action.case_properties.items():
                yield name, path
        if 'preload' in action_properties:
            for path, name in action.preload.items():
                yield name, path


class UpdateCaseAction(FormAction):

    update = DictProperty()


class PreloadAction(FormAction):

    preload = DictProperty()

    def is_active(self):
        return bool(self.preload)


class UpdateReferralAction(FormAction):

    followup_date = StringProperty()

    def get_followup_date(self):
        if self.followup_date:
            return "if(date({followup_date}) >= date(today()), {followup_date}, date(today() + 2))".format(
                followup_date=self.followup_date,
            )
        return self.followup_date or "date(today() + 2)"


class OpenReferralAction(UpdateReferralAction):

    name_path = StringProperty()


class OpenCaseAction(FormAction):

    name_path = StringProperty()
    external_id = StringProperty()


class OpenSubCaseAction(FormAction, IndexedSchema):

    case_type = StringProperty()
    case_name = StringProperty()
    reference_id = StringProperty()
    case_properties = DictProperty()
    repeat_context = StringProperty()
    # relationship = "child" for index to a parent case (default)
    # relationship = "extension" for index to a host case
    relationship = StringProperty(choices=['child', 'extension'], default='child')

    close_condition = SchemaProperty(FormActionCondition)

    @property
    def form_element_name(self):
        return 'subcase_{}'.format(self.id)


class FormActions(DocumentSchema):

    open_case = SchemaProperty(OpenCaseAction)
    update_case = SchemaProperty(UpdateCaseAction)
    close_case = SchemaProperty(FormAction)
    open_referral = SchemaProperty(OpenReferralAction)
    update_referral = SchemaProperty(UpdateReferralAction)
    close_referral = SchemaProperty(FormAction)

    case_preload = SchemaProperty(PreloadAction)
    referral_preload = SchemaProperty(PreloadAction)
    load_from_form = SchemaProperty(PreloadAction)  # DEPRECATED

    usercase_update = SchemaProperty(UpdateCaseAction)
    usercase_preload = SchemaProperty(PreloadAction)

    subcases = SchemaListProperty(OpenSubCaseAction)

    get_subcases = IndexedSchema.Getter('subcases')

    def all_property_names(self):
        names = set()
        names.update(list(self.update_case.update.keys()))
        names.update(list(self.case_preload.preload.values()))
        for subcase in self.subcases:
            names.update(list(subcase.case_properties.keys()))
        names.update(list(self.usercase_update.update.keys()))
        names.update(list(self.usercase_preload.preload.values()))
        return names

    def count_subcases_per_repeat_context(self):
        return Counter([action.repeat_context for action in self.subcases])


class CaseIndex(DocumentSchema):
    tag = StringProperty()
    reference_id = StringProperty(default='parent')
    relationship = StringProperty(choices=['child', 'extension', 'question'], default='child')
    # if relationship is 'question', this is the question path
    # question's response must be either "child" or "extension"
    relationship_question = StringProperty(default='')


class AdvancedAction(IndexedSchema):
    case_type = StringProperty()
    case_tag = StringProperty()
    case_properties = DictProperty()
    # case_indices = NotImplemented

    close_condition = SchemaProperty(FormActionCondition)

    __eq__ = DocumentSchema.__eq__

    def get_paths(self):
        for path in self.case_properties.values():
            yield path

        if self.close_condition.type == 'if':
            yield self.close_condition.question

    def get_property_names(self):
        return set(self.case_properties.keys())

    @property
    def is_subcase(self):
        return bool(self.case_indices)

    @property
    def form_element_name(self):
        return "case_{}".format(self.case_tag)


class AutoSelectCase(DocumentSchema):
    """
    Configuration for auto-selecting a case.
    Attributes:
        value_source    Reference to the source of the value. For mode = fixture,
                        this represents the FixtureDataType ID. For mode = case
                        this represents the 'case_tag' for the case.
                        The modes 'user' and 'raw' don't require a value_source.
        value_key       The actual field that contains the case ID. Can be a case
                        index or a user data key or a fixture field name or the raw
                        xpath expression.

    """
    mode = StringProperty(choices=[AUTO_SELECT_USER,
                                   AUTO_SELECT_FIXTURE,
                                   AUTO_SELECT_CASE,
                                   AUTO_SELECT_USERCASE,
                                   AUTO_SELECT_RAW])
    value_source = StringProperty()
    value_key = StringProperty(required=True)


class LoadCaseFromFixture(DocumentSchema):
    """
    fixture_nodeset:     nodeset that returns the fixture options to display
    fixture_tag:         id of session datum where the result of user selection will be stored
    fixture_variable:    value from the fixture to store from the selection
    auto_select_fixture: boolean to autoselect the value if the nodeset only returns 1 result
    case_property:       case property to filter on
    arbitrary_datum_*:   adds an arbitrary datum with function before the action
    """
    fixture_nodeset = StringProperty()
    fixture_tag = StringProperty()
    fixture_variable = StringProperty()
    auto_select_fixture = BooleanProperty(default=False)
    case_property = StringProperty(default='')
    auto_select = BooleanProperty(default=False)
    arbitrary_datum_id = StringProperty()
    arbitrary_datum_function = StringProperty()


class LoadUpdateAction(AdvancedAction):
    """
    details_module:           Use the case list configuration from this module to show the cases.
    preload:                  Value from the case to load into the form. Keys are question paths,
                              values are case properties.
    auto_select:              Configuration for auto-selecting the case
    load_case_from_fixture:   Configuration for loading a case using fixture data
    show_product_stock:       If True list the product stock using the module's Product List
                              configuration.
    product_program:          Only show products for this CommCare Supply program.
    case_index:               Used when a case should be created/updated as a child or extension case
                              of another case.
    """
    details_module = StringProperty()
    preload = DictProperty()
    auto_select = SchemaProperty(AutoSelectCase, default=None)
    load_case_from_fixture = SchemaProperty(LoadCaseFromFixture, default=None)
    show_product_stock = BooleanProperty(default=False)
    product_program = StringProperty()
    case_index = SchemaProperty(CaseIndex)

    @property
    def case_indices(self):
        # Allows us to ducktype AdvancedOpenCaseAction
        return [self.case_index] if self.case_index.tag else []

    @case_indices.setter
    def case_indices(self, value):
        if len(value) > 1:
            raise ValueError('A LoadUpdateAction cannot have more than one case index')
        if value:
            self.case_index = value[0]
        else:
            self.case_index = CaseIndex()

    @case_indices.deleter
    def case_indices(self):
        self.case_index = CaseIndex()

    def get_paths(self):
        for path in super(LoadUpdateAction, self).get_paths():
            yield path

        for path in self.preload.keys():
            yield path

    def get_property_names(self):
        names = super(LoadUpdateAction, self).get_property_names()
        names.update(list(self.preload.values()))
        return names

    @property
    def case_session_var(self):
        return 'case_id_{0}'.format(self.case_tag)

    @classmethod
    def wrap(cls, data):
        if 'parent_tag' in data:
            if data['parent_tag']:
                data['case_index'] = {
                    'tag': data['parent_tag'],
                    'reference_id': data.get('parent_reference_id', 'parent'),
                    'relationship': data.get('relationship', 'child')
                }
            del data['parent_tag']
            data.pop('parent_reference_id', None)
            data.pop('relationship', None)
        return super(LoadUpdateAction, cls).wrap(data)


class AdvancedOpenCaseAction(AdvancedAction):
    name_path = StringProperty()
    repeat_context = StringProperty()
    case_indices = SchemaListProperty(CaseIndex)

    open_condition = SchemaProperty(FormActionCondition)

    def get_paths(self):
        for path in super(AdvancedOpenCaseAction, self).get_paths():
            yield path

        yield self.name_path

        if self.open_condition.type == 'if':
            yield self.open_condition.question

    @property
    def case_session_var(self):
        return 'case_id_new_{}_{}'.format(self.case_type, self.id)

    @classmethod
    def wrap(cls, data):
        if 'parent_tag' in data:
            if data['parent_tag']:
                index = {
                    'tag': data['parent_tag'],
                    'reference_id': data.get('parent_reference_id', 'parent'),
                    'relationship': data.get('relationship', 'child')
                }
                if hasattr(data.get('case_indices'), 'append'):
                    data['case_indices'].append(index)
                else:
                    data['case_indices'] = [index]
            del data['parent_tag']
            data.pop('parent_reference_id', None)
            data.pop('relationship', None)
        return super(AdvancedOpenCaseAction, cls).wrap(data)


class AdvancedFormActions(DocumentSchema):
    load_update_cases = SchemaListProperty(LoadUpdateAction)

    open_cases = SchemaListProperty(AdvancedOpenCaseAction)

    get_load_update_actions = IndexedSchema.Getter('load_update_cases')
    get_open_actions = IndexedSchema.Getter('open_cases')

    def get_all_actions(self):
        return itertools.chain(self.get_load_update_actions(), self.get_open_actions())

    def get_subcase_actions(self):
        return (a for a in self.get_all_actions() if a.case_indices)

    def get_open_subcase_actions(self, parent_case_type=None):
        for action in self.open_cases:
            if action.case_indices:
                if not parent_case_type:
                    yield action
                else:
                    if any(self.actions_meta_by_tag[case_index.tag]['action'].case_type == parent_case_type
                           for case_index in action.case_indices):
                        yield action

    def get_case_tags(self):
        for action in self.get_all_actions():
            yield action.case_tag

    def get_action_from_tag(self, tag):
        return self.actions_meta_by_tag.get(tag, {}).get('action', None)

    @property
    def actions_meta_by_tag(self):
        return self._action_meta()['by_tag']

    @property
    def actions_meta_by_parent_tag(self):
        return self._action_meta()['by_parent_tag']

    @property
    def auto_select_actions(self):
        return self._action_meta()['by_auto_select_mode']

    @memoized
    def _action_meta(self):
        meta = {
            'by_tag': {},
            'by_parent_tag': {},
            'by_auto_select_mode': {
                AUTO_SELECT_USER: [],
                AUTO_SELECT_CASE: [],
                AUTO_SELECT_FIXTURE: [],
                AUTO_SELECT_USERCASE: [],
                AUTO_SELECT_RAW: [],
            }
        }

        def add_actions(type, action_list):
            for action in action_list:
                meta['by_tag'][action.case_tag] = {
                    'type': type,
                    'action': action
                }
                for parent in action.case_indices:
                    meta['by_parent_tag'][parent.tag] = {
                        'type': type,
                        'action': action
                    }
                if type == 'load' and action.auto_select and action.auto_select.mode:
                    meta['by_auto_select_mode'][action.auto_select.mode].append(action)

        add_actions('load', self.get_load_update_actions())
        add_actions('open', self.get_open_actions())

        return meta

    def count_subcases_per_repeat_context(self):
        return Counter([action.repeat_context for action in self.get_open_subcase_actions()])


class FormSource(object):

    def __get__(self, form, form_cls):
        if not form:
            return self
        unique_id = form.get_unique_id()
        app = form.get_app()
        filename = "%s.xml" % unique_id

        # for backwards compatibility of really old apps
        try:
            old_contents = form['contents']
        except AttributeError:
            pass
        else:
            app.lazy_put_attachment(old_contents.encode('utf-8'), filename)
            del form['contents']

        if not app.has_attachment(filename):
            source = ''
        else:
            source = app.lazy_fetch_attachment(filename)
            if isinstance(source, bytes):
                source = source.decode('utf-8')

        return source

    def __set__(self, form, value):
        unique_id = form.get_unique_id()
        app = form.get_app()
        filename = "%s.xml" % unique_id
        if isinstance(value, str):
            value = value.encode('utf-8')
        app.lazy_put_attachment(value, filename)
        form.clear_validation_cache()
        try:
            form.xmlns = form.wrapped_xform().data_node.tag_xmlns
        except Exception:
            form.xmlns = None


class CachedStringProperty(object):

    def __init__(self, key):
        self.get_key = key

    def __get__(self, instance, owner):
        return self.get(self.get_key(instance))

    def __set__(self, instance, value):
        self.set(self.get_key(instance), value)

    @classmethod
    def get(cls, key):
        return cache.get(key)

    @classmethod
    def set(cls, key, value):
        cache.set(key, value, 7*24*60*60)  # cache for 7 days


class ScheduleVisit(IndexedSchema):
    """
    due:         Days after the anchor date that this visit is due
    starts:      Days before the due date that this visit is valid from
    expires:     Days after the due date that this visit is valid until (optional)

    repeats:     Whether this is a repeat visit (one per form allowed)
    increment:   Days after the last visit that the repeat visit occurs
    """
    due = IntegerProperty()
    starts = IntegerProperty()
    expires = IntegerProperty()
    repeats = BooleanProperty(default=False)
    increment = IntegerProperty()

    @property
    def id(self):
        """Visits are 1-based indexed"""
        _id = super(ScheduleVisit, self).id
        return _id + 1


class FormDatum(DocumentSchema):
    name = StringProperty()
    xpath = StringProperty()


class FormLink(DocumentSchema):
    """
    xpath:      xpath condition that must be true in order to open next form
    form_id:    id of next form to open
    """
    xpath = StringProperty()
    form_id = FormIdProperty('modules[*].forms[*].form_links[*].form_id')
    datums = SchemaListProperty(FormDatum)


class FormSchedule(DocumentSchema):
    """
    starts:                     Days after the anchor date that this schedule starts
    expires:                    Days after the anchor date that this schedule expires (optional)
    visits:		        List of visits in this schedule
    allow_unscheduled:          Allow unscheduled visits in this schedule
    transition_condition:       Condition under which we transition to the next phase
    termination_condition:      Condition under which we terminate the whole schedule
    """
    enabled = BooleanProperty(default=True)

    starts = IntegerProperty()
    expires = IntegerProperty()
    allow_unscheduled = BooleanProperty(default=False)
    visits = SchemaListProperty(ScheduleVisit)
    get_visits = IndexedSchema.Getter('visits')

    transition_condition = SchemaProperty(FormActionCondition)
    termination_condition = SchemaProperty(FormActionCondition)


class CustomAssertion(DocumentSchema):
    """Custom assertions to add to the assertions block
    test: The actual assertion to run
    locale_id: The id of the localizable string
    """
    test = StringProperty(required=True)
    text = DictProperty(StringProperty)


class CustomInstance(DocumentSchema):
    """Custom instances to add to the instance block
    instance_id: 	The ID of the instance
    instance_path: 	The path where the instance can be found
    """
    instance_id = StringProperty(required=True)
    instance_path = StringProperty(required=True)


class CommentMixin(DocumentSchema):
    """
    Documentation comment for app builders and maintainers
    """
    comment = StringProperty(default='')

    @property
    def short_comment(self):
        """
        Trim comment to 500 chars (about 100 words)
        """
        return self.comment if len(self.comment) <= 500 else self.comment[:497] + '...'


class CaseLoadReference(DocumentSchema):
    """
    This is the schema for a load reference that is used in validation and expected
    to be worked with when using `CaseReferences`. The format is different from the
    dict of:

    {
      'path': ['list', 'of', 'properties']
    }

    That is stored on the model and expected in Vellum, but as we add more information
    (like case types) to the load model this format will be easier to extend.
    """
    _allow_dynamic_properties = False
    path = StringProperty()
    properties = ListProperty(str)


class CaseSaveReference(DocumentSchema):
    """
    This is the schema for what Vellum writes to HQ and what is expected to be stored on the
    model (reference by a dict where the keys are paths).
    """
    _allow_dynamic_properties = False
    case_type = StringProperty()
    properties = ListProperty(str)
    create = BooleanProperty(default=False)
    close = BooleanProperty(default=False)


class CaseSaveReferenceWithPath(CaseSaveReference):
    """
    Like CaseLoadReference, this is the model that is expected to be worked with as it
    contains the complete information about the reference in a single place.
    """
    path = StringProperty()


class CaseReferences(DocumentSchema):
    """
    The case references associated with a form. This is dependent on Vellum's API that sends
    case references to HQ.

    load: is a dict of question paths to lists of properties (see `CaseLoadReference`),
    save: is a dict of question paths to `CaseSaveReference` objects.

    The intention is that all usage of the objects goes through the `get_load_references` and
    `get_save_references` helper functions.
    """
    _allow_dynamic_properties = False
    load = DictProperty()
    save = SchemaDictProperty(CaseSaveReference)

    def validate(self, required=True):
        super(CaseReferences, self).validate()
        # call this method to force validation to run on the other referenced types
        # since load is not a defined schema (yet)
        list(self.get_load_references())

    def get_load_references(self):
        """
        Returns a generator of `CaseLoadReference` objects containing all the load references.
        """
        for path, properties in self.load.items():
            yield CaseLoadReference(path=path, properties=list(properties))

    def get_save_references(self):
        """
        Returns a generator of `CaseSaveReferenceWithPath` objects containing all the save references.
        """
        for path, reference in self.save.items():
            ref_copy = reference.to_json()
            ref_copy['path'] = path
            yield CaseSaveReferenceWithPath.wrap(ref_copy)


class MappingItem(DocumentSchema):
    key = StringProperty()
    # lang => localized string
    value = DictProperty()

    @property
    def treat_as_expression(self):
        """
        Returns if whether the key can be treated as a valid expression that can be included in
        condition-predicate of an if-clause for e.g. if(<expression>, value, ...)
        """
        special_chars = '{}()[]=<>."\'/'
        return any(special_char in self.key for special_char in special_chars)

    @property
    def key_as_variable(self):
        """
        Return an xml variable name to represent this key.

        If the key contains spaces or a condition-predicate of an if-clause,
        return a hash of the key with "h" prepended.
        If not, return the key with "k" prepended.

        The prepended characters prevent the variable name from starting with a
        numeral, which is illegal.
        """
        if re.search(r'\W', self.key) or self.treat_as_expression:
            return 'h{hash}'.format(hash=hashlib.md5(self.key.encode('UTF-8')).hexdigest()[:8])
        else:
            return 'k{key}'.format(key=self.key)

    def key_as_condition(self, property=None):
        if self.treat_as_expression:
            condition = dot_interpolate(self.key, property) if property else self.key
            return "{condition}".format(condition=condition)
        else:
            return "{property} = '{key}'".format(
                property=property,
                key=self.key
            )

    def ref_to_key_variable(self, index, sort_or_display):
        if sort_or_display == "sort":
            key_as_var = "{}, ".format(index)
        elif sort_or_display == "display":
            key_as_var = "${var_name}, ".format(var_name=self.key_as_variable)

        return key_as_var


class FormBase(DocumentSchema):
    """
    Part of a Managed Application; configuration for a form.
    Translates to a second-level menu on the phone

    """
    form_type = None

    name = DictProperty(str)
    unique_id = StringProperty()
    show_count = BooleanProperty(default=False)
    xmlns = StringProperty()
    version = IntegerProperty()
    source = FormSource()
    validation_cache = CachedStringProperty(
        lambda self: "cache-%s-%s-validation" % (self.get_app().get_id, self.unique_id)
    )
    post_form_workflow = StringProperty(
        default=WORKFLOW_DEFAULT,
        choices=ALL_WORKFLOWS
    )
    post_form_workflow_fallback = StringProperty(
        choices=WORKFLOW_FALLBACK_OPTIONS,
        default=None,
    )
    auto_gps_capture = BooleanProperty(default=False)
    form_links = SchemaListProperty(FormLink)
    schedule_form_id = StringProperty()
    custom_assertions = SchemaListProperty(CustomAssertion)
    custom_instances = SchemaListProperty(CustomInstance)
    case_references_data = SchemaProperty(CaseReferences)
    is_release_notes_form = BooleanProperty(default=False)
    enable_release_notes = BooleanProperty(default=False)
<<<<<<< HEAD
    session_endpoint_ids = StringListProperty()  # See toggles.SESSION_ENDPOINTS
=======
    session_endpoint_id = StringProperty()  # See toggles.SESSION_ENDPOINTS
>>>>>>> fccf875b

    @classmethod
    def wrap(cls, data):
        data.pop('validation_cache', '')

        if cls is FormBase:
            doc_type = data['doc_type']
            if doc_type == 'Form':
                return Form.wrap(data)
            elif doc_type == 'AdvancedForm':
                return AdvancedForm.wrap(data)
            elif doc_type == 'ShadowForm':
                return ShadowForm.wrap(data)
            else:
                raise ValueError('Unexpected doc_type for Form', doc_type)
        else:
            return super(FormBase, cls).wrap(data)

    @property
    def case_references(self):
        return self.case_references_data or CaseReferences()

    def requires_case(self):
        return False

    def get_action_type(self):
        return ''

    def get_validation_cache(self):
        return self.validation_cache

    def set_validation_cache(self, cache):
        self.validation_cache = cache

    def clear_validation_cache(self):
        self.set_validation_cache(None)

    @property
    def validator(self):
        return FormBaseValidator(self)

    def is_allowed_to_be_release_notes_form(self):
        # checks if this form can be marked as a release_notes form
        #   based on whether it belongs to a training_module
        #   and if no other form is already marked as release_notes form
        module = self.get_module()
        if not module or not module.is_training_module:
            return False

        forms = module.get_forms()
        for form in forms:
            if form.is_release_notes_form and form.unique_id != self.unique_id:
                return False
        return True

    @property
    def uses_cases(self):
        return (
            self.requires_case()
            or self.get_action_type() != 'none'
            or self.form_type == 'advanced_form'
        )

    @property
    def can_edit_in_vellum(self):
        return self.form_type != 'shadow_form'

    @case_references.setter
    def case_references(self, case_references):
        self.case_references_data = case_references

    def pre_delete_hook(self):
        raise NotImplementedError()

    def pre_move_hook(self, from_module, to_module):
        """ Called before a form is moved between modules or to a different position """
        raise NotImplementedError()

    def wrapped_xform(self):
        return XForm(self.source)

    def validate_form(self):
        vc = self.get_validation_cache()
        if vc is None:
            # todo: now that we don't use formtranslate, does this still apply?
            # formtranslate requires all attributes to be valid xpaths, but
            # vellum namespaced attributes aren't
            form = self.wrapped_xform()
            form.strip_vellum_ns_attributes()
            try:
                if form.xml is not None:
                    validate_xform(self.get_app().domain, etree.tostring(form.xml, encoding='utf-8'))
            except XFormValidationError as e:
                validation_dict = {
                    "fatal_error": e.fatal_error,
                    "validation_problems": e.validation_problems,
                    "version": e.version,
                }
                vc = json.dumps(validation_dict)
            else:
                vc = ""
            self.set_validation_cache(vc)
        if vc:
            try:
                raise XFormValidationError(**json.loads(vc))
            except ValueError:
                self.clear_validation_cache()
                return self.validate_form()
        return self

    def is_a_disabled_release_form(self):
        return self.is_release_notes_form and not self.enable_release_notes

    @property
    def timing_context(self):
        return self.get_app().timing_context

    def validate_for_build(self, validate_module=True):
        return self.validator.validate_for_build(validate_module)

    def get_unique_id(self):
        """
        Return unique_id if it exists, otherwise initialize it

        Does _not_ force a save, so it's the caller's responsibility to save the app

        """
        if not self.unique_id:
            self.unique_id = uuid.uuid4().hex
        return self.unique_id

    def get_app(self):
        return self._app

    def get_version(self):
        return self.version if self.version else self.get_app().version

    def add_stuff_to_xform(self, xform, build_profile_id=None):
        app = self.get_app()
        langs = app.get_build_langs(build_profile_id)
        xform.exclude_languages(langs)
        xform.set_default_language(langs[0])
        xform.normalize_itext()
        xform.strip_vellum_ns_attributes()
        xform.set_version(self.get_version())
        xform.add_missing_instances(app)

    def render_xform(self, build_profile_id=None):
        xform = XForm(self.source)
        self.add_stuff_to_xform(xform, build_profile_id)
        return xform.render()

    def cached_get_questions(self):
        """
        Call to get_questions with a superset of necessary information, so
        it can hit the same cache across common app-building workflows
        """
        # it is important that this is called with the same params every time
        return self.get_questions([], include_triggers=True, include_groups=True)

    @time_method()
    @quickcache(['self.source', 'langs', 'include_triggers', 'include_groups', 'include_translations'],
                timeout=24 * 60 * 60)
    def get_questions(self, langs, include_triggers=False,
                      include_groups=False, include_translations=False, include_fixtures=False):
        try:
            return XForm(self.source).get_questions(
                langs=langs,
                include_triggers=include_triggers,
                include_groups=include_groups,
                include_translations=include_translations,
                include_fixtures=include_fixtures,
            )
        except XFormException as e:
            raise XFormException(_('Error in form "{}": {}').format(trans(self.name), e))

    @memoized
    def get_case_property_name_formatter(self):
        """Get a function that formats case property names

        The returned function requires two arguments
        `(case_property_name, data_path)` and returns a string.
        """
        valid_paths = {}
        if toggles.MM_CASE_PROPERTIES.enabled(self.get_app().domain):
            try:
                valid_paths = {question['value']: question['tag']
                               for question in self.get_questions(langs=[])}
            except XFormException:
                # punt on invalid xml (sorry, no rich attachments)
                valid_paths = {}

        def format_key(key, path):
            if valid_paths.get(path) == "upload":
                return "{}{}".format(ATTACHMENT_PREFIX, key)
            return key
        return format_key

    def rename_lang(self, old_lang, new_lang):
        _rename_key(self.name, old_lang, new_lang)
        try:
            self.rename_xform_language(old_lang, new_lang)
        except XFormException:
            pass

    def rename_xform_language(self, old_code, new_code):
        source = XForm(self.source)
        if source.exists():
            source.rename_language(old_code, new_code)
            self.source = source.render().decode('utf-8')

    def default_name(self):
        app = self.get_app()
        return clean_trans(
            self.name,
            [app.default_language] + app.langs
        )

    @property
    def full_path_name(self):
        return "%(app_name)s > %(module_name)s > %(form_name)s" % {
            'app_name': self.get_app().name,
            'module_name': self.get_module().default_name(),
            'form_name': self.default_name()
        }

    @property
    def has_fixtures(self):
        return 'src="jr://fixture/item-list:' in self.source

    def get_auto_gps_capture(self):
        app = self.get_app()
        if app.build_version and app.enable_auto_gps:
            return self.auto_gps_capture or app.auto_gps_capture
        else:
            return False

    def is_registration_form(self, case_type=None):
        """
        Should return True if this form passes the following tests:
         * does not require a case
         * registers a case of type 'case_type' if supplied
        """
        raise NotImplementedError()

    def uses_usercase(self):
        raise NotImplementedError()

    @property
    @memoized
    def case_list_modules(self):
        case_list_modules = [
            mod for mod in self.get_app().get_modules() if mod.case_list_form.form_id == self.unique_id
        ]
        return case_list_modules

    @property
    def is_case_list_form(self):
        return bool(self.case_list_modules)

    def get_save_to_case_updates(self):
        """
        Get a flat list of case property names from save to case questions
        """
        updates_by_case_type = defaultdict(set)
        for save_to_case_update in self.case_references_data.get_save_references():
            case_type = save_to_case_update.case_type
            updates_by_case_type[case_type].update(save_to_case_update.properties)
        return updates_by_case_type


class IndexedFormBase(FormBase, IndexedSchema, CommentMixin):

    def get_app(self):
        return self._parent._parent

    def get_module(self):
        return self._parent

    def get_case_type(self):
        return self._parent.case_type

    @property
    def validator(self):
        return IndexedFormBaseValidator(self)

    def get_all_case_updates(self):
        """
        Collate contributed case updates from all sources within the form

        Subclass must have helper methods defined:

        - get_case_updates
        - get_all_contributed_subcase_properties
        - get_save_to_case_updates

        :return: collated {<case_type>: set([<property>])}

        """
        updates_by_case_type = defaultdict(set)

        for case_type, updates in self.get_case_updates().items():
            updates_by_case_type[case_type].update(updates)

        for case_type, updates in self.get_all_contributed_subcase_properties().items():
            updates_by_case_type[case_type].update(updates)

        for case_type, updates in self.get_save_to_case_updates().items():
            updates_by_case_type[case_type].update(updates)

        return updates_by_case_type

    def get_case_updates_for_case_type(self, case_type):
        """
        Like get_case_updates filtered by a single case type

        subclass must implement `get_case_updates`

        """
        return self.get_case_updates().get(case_type, [])


class JRResourceProperty(StringProperty):

    def validate(self, value, required=True):
        super(JRResourceProperty, self).validate(value, required)
        if value is not None and not value.startswith('jr://'):
            raise BadValueError("JR Resources must start with 'jr://': {!r}".format(value))
        return value


class CustomIcon(DocumentSchema):
    """
    A custom icon to display next to a module or a form.
    The property "form" identifies what kind of icon this would be, for ex: badge
    One can set either a simple text to display or
    an xpath expression to be evaluated for example count of cases within.
    """
    form = StringProperty()
    text = DictProperty(str)
    xpath = StringProperty()


class NavMenuItemMediaMixin(DocumentSchema):
    """
        Language-specific icon and audio.
        Properties are map of lang-code to filepath
    """

    # These were originally DictProperty(JRResourceProperty),
    # but jsonobject<0.9.0 didn't properly support passing in a property to a container type
    # so it was actually wrapping as a StringPropery
    # too late to retroactively apply that validation,
    # so now these are DictProperty(StringProperty)
    media_image = DictProperty(StringProperty)
    media_audio = DictProperty(StringProperty)
    custom_icons = ListProperty(CustomIcon)

    # When set to true, all languages use the specific media from the default language
    use_default_image_for_all = BooleanProperty(default=False)
    use_default_audio_for_all = BooleanProperty(default=False)

    @classmethod
    def wrap(cls, data):
        # Lazy migration from single-language media to localizable media
        for media_attr in ('media_image', 'media_audio'):
            old_media = data.get(media_attr, None)
            if old_media:
                # Single-language media was stored in a plain string.
                # Convert this to a dict, using a dummy key because we
                # don't know the app's supported or default lang yet.
                if isinstance(old_media, str):
                    new_media = {'default': old_media}
                    data[media_attr] = new_media
                elif isinstance(old_media, dict):
                    # Once the media has localized data, discard the dummy key
                    if 'default' in old_media and len(old_media) > 1:
                        old_media.pop('default')

        return super(NavMenuItemMediaMixin, cls).wrap(data)

    def get_app(self):
        raise NotImplementedError

    def _get_media_by_language(self, media_attr, lang, strict=False, build_profile_id=None):
        """
        Return media-path for given language if one exists, else 1st path in the
        sorted lang->media-path list

        *args:
            media_attr: one of 'media_image' or 'media_audio'
            lang: language code
        **kwargs:
            strict: whether to return None if media-path is not set for lang or
                to return first path in sorted lang->media-path list
            build_profile_id: If this is provided and strict is False, only return
                media in one of the profile's languages
        """
        assert media_attr in ('media_image', 'media_audio')
        app = self.get_app()

        if ((self.use_default_image_for_all and media_attr == 'media_image')
                or (self.use_default_audio_for_all and media_attr == 'media_audio')):
            lang = app.default_language

        media_dict = getattr(self, media_attr)
        if not media_dict:
            return None
        if media_dict.get(lang, ''):
            return media_dict[lang]
        if not strict:
            # if the queried lang key doesn't exist,
            # return the first in the sorted list
            for lang, item in sorted(media_dict.items()):
                if not build_profile_id or lang in app.build_profiles[build_profile_id].langs:
                    return item

    @property
    def default_media_image(self):
        # For older apps that were migrated: just return the first available item
        self._assert_unexpected_default_media_call('media_image')
        return self.icon_by_language('')

    @property
    def default_media_audio(self):
        # For older apps that were migrated: just return the first available item
        self._assert_unexpected_default_media_call('media_audio')
        return self.audio_by_language('')

    def _assert_unexpected_default_media_call(self, media_attr):
        assert media_attr in ('media_image', 'media_audio')
        media = getattr(self, media_attr)
        if isinstance(media, dict) and list(media) == ['default']:
            from corehq.util.view_utils import get_request
            request = get_request()
            url = ''
            if request:
                url = request.META.get('HTTP_REFERER')
            _assert = soft_assert(['jschweers' + '@' + 'dimagi.com'])
            _assert(False, 'Called default_media_image on app with localized media: {}'.format(url))

    def icon_by_language(self, lang, strict=False, build_profile_id=None):
        return self._get_media_by_language('media_image', lang, strict=strict, build_profile_id=build_profile_id)

    def audio_by_language(self, lang, strict=False, build_profile_id=None):
        return self._get_media_by_language('media_audio', lang, strict=strict, build_profile_id=build_profile_id)

    def custom_icon_form_and_text_by_language(self, lang):
        custom_icon = self.custom_icon
        if custom_icon:
            custom_icon_text = custom_icon.text.get(lang, custom_icon.text.get(self.get_app().default_language))
            return custom_icon.form, custom_icon_text
        return None, None

    def _set_media(self, media_attr, lang, media_path):
        """
            Caller's responsibility to save doc.
            Currently only called from the view which saves after all Edits
        """
        assert media_attr in ('media_image', 'media_audio')

        media_dict = getattr(self, media_attr) or {}
        old_value = media_dict.get(lang)
        media_dict[lang] = media_path or ''
        setattr(self, media_attr, media_dict)
        # remove the entry from app multimedia mappings if media is being removed now
        # This does not remove the multimedia but just it's reference in mapping
        # Added it here to ensure it's always set instead of getting it only when needed
        app = self.get_app()
        if old_value and not media_path:
            # expire all_media_paths before checking for media path used in Application
            app.all_media.reset_cache(app)
            app.all_media_paths.reset_cache(app)
            if old_value not in app.all_media_paths():
                app.multimedia_map.pop(old_value, None)

    def set_icon(self, lang, icon_path):
        self._set_media('media_image', lang, icon_path)

    def set_audio(self, lang, audio_path):
        self._set_media('media_audio', lang, audio_path)

    def _all_media_paths(self, media_attr, lang=None):
        assert media_attr in ('media_image', 'media_audio')
        media_dict = getattr(self, media_attr) or {}
        valid_media_paths = set()
        for key, value in media_dict.items():
            if value and (lang is None or key == lang):
                valid_media_paths.add(value)
        return valid_media_paths

    def uses_image(self, build_profile_id=None):
        app = self.get_app()
        langs = app.build_profiles[build_profile_id].langs if build_profile_id else app.langs
        return any([self.icon_app_string(lang) for lang in langs])

    def uses_audio(self, build_profile_id=None):
        app = self.get_app()
        langs = app.build_profiles[build_profile_id].langs if build_profile_id else app.langs
        return any([self.audio_app_string(lang) for lang in langs])

    def all_image_paths(self, lang=None):
        return self._all_media_paths('media_image', lang=lang)

    def all_audio_paths(self, lang=None):
        return self._all_media_paths('media_audio', lang=lang)

    def icon_app_string(self, lang, for_default=False, build_profile_id=None):
        """
        Return lang/app_strings.txt translation for given lang
        if a path exists for the lang

        **kwargs:
            for_default: whether app_string is for default/app_strings.txt
        """

        if not for_default and self.icon_by_language(lang, strict=True):
            return self.icon_by_language(lang, strict=True)

        if for_default:
            return self.icon_by_language(lang, strict=False, build_profile_id=build_profile_id)

    def audio_app_string(self, lang, for_default=False, build_profile_id=None):
        """
            see note on self.icon_app_string
        """

        if not for_default and self.audio_by_language(lang, strict=True):
            return self.audio_by_language(lang, strict=True)

        if for_default:
            return self.audio_by_language(lang, strict=False, build_profile_id=build_profile_id)

    @property
    def custom_icon(self):
        if self.custom_icons:
            return self.custom_icons[0]


class Form(IndexedFormBase, FormMediaMixin, NavMenuItemMediaMixin):
    form_type = 'module_form'

    form_filter = StringProperty()
    requires = StringProperty(choices=["case", "referral", "none"], default="none")
    actions = SchemaProperty(FormActions)

    @classmethod
    def wrap(cls, data):
        # rare schema bug: http://manage.dimagi.com/default.asp?239236
        if data.get('case_references') == []:
            del data['case_references']
        return super(Form, cls).wrap(data)

    def add_stuff_to_xform(self, xform, build_profile_id=None):
        super(Form, self).add_stuff_to_xform(xform, build_profile_id)
        xform.add_case_and_meta(self)

    def all_other_forms_require_a_case(self):
        m = self.get_module()
        return all([form.requires == 'case' for form in m.get_forms() if form.id != self.id])

    def session_var_for_action(self, action):
        module_case_type = self.get_module().case_type
        if action == 'open_case':
            return 'case_id_new_{}_0'.format(module_case_type)
        if isinstance(action, OpenSubCaseAction):
            subcase_type = action.case_type
            subcase_index = self.actions.subcases.index(action)
            opens_case = 'open_case' in self.active_actions()
            if opens_case:
                subcase_index += 1
            return 'case_id_new_{}_{}'.format(subcase_type, subcase_index)

    def _get_active_actions(self, types):
        actions = {}
        for action_type in types:
            getter = 'get_{}'.format(action_type)
            if hasattr(self.actions, getter):
                # user getter if there is one
                a = list(getattr(self.actions, getter)())
            else:
                a = getattr(self.actions, action_type)
            if isinstance(a, list):
                if a:
                    actions[action_type] = a
            elif a.is_active():
                actions[action_type] = a
        return actions

    @memoized
    def get_action_type(self):

        if self.actions.close_case.condition.is_active():
            return 'close'
        elif (self.actions.open_case.condition.is_active() or
                self.actions.subcases):
            return 'open'
        elif self.actions.update_case.condition.is_active():
            return 'update'
        else:
            return 'none'

    @memoized
    def get_icon_help_text(self):
        messages = []

        if self.actions.open_case.condition.is_active():
            messages.append(_('This form opens a {}').format(self.get_module().case_type))

        if self.actions.subcases:
            messages.append(_('This form opens a subcase {}').format(', '.join(self.get_subcase_types())))

        if self.actions.close_case.condition.is_active():
            messages.append(_('This form closes a {}').format(self.get_module().case_type))

        elif self.requires_case():
            messages.append(_('This form updates a {}').format(self.get_module().case_type))

        return '. '.join(messages)

    def active_actions(self):
        self.get_app().assert_app_v2()
        if self.requires == 'none':
            action_types = (
                'open_case', 'update_case', 'close_case', 'subcases',
                'usercase_update', 'usercase_preload',
            )
        elif self.requires == 'case':
            action_types = (
                'update_case', 'close_case', 'case_preload', 'subcases',
                'usercase_update', 'usercase_preload', 'load_from_form',
            )
        else:
            # this is left around for legacy migrated apps
            action_types = (
                'open_case', 'update_case', 'close_case',
                'case_preload', 'subcases',
                'usercase_update', 'usercase_preload',
            )
        return self._get_active_actions(action_types)

    def active_non_preloader_actions(self):
        return self._get_active_actions((
            'open_case', 'update_case', 'close_case',
            'open_referral', 'update_referral', 'close_referral'))

    @property
    def validator(self):
        return FormValidator(self)

    def requires_case(self):
        # all referrals also require cases
        return self.requires in ("case", "referral")

    def requires_case_type(self):
        return self.requires_case() or \
            bool(self.active_non_preloader_actions())

    def requires_referral(self):
        return self.requires == "referral"

    def uses_parent_case(self):
        """
        Returns True if any of the load/update properties references the
        parent case; False otherwise
        """
        return any([name.startswith('parent/')
            for name in self.actions.all_property_names()])

    def get_registration_actions(self, case_type):
        """
        :return: List of actions that create a case. Subcase actions are included
                 as long as they are not inside a repeat. If case_type is not None
                 only return actions that create a case of the specified type.
        """
        reg_actions = []
        if 'open_case' in self.active_actions() and (not case_type or self.get_module().case_type == case_type):
            reg_actions.append('open_case')

        subcase_actions = [action for action in self.actions.subcases if not action.repeat_context]
        if case_type:
            subcase_actions = [a for a in subcase_actions if a.case_type == case_type]

        reg_actions.extend(subcase_actions)
        return reg_actions

    def is_registration_form(self, case_type=None):
        reg_actions = self.get_registration_actions(case_type)
        return len(reg_actions) == 1

    def uses_usercase(self):
        return actions_use_usercase(self.active_actions())

    def get_case_updates(self):
        # This method is used by both get_all_case_properties and
        # get_usercase_properties. In the case of usercase properties, use
        # the usercase_update action, and for normal cases, use the
        # update_case action
        case_type = self.get_module().case_type
        format_key = self.get_case_property_name_formatter()

        return {
            case_type: {
                format_key(*item) for item in self.actions.update_case.update.items()},
            USERCASE_TYPE: {
                format_key(*item) for item in self.actions.usercase_update.update.items()}
        }

    @memoized
    def get_subcase_types(self):
        '''
        Return a list of each case type for which this Form opens a new subcase.
        :return:
        '''
        return {subcase.case_type for subcase in self.actions.subcases
                if subcase.close_condition.type == "never" and subcase.case_type}

    @property
    def case_references(self):
        refs = self.case_references_data or CaseReferences()
        if not refs.load and self.actions.load_from_form.preload:
            # for backward compatibility
            # preload only has one reference per question path
            preload = self.actions.load_from_form.preload
            refs.load = {key: [value] for key, value in preload.items()}
        return refs

    @case_references.setter
    def case_references(self, refs):
        """Set case references

        format: {"load": {"/data/path": ["case_property", ...], ...}}
        """
        self.case_references_data = refs
        if self.actions.load_from_form.preload:
            self.actions.load_from_form = PreloadAction()

    @memoized
    def get_all_contributed_subcase_properties(self):
        case_properties = defaultdict(set)
        for subcase in self.actions.subcases:
            case_properties[subcase.case_type].update(list(subcase.case_properties.keys()))
        return case_properties

    @memoized
    def get_contributed_case_relationships(self):
        case_relationships_by_child_type = defaultdict(set)
        parent_case_type = self.get_module().case_type
        for subcase in self.actions.subcases:
            child_case_type = subcase.case_type
            if child_case_type != parent_case_type and (
                    self.actions.open_case.is_active() or
                    self.actions.update_case.is_active() or
                    self.actions.close_case.is_active()):
                case_relationships_by_child_type[child_case_type].add(
                    (parent_case_type, subcase.reference_id or 'parent'))
        return case_relationships_by_child_type


class GraphAnnotations(IndexedSchema):
    display_text = DictProperty()
    x = StringProperty()
    y = StringProperty()


class GraphSeries(DocumentSchema):
    config = DictProperty()
    locale_specific_config = DictProperty()
    data_path = StringProperty()
    x_function = StringProperty()
    y_function = StringProperty()
    radius_function = StringProperty()


class GraphConfiguration(DocumentSchema):
    config = DictProperty()
    locale_specific_config = DictProperty()
    annotations = SchemaListProperty(GraphAnnotations)
    graph_type = StringProperty()
    series = SchemaListProperty(GraphSeries)


class DetailTab(IndexedSchema):
    """
    Represents a tab in the case detail screen on the phone.
    Each tab is itself a detail, nested inside the app's "main" detail.
    """
    header = DictProperty()

    # The first index, of all fields in the parent detail, that belongs to this tab
    starting_index = IntegerProperty()

    # A tab may be associated with a nodeset, resulting in a detail that
    # iterates through sub-nodes of an entity rather than a single entity
    has_nodeset = BooleanProperty(default=False)
    nodeset = StringProperty()
    relevant = StringProperty()


class DetailColumn(IndexedSchema):
    """
    Represents a column in case selection screen on the phone. Ex:
        {
            'header': {'en': 'Sex', 'por': 'Sexo'},
            'model': 'case',
            'field': 'sex',
            'format': 'enum',
            'xpath': '.',
            'enum': [
                {'key': 'm', 'value': {'en': 'Male', 'por': 'Macho'},
                {'key': 'f', 'value': {'en': 'Female', 'por': 'Fêmea'},
            ],
        }

    """
    header = DictProperty()
    model = StringProperty()
    field = StringProperty()
    useXpathExpression = BooleanProperty(default=False)
    format = StringProperty()

    enum = SchemaListProperty(MappingItem)
    graph_configuration = SchemaProperty(GraphConfiguration)
    case_tile_field = StringProperty()

    late_flag = IntegerProperty(default=30)
    advanced = StringProperty(default="")
    filter_xpath = StringProperty(default="")
    time_ago_interval = FloatProperty(default=365.25)
    date_format = StringProperty(default="%d/%m/%y")

    @property
    def enum_dict(self):
        """for backwards compatibility with building 1.0 apps"""
        import warnings
        warnings.warn('You should not use enum_dict. Use enum instead',
                      DeprecationWarning)
        return dict((item.key, item.value) for item in self.enum)

    def rename_lang(self, old_lang, new_lang):
        for dct in [self.header] + [item.value for item in self.enum]:
            _rename_key(dct, old_lang, new_lang)

    @property
    def field_type(self):
        if FIELD_SEPARATOR in self.field:
            return self.field.split(FIELD_SEPARATOR, 1)[0]
        else:
            return 'property'  # equivalent to property:parent/case_property

    @property
    def field_property(self):
        if FIELD_SEPARATOR in self.field:
            return self.field.split(FIELD_SEPARATOR, 1)[1]
        else:
            return self.field

    class TimeAgoInterval(object):
        map = {
            'day': 1.0,
            'week': 7.0,
            'month': 30.4375,
            'year': 365.25
        }

        @classmethod
        def get_from_old_format(cls, format):
            if format == 'years-ago':
                return cls.map['year']
            elif format == 'months-ago':
                return cls.map['month']

    @classmethod
    def wrap(cls, data):
        if data.get('format') in ('months-ago', 'years-ago'):
            data['time_ago_interval'] = cls.TimeAgoInterval.get_from_old_format(data['format'])
            data['format'] = 'time-ago'

        # Lazy migration: enum used to be a dict, now is a list
        if isinstance(data.get('enum'), dict):
            data['enum'] = sorted(
                [{'key': key, 'value': value} for key, value in data['enum'].items()],
                key=lambda d: d['key'],
            )

        # Lazy migration: xpath expressions from format to first-class property
        if data.get('format') == 'calculate':
            property_xpath = PropertyXpathGenerator(None, None, None, super(DetailColumn, cls).wrap(data)).xpath
            data['field'] = dot_interpolate(data.get('calc_xpath', '.'), property_xpath)
            data['useXpathExpression'] = True
            data['hasAutocomplete'] = False
            data['format'] = 'plain'

        return super(DetailColumn, cls).wrap(data)

    @classmethod
    def from_json(cls, data):
        from corehq.apps.app_manager.views.media_utils import interpolate_media_path

        to_ret = cls.wrap(data)
        if to_ret.format == 'enum-image':
            # interpolate icons-paths
            for item in to_ret.enum:
                for lang, path in item.value.items():
                    item.value[lang] = interpolate_media_path(path)
        return to_ret

    @property
    def invisible(self):
        return self.format == 'invisible'


class SortElement(IndexedSchema):
    field = StringProperty()
    type = StringProperty()
    direction = StringProperty()
    blanks = StringProperty()
    display = DictProperty()
    sort_calculation = StringProperty(default="")

    def has_display_values(self):
        return any(s.strip() != '' for s in self.display.values())


class CaseListLookupMixin(DocumentSchema):
    """
    Allows for the addition of Android Callouts to do lookups from the CaseList

        <lookup action="" image="" name="">
            <extra key="" value="" />
            <response key="" />
            <field>
                <header><text><locale id=""/></text></header>
                <template><text><xpath function=""/></text></template>
            </field>
        </lookup>

    """
    lookup_enabled = BooleanProperty(default=False)
    lookup_autolaunch = BooleanProperty(default=False)
    lookup_action = StringProperty()
    lookup_name = StringProperty()
    lookup_image = JRResourceProperty(required=False)

    lookup_extras = SchemaListProperty()
    lookup_responses = SchemaListProperty()

    lookup_display_results = BooleanProperty(default=False)  # Display callout results in case list?
    lookup_field_header = DictProperty()
    lookup_field_template = StringProperty()


class Detail(IndexedSchema, CaseListLookupMixin):
    """
    Full configuration for a case selection screen

    """
    display = StringProperty(choices=['short', 'long'])

    columns = SchemaListProperty(DetailColumn)
    get_columns = IndexedSchema.Getter('columns')

    tabs = SchemaListProperty(DetailTab)
    get_tabs = IndexedSchema.Getter('tabs')

    sort_elements = SchemaListProperty(SortElement)
    sort_nodeset_columns = BooleanProperty()
    filter = StringProperty()

    # If True, a small tile will display the case name after selection.
    persist_case_context = BooleanProperty()
    persistent_case_context_xml = StringProperty(default='case_name')

    # Custom variables to add into the <variables /> node
    custom_variables = StringProperty()

    # If True, use case tiles in the case list
    use_case_tiles = BooleanProperty()
    # If given, use this string for the case tile markup instead of the default temaplte
    custom_xml = StringProperty()

    persist_tile_on_forms = BooleanProperty()
    # use case tile context persisted over forms from another module
    persistent_case_tile_from_module = StringProperty()
    # If True, the in form tile can be pulled down to reveal all the case details.
    pull_down_tile = BooleanProperty()

    print_template = DictProperty()

    def get_tab_spans(self):
        '''
        Return the starting and ending indices into self.columns deliminating
        the columns that should be in each tab.
        :return:
        '''
        tabs = list(self.get_tabs())
        ret = []
        for tab in tabs:
            try:
                end = tabs[tab.id + 1].starting_index
            except IndexError:
                end = len(self.columns)
            ret.append((tab.starting_index, end))
        return ret

    @parse_int([1])
    def get_column(self, i):
        return self.columns[i].with_id(i % len(self.columns), self)

    def rename_lang(self, old_lang, new_lang):
        for column in self.columns:
            column.rename_lang(old_lang, new_lang)

    def sort_nodeset_columns_for_detail(self):
        return (
            self.display == "long" and
            self.sort_nodeset_columns and
            any(tab for tab in self.get_tabs() if tab.has_nodeset)
        )

    def has_persistent_tile(self):
        """
        Return True if configured to persist a case tile on forms
        """
        return self.persist_tile_on_forms and (self.use_case_tiles or self.custom_xml)

    def overwrite_from_module_detail(self, src_module_detail_type, attr_dict):
        """
        This method is used to overwrite configurations present
        in attr_dict(column, filter, and other_configurations)
        from source module to current object.
        """
        case_tile_configuration_list = [
            'use_case_tiles',
            'persist_tile_on_forms',
            'persistent_case_tile_from_module',
            'pull_down_tile',
            'persist_case_context',
            'persistent_case_context_xml',
        ]
        for k, v in attr_dict.items():
            if v:
                if k == "case_tile_configuration":
                    for ele in case_tile_configuration_list:
                        setattr(self, ele, getattr(src_module_detail_type, ele))
                else:
                    setattr(self, k, getattr(src_module_detail_type, k))


class CaseList(IndexedSchema, NavMenuItemMediaMixin):

    label = DictProperty()
    show = BooleanProperty(default=False)

    def rename_lang(self, old_lang, new_lang):
        _rename_key(self.label, old_lang, new_lang)

    def get_app(self):
        return self._module.get_app()


class Itemset(DocumentSchema):
    instance_id = StringProperty()
    instance_uri = StringProperty()

    nodeset = StringProperty()

    label = StringProperty()
    value = StringProperty()
    sort = StringProperty()


class CaseSearchProperty(DocumentSchema):
    """
    Case properties available to search on.
    """
    name = StringProperty()
    label = DictProperty()
    appearance = StringProperty()
    input_ = StringProperty()
    default_value = StringProperty()
    hint = DictProperty()

    # applicable when appearance is a receiver
    receiver_expression = StringProperty()
    itemset = SchemaProperty(Itemset)


class DefaultCaseSearchProperty(DocumentSchema):
    """Case Properties with fixed value to search on"""
    property = StringProperty()
    default_value = StringProperty()


class CaseSearch(DocumentSchema):
    """
    Properties and search command label
    """
    command_label = DictProperty(default={'en': 'Search All Cases'})
    again_label = DictProperty(default={'en': 'Search Again'})
    properties = SchemaListProperty(CaseSearchProperty)
    auto_launch = BooleanProperty(default=False)        # if true, skip the casedb case list
    default_search = BooleanProperty(default=False)     # if true, skip the search fields screen
    default_relevant = BooleanProperty(default=True)
    additional_relevant = StringProperty()
    search_filter = StringProperty()
    search_button_display_condition = StringProperty()
    default_properties = SchemaListProperty(DefaultCaseSearchProperty)
    blacklisted_owner_ids_expression = StringProperty()

    @property
    def case_session_var(self):
        return "search_case_id"

    def get_relevant(self):
        relevant = self.additional_relevant or ""
        if self.default_relevant:
            default_condition = CaseClaimXpath(self.case_session_var).default_relevant()
            if relevant:
                relevant = f"({default_condition}) and ({relevant})"
            else:
                relevant = default_condition
        return relevant


class ParentSelect(DocumentSchema):

    active = BooleanProperty(default=False)
    relationship = StringProperty(default='parent')
    module_id = StringProperty()


class FixtureSelect(DocumentSchema):
    """
    Configuration for creating a details screen from a fixture which can be used to pre-filter
    cases prior to displaying the case list.

    fixture_type:       FixtureDataType.tag
    display_column:     name of the column to display in the list
    localize:           boolean if display_column actually contains the key for the localized string
    variable_column:    name of the column whose value should be saved when the user selects an item
    xpath:              xpath expression to use as the case filter
    """
    active = BooleanProperty(default=False)
    fixture_type = StringProperty()
    display_column = StringProperty()
    localize = BooleanProperty(default=False)
    variable_column = StringProperty()
    xpath = StringProperty(default='')


class DetailPair(DocumentSchema):
    short = SchemaProperty(Detail)
    long = SchemaProperty(Detail)

    @classmethod
    def wrap(cls, data):
        self = super(DetailPair, cls).wrap(data)
        self.short.display = 'short'
        self.long.display = 'long'
        return self


class CaseListForm(NavMenuItemMediaMixin):
    form_id = FormIdProperty('modules[*].case_list_form.form_id')
    label = DictProperty()
    post_form_workflow = StringProperty(
        default=WORKFLOW_DEFAULT,
        choices=REGISTRATION_FORM_WORFLOWS,
    )

    def rename_lang(self, old_lang, new_lang):
        _rename_key(self.label, old_lang, new_lang)

    def get_app(self):
        return self._module.get_app()


class ModuleBase(IndexedSchema, ModuleMediaMixin, NavMenuItemMediaMixin, CommentMixin):
    name = DictProperty(str)
    unique_id = StringProperty()
    case_type = StringProperty()
    case_list_form = SchemaProperty(CaseListForm)
    module_filter = StringProperty()
    put_in_root = BooleanProperty(default=False)
    root_module_id = StringProperty()
    fixture_select = SchemaProperty(FixtureSelect)
    report_context_tile = BooleanProperty(default=False)
    auto_select_case = BooleanProperty(default=False)
    is_training_module = BooleanProperty(default=False)
<<<<<<< HEAD
    session_endpoint_ids = StringListProperty()  # See toggles.SESSION_ENDPOINTS
=======
    session_endpoint_id = StringProperty()  # See toggles.SESSION_ENDPOINTS
>>>>>>> fccf875b

    def __init__(self, *args, **kwargs):
        super(ModuleBase, self).__init__(*args, **kwargs)
        self.assign_references()

    @property
    def is_surveys(self):
        return self.case_type == ""

    def assign_references(self):
        if hasattr(self, 'case_list'):
            self.case_list._module = self
        if hasattr(self, 'case_list_form'):
            self.case_list_form._module = self

    @classmethod
    def wrap(cls, data):
        if cls is ModuleBase:
            doc_type = data['doc_type']
            if doc_type == 'Module':
                return Module.wrap(data)
            elif doc_type == 'AdvancedModule':
                return AdvancedModule.wrap(data)
            elif doc_type == 'ReportModule':
                return ReportModule.wrap(data)
            elif doc_type == 'ShadowModule':
                return ShadowModule.wrap(data)
            else:
                raise ValueError('Unexpected doc_type for Module', doc_type)
        else:
            return super(ModuleBase, cls).wrap(data)

    def get_or_create_unique_id(self):
        """
        It is the caller's responsibility to save the Application
        after calling this function.

        WARNING: If called on the same doc in different requests without saving,
        this function will return a different uuid each time,
        likely causing unexpected behavior

        """
        if not self.unique_id:
            self.unique_id = uuid.uuid4().hex
        return self.unique_id

    get_forms = IndexedSchema.Getter('forms')

    def get_suite_forms(self):
        return [f for f in self.get_forms() if not f.is_a_disabled_release_form()]

    @parse_int([1])
    def get_form(self, i):

        try:
            return self.forms[i].with_id(i % len(self.forms), self)
        except IndexError:
            raise FormNotFoundException()

    def get_form_index(self, unique_id):
        for index, form in enumerate(self.get_forms()):
            if form.unique_id == unique_id:
                return index
        error = _("Could not find form with ID='{unique_id}' in module '{module_name}'.").format(
            module_name=self.name, unique_id=unique_id)
        raise FormNotFoundException(error)

    def get_child_modules(self):
        return [
            module for module in self.get_app().get_modules()
            if module.unique_id != self.unique_id and getattr(module, 'root_module_id', None) == self.unique_id
        ]

    @property
    def root_module(self):
        if self.root_module_id:
            return self._parent.get_module_by_unique_id(self.root_module_id,
                   error=_("Could not find parent menu for '{}'").format(self.default_name()))

    def requires_case_details(self):
        return False

    def root_requires_same_case(self):
        return self.root_module \
            and self.root_module.case_type == self.case_type \
            and self.root_module.all_forms_require_a_case()

    def get_case_types(self):
        return set([self.case_type])

    def get_app(self):
        return self._parent

    def default_name(self, app=None):
        if not app:
            app = self.get_app()
        return clean_trans(
            self.name,
            [app.default_language] + app.langs
        )

    def rename_lang(self, old_lang, new_lang):
        _rename_key(self.name, old_lang, new_lang)
        for form in self.get_forms():
            form.rename_lang(old_lang, new_lang)
        for _, detail, _ in self.get_details():
            detail.rename_lang(old_lang, new_lang)

    def get_form_by_unique_id(self, unique_id):
        for form in self.get_forms():
            if form.get_unique_id() == unique_id:
                return form

    @property
    def validator(self):
        return ModuleBaseValidator(self)

    def validate_for_build(self):
        return self.validator.validate_for_build()

    @memoized
    def get_subcase_types(self):
        '''
        Return a set of each case type for which this module has a form that
        opens a new subcase of that type.
        '''
        subcase_types = set()
        for form in self.get_forms():
            if hasattr(form, 'get_subcase_types'):
                subcase_types.update(form.get_subcase_types())
        return subcase_types

    def get_custom_entries(self):
        """
        By default, suite entries are configured by forms, but you can also provide custom
        entries by overriding this function.

        See ReportModule for an example
        """
        return []

    def uses_media(self):
        """
        Whether the module uses media. If this returns false then media will not be generated
        for the module.
        """
        return True

    def uses_usercase(self):
        return False

    def add_insert_form(self, from_module, form, index=None, with_source=False):
        raise IncompatibleFormTypeException()

    def user_deletable(self):
        """If the user can delete this module from the navmenu

        You cannot delete a shadow child menu whose parent is a shadow
        """
        source_module_id = getattr(self, 'source_module_id', False)
        if not source_module_id:
            return True

        root_module_id = getattr(self, 'root_module_id', False)
        if not root_module_id:
            return True

        app = self.get_app()
        parent_module = app.get_module_by_unique_id(root_module_id)

        if parent_module.module_type == 'shadow':
            return False

        return True

class ModuleDetailsMixin(object):

    @classmethod
    def wrap_details(cls, data):
        if 'details' in data:
            try:
                case_short, case_long, ref_short, ref_long = data['details']
            except ValueError:
                # "need more than 0 values to unpack"
                pass
            else:
                data['case_details'] = {
                    'short': case_short,
                    'long': case_long,
                }
                data['ref_details'] = {
                    'short': ref_short,
                    'long': ref_long,
                }
            finally:
                del data['details']
        return data

    @property
    def case_list_filter(self):
        try:
            return self.case_details.short.filter
        except AttributeError:
            return None

    @property
    def detail_sort_elements(self):
        try:
            return self.case_details.short.sort_elements
        except Exception:
            return []

    @property
    def search_detail(self):
        return deepcopy(self.case_details.short)

    def rename_lang(self, old_lang, new_lang):
        super(Module, self).rename_lang(old_lang, new_lang)
        for case_list in (self.case_list, self.referral_list):
            case_list.rename_lang(old_lang, new_lang)

    def get_details(self):
        details = [
            ('case_short', self.case_details.short, True),
            ('case_long', self.case_details.long, True),
            ('ref_short', self.ref_details.short, False),
            ('ref_long', self.ref_details.long, False),
        ]
        if module_offers_search(self) and not self.case_details.short.custom_xml:
            details.append(('search_short', self.search_detail, True))
        return tuple(details)


class Module(ModuleBase, ModuleDetailsMixin):
    """
    A group of related forms, and configuration that applies to them all.
    Translates to a top-level menu on the phone.

    """
    module_type = 'basic'
    forms = SchemaListProperty(Form)
    case_details = SchemaProperty(DetailPair)
    ref_details = SchemaProperty(DetailPair)
    case_list = SchemaProperty(CaseList)
    referral_list = SchemaProperty(CaseList)
    task_list = SchemaProperty(CaseList)
    parent_select = SchemaProperty(ParentSelect)
    search_config = SchemaProperty(CaseSearch)
    display_style = StringProperty(default='list')

    @classmethod
    def wrap(cls, data):
        data = cls.wrap_details(data)
        return super(Module, cls).wrap(data)

    @classmethod
    def new_module(cls, name, lang):
        detail = Detail(
            columns=[DetailColumn(
                format='plain',
                header={(lang or 'en'): _("Name")},
                field='name',
                model='case',
                hasAutocomplete=True,
            )]
        )
        module = cls(
            name={(lang or 'en'): name or _("Untitled Menu")},
            forms=[],
            case_type='',
            case_details=DetailPair(
                short=Detail(detail.to_json()),
                long=Detail(detail.to_json()),
            ),
        )
        module.get_or_create_unique_id()
        return module

    @classmethod
    def new_training_module(cls, name, lang):
        module = cls.new_module(name, lang)
        module.is_training_module = True
        return module

    def new_form(self, name, lang, attachment=Ellipsis):
        from corehq.apps.app_manager.views.utils import get_blank_form_xml
        lang = lang if lang else "en"
        name = name if name else _("Untitled Form")
        form = Form(
            name={lang: name},
        )
        self.forms.append(form)
        form = self.get_form(-1)
        if attachment == Ellipsis:
            attachment = get_blank_form_xml(name)
        form.source = attachment
        return form

    def add_insert_form(self, from_module, form, index=None, with_source=False):
        if isinstance(form, Form):
            new_form = form
        elif isinstance(form, AdvancedForm) and not len(list(form.actions.get_all_actions())):
            new_form = Form(
                name=form.name,
                form_filter=form.form_filter,
                media_image=form.media_image,
                media_audio=form.media_audio
            )
            new_form._parent = self
            form._parent = self
            if with_source:
                new_form.source = form.source
        else:
            raise IncompatibleFormTypeException(_('''
                Cannot move an advanced form with actions into a basic menu.
            '''))

        if index is not None:
            self.forms.insert(index, new_form)
        else:
            self.forms.append(new_form)
        return self.get_form(index or -1)

    @property
    def validator(self):
        return ModuleValidator(self)

    def requires(self):
        r = set(["none"])
        for form in self.get_forms():
            r.add(form.requires)
        if self.case_list.show:
            r.add('case')
        if self.referral_list.show:
            r.add('referral')
        for val in ("referral", "case", "none"):
            if val in r:
                return val

    def requires_case_details(self):
        ret = False
        if self.case_list.show:
            return True
        for form in self.get_forms():
            if form.requires_case():
                ret = True
                break
        return ret

    @memoized
    def all_forms_require_a_case(self):
        return all([form.requires == 'case' for form in self.get_forms()])

    def uses_usercase(self):
        """Return True if this module has any forms that use the usercase.
        """
        return any(form.uses_usercase() for form in self.get_forms())

    def grid_display_style(self):
        return self.display_style == 'grid'


class AdvancedForm(IndexedFormBase, FormMediaMixin, NavMenuItemMediaMixin):
    form_type = 'advanced_form'
    form_filter = StringProperty()
    actions = SchemaProperty(AdvancedFormActions)
    schedule = SchemaProperty(FormSchedule, default=None)

    @classmethod
    def wrap(cls, data):
        # lazy migration to swap keys with values in action preload dict.
        # http://manage.dimagi.com/default.asp?162213
        load_actions = data.get('actions', {}).get('load_update_cases', [])
        for action in load_actions:
            preload = action['preload']
            if preload and list(preload.values())[0].startswith('/'):
                action['preload'] = {v: k for k, v in preload.items()}

        return super(AdvancedForm, cls).wrap(data)

    def pre_delete_hook(self):
        try:
            self.disable_schedule()
        except (ScheduleError, TypeError, AttributeError) as e:
            logging.error("There was a {error} while running the pre_delete_hook on {form_id}. "
                          "There is probably nothing to worry about, but you could check to make sure "
                          "that there are no issues with this form.".format(error=e, form_id=self.unique_id))

    def get_action_type(self):
        actions = self.actions.actions_meta_by_tag
        by_type = defaultdict(list)
        action_type = []
        for action_tag, action_meta in actions.items():
            by_type[action_meta.get('type')].append(action_tag)

        for type, tag_list in by_type.items():
            action_type.append('{} ({})'.format(type, ', '.join(filter(None, tag_list))))

        return ' '.join(action_type)

    def pre_move_hook(self, from_module, to_module):
        if from_module != to_module:
            try:
                self.disable_schedule()
            except (ScheduleError, TypeError, AttributeError) as e:
                logging.error("There was a {error} while running the pre_move_hook on {form_id}. "
                              "There is probably nothing to worry about, but you could check to make sure "
                              "that there are no issues with this module.".format(error=e, form_id=self.unique_id))

    def add_stuff_to_xform(self, xform, build_profile_id=None):
        super(AdvancedForm, self).add_stuff_to_xform(xform, build_profile_id)
        xform.add_case_and_meta_advanced(self)

    def requires_case(self):
        """Form requires a case that must be selected by the user (excludes autoloaded cases)
        """
        return any(not action.auto_select for action in self.actions.load_update_cases)

    @property
    def requires(self):
        return 'case' if self.requires_case() else 'none'

    @property
    def validator(self):
        return AdvancedFormValidator(self)

    def is_registration_form(self, case_type=None):
        """
        Defined as form that opens a single case. If the case is a sub-case then
        the form is only allowed to load parent cases (and any auto-selected cases).
        """
        reg_actions = self.get_registration_actions(case_type)
        if len(reg_actions) != 1:
            return False

        load_actions = [action for action in self.actions.load_update_cases if not action.auto_select]
        if not load_actions:
            return True

        reg_action = reg_actions[0]
        if not reg_action.case_indices:
            return False

        actions_by_tag = deepcopy(self.actions.actions_meta_by_tag)
        actions_by_tag.pop(reg_action.case_tag)

        def check_parents(tag):
            """Recursively check parent actions to ensure that all actions for this form are
            either parents of the registration action or else auto-select actions.
            """
            if not tag:
                return not actions_by_tag or all(
                    getattr(a['action'], 'auto_select', False) for a in actions_by_tag.values()
                )

            try:
                parent = actions_by_tag.pop(tag)
            except KeyError:
                return False

            return all(check_parents(p.tag) for p in parent['action'].case_indices)

        return all(check_parents(parent.tag) for parent in reg_action.case_indices)

    def get_registration_actions(self, case_type=None):
        """
        :return: List of actions that create a case. Subcase actions are included
                 as long as they are not inside a repeat. If case_type is not None
                 only return actions that create a case of the specified type.
        """
        registration_actions = [
            action for action in self.actions.get_open_actions()
            if not action.is_subcase or not action.repeat_context
        ]
        if case_type:
            registration_actions = [a for a in registration_actions if a.case_type == case_type]

        return registration_actions

    def uses_case_type(self, case_type, invert_match=False):
        def match(ct):
            matches = ct == case_type
            return not matches if invert_match else matches

        return any(action for action in self.actions.load_update_cases if match(action.case_type))

    def uses_usercase(self):
        return self.uses_case_type(USERCASE_TYPE)

    def all_other_forms_require_a_case(self):
        m = self.get_module()
        return all([form.requires == 'case' for form in m.get_forms() if form.id != self.id])

    def get_module(self):
        return self._parent

    def get_phase(self):
        module = self.get_module()

        return next((phase for phase in module.get_schedule_phases()
                     for form in phase.get_forms()
                     if form.unique_id == self.unique_id),
                    None)

    def disable_schedule(self):
        if self.schedule:
            self.schedule.enabled = False
        phase = self.get_phase()
        if phase:
            phase.remove_form(self)

    def get_case_updates(self):
        updates_by_case_type = defaultdict(set)
        format_key = self.get_case_property_name_formatter()
        for action in self.actions.get_all_actions():
            case_type = action.case_type
            updates_by_case_type[case_type].update(
                format_key(*item) for item in action.case_properties.items())
        if self.schedule and self.schedule.enabled and self.source:
            xform = self.wrapped_xform()
            self.add_stuff_to_xform(xform)
            scheduler_updates = xform.get_scheduler_case_updates()
        else:
            scheduler_updates = {}

        for case_type, updates in scheduler_updates.items():
            updates_by_case_type[case_type].update(updates)

        return updates_by_case_type

    @memoized
    def get_all_contributed_subcase_properties(self):
        case_properties = defaultdict(set)
        for subcase in self.actions.get_subcase_actions():
            case_properties[subcase.case_type].update(list(subcase.case_properties.keys()))
        return case_properties

    @memoized
    def get_contributed_case_relationships(self):
        case_relationships_by_child_type = defaultdict(set)
        for subcase in self.actions.get_subcase_actions():
            child_case_type = subcase.case_type
            for case_index in subcase.case_indices:
                parent = self.actions.get_action_from_tag(case_index.tag)
                if parent:
                    case_relationships_by_child_type[child_case_type].add(
                        (parent.case_type, case_index.reference_id or 'parent'))
        return case_relationships_by_child_type


class ShadowForm(AdvancedForm):
    form_type = 'shadow_form'
    # The unqiue id of the form we are shadowing
    shadow_parent_form_id = FormIdProperty("modules[*].forms[*].shadow_parent_form_id")

    # form actions to be merged with the parent actions
    extra_actions = SchemaProperty(AdvancedFormActions)

    def __init__(self, *args, **kwargs):
        super(ShadowForm, self).__init__(*args, **kwargs)
        self._shadow_parent_form = None

    @property
    def shadow_parent_form(self):
        if not self.shadow_parent_form_id:
            return None
        else:
            if not self._shadow_parent_form or self._shadow_parent_form.unique_id != self.shadow_parent_form_id:
                app = self.get_app()
                try:
                    self._shadow_parent_form = app.get_form(self.shadow_parent_form_id)
                except FormNotFoundException:
                    self._shadow_parent_form = None
            return self._shadow_parent_form

    @property
    def source(self):
        if self.shadow_parent_form:
            return self.shadow_parent_form.source
        from corehq.apps.app_manager.views.utils import get_blank_form_xml
        return get_blank_form_xml("")

    def get_validation_cache(self):
        if not self.shadow_parent_form:
            return None
        return self.shadow_parent_form.validation_cache

    def set_validation_cache(self, cache):
        if self.shadow_parent_form:
            self.shadow_parent_form.validation_cache = cache

    @property
    def xmlns(self):
        if not self.shadow_parent_form:
            return None
        else:
            return self.shadow_parent_form.xmlns

    @property
    def actions(self):
        if not self.shadow_parent_form:
            shadow_parent_actions = AdvancedFormActions()
        else:
            shadow_parent_actions = self.shadow_parent_form.actions
        return self._merge_actions(shadow_parent_actions, self.extra_actions)

    @property
    def validator(self):
        return ShadowFormValidator(self)

    def get_shadow_parent_options(self):
        options = [
            (form.get_unique_id(), '{} / {}'.format(form.get_module().default_name(), form.default_name()))
            for form in self.get_app().get_forms() if form.form_type == "advanced_form"
        ]
        if self.shadow_parent_form_id and self.shadow_parent_form_id not in [x[0] for x in options]:
            options = [(self.shadow_parent_form_id, ugettext_lazy("Unknown, please change"))] + options
        return options

    @staticmethod
    def _merge_actions(source_actions, extra_actions):

        new_actions = []
        source_action_map = {
            action.case_tag: action
            for action in source_actions.load_update_cases
        }
        overwrite_properties = [
            "case_type",
            "details_module",
            "auto_select",
            "load_case_from_fixture",
            "show_product_stock",
            "product_program",
            "case_index",
        ]

        for action in extra_actions.load_update_cases:
            if action.case_tag in source_action_map:
                new_action = LoadUpdateAction.wrap(source_action_map[action.case_tag].to_json())
            else:
                new_action = LoadUpdateAction(case_tag=action.case_tag)

            for prop in overwrite_properties:
                setattr(new_action, prop, getattr(action, prop))
            new_actions.append(new_action)

        return AdvancedFormActions(
            load_update_cases=new_actions,
            open_cases=source_actions.open_cases,  # Shadow form is not allowed to specify any open case actions
        )


class SchedulePhaseForm(IndexedSchema):
    """
    A reference to a form in a schedule phase.
    """
    form_id = FormIdProperty("modules[*].schedule_phases[*].forms[*].form_id")


class SchedulePhase(IndexedSchema):
    """
    SchedulePhases are attached to a module.
    A Schedule Phase is a grouping of forms that occur within a period and share an anchor
    A module should not have more than one SchedulePhase with the same anchor

    anchor:                     Case property containing a date after which this phase becomes active
    forms: 			The forms that are to be filled out within this phase
    """
    anchor = StringProperty()
    forms = SchemaListProperty(SchedulePhaseForm)

    @property
    def id(self):
        """ A Schedule Phase is 1-indexed """
        _id = super(SchedulePhase, self).id
        return _id + 1

    @property
    def phase_id(self):
        return "{}_{}".format(self.anchor, self.id)

    def get_module(self):
        return self._parent

    _get_forms = IndexedSchema.Getter('forms')

    def get_forms(self):
        """Returns the actual form objects related to this phase"""
        module = self.get_module()
        return (module.get_form_by_unique_id(form.form_id) for form in self._get_forms())

    def get_form(self, desired_form):
        return next((form for form in self.get_forms() if form.unique_id == desired_form.unique_id), None)

    def get_phase_form_index(self, form):
        """
        Returns the index of the form with respect to the phase

        schedule_phase.forms = [a,b,c]
        schedule_phase.get_phase_form_index(b)
        => 1
        schedule_phase.get_phase_form_index(c)
        => 2
        """
        return next((phase_form.id for phase_form in self._get_forms() if phase_form.form_id == form.unique_id),
                    None)

    def remove_form(self, form):
        """Remove a form from the phase"""
        idx = self.get_phase_form_index(form)
        if idx is None:
            raise ScheduleError("That form doesn't exist in the phase")

        self.forms.remove(self.forms[idx])

    def add_form(self, form):
        """Adds a form to this phase, removing it from other phases"""
        old_phase = form.get_phase()
        if old_phase is not None and old_phase.anchor != self.anchor:
            old_phase.remove_form(form)

        if self.get_form(form) is None:
            self.forms.append(SchedulePhaseForm(form_id=form.unique_id))

    def change_anchor(self, new_anchor):
        if new_anchor is None or new_anchor.strip() == '':
            raise ScheduleError(_("You can't create a phase without an anchor property"))

        self.anchor = new_anchor

        if self.get_module().phase_anchors.count(new_anchor) > 1:
            raise ScheduleError(_("You can't have more than one phase with the anchor {}").format(new_anchor))


class AdvancedModule(ModuleBase):
    module_type = 'advanced'
    forms = SchemaListProperty(FormBase)
    case_details = SchemaProperty(DetailPair)
    product_details = SchemaProperty(DetailPair)
    case_list = SchemaProperty(CaseList)
    has_schedule = BooleanProperty()
    schedule_phases = SchemaListProperty(SchedulePhase)
    get_schedule_phases = IndexedSchema.Getter('schedule_phases')
    search_config = SchemaProperty(CaseSearch)

    @property
    def is_surveys(self):
        return False

    @classmethod
    def wrap(cls, data):
        # lazy migration to accommodate search_config as empty list
        # http://manage.dimagi.com/default.asp?231186
        if data.get('search_config') == []:
            data['search_config'] = {}
        return super(AdvancedModule, cls).wrap(data)

    @classmethod
    def new_module(cls, name, lang):
        detail = Detail(
            columns=[DetailColumn(
                format='plain',
                header={(lang or 'en'): _("Name")},
                field='name',
                model='case',
            )]
        )

        module = AdvancedModule(
            name={(lang or 'en'): name or _("Untitled Menu")},
            forms=[],
            case_type='',
            case_details=DetailPair(
                short=Detail(detail.to_json()),
                long=Detail(detail.to_json()),
            ),
            product_details=DetailPair(
                short=Detail(
                    columns=[
                        DetailColumn(
                            format='plain',
                            header={(lang or 'en'): _("Product")},
                            field='name',
                            model='product',
                        ),
                    ],
                ),
                long=Detail(),
            ),
        )
        module.get_or_create_unique_id()
        return module

    def new_form(self, name, lang, attachment=Ellipsis):
        from corehq.apps.app_manager.views.utils import get_blank_form_xml
        lang = lang if lang else "en"
        name = name if name else _("Untitled Form")
        form = AdvancedForm(
            name={lang: name},
        )
        form.schedule = FormSchedule(enabled=False)

        self.forms.append(form)
        form = self.get_form(-1)
        if attachment == Ellipsis:
            attachment = get_blank_form_xml(name)
        form.source = attachment
        return form

    def new_shadow_form(self, name, lang):
        lang = lang if lang else "en"
        name = name if name else _("Untitled Form")
        form = ShadowForm(
            name={lang: name},
        )
        form.schedule = FormSchedule(enabled=False)

        self.forms.append(form)
        form = self.get_form(-1)
        form.get_unique_id()  # This function sets the unique_id. Normally setting the source sets the id.
        return form

    def add_insert_form(self, from_module, form, index=None, with_source=False):
        if isinstance(form, AdvancedForm):
            new_form = form
        elif isinstance(form, Form):
            new_form = AdvancedForm(
                name=form.name,
                form_filter=form.form_filter,
                media_image=form.media_image,
                media_audio=form.media_audio,
                comment=form.comment,
            )
            new_form._parent = self
            form._parent = self
            if with_source:
                new_form.source = form.source
            actions = form.active_actions()
            open = actions.get('open_case', None)
            update = actions.get('update_case', None)
            close = actions.get('close_case', None)
            preload = actions.get('case_preload', None)
            subcases = actions.get('subcases', None)
            case_type = from_module.case_type

            base_action = None
            if open:
                base_action = AdvancedOpenCaseAction(
                    case_type=case_type,
                    case_tag='open_{0}_0'.format(case_type),
                    name_path=open.name_path,
                    open_condition=open.condition,
                    case_properties=update.update if update else {},
                    )
                new_form.actions.open_cases.append(base_action)
            elif update or preload or close:
                base_action = LoadUpdateAction(
                    case_type=case_type,
                    case_tag='load_{0}_0'.format(case_type),
                    case_properties=update.update if update else {},
                    preload=preload.preload if preload else {}
                )

                if from_module.parent_select.active:
                    from_app = from_module.get_app()  # A form can be copied from a module in a different app.
                    select_chain = get_select_chain(from_app, from_module, include_self=False)
                    for n, link in enumerate(reversed(list(enumerate(select_chain)))):
                        i, module = link
                        new_form.actions.load_update_cases.append(LoadUpdateAction(
                            case_type=module.case_type,
                            case_tag='_'.join(['parent'] * (i + 1)),
                            details_module=module.unique_id,
                            case_index=CaseIndex(tag='_'.join(['parent'] * (i + 2)) if n > 0 else '')
                        ))

                    base_action.case_indices = [CaseIndex(tag='parent')]

                if close:
                    base_action.close_condition = close.condition
                new_form.actions.load_update_cases.append(base_action)

            if subcases:
                for i, subcase in enumerate(subcases):
                    open_subcase_action = AdvancedOpenCaseAction(
                        case_type=subcase.case_type,
                        case_tag='open_{0}_{1}'.format(subcase.case_type, i+1),
                        name_path=subcase.case_name,
                        open_condition=subcase.condition,
                        case_properties=subcase.case_properties,
                        repeat_context=subcase.repeat_context,
                        case_indices=[CaseIndex(
                            tag=base_action.case_tag if base_action else '',
                            reference_id=subcase.reference_id,
                        )]
                    )
                    new_form.actions.open_cases.append(open_subcase_action)
        else:
            raise IncompatibleFormTypeException()

        if index is not None:
            self.forms.insert(index, new_form)
        else:
            self.forms.append(new_form)
        return self.get_form(index or -1)

    def rename_lang(self, old_lang, new_lang):
        super(AdvancedModule, self).rename_lang(old_lang, new_lang)
        self.case_list.rename_lang(old_lang, new_lang)

    def requires_case_details(self):
        if self.case_list.show:
            return True

        for form in self.get_forms():
            if any(action.case_type == self.case_type for action in form.actions.load_update_cases):
                return True

    def all_forms_require_a_case(self):
        return all(form.requires_case() for form in self.get_forms())

    @property
    def search_detail(self):
        return deepcopy(self.case_details.short)

    def get_details(self):
        details = [
            ('case_short', self.case_details.short, True),
            ('case_long', self.case_details.long, True),
            ('product_short', self.product_details.short, self.get_app().commtrack_enabled),
            ('product_long', self.product_details.long, False),
        ]
        if module_offers_search(self) and not self.case_details.short.custom_xml:
            details.append(('search_short', self.search_detail, True))
        return details

    @property
    def validator(self):
        return AdvancedModuleValidator(self)

    def _uses_case_type(self, case_type, invert_match=False):
        return any(form.uses_case_type(case_type, invert_match) for form in self.get_forms())

    def uses_usercase(self):
        """Return True if this module has any forms that use the usercase.
        """
        return self._uses_case_type(USERCASE_TYPE)

    @property
    def phase_anchors(self):
        return [phase.anchor for phase in self.schedule_phases]

    def get_or_create_schedule_phase(self, anchor):
        """Returns a tuple of (phase, new?)"""
        if anchor is None or anchor.strip() == '':
            raise ScheduleError(_("You can't create a phase without an anchor property"))

        phase = next((phase for phase in self.get_schedule_phases() if phase.anchor == anchor), None)
        is_new_phase = False

        if phase is None:
            self.schedule_phases.append(SchedulePhase(anchor=anchor))
            # TODO: is there a better way of doing this?
            phase = list(self.get_schedule_phases())[-1]  # get the phase from the module so we know the _parent
            is_new_phase = True

        return (phase, is_new_phase)

    def _clear_schedule_phases(self):
        self.schedule_phases = []

    def update_schedule_phases(self, anchors):
        """ Take a list of anchors, reorders, deletes and creates phases from it """
        old_phases = {phase.anchor: phase for phase in self.get_schedule_phases()}
        self._clear_schedule_phases()

        for anchor in anchors:
            try:
                self.schedule_phases.append(old_phases.pop(anchor))
            except KeyError:
                self.get_or_create_schedule_phase(anchor)

        deleted_phases_with_forms = [anchor for anchor, phase in old_phases.items() if len(phase.forms)]
        if deleted_phases_with_forms:
            raise ScheduleError(_("You can't delete phases with anchors "
                                  "{phase_anchors} because they have forms attached to them").format(
                                      phase_anchors=(", ").join(deleted_phases_with_forms)))

        return self.get_schedule_phases()

    def update_schedule_phase_anchors(self, new_anchors):
        """ takes a list of tuples (id, new_anchor) and updates the phase anchors """
        for anchor in new_anchors:
            id = anchor[0] - 1
            new_anchor = anchor[1]
            try:
                list(self.get_schedule_phases())[id].change_anchor(new_anchor)
            except IndexError:
                pass  # That phase wasn't found, so we can't change it's anchor. Ignore it


class ReportAppFilter(DocumentSchema):

    @classmethod
    def wrap(cls, data):
        if cls is ReportAppFilter:
            return get_report_filter_class_for_doc_type(data['doc_type']).wrap(data)
        else:
            return super(ReportAppFilter, cls).wrap(data)

    def get_filter_value(self, user, ui_filter):
        raise NotImplementedError


MobileFilterConfig = namedtuple('MobileFilterConfig', ['doc_type', 'filter_class', 'short_description'])


def get_all_mobile_filter_configs():
    return [
        MobileFilterConfig('AutoFilter', AutoFilter, _('Value equal to a standard user property')),
        MobileFilterConfig('CustomDataAutoFilter', CustomDataAutoFilter,
                           _('Value equal to a custom user property')),
        MobileFilterConfig('StaticChoiceFilter', StaticChoiceFilter, _('An exact match of a constant value')),
        MobileFilterConfig('StaticChoiceListFilter', StaticChoiceListFilter,
                           _('An exact match of a dynamic property')),
        MobileFilterConfig('StaticDatespanFilter', StaticDatespanFilter, _('A standard date range')),
        MobileFilterConfig('CustomDatespanFilter', CustomDatespanFilter, _('A custom range relative to today')),
        MobileFilterConfig('CustomMonthFilter', CustomMonthFilter,
                           _("Custom Month Filter (you probably don't want this)")),
        MobileFilterConfig('MobileSelectFilter', MobileSelectFilter, _('Show choices on mobile device')),
        MobileFilterConfig('AncestorLocationTypeFilter', AncestorLocationTypeFilter,
                           _("Ancestor location of the user's assigned location of a particular type")),
        MobileFilterConfig('NumericFilter', NumericFilter, _('A numeric expression')),
    ]


def get_report_filter_class_for_doc_type(doc_type):
    matched_configs = [config for config in get_all_mobile_filter_configs() if config.doc_type == doc_type]
    if not matched_configs:
        raise ValueError('Unexpected doc_type for ReportAppFilter', doc_type)
    else:
        assert len(matched_configs) == 1
        return matched_configs[0].filter_class


def _filter_by_case_sharing_group_id(user, ui_filter):
    from corehq.apps.reports_core.filters import Choice
    return [
        Choice(value=group._id, display=None)
        for group in user.get_case_sharing_groups()
    ]


def _filter_by_location_id(user, ui_filter):
    return ui_filter.value(**{ui_filter.name: user.location_id,
                              'request_user': user})


def _filter_by_location_ids(user, ui_filter):
    from corehq.apps.userreports.reports.filters.values import CHOICE_DELIMITER
    return ui_filter.value(**{ui_filter.name: CHOICE_DELIMITER.join(user.assigned_location_ids),
                              'request_user': user})


def _filter_by_username(user, ui_filter):
    from corehq.apps.reports_core.filters import Choice
    return Choice(value=user.raw_username, display=None)


def _filter_by_user_id(user, ui_filter):
    from corehq.apps.reports_core.filters import Choice
    return Choice(value=user._id, display=None)


def _filter_by_parent_location_id(user, ui_filter):
    location = user.sql_location
    location_parent = location.parent.location_id if location and location.parent else None
    return ui_filter.value(**{ui_filter.name: location_parent,
                              'request_user': user})


AutoFilterConfig = namedtuple('AutoFilterConfig', ['slug', 'filter_function', 'short_description'])


def get_auto_filter_configurations():
    return [
        AutoFilterConfig('case_sharing_group', _filter_by_case_sharing_group_id,
                         _("The user's case sharing group")),
        AutoFilterConfig('location_id', _filter_by_location_id, _("The user's assigned location")),
        AutoFilterConfig('location_ids', _filter_by_location_ids, _("All of the user's assigned locations")),
        AutoFilterConfig('parent_location_id', _filter_by_parent_location_id,
                         _("The parent location of the user's assigned location")),
        AutoFilterConfig('username', _filter_by_username, _("The user's username")),
        AutoFilterConfig('user_id', _filter_by_user_id, _("The user's ID")),
    ]


def _get_auto_filter_function(slug):
    matched_configs = [config for config in get_auto_filter_configurations() if config.slug == slug]
    if not matched_configs:
        raise ValueError('Unexpected ID for AutoFilter', slug)
    else:
        assert len(matched_configs) == 1
        return matched_configs[0].filter_function


class AutoFilter(ReportAppFilter):
    filter_type = StringProperty(choices=[f.slug for f in get_auto_filter_configurations()])

    def get_filter_value(self, user, ui_filter):
        return _get_auto_filter_function(self.filter_type)(user, ui_filter)


class CustomDataAutoFilter(ReportAppFilter):
    custom_data_property = StringProperty()

    def get_filter_value(self, user, ui_filter):
        from corehq.apps.reports_core.filters import Choice
        return Choice(value=user.metadata[self.custom_data_property], display=None)


class StaticChoiceFilter(ReportAppFilter):
    select_value = StringProperty()

    def get_filter_value(self, user, ui_filter):
        from corehq.apps.reports_core.filters import Choice
        return [Choice(value=self.select_value, display=None)]


class StaticChoiceListFilter(ReportAppFilter):
    value = StringListProperty()

    def get_filter_value(self, user, ui_filter):
        from corehq.apps.reports_core.filters import Choice
        return [Choice(value=string_value, display=None) for string_value in self.value]


class StaticDatespanFilter(ReportAppFilter):
    date_range = StringProperty(
        choices=[choice.slug for choice in get_simple_dateranges()],
        required=True,
    )

    def get_filter_value(self, user, ui_filter):
        start_date, end_date = get_daterange_start_end_dates(self.date_range)
        return DateSpan(startdate=start_date, enddate=end_date)


class CustomDatespanFilter(ReportAppFilter):
    operator = StringProperty(
        choices=[
            '=',
            '<=',
            '>=',
            '>',
            '<',
            'between'
        ],
        required=True,
    )
    date_number = StringProperty(required=True)
    date_number2 = StringProperty()

    def get_filter_value(self, user, ui_filter):
        assert user is not None, (
            "CustomDatespanFilter.get_filter_value must be called "
            "with an OTARestoreUser object, not None")

        timezone = get_timezone_for_domain(user.domain)
        today = ServerTime(datetime.datetime.utcnow()).user_time(timezone).done().date()
        start_date = end_date = None
        days = int(self.date_number)
        if self.operator == 'between':
            days2 = int(self.date_number2)
            # allows user to have specified the two numbers in either order
            if days > days2:
                end = days2
                start = days
            else:
                start = days2
                end = days
            start_date = today - datetime.timedelta(days=start)
            end_date = today - datetime.timedelta(days=end)
        elif self.operator == '=':
            start_date = end_date = today - datetime.timedelta(days=days)
        elif self.operator == '>=':
            start_date = None
            end_date = today - datetime.timedelta(days=days)
        elif self.operator == '<=':
            start_date = today - datetime.timedelta(days=days)
            end_date = None
        elif self.operator == '<':
            start_date = today - datetime.timedelta(days=days - 1)
            end_date = None
        elif self.operator == '>':
            start_date = None
            end_date = today - datetime.timedelta(days=days + 1)
        return DateSpan(startdate=start_date, enddate=end_date)


def is_lte(integer):
    def validate(x):
        if not x <= integer:
            raise BadValueError('Value must be less than or equal to {}'.format(integer))
    return validate


def is_gte(integer):
    def validate(x):
        if not x >= integer:
            raise BadValueError('Value must be greater than or equal to {}'.format(integer))
    return validate


class CustomMonthFilter(ReportAppFilter):
    """
    Filter by months that start on a day number other than 1

    See [FB 215656](http://manage.dimagi.com/default.asp?215656)
    """
    # Values for start_of_month < 1 specify the number of days from the end of the month. Values capped at
    # len(February).
    start_of_month = IntegerProperty(
        required=True,
        validators=(is_gte(-27), is_lte(28))
    )
    # DateSpan to return i.t.o. number of months to go back
    period = IntegerProperty(
        default=DEFAULT_MONTH_FILTER_PERIOD_LENGTH,
        validators=(is_gte(0),)
    )

    @classmethod
    def wrap(cls, doc):
        doc['start_of_month'] = int(doc['start_of_month'])
        if 'period' in doc:
            doc['period'] = int(doc['period'] or DEFAULT_MONTH_FILTER_PERIOD_LENGTH)
        return super(CustomMonthFilter, cls).wrap(doc)

    def get_filter_value(self, user, ui_filter):
        def get_last_month(this_month):
            return datetime.date(this_month.year, this_month.month, 1) - datetime.timedelta(days=1)

        def get_last_day(date):
            _, last_day = calendar.monthrange(date.year, date.month)
            return last_day

        start_of_month = int(self.start_of_month)
        today = datetime.date.today()
        if start_of_month > 0:
            start_day = start_of_month
        else:
            # start_of_month is zero or negative. Work backwards from the end of the month
            start_day = get_last_day(today) + start_of_month

        # Loop over months backwards for period > 0
        month = today if today.day >= start_day else get_last_month(today)
        for i in range(int(self.period)):
            month = get_last_month(month)

        if start_of_month > 0:
            start_date = datetime.date(month.year, month.month, start_day)
            days = get_last_day(start_date) - 1
            end_date = start_date + datetime.timedelta(days=days)
        else:
            start_day = get_last_day(month) + start_of_month
            start_date = datetime.date(month.year, month.month, start_day)
            next_month = datetime.date(month.year, month.month, get_last_day(month)) + datetime.timedelta(days=1)
            end_day = get_last_day(next_month) + start_of_month - 1
            end_date = datetime.date(next_month.year, next_month.month, end_day)

        return DateSpan(startdate=start_date, enddate=end_date)


class MobileSelectFilter(ReportAppFilter):

    def get_filter_value(self, user, ui_filter):
        return None


class AncestorLocationTypeFilter(ReportAppFilter):
    ancestor_location_type_name = StringProperty()

    def get_filter_value(self, user, ui_filter):
        from corehq.apps.locations.models import SQLLocation
        from corehq.apps.reports_core.filters import REQUEST_USER_KEY

        kwargs = {REQUEST_USER_KEY: user}
        try:
            ancestor = user.sql_location.get_ancestors(include_self=True).\
                get(location_type__name=self.ancestor_location_type_name)
            kwargs[ui_filter.name] = ancestor.location_id
        except (AttributeError, SQLLocation.DoesNotExist):
            # user.sql_location is None, or location does not have an ancestor of that type
            pass

        return ui_filter.value(**kwargs)


class NumericFilter(ReportAppFilter):
    operator = StringProperty(choices=['=', '!=', '<', '<=', '>', '>=']),
    operand = FloatProperty()

    @classmethod
    def wrap(cls, doc):
        doc['operand'] = float(doc['operand'])
        return super(NumericFilter, cls).wrap(doc)

    def get_filter_value(self, user, ui_filter):
        return {
            'operator': self.operator,
            'operand': self.operand,
        }


class ReportAppConfig(DocumentSchema):
    """
    Class for configuring how a user configurable report shows up in an app
    """
    # ID of the ReportConfiguration
    report_id = StringProperty(required=True)
    header = DictProperty()
    localized_description = DictProperty()
    xpath_description = StringProperty()
    use_xpath_description = BooleanProperty(default=False)
    show_data_table = BooleanProperty(default=True)
    complete_graph_configs = DictProperty(GraphConfiguration)

    filters = SchemaDictProperty(ReportAppFilter)
    # Unique ID of this mobile report config
    uuid = StringProperty(required=True)
    report_slug = StringProperty(required=False)  # optional, user-provided
    sync_delay = DecimalProperty(default=0.0)  # in hours

    _report = None

    def __init__(self, *args, **kwargs):
        super(ReportAppConfig, self).__init__(*args, **kwargs)
        if not self.uuid:
            self.uuid = uuid.uuid4().hex

    @classmethod
    def wrap(cls, doc):
        # for backwards compatibility with apps that have localized or xpath descriptions
        old_description = doc.get('description')
        if old_description:
            if isinstance(old_description, str) and not doc.get('xpath_description'):
                doc['xpath_description'] = old_description
            elif isinstance(old_description, dict) and not doc.get('localized_description'):
                doc['localized_description'] = old_description
        if not doc.get('xpath_description'):
            doc['xpath_description'] = '""'

        return super(ReportAppConfig, cls).wrap(doc)

    def report(self, domain):
        if self._report is None:
            from corehq.apps.userreports.models import get_report_config
            self._report = get_report_config(self.report_id, domain)[0]
        return self._report

    @property
    def instance_id(self):
        return self.report_slug or self.uuid


class ReportModule(ModuleBase):
    """
    Module for user configurable reports
    """

    module_type = 'report'

    report_configs = SchemaListProperty(ReportAppConfig)
    forms = []
    _loaded = False
    put_in_root = False

    @property
    @memoized
    def reports(self):
        from corehq.apps.userreports.models import get_report_configs
        return get_report_configs([r.report_id for r in self.report_configs], self.get_app().domain)

    @classmethod
    def new_module(cls, name, lang):
        module = ReportModule(
            name={(lang or 'en'): name or _("Reports")},
            case_type='',
        )
        module.get_or_create_unique_id()
        return module

    def get_details(self):
        from corehq.apps.app_manager.suite_xml.features.mobile_ucr import ReportModuleSuiteHelper
        return ReportModuleSuiteHelper(self).get_details()

    def get_custom_entries(self):
        from corehq.apps.app_manager.suite_xml.features.mobile_ucr import ReportModuleSuiteHelper
        return ReportModuleSuiteHelper(self).get_custom_entries()

    def get_menus(self, build_profile_id=None):
        from corehq.apps.app_manager.suite_xml.utils import get_module_locale_id
        kwargs = {}
        if self.get_app().enable_module_filtering and self.module_filter:
            kwargs['relevant'] = interpolate_xpath(self.module_filter)

        menu = suite_models.LocalizedMenu(
            id=id_strings.menu_id(self),
            menu_locale_id=get_module_locale_id(self),
            media_image=self.uses_image(build_profile_id=build_profile_id),
            media_audio=self.uses_audio(build_profile_id=build_profile_id),
            image_locale_id=id_strings.module_icon_locale(self),
            audio_locale_id=id_strings.module_audio_locale(self),
            **kwargs
        )
        menu.commands.extend([
            suite_models.Command(id=id_strings.report_command(config.uuid))
            for config in self.report_configs
        ])
        yield menu

    def check_report_validity(self):
        """
        returns is_valid, valid_report_configs

        If any report doesn't exist, is_valid is False, otherwise True
        valid_report_configs is a list of all report configs that refer to existing reports

        """
        try:
            all_report_ids = [report._id for report in self.reports]
            valid_report_configs = [report_config for report_config in self.report_configs
                                    if report_config.report_id in all_report_ids]
            is_valid = (len(valid_report_configs) == len(self.report_configs))
        except ReportConfigurationNotFoundError:
            valid_report_configs = []  # assuming that if one report is in a different domain, they all are
            is_valid = False

        return namedtuple('ReportConfigValidity', 'is_valid valid_report_configs')(
            is_valid=is_valid,
            valid_report_configs=valid_report_configs
        )

    @property
    def validator(self):
        return ReportModuleValidator(self)


class ShadowModule(ModuleBase, ModuleDetailsMixin):
    """
    A module that acts as a shortcut to another module. This module has its own
    settings (name, icon/audio, filter, etc.) and its own case list/detail, but
    inherits case type and forms from its source module.
    """
    module_type = 'shadow'
    source_module_id = StringProperty()
    forms = []
    excluded_form_ids = SchemaListProperty()
    case_details = SchemaProperty(DetailPair)
    ref_details = SchemaProperty(DetailPair)
    case_list = SchemaProperty(CaseList)
    referral_list = SchemaProperty(CaseList)
    task_list = SchemaProperty(CaseList)
    parent_select = SchemaProperty(ParentSelect)
    search_config = SchemaProperty(CaseSearch)

    # Current allowed versions are '1' and '2'. version 1 had incorrect child
    # module behaviour, which was fixed for version 2. Apps in the wild were
    # depending on the old behaviour, so the new behaviour is applicable only
    # for new modules / apps.
    shadow_module_version = IntegerProperty(default=1)

    get_forms = IndexedSchema.Getter('forms')

    @classmethod
    def wrap(cls, data):
        data = cls.wrap_details(data)
        return super(ShadowModule, cls).wrap(data)

    @property
    def source_module(self):
        if self.source_module_id:
            try:
                return self._parent.get_module_by_unique_id(self.source_module_id)
            except ModuleNotFoundException:
                pass
        return None

    @property
    def case_type(self):
        if not self.source_module:
            return None
        return self.source_module.case_type

    @property
    def requires(self):
        if not self.source_module:
            return 'none'
        return self.source_module.requires

    _root_module_id = ModuleBase.root_module_id

    @property
    def root_module_id(self):
        if self.shadow_module_version == 1:
            if not self.source_module:
                return None
            return self.source_module.root_module_id

        return self._root_module_id

    @root_module_id.setter
    def root_module_id(self, value):
        if self.shadow_module_version == 1:
            raise AttributeError("Can't set root_module_id on modules with shadow_module_version = 1")
        else:
            self._root_module_id = value

    def get_suite_forms(self):
        if not self.source_module:
            return []
        return [f for f in self.source_module.get_forms() if f.unique_id not in self.excluded_form_ids]

    @parse_int([1])
    def get_form(self, i):
        return None

    def requires_case_details(self):
        if not self.source_module:
            return False
        return self.source_module.requires_case_details()

    def get_case_types(self):
        if not self.source_module:
            return []
        return self.source_module.get_case_types()

    @memoized
    def get_subcase_types(self):
        if not self.source_module:
            return []
        return self.source_module.get_subcase_types()

    @memoized
    def all_forms_require_a_case(self):
        if not self.source_module:
            return []
        return self.source_module.all_forms_require_a_case()

    @classmethod
    def new_module(cls, name, lang, shadow_module_version=2):
        lang = lang or 'en'
        detail = Detail(
            columns=[DetailColumn(
                format='plain',
                header={(lang or 'en'): _("Name")},
                field='name',
                model='case',
            )]
        )
        module = ShadowModule(
            name={(lang or 'en'): name or _("Untitled Menu")},
            case_details=DetailPair(
                short=Detail(detail.to_json()),
                long=Detail(detail.to_json()),
            ),
            shadow_module_version=shadow_module_version,
        )
        module.get_or_create_unique_id()
        return module

    @property
    def validator(self):
        return ShadowModuleValidator(self)


class LazyBlobDoc(BlobMixin):
    """LazyAttachmentDoc for blob db

    Cache blobs in local memory (for this request)
    and in django cache (for the next few requests)
    and commit to couchdb.

    See also `dimagi.utils.couch.lazy_attachment_doc.LazyAttachmentDoc`

    Cache strategy:
    - on fetch, check in local memory, then cache
      - if both are a miss, fetch from couchdb and store in both
    - after an attachment is committed to the blob db and the
      save save has succeeded, save the attachment in the cache
    """

    def __init__(self, *args, **kwargs):
        super(LazyBlobDoc, self).__init__(*args, **kwargs)
        self._LAZY_ATTACHMENTS = {}
        # to cache fetched attachments
        # these we do *not* send back down upon save
        self._LAZY_ATTACHMENTS_CACHE = {}

    @classmethod
    def wrap(cls, data):
        if "_attachments" in data:
            data = data.copy()
            attachments = data.pop("_attachments").copy()
            if cls._migrating_blobs_from_couch:
                # preserve stubs so couch attachments don't get deleted on save
                stubs = {}
                for name, value in list(attachments.items()):
                    if isinstance(value, dict) and "stub" in value:
                        stubs[name] = attachments.pop(name)
                if stubs:
                    data["_attachments"] = stubs
        else:
            attachments = None
        self = super(LazyBlobDoc, cls).wrap(data)
        if attachments:
            for name, attachment in attachments.items():
                if isinstance(attachment, str):
                    attachment = attachment.encode('utf-8')
                if isinstance(attachment, bytes):
                    info = {"content": attachment}
                else:
                    raise ValueError("Unknown attachment format: {!r}"
                                     .format(attachment))
                self.lazy_put_attachment(name=name, **info)
        return self

    def __attachment_cache_key(self, name):
        return 'lazy_attachment/{id}/{name}'.format(id=self.get_id, name=name)

    def __set_cached_attachment(self, name, content, timeout=60*60*24):
        cache.set(self.__attachment_cache_key(name), content, timeout=timeout)
        self._LAZY_ATTACHMENTS_CACHE[name] = content

    def __get_cached_attachment(self, name):
        try:
            # it has been fetched already during this request
            content = self._LAZY_ATTACHMENTS_CACHE[name]
        except KeyError:
            content = cache.get(self.__attachment_cache_key(name))
            if content is not None:
                if isinstance(content, str):
                    return None
                self._LAZY_ATTACHMENTS_CACHE[name] = content
        return content

    def put_attachment(self, content, name=None, *args, **kw):
        cache.delete(self.__attachment_cache_key(name))
        self._LAZY_ATTACHMENTS_CACHE.pop(name, None)
        return super(LazyBlobDoc, self).put_attachment(content, name, *args, **kw)

    def has_attachment(self, name):
        return name in self.lazy_list_attachments()

    def lazy_put_attachment(self, content, name=None, content_type=None,
                            content_length=None):
        """
        Ensure the attachment is available through lazy_fetch_attachment
        and that upon self.save(), the attachments are put to the doc as well

        """
        self._LAZY_ATTACHMENTS[name] = {
            'content': content,
            'content_type': content_type,
            'content_length': content_length,
        }

    def lazy_fetch_attachment(self, name):
        # it has been put/lazy-put already during this request
        if name in self._LAZY_ATTACHMENTS:
            content = self._LAZY_ATTACHMENTS[name]['content']
        else:
            content = self.__get_cached_attachment(name)

            if content is None:
                try:
                    content = self.fetch_attachment(name)
                except ResourceNotFound as e:
                    # django cache will pickle this exception for you
                    # but e.response isn't picklable
                    if hasattr(e, 'response'):
                        del e.response
                    content = e
                    self.__set_cached_attachment(name, content, timeout=60*5)
                    raise
                else:
                    self.__set_cached_attachment(name, content)

        if isinstance(content, ResourceNotFound):
            raise content

        return content

    def lazy_list_attachments(self):
        keys = set()
        keys.update(getattr(self, '_LAZY_ATTACHMENTS', None) or {})
        keys.update(self.blobs or {})
        return keys

    def save(self, **params):
        def super_save():
            super(LazyBlobDoc, self).save(**params)
        if self._LAZY_ATTACHMENTS:
            with self.atomic_blobs(super_save):
                for name, info in self._LAZY_ATTACHMENTS.items():
                    if not info['content_type']:
                        info['content_type'] = ';'.join(filter(None, guess_type(name)))
                    super(LazyBlobDoc, self).put_attachment(name=name, **info)
            # super_save() has succeeded by now
            for name, info in self._LAZY_ATTACHMENTS.items():
                self.__set_cached_attachment(name, info['content'])
            self._LAZY_ATTACHMENTS.clear()
        else:
            super_save()


def absolute_url_property(method):
    """
    Helper for the various fully qualified application URLs
    Turns a method returning an unqualified URL
    into a property returning a fully qualified URL
    (e.g., '/my_url/' => 'https://www.commcarehq.org/my_url/')
    Expects `self.url_base` to be fully qualified url base

    """
    @wraps(method)
    def _inner(self):
        return "%s%s" % (self.url_base, method(self))
    return property(_inner)


class BuildProfile(DocumentSchema):
    name = StringProperty()
    langs = StringListProperty()
    practice_mobile_worker_id = StringProperty()

    def __eq__(self, other):
        return self.langs == other.langs and self.practice_mobile_worker_id == other.practice_mobile_worker_id


class ApplicationBase(LazyBlobDoc, SnapshotMixin,
                      CommCareFeatureSupportMixin,
                      CommentMixin):
    """
    Abstract base class for Application and RemoteApp.
    Contains methods for generating the various files and zipping them into CommCare.jar

    See note at top of file for high-level overview.
    """

    _blobdb_type_code = CODES.application
    recipients = StringProperty(default="")
    domain = StringProperty()

    # Version-related properties. An application keeps an auto-incrementing version number and knows how to
    # make copies of itself, delete a copy of itself, and revert back to an earlier copy of itself.
    copy_of = StringProperty()
    version = IntegerProperty()
    short_url = StringProperty()
    short_odk_url = StringProperty()
    short_odk_media_url = StringProperty()
    _meta_fields = ['_id', '_rev', 'domain', 'copy_of', 'version',
                    'short_url', 'short_odk_url', 'short_odk_media_url']

    # this is the supported way of specifying which commcare build to use
    build_spec = SchemaProperty(BuildSpec)
    platform = StringProperty(
        choices=["nokia/s40", "nokia/s60", "winmo", "generic"],
        default="nokia/s40"
    )
    text_input = StringProperty(
        choices=['roman', 'native', 'custom-keys', 'qwerty'],
        default="roman"
    )

    # The following properties should only appear on saved builds
    # built_with stores a record of CommCare build used in a saved app
    built_with = SchemaProperty(BuildRecord)
    build_signed = BooleanProperty(default=True)
    built_on = DateTimeProperty(required=False)
    build_comment = StringProperty()
    comment_from = StringProperty()
    last_released = DateTimeProperty(required=False)
    build_broken = BooleanProperty(default=False)
    is_auto_generated = BooleanProperty(default=False)
    # not used yet, but nice for tagging/debugging
    # currently only canonical value is 'incomplete-build',
    # for when build resources aren't found where they should be
    build_broken_reason = StringProperty()

    # watch out for a past bug:
    # when reverting to a build that happens to be released
    # that got copied into into the new app doc, and when new releases were made,
    # they were automatically starred
    # AFAIK this is fixed in code, but my rear its ugly head in an as-yet-not-understood
    # way for apps that already had this problem. Just keep an eye out
    is_released = BooleanProperty(default=False)

    # django-style salted hash of the admin password
    admin_password = StringProperty()
    # a=Alphanumeric, n=Numeric, x=Neither (not allowed)
    admin_password_charset = StringProperty(choices=['a', 'n', 'x'], default='n')

    langs = StringListProperty()

    secure_submissions = BooleanProperty(default=False)

    # metadata for data platform
    amplifies_workers = StringProperty(
        choices=[AMPLIFIES_YES, AMPLIFIES_NO, AMPLIFIES_NOT_SET],
        default=AMPLIFIES_NOT_SET
    )
    amplifies_project = StringProperty(
        choices=[AMPLIFIES_YES, AMPLIFIES_NO, AMPLIFIES_NOT_SET],
        default=AMPLIFIES_NOT_SET
    )
    minimum_use_threshold = StringProperty(
        default='15'
    )
    experienced_threshold = StringProperty(
        default='3'
    )

    # exchange properties
    cached_properties = DictProperty()
    description = StringProperty()
    deployment_date = DateTimeProperty()
    phone_model = StringProperty()
    user_type = StringProperty()
    attribution_notes = StringProperty()

    # always false for RemoteApp
    case_sharing = BooleanProperty(default=False)
    vellum_case_management = BooleanProperty(default=True)

    # legacy property; kept around to be able to identify (deprecated) v1 apps
    application_version = StringProperty(default=APP_V2, choices=[APP_V1, APP_V2], required=False)
    last_modified = DateTimeProperty()

    def assert_app_v2(self):
        assert self.application_version == APP_V2

    build_profiles = SchemaDictProperty(BuildProfile)
    practice_mobile_worker_id = StringProperty()

    use_j2me_endpoint = BooleanProperty(default=False)

    # use commcare_flavor to avoid checking for none
    target_commcare_flavor = StringProperty(
        default='none',
        choices=['none', TARGET_COMMCARE, TARGET_COMMCARE_LTS]
    )

    # Whether or not the Application has had any forms submitted against it
    has_submissions = BooleanProperty(default=False)

    # domains that are allowed to have linked apps with this master
    linked_whitelist = StringListProperty()

    mobile_ucr_restore_version = StringProperty(
        default=MOBILE_UCR_VERSION_1, choices=MOBILE_UCR_VERSIONS, required=False
    )
    location_fixture_restore = StringProperty(
        default=DEFAULT_LOCATION_FIXTURE_OPTION, choices=LOCATION_FIXTURE_OPTIONS,
        required=False
    )

    @property
    def id(self):
        return self._id

    @property
    def origin_id(self):
        # For app builds this is the ID of the app they were built from. Otherwise, it's just the app's ID.
        return self.copy_of or self._id

    def is_deleted(self):
        return self.doc_type.endswith(DELETED_SUFFIX)

    def unretire(self):
        self.doc_type = self.get_doc_type()
        self.save()

    def get_doc_type(self):
        if self.doc_type.endswith(DELETED_SUFFIX):
            return self.doc_type[:-len(DELETED_SUFFIX)]
        else:
            return self.doc_type

    @staticmethod
    def _scrap_old_conventions(data):
        should_save = False
        # scrape for old conventions and get rid of them
        if 'commcare_build' in data:
            version, build_number = data['commcare_build'].split('/')
            data['build_spec'] = BuildSpec.from_string("%s/latest" % version).to_json()
            del data['commcare_build']
        if 'commcare_tag' in data:
            version, build_number = current_builds.TAG_MAP[data['commcare_tag']]
            data['build_spec'] = BuildSpec.from_string("%s/latest" % version).to_json()
            del data['commcare_tag']
        if "built_with" in data and isinstance(data['built_with'], str):
            data['built_with'] = BuildSpec.from_string(data['built_with']).to_json()

        if 'native_input' in data:
            if 'text_input' not in data:
                data['text_input'] = 'native' if data['native_input'] else 'roman'
            del data['native_input']

        if 'build_langs' in data:
            if data['build_langs'] != data['langs'] and 'build_profiles' not in data:
                data['build_profiles'] = {
                    uuid.uuid4().hex: dict(
                        name=', '.join(data['build_langs']),
                        langs=data['build_langs']
                    )
                }
                should_save = True
            del data['build_langs']

        if 'original_doc' in data:
            data['copy_history'] = [data.pop('original_doc')]
            should_save = True
        return should_save

    @classmethod
    def wrap(cls, data, scrap_old_conventions=True):
        if scrap_old_conventions:
            should_save = cls._scrap_old_conventions(data)
        data["description"] = data.get('description') or data.get('short_description')

        self = super(ApplicationBase, cls).wrap(data)
        if not self.build_spec or self.build_spec.is_null():
            self.build_spec = get_default_build_spec()

        if scrap_old_conventions and should_save:
            self.save()

        return self

    @property
    @memoized
    def global_app_config(self):
        return GlobalAppConfig.by_app(self)

    def rename_lang(self, old_lang, new_lang):
        validate_lang(new_lang)

    def is_remote_app(self):
        return False

    @memoized
    def get_latest_build(self):
        return self.view('app_manager/applications',
            startkey=[self.domain, self.origin_id, {}],
            endkey=[self.domain, self.origin_id],
            include_docs=True,
            limit=1,
            descending=True,
        ).first()

    @memoized
    def _get_version_comparison_build(self):
        '''
        Returns an earlier build to be used for comparing forms and multimedia
        when making a new build and setting the versions of those items.
        For normal applications, this is just the previous build.
        '''
        return self.get_latest_build()

    @memoized
    def get_latest_saved(self):
        """
        This looks really similar to get_latest_app, not sure why tim added
        """
        doc = (get_latest_released_app_doc(self.domain, self._id) or
               get_latest_build_doc(self.domain, self._id))
        return self.__class__.wrap(doc) if doc else None

    def set_admin_password(self, raw_password):
        self.admin_password = make_password(raw_password)

        if raw_password.isnumeric():
            self.admin_password_charset = 'n'
        elif raw_password.isalnum():
            self.admin_password_charset = 'a'
        else:
            self.admin_password_charset = 'x'

    def get_build(self):
        return self.build_spec.get_build()

    @property
    def build_version(self):
        # `LooseVersion`s are smart!
        # LooseVersion('2.12.0') > '2.2'
        # (even though '2.12.0' < '2.2')
        if self.build_spec.version:
            return LooseVersion(self.build_spec.version)

    @property
    def commcare_minor_release(self):
        """This is mostly just for views"""
        return '%d.%d' % self.build_spec.minor_release()

    @property
    def short_name(self):
        return self.name if len(self.name) <= 12 else '%s..' % self.name[:10]

    @property
    def url_base(self):
        custom_base_url = getattr(self, 'custom_base_url', None)
        return custom_base_url or get_url_base()

    @absolute_url_property
    def post_url(self):
        if self.secure_submissions:
            url_name = 'receiver_secure_post_with_app_id'
        else:
            url_name = 'receiver_post_with_app_id'
        return reverse(url_name, args=[self.domain, self.get_id])

    @absolute_url_property
    def key_server_url(self):
        return reverse('key_server_url', args=[self.domain])

    def heartbeat_url(self, build_profile_id=None):
        return self.base_heartbeat_url + '?build_profile_id=%s' % (build_profile_id or '')

    @absolute_url_property
    def base_heartbeat_url(self):
        return reverse('phone_heartbeat', args=[self.domain, self.get_id])

    @absolute_url_property
    def ota_restore_url(self):
        return reverse('app_aware_restore', args=[self.domain, self._id])

    @absolute_url_property
    def form_record_url(self):
        return '/a/%s/api/custom/pact_formdata/v1/' % self.domain

    @absolute_url_property
    def hq_profile_url(self):
        # RemoteApp already has a property called "profile_url",
        # Application.profile_url just points here to stop the conflict
        # http://manage.dimagi.com/default.asp?227088#1149422
        return "%s?latest=true" % (
            reverse('download_profile', args=[self.domain, self._id])
        )

    @absolute_url_property
    def media_profile_url(self):
        return "%s?latest=true" % (
            reverse('download_media_profile', args=[self.domain, self._id])
        )

    @property
    def profile_loc(self):
        return "jr://resource/profile.xml"

    @absolute_url_property
    def jar_url(self):
        return reverse('download_jar', args=[self.domain, self._id])

    @absolute_url_property
    def recovery_measures_url(self):
        return reverse('recovery_measures', args=[self.domain, self._id])

    def get_jar_path(self):
        spec = {
            'nokia/s40': 'Nokia/S40',
            'nokia/s60': 'Nokia/S60',
            'generic': 'Generic/Default',
            'winmo': 'Native/WinMo'
        }[self.platform]

        if self.platform in ('nokia/s40', 'nokia/s60'):
            spec += {
                ('native',): '-native-input',
                ('roman',): '-generic',
                ('custom-keys',):  '-custom-keys',
                ('qwerty',): '-qwerty'
            }[(self.text_input,)]

        return spec

    def get_jadjar(self):
        return self.get_build().get_jadjar(self.get_jar_path(), self.use_j2me_endpoint)

    def validate_jar_path(self):
        build = self.get_build()
        setting = commcare_settings.get_commcare_settings_lookup()['hq']['text_input']
        value = self.text_input
        setting_version = setting['since'].get(value)

        if setting_version:
            setting_version = tuple(map(int, setting_version.split('.')))
            my_version = build.minor_release()

            if my_version < setting_version:
                i = setting['values'].index(value)
                assert i != -1
                name = _(setting['value_names'][i])
                raise AppEditingError((
                    '%s Text Input is not supported '
                    'in CommCare versions before %s.%s. '
                    '(You are using %s.%s)'
                ) % ((name,) + setting_version + my_version))

    @property
    def jad_settings(self):
        settings = {
            'JavaRosa-Admin-Password': self.admin_password,
            'Profile': self.profile_loc,
            'MIDlet-Jar-URL': self.jar_url,
            #'MIDlet-Name': self.name,
            # e.g. 2011-Apr-11 20:45
            'CommCare-Release': "true",
        }
        if not self.build_version or self.build_version < LooseVersion('2.8'):
            settings['Build-Number'] = self.version
        return settings

    def create_build_files(self, build_profile_id=None):
        all_files = self.create_all_files(build_profile_id)
        for filepath in all_files:
            self.lazy_put_attachment(all_files[filepath],
                                     'files/%s' % filepath)

    def create_jadjar_from_build_files(self, save=False):
        self.validate_jar_path()
        with CriticalSection(['create_jadjar_' + self._id]):
            try:
                return (
                    self.lazy_fetch_attachment('CommCare.jad'),
                    self.lazy_fetch_attachment('CommCare.jar'),
                )
            except (ResourceNotFound, KeyError):
                all_files = {
                    filename[len('files/'):]: self.lazy_fetch_attachment(filename)
                    for filename in self.blobs if filename.startswith('files/')
                }
                all_files = {
                    name: (contents if isinstance(contents, (bytes, SafeBytes)) else contents.encode('utf-8'))
                    for name, contents in all_files.items()
                }
                release_date = self.built_with.datetime or datetime.datetime.utcnow()
                jad_settings = {
                    'Released-on': release_date.strftime("%Y-%b-%d %H:%M"),
                }
                jad_settings.update(self.jad_settings)
                jadjar = self.get_jadjar().pack(all_files, jad_settings)

                if save:
                    self.lazy_put_attachment(jadjar.jad, 'CommCare.jad')
                    self.lazy_put_attachment(jadjar.jar, 'CommCare.jar')
                    self.built_with.signed = jadjar.signed

                return jadjar.jad, jadjar.jar

    @property
    @memoized
    def timing_context(self):
        return TimingContext(self.name)

    def validate_app(self):
        return ApplicationBaseValidator(self).validate_app()

    @absolute_url_property
    def odk_profile_url(self):
        return reverse('download_odk_profile', args=[self.domain, self._id])

    @absolute_url_property
    def odk_media_profile_url(self):
        return reverse('download_odk_media_profile', args=[self.domain, self._id])

    def get_odk_qr_code(self, with_media=False, build_profile_id=None, download_target_version=False):
        """Returns a QR code, as a PNG to install on CC-ODK"""
        filename = 'qrcode.png' if not download_target_version else 'qrcode-targeted.png'
        try:
            return self.lazy_fetch_attachment(filename)
        except ResourceNotFound:
            url = self.odk_profile_url if not with_media else self.odk_media_profile_url
            kwargs = []
            if build_profile_id is not None:
                kwargs.append('profile={profile_id}'.format(profile_id=build_profile_id))
            if download_target_version:
                kwargs.append('download_target_version=true')
            url += '?' + '&'.join(kwargs)

            image = qrcode.make(url)
            output = BytesIO()
            image.save(output, "PNG")
            qr_content = output.getvalue()
            self.lazy_put_attachment(qr_content, filename,
                                     content_type="image/png")
            return qr_content

    def generate_shortened_url(self, view_name, build_profile_id=None):
        try:
            if bitly.BITLY_CONFIGURED:
                if build_profile_id is not None:
                    long_url = "{}{}?profile={}".format(
                        self.url_base, reverse(view_name, args=[self.domain, self._id]), build_profile_id
                    )
                else:
                    long_url = "{}{}".format(self.url_base, reverse(view_name, args=[self.domain, self._id]))
                shortened_url = bitly.shorten(long_url)
            else:
                shortened_url = None
        except Exception:
            logging.exception("Problem creating bitly url for app %s. Do you have network?" % self.get_id)
        else:
            return shortened_url

    def get_short_url(self, build_profile_id=None):
        if not build_profile_id:
            if not self.short_url:
                self.short_url = self.generate_shortened_url('download_jad')
                self.save()
            return self.short_url
        else:
            return self.generate_shortened_url('download_jad', build_profile_id)

    def get_short_odk_url(self, with_media=False, build_profile_id=None):
        if not build_profile_id:
            if with_media:
                if not self.short_odk_media_url:
                    self.short_odk_media_url = self.generate_shortened_url('download_odk_media_profile')
                    self.save()
                return self.short_odk_media_url
            else:
                if not self.short_odk_url:
                    self.short_odk_url = self.generate_shortened_url('download_odk_profile')
                    self.save()
                return self.short_odk_url
        else:
            if with_media:
                return self.generate_shortened_url('download_odk_media_profile', build_profile_id)
            else:
                return self.generate_shortened_url('download_odk_profile', build_profile_id)

    def fetch_jar(self):
        return self.get_jadjar().fetch_jar()

    @time_method()
    def make_build(self, comment=None, user_id=None):
        assert self.get_id
        assert self.copy_of is None
        cls = self.__class__
        copies = cls.view(
            'app_manager/applications',
            key=[self.domain, self._id, self.version],
            include_docs=True,
            limit=1
        ).all()
        if copies:
            copy = copies[0]
        else:
            copy = deepcopy(self.to_json())
            bad_keys = ('_id', '_rev', '_attachments', 'external_blobs',
                        'short_url', 'short_odk_url', 'short_odk_media_url', 'recipients')

            for bad_key in bad_keys:
                if bad_key in copy:
                    del copy[bad_key]

            copy = cls.wrap(copy)
            copy.convert_app_to_build(self._id, user_id, comment)
            copy.copy_attachments(self)

        if not copy._id:
            # I expect this always to be the case
            # but check explicitly so as not to change the _id if it exists
            copy._id = uuid.uuid4().hex

        if copy.create_build_files_on_build:
            copy.create_build_files()

        # since this hard to put in a test
        # I'm putting this assert here if copy._id is ever None
        # which makes tests error
        assert copy._id
        prune_auto_generated_builds.delay(self.domain, self._id)

        return copy

    def convert_app_to_build(self, copy_of, user_id, comment=None):
        self.copy_of = copy_of
        built_on = datetime.datetime.utcnow()
        self.date_created = built_on
        self.built_on = built_on
        self.built_with = BuildRecord(
            version=self.build_spec.version,
            build_number=self.version,
            datetime=built_on,
        )
        self.build_comment = comment
        self.comment_from = user_id
        self.is_released = False

    def convert_build_to_app(self):
        self.copy_of = None
        self.date_created = None
        self.built_on = None
        self.built_with = BuildRecord()
        self.build_comment = None
        self.comment_from = None
        self.is_released = False

    def get_attachments(self):
        attachments = {}
        for name in self.lazy_list_attachments():
            if re.match(ATTACHMENT_REGEX, name):
                # FIXME loss of metadata (content type, etc.)
                attachments[name] = self.lazy_fetch_attachment(name)
        return attachments

    def save_attachments(self, attachments, save=None):
        with self.atomic_blobs(save=save):
            for name, attachment in attachments.items():
                if re.match(ATTACHMENT_REGEX, name):
                    self.put_attachment(attachment, name)
        return self

    def copy_attachments(self, other, regexp=ATTACHMENT_REGEX):
        for name in other.lazy_list_attachments() or {}:
            if regexp is None or re.match(regexp, name):
                self.lazy_put_attachment(other.lazy_fetch_attachment(name), name)

    @property
    @memoized
    def create_build_files_on_build(self):
        return not toggles.SKIP_CREATING_DEFAULT_BUILD_FILES_ON_BUILD.enabled(self.domain)

    def delete_app(self):
        domain_has_apps.clear(self.domain)
        get_app_languages.clear(self.domain)
        self.doc_type += '-Deleted'
        record = DeleteApplicationRecord(
            domain=self.domain,
            app_id=self.id,
            datetime=datetime.datetime.utcnow()
        )
        record.save()
        return record

    def save(self, response_json=None, increment_version=None, **params):
        from corehq.apps.analytics.tasks import track_workflow, send_hubspot_form, HUBSPOT_SAVED_APP_FORM_ID
        self.last_modified = datetime.datetime.utcnow()
        if not self._rev and not domain_has_apps(self.domain):
            domain_has_apps.clear(self.domain)
        if self.get_id:
            # expire cache unless new application
            self.global_app_config.clear_version_caches()
        get_all_case_properties.clear(self)
        get_usercase_properties.clear(self)
        get_app_languages.clear(self.domain)

        request = view_utils.get_request()
        user = getattr(request, 'couch_user', None)
        if user and user.days_since_created == 0:
            track_workflow(user.get_email(), 'Saved the App Builder within first 24 hours')
        send_hubspot_form(HUBSPOT_SAVED_APP_FORM_ID, request)
        if self.copy_of:
            cache.delete('app_build_cache_{}_{}'.format(self.domain, self.get_id))

        if increment_version is None:
            increment_version = not self.copy_of
        if increment_version:
            self.version = self.version + 1 if self.version else 1
        super(ApplicationBase, self).save(**params)

        if response_json is not None:
            if 'update' not in response_json:
                response_json['update'] = {}
            response_json['update']['app-version'] = self.version

    @classmethod
    def save_docs(cls, docs, **kwargs):
        utcnow = datetime.datetime.utcnow()
        for doc in docs:
            doc['last_modified'] = utcnow
        super(ApplicationBase, cls).save_docs(docs, **kwargs)

    bulk_save = save_docs

    def set_form_versions(self):
        # by default doing nothing here is fine.
        pass

    def set_media_versions(self):
        pass

    def get_build_langs(self, build_profile_id=None):
        if build_profile_id is not None:
            return self.build_profiles[build_profile_id].langs
        else:
            return self.langs

    def convert_to_application(self):
        doc = self.to_json()
        doc['doc_type'] = 'Application'
        del doc['upstream_app_id']
        del doc['upstream_version']
        del doc['linked_app_translations']
        del doc['linked_app_logo_refs']
        del doc['linked_app_attrs']
        return Application.wrap(doc)

    @property
    def commcare_flavor(self):
        return None if self.target_commcare_flavor == "none" else self.target_commcare_flavor


def validate_lang(lang):
    if not re.match(r'^[a-z]{2,3}(-[a-z]*)?$', lang):
        raise ValueError("Invalid Language")


class SavedAppBuild(ApplicationBase):
    def releases_list_json(self, timezone):
        """
        returns minimum possible data that could be used to list a Build on releases page on HQ

        :param timezone: timezone expected for timestamps in result
        :return: data dict
        """
        data = super(SavedAppBuild, self).to_json().copy()
        # ignore details that are not used
        for key in ('modules', 'user_registration', 'external_blobs',
                    '_attachments', 'profile', 'translations',
                    'description', 'short_description', 'multimedia_map', 'media_language_map'):
            data.pop(key, None)
        built_on_user_time = ServerTime(self.built_on).user_time(timezone)
        menu_item_label = self.built_with.get_menu_item_label()
        data.update({
            'id': self.id,
            'built_on_date': built_on_user_time.ui_string(USER_DATE_FORMAT),
            'built_on_time': built_on_user_time.ui_string(USER_TIME_FORMAT),
            'menu_item_label': menu_item_label,
            'jar_path': self.get_jar_path(),
            'short_name': self.short_name,
            'enable_offline_install': self.enable_offline_install,
            'include_media': not is_remote_app(self),
            'j2me_enabled': menu_item_label in CommCareBuildConfig.j2me_enabled_config_labels(),
            'commcare_flavor': (
                self.commcare_flavor
                if toggles.TARGET_COMMCARE_FLAVOR.enabled(self.domain) else None
            ),
        })
        comment_from = data['comment_from']
        if comment_from:
            data['comment_user_name'] = get_display_name_for_user_id(
                self.domain, comment_from, default=comment_from)

        return data


class Application(ApplicationBase, ApplicationMediaMixin, ApplicationIntegrationMixin):
    """
    An Application that can be created entirely through the online interface

    """
    modules = SchemaListProperty(ModuleBase)
    name = StringProperty()
    # profile's schema is {'features': {}, 'properties': {}, 'custom_properties': {}}
    # ended up not using a schema because properties is a reserved word
    profile = DictProperty()
    use_custom_suite = BooleanProperty(default=False)
    custom_base_url = StringProperty()
    cloudcare_enabled = BooleanProperty(default=False)

    translations = DictProperty()
    translation_strategy = StringProperty(default='select-known',
                                          choices=list(app_strings.CHOICES.keys()))
    auto_gps_capture = BooleanProperty(default=False)
    date_created = DateTimeProperty()
    created_from_template = StringProperty()
    use_grid_menus = BooleanProperty(default=False)
    grid_form_menus = StringProperty(default='none',
                                     choices=['none', 'all', 'some'])
    add_ons = DictProperty()
    smart_lang_display = BooleanProperty()  # null means none set so don't default to false/true

    family_id = StringProperty()  # ID of earliest parent app across copies and linked apps

    def has_modules(self):
        return len(self.get_modules()) > 0 and not self.is_remote_app()

    @property
    @memoized
    def commtrack_enabled(self):
        if settings.UNIT_TESTING:
            return False  # override with .tests.util.commtrack_enabled
        domain_obj = Domain.get_by_name(self.domain) if self.domain else None
        return domain_obj.commtrack_enabled if domain_obj else False

    @classmethod
    def wrap(cls, data):
        data.pop('commtrack_enabled', None)  # Remove me after migrating apps
        data.pop('media_language_map', None)
        data['modules'] = [module for module in data.get('modules', [])
                           if module.get('doc_type') != 'CareplanModule']
        self = super(Application, cls).wrap(data)

        # make sure all form versions are None on working copies
        if not self.copy_of:
            for form in self.get_forms():
                form.version = None

        # weird edge case where multimedia_map gets set to null and causes issues
        if self.multimedia_map is None:
            self.multimedia_map = {}

        return self

    def save(self, *args, **kwargs):
        super(Application, self).save(*args, **kwargs)
        # Import loop if this is imported at the top
        # TODO: revamp so signal_connections <- models <- signals
        from corehq.apps.app_manager import signals
        from couchforms.analytics import get_form_analytics_metadata
        from corehq.apps.reports.analytics.esaccessors import (
            guess_form_name_from_submissions_using_xmlns)
        for xmlns in self.get_xmlns_map():
            get_form_analytics_metadata.clear(self.domain, self._id, xmlns)
            guess_form_name_from_submissions_using_xmlns.clear(self.domain, xmlns)
        signals.app_post_save.send(Application, application=self)

    def delete_copy(self, copy):
        if copy.copy_of != self._id:
            raise VersioningError("%s is not a copy of %s" % (copy, self))
        copy.delete_app()
        copy.save(increment_version=False)

    def make_reversion_to_copy(self, copy):
        """
        Replaces couch doc with a copy of the backup ("copy").
        Returns a new Application referring to this updated couch doc.
        The returned doc should be used in place of
        the original doc, i.e. should be called as follows:
            app = app.make_reversion_to_copy(copy)
            app.save()
        """
        if copy.copy_of != self._id:
            raise VersioningError("%s is not a copy of %s" % (copy, self))
        app = deepcopy(copy.to_json())
        app['_rev'] = self._rev
        app['_id'] = self._id
        app['version'] = self.version
        app['copy_of'] = None
        app.pop('_attachments', None)
        app.pop('external_blobs', None)
        cls = self.__class__
        app = cls.wrap(app)
        app.copy_attachments(copy)

        for form in app.get_forms():
            # reset the form's validation cache, since the form content is
            # likely to have changed in the revert!
            form.clear_validation_cache()
            form.version = None

        app.build_broken = False

        return app

    @property
    def profile_url(self):
        return self.hq_profile_url

    @absolute_url_property
    def suite_url(self):
        return reverse('download_suite', args=[self.domain, self.get_id])

    @property
    def suite_loc(self):
        if self.enable_relative_suite_path:
            return './suite.xml'
        else:
            return "jr://resource/suite.xml"

    @absolute_url_property
    def media_suite_url(self):
        return reverse('download_media_suite', args=[self.domain, self.get_id])

    @property
    def media_suite_loc(self):
        if self.enable_relative_suite_path:
            return "./media_suite.xml"
        else:
            return "jr://resource/media_suite.xml"

    @property
    def default_language(self):
        return self.langs[0] if len(self.langs) > 0 else "en"

    def fetch_xform(self, module_id=None, form_id=None, form=None, build_profile_id=None):
        if not form:
            form = self.get_module(module_id).get_form(form_id)
        return form.validate_form().render_xform(build_profile_id)

    def set_form_versions(self):
        """
        Set the 'version' property on each form as follows to the current app version if the form is new
        or has changed since the last build. Otherwise set it to the version from the last build.
        """
        def _hash(val):
            return hashlib.md5(val).hexdigest()

        latest_build = self._get_version_comparison_build()
        if not latest_build:
            return
        force_new_version = self.build_profiles != latest_build.build_profiles
        for form_stuff in self.get_forms(bare=False):
            filename = 'files/%s' % self.get_form_filename(**form_stuff)
            form = form_stuff["form"]
            if not force_new_version:
                try:
                    previous_form = latest_build.get_form(form.unique_id)
                    # take the previous version's compiled form as-is
                    # (generation code may have changed since last build)
                    previous_source = latest_build.fetch_attachment(filename)
                except (ResourceNotFound, FormNotFoundException):
                    form.version = None
                else:
                    previous_hash = _hash(previous_source)

                    # hack - temporarily set my version to the previous version
                    # so that that's not treated as the diff
                    previous_form_version = previous_form.get_version()
                    form.version = previous_form_version
                    my_hash = _hash(self.fetch_xform(form=form))
                    if previous_hash != my_hash:
                        form.version = None
            else:
                form.version = None

    def set_media_versions(self):
        """
        Set the media version numbers for all media in the app to the current app version
        if the media is new or has changed since the last build. Otherwise set it to the
        version from the last build.
        """

        # access to .multimedia_map is slow
        previous_version = self._get_version_comparison_build()
        prev_multimedia_map = previous_version.multimedia_map if previous_version else {}

        for path, map_item in self.multimedia_map.items():
            prev_map_item = prev_multimedia_map.get(path, None)
            if prev_map_item and prev_map_item.unique_id:
                # Re-use the id so CommCare knows it's the same resource
                map_item.unique_id = prev_map_item.unique_id
            if (prev_map_item and prev_map_item.version
                    and prev_map_item.multimedia_id == map_item.multimedia_id):
                map_item.version = prev_map_item.version
            else:
                map_item.version = self.version

    def ensure_module_unique_ids(self, should_save=False):
        """
            Creates unique_ids for modules that don't have unique_id attributes
            should_save: the doc will be saved only if should_save is set to True

            WARNING: If called on the same doc in different requests without saving,
            this function will set different uuid each time,
            likely causing unexpected behavior
        """
        if any(not mod.unique_id for mod in self.modules):
            for mod in self.modules:
                mod.get_or_create_unique_id()
            if should_save:
                self.save()

    def set_translations(self, lang, translations):
        self.translations[lang] = translations

    def create_app_strings(self, lang, build_profile_id=None):
        gen = app_strings.CHOICES[self.translation_strategy]
        if lang == 'default':
            return gen.create_default_app_strings(self, build_profile_id)
        else:
            return gen.create_app_strings(self, lang)

    @property
    def skip_validation(self):
        properties = (self.profile or {}).get('properties', {})
        return properties.get('cc-content-valid', 'yes')

    @property
    def jad_settings(self):
        s = super(Application, self).jad_settings
        s.update({
            'Skip-Validation': self.skip_validation,
        })
        return s

    @time_method()
    def create_profile(self, is_odk=False, with_media=False,
                       build_profile_id=None, commcare_flavor=None):
        self__profile = self.profile
        app_profile = defaultdict(dict)

        for setting in commcare_settings.get_custom_commcare_settings():
            setting_type = setting['type']
            setting_id = setting['id']

            if setting_type not in ('properties', 'features'):
                setting_value = None
            elif setting_id not in self__profile.get(setting_type, {}):
                if 'commcare_default' in setting and setting['commcare_default'] != setting['default']:
                    setting_value = setting['default']
                else:
                    setting_value = None
            else:
                setting_value = self__profile[setting_type][setting_id]
            if setting_value:
                app_profile[setting_type][setting_id] = {
                    'value': setting_value,
                    'force': setting.get('force', False)
                }
            # assert that it gets explicitly set once per loop
            del setting_value

        if self.case_sharing:
            app_profile['properties']['server-tether'] = {
                'force': True,
                'value': 'sync',
            }

        logo_refs = [logo_name for logo_name in self.logo_refs if logo_name in ANDROID_LOGO_PROPERTY_MAPPING]
        if logo_refs and domain_has_privilege(self.domain, privileges.COMMCARE_LOGO_UPLOADER):
            for logo_name in logo_refs:
                app_profile['properties'][ANDROID_LOGO_PROPERTY_MAPPING[logo_name]] = {
                    'force': True,
                    'value': self.logo_refs[logo_name]['path'],
                }

        if toggles.MOBILE_RECOVERY_MEASURES.enabled(self.domain):
            app_profile['properties']['recovery-measures-url'] = {
                'force': True,
                'value': self.recovery_measures_url,
            }

        if with_media:
            profile_url = self.media_profile_url if not is_odk else (self.odk_media_profile_url + '?latest=true')
        else:
            profile_url = self.profile_url if not is_odk else (self.odk_profile_url + '?latest=true')

        if toggles.CUSTOM_PROPERTIES.enabled(self.domain) and "custom_properties" in self__profile:
            app_profile['custom_properties'].update(self__profile['custom_properties'])
        apk_heartbeat_url = self.heartbeat_url(build_profile_id)
        locale = self.get_build_langs(build_profile_id)[0]
        target_package_id = {
            TARGET_COMMCARE: 'org.commcare.dalvik',
            TARGET_COMMCARE_LTS: 'org.commcare.lts',
        }.get(commcare_flavor)
        return render_to_string('app_manager/profile.xml', {
            'is_odk': is_odk,
            'app': self,
            'profile_url': profile_url,
            'app_profile': app_profile,
            'cc_user_domain': cc_user_domain(self.domain),
            'include_media_suite': with_media,
            'uniqueid': self.origin_id,
            'name': self.name,
            'descriptor': "Profile File",
            'build_profile_id': build_profile_id,
            'locale': locale,
            'apk_heartbeat_url': apk_heartbeat_url,
            'target_package_id': target_package_id,
            'support_email': settings.SUPPORT_EMAIL if not settings.IS_DIMAGI_ENVIRONMENT else None,
        }).encode('utf-8')

    @property
    def custom_suite(self):
        try:
            return self.lazy_fetch_attachment('custom_suite.xml')
        except ResourceNotFound:
            return ""

    def set_custom_suite(self, value):
        self.put_attachment(value, 'custom_suite.xml')

    @time_method()
    def create_suite(self, build_profile_id=None):
        self.assert_app_v2()
        return SuiteGenerator(self, build_profile_id).generate_suite()

    def create_media_suite(self, build_profile_id=None):
        return MediaSuiteGenerator(self, build_profile_id).generate_suite()

    @memoized
    def get_practice_user_id(self, build_profile_id=None):
        # returns app or build profile specific practice_mobile_worker_id
        if build_profile_id:
            build_spec = self.build_profiles[build_profile_id]
            return build_spec.practice_mobile_worker_id
        else:
            return self.practice_mobile_worker_id

    @property
    @memoized
    def enable_practice_users(self):
        return (
            self.supports_practice_users and
            domain_has_privilege(self.domain, privileges.PRACTICE_MOBILE_WORKERS)
        )

    @property
    @memoized
    def enable_update_prompts(self):
        return (
            # custom for ICDS until ICDS users are > 2.38
            (self.supports_update_prompts or toggles.ICDS.enabled(self.domain)) and
            toggles.PHONE_HEARTBEAT.enabled(self.domain)
        )

    @memoized
    def get_practice_user(self, build_profile_id=None):
        """
        kwargs:
            build_profile_id: id of a particular build profile to get the practice user for
                If it's None, practice user of the default app is returned

        Returns:
            App or build profile specific practice user and validates that the user is
                a practice mode user and that user belongs to app.domain

        This is memoized to avoid refetching user when validating app, creating build files and
            generating suite file.
        """
        practice_user_id = self.get_practice_user_id(build_profile_id=build_profile_id)
        if practice_user_id:
            return get_and_assert_practice_user_in_domain(practice_user_id, self.domain)
        else:
            return None

    @time_method()
    def create_practice_user_restore(self, build_profile_id=None):
        """
        Returns:
            Returns restore xml as a string for the practice user of app or
                app profile specfied by build_profile_id
            Raises a PracticeUserException if the user is not practice user
        """
        from corehq.apps.ota.models import DemoUserRestore
        if not self.enable_practice_users:
            return None
        user = self.get_practice_user(build_profile_id)
        if user:
            user_restore = DemoUserRestore.objects.get(id=user.demo_restore_id)
            return user_restore.get_restore_as_string()
        else:
            return None

    @classmethod
    def get_form_filename(cls, type=None, form=None, module=None):
        return 'modules-%s/forms-%s.xml' % (module.id, form.id)

    @time_method()
    def _make_language_files(self, prefix, build_profile_id):
        return {
            "{}{}/app_strings.txt".format(prefix, lang): self.create_app_strings(lang, build_profile_id).encode('utf-8')
            for lang in ['default'] + self.get_build_langs(build_profile_id)
        }

    @time_method()
    def _get_form_files(self, prefix, build_profile_id):
        files = {}
        for form_stuff in self.get_forms(bare=False):
            def exclude_form(form):
                return isinstance(form, ShadowForm) or form.is_a_disabled_release_form()

            if not exclude_form(form_stuff['form']):
                filename = prefix + self.get_form_filename(**form_stuff)
                form = form_stuff['form']
                try:
                    files[filename] = self.fetch_xform(form=form, build_profile_id=build_profile_id)
                except XFormValidationFailed:
                    raise XFormException(_('Unable to validate the forms due to a server error. '
                                           'Please try again later.'))
                except XFormException as e:
                    raise XFormException(_('Error in form "{}": {}').format(trans(form.name), e))
        return files

    @time_method()
    @memoized
    def create_all_files(self, build_profile_id=None):
        self.set_form_versions()
        self.set_media_versions()
        prefix = '' if not build_profile_id else build_profile_id + '/'
        files = {
            '{}profile.xml'.format(prefix): self.create_profile(is_odk=False, build_profile_id=build_profile_id),
            '{}profile.ccpr'.format(prefix): self.create_profile(is_odk=True, build_profile_id=build_profile_id),
            '{}media_profile.xml'.format(prefix):
                self.create_profile(is_odk=False, with_media=True, build_profile_id=build_profile_id),
            '{}media_profile.ccpr'.format(prefix):
                self.create_profile(is_odk=True, with_media=True, build_profile_id=build_profile_id),
            '{}suite.xml'.format(prefix): self.create_suite(build_profile_id),
            '{}media_suite.xml'.format(prefix): self.create_media_suite(build_profile_id),
        }
        if self.commcare_flavor:
            files['{}profile-{}.xml'.format(prefix, self.commcare_flavor)] = self.create_profile(
                is_odk=False,
                build_profile_id=build_profile_id,
                commcare_flavor=self.commcare_flavor,
            )
            files['{}profile-{}.ccpr'.format(prefix, self.commcare_flavor)] = self.create_profile(
                is_odk=True,
                build_profile_id=build_profile_id,
                commcare_flavor=self.commcare_flavor,
            )
            files['{}media_profile-{}.xml'.format(prefix, self.commcare_flavor)] = self.create_profile(
                is_odk=False,
                with_media=True,
                build_profile_id=build_profile_id,
                commcare_flavor=self.commcare_flavor,
            )
            files['{}media_profile-{}.ccpr'.format(prefix, self.commcare_flavor)] = self.create_profile(
                is_odk=True,
                with_media=True,
                build_profile_id=build_profile_id,
                commcare_flavor=self.commcare_flavor,
            )

        practice_user_restore = self.create_practice_user_restore(build_profile_id)
        if practice_user_restore:
            files.update({
                '{}practice_user_restore.xml'.format(prefix): practice_user_restore
            })

        files.update(self._make_language_files(prefix, build_profile_id))
        files.update(self._get_form_files(prefix, build_profile_id))
        return files

    get_modules = IndexedSchema.Getter('modules')

    @parse_int([1])
    def get_module(self, i):
        try:
            return self.modules[i].with_id(i % len(self.modules), self)
        except IndexError:
            raise ModuleNotFoundException(_("Could not find module with index {}".format(i)))

    def get_module_by_unique_id(self, unique_id, error=''):
        def matches(module):
            return module.get_or_create_unique_id() == unique_id
        for obj in self.get_modules():
            if matches(obj):
                return obj
        if not error:
            error = _("Could not find module with ID='{unique_id}' in app '{app_name}'.").format(
                app_name=self.name, unique_id=unique_id)
        raise ModuleNotFoundException(error)

    def get_module_index(self, unique_id):
        for index, module in enumerate(self.get_modules()):
            if module.unique_id == unique_id:
                return index
        error = _("Could not find module with ID='{unique_id}' in app '{app_name}'.").format(
            app_name=self.name, unique_id=unique_id)
        raise ModuleNotFoundException(error)

    def get_report_modules(self):
        for module in self.get_modules():
            if isinstance(module, ReportModule):
                yield module

    def get_forms(self, bare=True):
        for module in self.get_modules():
            for form in module.get_forms():
                yield form if bare else {
                    'type': 'module_form',
                    'module': module,
                    'form': form
                }

    def get_form(self, form_unique_id, bare=True):
        def matches(form):
            return form.get_unique_id() == form_unique_id
        for obj in self.get_forms(bare):
            if matches(obj if bare else obj['form']):
                return obj
        raise FormNotFoundException(
            ("Form in app '%s' with unique id '%s' not found"
             % (self.id, form_unique_id)))

    def get_form_location(self, form_unique_id):
        for m_index, module in enumerate(self.get_modules()):
            for f_index, form in enumerate(module.get_forms()):
                if form_unique_id == form.unique_id:
                    return m_index, f_index
        raise KeyError("Form in app '%s' with unique id '%s' not found" % (self.id, form_unique_id))

    @classmethod
    def new_app(cls, domain, name, lang="en"):
        app = cls(domain=domain, modules=[], name=name, langs=[lang], date_created=datetime.datetime.utcnow())
        return app

    def add_module(self, module):
        self.modules.append(module)
        return self.get_module(-1)

    def delete_module(self, module_unique_id):
        module = self.get_module_by_unique_id(module_unique_id)
        record = DeleteModuleRecord(
            domain=self.domain,
            app_id=self.id,
            module_id=module.id,
            module=module,
            datetime=datetime.datetime.utcnow()
        )
        del self.modules[module.id]
        record.save()
        return record

    def new_form(self, module_id, name, lang, attachment=Ellipsis):
        module = self.get_module(module_id)
        return module.new_form(name, lang, attachment)

    def delete_form(self, module_unique_id, form_unique_id):
        try:
            module = self.get_module_by_unique_id(module_unique_id)
            form = self.get_form(form_unique_id)
        except (ModuleNotFoundException, FormNotFoundException):
            return None

        record = DeleteFormRecord(
            domain=self.domain,
            app_id=self.id,
            module_unique_id=module_unique_id,
            form_id=form.id,
            form=form,
            datetime=datetime.datetime.utcnow(),
        )
        record.save()

        try:
            form.pre_delete_hook()
        except NotImplementedError:
            pass

        del module['forms'][form.id]
        return record

    def rename_lang(self, old_lang, new_lang):
        validate_lang(new_lang)
        if old_lang == new_lang:
            return
        if new_lang in self.langs:
            raise AppEditingError("Language %s already exists!" % new_lang)
        for i, lang in enumerate(self.langs):
            if lang == old_lang:
                self.langs[i] = new_lang
        for profile in self.build_profiles:
            for i, lang in enumerate(profile.langs):
                if lang == old_lang:
                    profile.langs[i] = new_lang
        for module in self.get_modules():
            module.rename_lang(old_lang, new_lang)
        _rename_key(self.translations, old_lang, new_lang)

    def rearrange_modules(self, from_index, to_index):
        modules = self.modules
        try:
            if toggles.LEGACY_CHILD_MODULES.enabled(self.domain):
                modules.insert(to_index, modules.pop(from_index))
            else:
                # remove module
                moving_module = modules.pop(from_index)

                # remove its children
                children = [m for m in modules if m.root_module_id == moving_module.unique_id]
                modules = [m for m in modules if m.root_module_id != moving_module.unique_id]

                # add back in module and children
                modules = modules[:to_index] + [moving_module] + children + modules[to_index:]
        except IndexError:
            raise RearrangeError()
        self.modules = modules

    def rearrange_forms(self, from_module_uid, to_module_uid, from_index, to_index):
        """
        The case type of the two modules conflict, the rearrangement goes through anyway.
        This is intentional.

        """
        from_module = self.get_module_by_unique_id(from_module_uid)
        to_module = self.get_module_by_unique_id(to_module_uid)
        try:
            from_module.get_form(from_index).pre_move_hook(from_module, to_module)
        except NotImplementedError:
            pass
        try:
            form = from_module.forms.pop(from_index)
            if not isinstance(form, AdvancedForm):
                if from_module.is_surveys != to_module.is_surveys:
                    if from_module.is_surveys:
                        form.requires = "case"
                        form.actions.update_case = UpdateCaseAction(
                            condition=FormActionCondition(type='always'))
                    else:
                        form.requires = "none"
                        form.actions.update_case = UpdateCaseAction(
                            condition=FormActionCondition(type='never'))
            to_module.add_insert_form(from_module, form, index=to_index, with_source=True)
        except IndexError:
            raise RearrangeError()

    def move_child_modules_after_parents(self):
        # This makes the module ordering compatible with the front-end display
        modules_by_parent_id = OrderedDict(
            (m.unique_id, [m]) for m in self.get_modules() if not m.root_module_id
        )
        orphaned_modules = []
        for module in self.get_modules():
            if module.root_module_id:
                if module.root_module_id in modules_by_parent_id:
                    modules_by_parent_id[module.root_module_id].append(module)
                else:
                    orphaned_modules.append(module)

        normal_modules = [m for modules in modules_by_parent_id.values() for m in modules]
        self.modules = normal_modules + orphaned_modules

    @classmethod
    def from_source(cls, source, domain):
        for field in cls._meta_fields:
            if field in source:
                del source[field]
        source['domain'] = domain
        app = cls.wrap(source)
        return app

    def export_json(self, dump_json=True):
        source = deepcopy(self.to_json())
        for field in self._meta_fields:
            if field in source:
                del source[field]
        _attachments = self.get_attachments()

        # the '_attachments' value is a dict of `name: blob_content`
        # pairs, and is part of the exported (serialized) app interface
        source['_attachments'] = {k: v.decode('utf-8') for (k, v) in _attachments.items()}
        source.pop("external_blobs", None)
        source = self.scrub_source(source)

        return json.dumps(source) if dump_json else source

    def scrub_source(self, source):
        """
        Use this to scrub out anything
        that should be shown in the
        application source, such as ids, etc.
        """
        source = update_form_unique_ids(source, ids_map={})
        return update_report_module_ids(source)

    def copy_form(self, from_module, form, to_module, rename=False):
        """
        The case type of the two modules conflict,
        copying (confusingly) is still allowed.
        This is intentional.

        """
        copy_source = deepcopy(form.to_json())
        # only one form can be a release notes form, so set them to False explicitly when copying
        copy_source['is_release_notes_form'] = False
        copy_source['enable_release_notes'] = False
        if 'unique_id' in copy_source:
            del copy_source['unique_id']

        if rename:
            for lang, name in copy_source['name'].items():
                with override(lang):
                    copy_source['name'][lang] = _('Copy of {name}').format(name=name)

        copy_form = to_module.add_insert_form(from_module, FormBase.wrap(copy_source))
        to_app = to_module.get_app()
        save_xform(to_app, copy_form, form.source.encode('utf-8'))

        return copy_form

    @memoized
    def case_type_exists(self, case_type):
        return case_type in self.get_case_types()

    @memoized
    def get_case_types(self):
        extra_types = set()
        if is_usercase_in_use(self.domain):
            extra_types.add(USERCASE_TYPE)

        return set(chain(*[m.get_case_types() for m in self.get_modules()])) | extra_types

    def has_media(self):
        return len(self.multimedia_map) > 0

    @memoized
    def get_xmlns_map(self):
        xmlns_map = defaultdict(list)
        for form in self.get_forms():
            xmlns_map[form.xmlns].append(form)
        return xmlns_map

    def get_forms_by_xmlns(self, xmlns, log_missing=True):
        """
        Return the forms with the given xmlns.
        This function could return multiple forms if there are shadow forms in the app.
        """
        if xmlns == "http://code.javarosa.org/devicereport":
            return []
        forms = self.get_xmlns_map()[xmlns]
        if len(forms) < 1:
            if log_missing:
                logging.error('App %s in domain %s has %s forms with xmlns %s' % (
                    self.get_id,
                    self.domain,
                    len(forms),
                    xmlns,
                ))
            return []
        non_shadow_forms = [form for form in forms if form.form_type != 'shadow_form']
        assert len(non_shadow_forms) <= 1
        return forms

    def get_xform_by_xmlns(self, xmlns, log_missing=True):
        forms = self.get_forms_by_xmlns(xmlns, log_missing)
        if not forms:
            return None
        else:
            # If there are multiple forms with the same xmlns, then all but one are shadow forms, therefore they
            # all have the same xform.
            return forms[0].wrapped_xform()

    def get_questions(self, xmlns, langs=None, include_triggers=False, include_groups=False,
                      include_translations=False):
        forms = self.get_forms_by_xmlns(xmlns)
        if not forms:
            return []
        # If there are multiple forms with the same xmlns, then some of them are shadow forms, so all the questions
        # will be the same.
        return forms[0].get_questions(langs or self.langs, include_triggers, include_groups, include_translations)

    def validate_app(self):
        return ApplicationValidator(self).validate_app()

    def get_profile_setting(self, s_type, s_id):
        setting = self.profile.get(s_type, {}).get(s_id)
        if setting is not None:
            return setting
        yaml_setting = commcare_settings.get_commcare_settings_lookup()[s_type][s_id]
        for contingent in yaml_setting.get("contingent_default", []):
            if check_condition(self, contingent["condition"]):
                setting = contingent["value"]
        if setting is not None:
            return setting
        if not self.build_version or self.build_version < LooseVersion(yaml_setting.get("since", "0")):
            setting = yaml_setting.get("disabled_default", None)
            if setting is not None:
                return setting
        return yaml_setting.get("default")

    @quickcache(['self._id', 'self.version'])
    def get_case_metadata(self):
        from corehq.apps.app_manager.app_schemas.app_case_metadata import AppCaseMetadataBuilder
        return AppCaseMetadataBuilder(self.domain, self).case_metadata()

    def get_subcase_types(self, case_type):
        """
        Return the subcase types defined across an app for the given case type
        """
        return {t for m in self.get_modules()
                if m.case_type == case_type
                for t in m.get_subcase_types()}

    @memoized
    def grid_display_for_some_modules(self):
        return self.grid_form_menus == 'some'

    @memoized
    def grid_display_for_all_modules(self):
        return self.grid_form_menus == 'all'


class RemoteApp(ApplicationBase):
    """
    A wrapper for a url pointing to a suite or profile file. This allows you to
    write all the files for an app by hand, and then give the url to app_manager
    and let it package everything together for you.

    """
    profile_url = StringProperty(default="http://")
    name = StringProperty()
    manage_urls = BooleanProperty(default=False)

    questions_map = DictProperty(required=False)

    def is_remote_app(self):
        return True

    @classmethod
    def new_app(cls, domain, name, lang='en'):
        app = cls(domain=domain, name=name, langs=[lang])
        return app

    def create_profile(self, is_odk=False, langs=None):
        # we don't do odk for now anyway
        return remote_app.make_remote_profile(self, langs)

    def strip_location(self, location):
        return remote_app.strip_location(self.profile_url, location)

    def fetch_file(self, location):
        location = self.strip_location(location)
        url = urljoin(self.profile_url, location)

        try:
            content = urlopen(url).read()
        except Exception:
            raise AppEditingError('Unable to access resource url: "%s"' % url)

        return location, content

    def get_build_langs(self):
        if self.build_profiles:
            if len(list(self.build_profiles.keys())) > 1:
                raise AppEditingError('More than one app profile for a remote app')
            else:
                # return first profile, generated as part of lazy migration
                return self.build_profiles[list(self.build_profiles.keys())[0]].langs
        else:
            return self.langs

    @classmethod
    def get_locations(cls, suite):
        for resource in suite.findall('*/resource'):
            try:
                loc = resource.findtext('location[@authority="local"]')
            except Exception:
                loc = resource.findtext('location[@authority="remote"]')
            yield resource.getparent().tag, loc

    @property
    def SUITE_XPATH(self):
        return 'suite/resource/location[@authority="local"]'

    def create_all_files(self, build_profile_id=None):
        langs_for_build = self.get_build_langs()
        files = {
            'profile.xml': self.create_profile(langs=langs_for_build),
        }
        tree = _parse_xml(files['profile.xml'])

        def add_file_from_path(path, strict=False, transform=None):
            added_files = []
            # must find at least one
            try:
                tree.find(path).text
            except (TypeError, AttributeError):
                if strict:
                    raise AppEditingError("problem with file path reference!")
                else:
                    return
            for loc_node in tree.findall(path):
                loc, file = self.fetch_file(loc_node.text)
                if transform:
                    file = transform(file)
                files[loc] = file
                added_files.append(file)
            return added_files

        add_file_from_path('features/users/logo')
        try:
            suites = add_file_from_path(
                self.SUITE_XPATH,
                strict=True,
                transform=(lambda suite:
                           remote_app.make_remote_suite(self, suite))
            )
        except AppEditingError:
            raise AppEditingError(_('Problem loading suite file from profile file. Is your profile file correct?'))

        for suite in suites:
            suite_xml = _parse_xml(suite)

            for tag, location in self.get_locations(suite_xml):
                location, data = self.fetch_file(location)
                if tag == 'xform' and langs_for_build:
                    try:
                        xform = XForm(data)
                    except XFormException as e:
                        raise XFormException('In file %s: %s' % (location, e))
                    xform.exclude_languages(whitelist=langs_for_build)
                    data = xform.render()
                files.update({location: data})
        return files

    def make_questions_map(self):
        langs_for_build = self.get_build_langs()
        if self.copy_of:
            xmlns_map = {}

            def fetch(location):
                filepath = self.strip_location(location)
                return self.fetch_attachment('files/%s' % filepath)

            profile_xml = _parse_xml(fetch('profile.xml'))
            suite_location = profile_xml.find(self.SUITE_XPATH).text
            suite_xml = _parse_xml(fetch(suite_location))

            for tag, location in self.get_locations(suite_xml):
                if tag == 'xform':
                    xform = XForm(fetch(location).decode('utf-8'))
                    xmlns = xform.data_node.tag_xmlns
                    questions = xform.get_questions(langs_for_build)
                    xmlns_map[xmlns] = questions
            return xmlns_map
        else:
            return None

    def get_questions(self, xmlns):
        if not self.questions_map:
            self.questions_map = self.make_questions_map()
            if not self.questions_map:
                return []
            self.save()
        questions = self.questions_map.get(xmlns, [])
        return questions


class LinkedApplication(Application):
    """
    An app that can pull changes from an app in a different domain.
    """
    upstream_app_id = StringProperty()  # ID of the app that was most recently pulled
    upstream_version = IntegerProperty()  # Version of the app that was most recently pulled

    # The following properties will overwrite their corresponding values from
    # the master app everytime the new master is pulled
    linked_app_translations = DictProperty()  # corresponding property: translations
    linked_app_logo_refs = DictProperty()  # corresponding property: logo_refs
    linked_app_attrs = DictProperty()  # corresponds to app attributes

    @property
    def supported_settings(self):
        return ['target_commcare_flavor', 'practice_mobile_worker_id']

    @property
    @memoized
    def domain_link(self):
        from corehq.apps.linked_domain.dbaccessors import get_domain_master_link
        return get_domain_master_link(self.domain)

    @memoized
    def get_master_app_briefs(self):
        if self.domain_link:
            return get_master_app_briefs(self.domain_link, self.family_id)
        return []

    @property
    def master_is_remote(self):
        if self.domain_link:
            return self.domain_link.is_remote

    def get_latest_master_release(self, master_app_id):
        if self.domain_link:
            return get_latest_master_app_release(self.domain_link, master_app_id)
        raise ActionNotPermitted

    def get_latest_master_releases_versions(self):
        if self.domain_link:
            versions = get_latest_master_releases_versions(self.domain_link)
            # Use self.get_master_app_briefs to limit return value by family_id
            upstream_ids = [b.id for b in self.get_master_app_briefs()]
            return {key: value for key, value in versions.items() if key in upstream_ids}
        return {}

    @memoized
    def get_latest_build_from_upstream(self, upstream_app_id):
        build_ids = get_build_ids(self.domain, self.origin_id)
        for build_id in build_ids:
            build_doc = Application.get_db().get(build_id)
            if build_doc.get('upstream_app_id') == upstream_app_id:
                return self.wrap(build_doc)
        return None

    @memoized
    def _get_version_comparison_build(self):
        previous_version = self.get_latest_build_from_upstream(self.upstream_app_id)
        if not previous_version:
            # If there's no previous version, check for a previous version in the same family.
            # This allows projects using multiple masters to copy a master app and start pulling
            # from that copy without resetting the form and multimedia versions.
            previous_version = self.get_latest_build_from_upstream(self.family_id)
        return previous_version

    def reapply_overrides(self):
        # Used by app_manager.views.utils.update_linked_app()
        self.translations.update(self.linked_app_translations)
        self.logo_refs.update(self.linked_app_logo_refs)
        for attribute, value in self.linked_app_attrs.items():
            setattr(self, attribute, value)
        for key, ref in self.logo_refs.items():
            mm = CommCareMultimedia.get(ref['m_id'])
            self.create_mapping(mm, ref['path'], save=False)


def import_app(app_id_or_source, domain, source_properties=None, request=None, check_all_reports=True):
    if isinstance(app_id_or_source, str):
        source_app = get_app(None, app_id_or_source)
    else:
        source_app = wrap_app(app_id_or_source)
    source_domain = source_app.domain
    source = source_app.export_json(dump_json=False)
    try:
        attachments = source['_attachments']
    except KeyError:
        attachments = {}
    finally:
        source['_attachments'] = {}
    if source_properties is not None:
        for key, value in source_properties.items():
            source[key] = value
    cls = get_correct_app_class(source)
    # Allow the wrapper to update to the current default build_spec
    if 'build_spec' in source:
        del source['build_spec']
    app = cls.from_source(source, domain)
    app.convert_build_to_app()
    app.date_created = datetime.datetime.utcnow()
    app.cloudcare_enabled = domain_has_privilege(domain, privileges.CLOUDCARE)
    if source_domain == domain:
        app.family_id = source_app.origin_id

    report_map = get_static_report_mapping(source_domain, domain)
    if report_map:
        for module in app.get_report_modules():
            for config in module.report_configs:
                try:
                    config.report_id = report_map[config.report_id]
                except KeyError:
                    if check_all_reports or config.report(source_domain).is_static:
                        raise AppEditingError(
                            "Report {} not found in {}".format(config.report_id, domain)
                        )

    app.save_attachments(attachments)

    try:
        if not app.is_remote_app():
            for path, media in app.get_media_objects(remove_unused=True):
                if domain not in media.valid_domains:
                    media.valid_domains.append(domain)
                    media.save()
    except ReportConfigurationNotFoundError:
        if request:
            messages.warning(request, _("Copying the application succeeded, but the application will have errors "
                                        "because your application contains a Mobile Report Module that references "
                                        "a UCR configured in this project space. Multimedia may be absent."))

    if not app.is_remote_app():
        enable_usercase_if_necessary(app)

    return app


def enable_usercase_if_necessary(app):
    if any(module.uses_usercase() for module in app.get_modules()):
        from corehq.apps.app_manager.util import enable_usercase
        enable_usercase(app.domain)


class DeleteApplicationRecord(DeleteRecord):

    app_id = StringProperty()

    def undo(self):
        app = ApplicationBase.get(self.app_id)
        app.doc_type = app.get_doc_type()
        app.save(increment_version=False)


class DeleteModuleRecord(DeleteRecord):

    app_id = StringProperty()
    module_id = IntegerProperty()
    module = SchemaProperty(ModuleBase)

    def undo(self):
        app = Application.get(self.app_id)
        modules = app.modules
        modules.insert(self.module_id, self.module)
        app.modules = modules
        app.save()


class DeleteFormRecord(DeleteRecord):

    app_id = StringProperty()
    module_id = IntegerProperty()
    module_unique_id = StringProperty()
    form_id = IntegerProperty()
    form = SchemaProperty(FormBase)

    def undo(self):
        app = Application.get(self.app_id)
        if self.module_unique_id is not None:
            name = clean_trans(self.form.name, app.default_language)
            module = app.get_module_by_unique_id(
                self.module_unique_id,
                error=_("Could not find form '{}'").format(name)
            )
        else:
            module = app.modules[self.module_id]
        forms = module.forms
        forms.insert(self.form_id, self.form)
        module.forms = forms
        app.save()


class ExchangeApplication(models.Model):
    domain = models.CharField(max_length=255, null=False)
    app_id = models.CharField(max_length=255, null=False)
    help_link = models.CharField(max_length=255, null=True)
    changelog_link = models.CharField(max_length=255, null=True)

    class Meta(object):
        unique_together = ('domain', 'app_id')


class ExchangeApplicationAdmin(admin.ModelAdmin):
    model = ExchangeApplication
    list_display = ['domain', 'app_id', 'help_link', 'changelog_link']
    list_filter = ['domain', 'app_id']


admin.site.register(ExchangeApplication, ExchangeApplicationAdmin)


class GlobalAppConfig(models.Model):
    choices = [(c, c) for c in ("on", "off", "forced")]

    domain = models.CharField(max_length=255, null=False)

    # this should be the unique id of the app (not of a versioned copy)
    app_id = models.CharField(max_length=255, null=False)
    app_prompt = models.CharField(max_length=32, choices=choices, default="off")
    apk_prompt = models.CharField(max_length=32, choices=choices, default="off")
    apk_version = models.CharField(max_length=32, null=True)
    app_version = models.IntegerField(null=True)

    class Meta(object):
        unique_together = ('domain', 'app_id')

    _app = None

    @classmethod
    def by_app(cls, app):
        model = cls.by_app_id(app.domain, app.origin_id)
        model._app = app
        return model

    @classmethod
    def by_app_id(cls, domain, app_id):
        model, created = cls.objects.get_or_create(app_id=app_id, domain=domain, defaults={
            'apk_version': LATEST_APK_VALUE,
            'app_version': LATEST_APP_VALUE,
        })
        return model

    def save(self, force_insert=False, force_update=False, using=DEFAULT_DB_ALIAS, update_fields=None):
        if self.pk:
            self.clear_version_caches()
        super().save(
            force_insert=force_insert, force_update=force_update, using=using, update_fields=update_fields
        )

    @property
    def app(self):
        if not self._app:
            app = get_app(self.domain, self.app_id, latest=True, target='release')
            assert self.app_id == app.origin_id, "this class doesn't handle copy app ids"
            self._app = app
        return self._app

    def get_latest_apk_version(self):
        self.app  # noqa validate app
        if self.apk_prompt == "off":
            return {}
        else:
            configured_version = self.apk_version
            if configured_version == LATEST_APK_VALUE:
                value = get_default_build_spec().version
            else:
                value = BuildSpec.from_string(configured_version).version
            force = self.apk_prompt == "forced"
            return {"value": value, "force": force}

    def get_latest_app_version(self, build_profile_id):
        self.app  # noqa validate app
        if self.app_prompt == "off":
            return {}
        else:
            force = self.app_prompt == "forced"
            app_version = self.app_version
            if app_version != LATEST_APP_VALUE:
                return {"value": app_version, "force": force}
            else:
                if not self.app or not self.app.is_released:
                    return {}
                else:
                    version = self.app.version
                    if build_profile_id:
                        latest = LatestEnabledBuildProfiles.for_app_and_profile(self.app_id, build_profile_id)
                        if latest:
                            version = latest.version
                    return {"value": version, "force": force}

    @classmethod
    @quickcache(['domain', 'app_id', 'build_profile_id'])
    def get_latest_version_info(cls, domain, app_id, build_profile_id):
        config = GlobalAppConfig.by_app_id(domain, app_id)
        return {
            "latest_apk_version": config.get_latest_apk_version(),
            "latest_ccz_version": config.get_latest_app_version(build_profile_id),
        }

    def clear_version_caches(self):
        build_profile_ids = [''] + list(self.app.build_profiles.keys())
        for build_profile_id in build_profile_ids:
            GlobalAppConfig.get_latest_version_info.clear(
                GlobalAppConfig, self.domain, self.app_id, build_profile_id
            )


class AppReleaseByLocation(models.Model):
    domain = models.CharField(max_length=255, null=False)
    app_id = models.CharField(max_length=255, null=False)
    location = models.ForeignKey(SQLLocation, on_delete=models.CASCADE, to_field='location_id')
    build_id = models.CharField(max_length=255, null=False)
    version = models.IntegerField(null=False)
    active = models.BooleanField(default=True)
    activated_on = models.DateTimeField(null=True, blank=True)
    deactivated_on = models.DateTimeField(null=True, blank=True)

    class Meta:
        unique_together = (("domain", "build_id", "location", "version"),)

    def save(self, *args, **kwargs):
        super(AppReleaseByLocation, self).save(*args, **kwargs)
        expire_get_latest_app_release_by_location_cache(self)

    @property
    @memoized
    def build(self):
        return get_app(self.domain, self.build_id)

    def clean(self):
        if self.active:
            if not self.build.is_released:
                raise ValidationError({'version': _("Version {} not released. Please mark it as released to add "
                                                    "restrictions.").format(self.build.version)})
            enabled_release = get_latest_app_release_by_location(self.domain, self.location.location_id,
                                                                 self.app_id)
            if enabled_release and enabled_release.version > self.version:
                raise ValidationError({'version': _("Higher version {} already enabled for this application and "
                                                    "location").format(enabled_release.version)})

    @classmethod
    def update_status(cls, domain, app_id, build_id, location_id, version, active):
        """
        create a new object or just set the status of an existing one with provided
        domain, app_id, build_id, location_id and version to the status passed
        :param build_id: id of the build corresponding to the version
        """
        try:
            release = AppReleaseByLocation.objects.get(
                domain=domain, app_id=app_id, build_id=build_id, location_id=location_id, version=version
            )
        except cls.DoesNotExist:
            release = AppReleaseByLocation(
                domain=domain, app_id=app_id, build_id=build_id, location_id=location_id, version=version
            )
        release.activate() if active else release.deactivate()

    def deactivate(self):
        self.active = False
        self.deactivated_on = datetime.datetime.utcnow()
        self.full_clean()
        self.save()

    def activate(self):
        self.active = True
        self.activated_on = datetime.datetime.utcnow()
        self.full_clean()
        self.save()

    def to_json(self):
        return {
            'location': self.location.get_path_display(),
            'app': self.app_id,
            'build_id': self.build_id,
            'version': self.version,
            'active': self.active,
            'id': self._get_pk_val(),
            'activated_on': (datetime.datetime.strftime(self.activated_on, '%Y-%m-%d  %H:%M:%S')
                             if self.activated_on else None),
            'deactivated_on': (datetime.datetime.strftime(self.deactivated_on, '%Y-%m-%d %H:%M:%S')
                               if self.deactivated_on else None),
        }


class LatestEnabledBuildProfiles(models.Model):
    # ToDo: this would be deprecated after AppReleaseByLocation is released and
    # this model's entries are migrated to the new location specific model
    domain = models.CharField(max_length=255, null=False, default='')
    app_id = models.CharField(max_length=255)
    build_profile_id = models.CharField(max_length=255)
    version = models.IntegerField()
    build_id = models.CharField(max_length=255)
    active = models.BooleanField(default=True)

    def save(self, *args, **kwargs):
        super(LatestEnabledBuildProfiles, self).save(*args, **kwargs)
        GlobalAppConfig.by_app_id(self.domain, self.app_id).clear_version_caches()
        self.expire_cache(self.domain)

    @property
    def build(self):
        if not hasattr(self, '_build'):
            self._build = get_build_by_version(self.domain, self.app_id, self.version)['value']
        return self._build

    def clean(self):
        if self.active:
            if not self.build['is_released']:
                raise ValidationError({
                    'version': _("Version {} not released. Can not enable profiles for unreleased versions"
                                 ).format(self.build['version'])
                })
            latest_enabled_build_profile = LatestEnabledBuildProfiles.for_app_and_profile(
                app_id=self.build['copy_of'],
                build_profile_id=self.build_profile_id
            )
            if latest_enabled_build_profile and latest_enabled_build_profile.version > self.version:
                raise ValidationError({
                    'version': _("Latest version available for this profile is {}, which is "
                                 "higher than this version. Disable any higher versions first."
                                 ).format(latest_enabled_build_profile.version)})

    @classmethod
    def update_status(cls, build, build_profile_id, active):
        """
        create a new object or just set the status of an existing one for an app
        build and build profile to the status passed
        :param active: to be set as active, True/False
        """
        app_id = build.copy_of
        build_id = build.get_id
        version = build.version
        try:
            build_profile = LatestEnabledBuildProfiles.objects.get(
                app_id=app_id,
                version=version,
                build_profile_id=build_profile_id,
                build_id=build_id
            )
        except cls.DoesNotExist:
            build_profile = LatestEnabledBuildProfiles(
                app_id=app_id,
                version=version,
                build_profile_id=build_profile_id,
                build_id=build_id,
                domain=build.domain
            )
        # assign it to avoid re-fetching during validations
        build_profile._build = build
        build_profile.activate() if active else build_profile.deactivate()

    def activate(self):
        self.active = True
        self.full_clean()
        self.save()

    def deactivate(self):
        self.active = False
        self.full_clean()
        self.save()

    @classmethod
    def for_app_and_profile(cls, app_id, build_profile_id):
        return cls.objects.filter(
            app_id=app_id,
            build_profile_id=build_profile_id,
            active=True
        ).order_by('-version').first()

    def expire_cache(self, domain):
        get_latest_enabled_build_for_profile.clear(domain, self.build_profile_id)
        get_latest_enabled_versions_per_profile.clear(self.app_id)

    def to_json(self, app_names):
        from corehq.apps.app_manager.serializers import LatestEnabledBuildProfileSerializer
        return LatestEnabledBuildProfileSerializer(self, context={'app_names': app_names}).data


# backwards compatibility with suite-1.0.xml
FormBase.get_command_id = lambda self: id_strings.form_command(self)
FormBase.get_locale_id = lambda self: id_strings.form_locale(self)

ModuleBase.get_locale_id = lambda self: id_strings.module_locale(self)

ModuleBase.get_case_list_command_id = lambda self: id_strings.case_list_command(self)
ModuleBase.get_case_list_locale_id = lambda self: id_strings.case_list_locale(self)

Module.get_referral_list_command_id = lambda self: id_strings.referral_list_command(self)
Module.get_referral_list_locale_id = lambda self: id_strings.referral_list_locale(self)<|MERGE_RESOLUTION|>--- conflicted
+++ resolved
@@ -1007,11 +1007,7 @@
     case_references_data = SchemaProperty(CaseReferences)
     is_release_notes_form = BooleanProperty(default=False)
     enable_release_notes = BooleanProperty(default=False)
-<<<<<<< HEAD
-    session_endpoint_ids = StringListProperty()  # See toggles.SESSION_ENDPOINTS
-=======
     session_endpoint_id = StringProperty()  # See toggles.SESSION_ENDPOINTS
->>>>>>> fccf875b
 
     @classmethod
     def wrap(cls, data):
@@ -2202,11 +2198,7 @@
     report_context_tile = BooleanProperty(default=False)
     auto_select_case = BooleanProperty(default=False)
     is_training_module = BooleanProperty(default=False)
-<<<<<<< HEAD
-    session_endpoint_ids = StringListProperty()  # See toggles.SESSION_ENDPOINTS
-=======
     session_endpoint_id = StringProperty()  # See toggles.SESSION_ENDPOINTS
->>>>>>> fccf875b
 
     def __init__(self, *args, **kwargs):
         super(ModuleBase, self).__init__(*args, **kwargs)
