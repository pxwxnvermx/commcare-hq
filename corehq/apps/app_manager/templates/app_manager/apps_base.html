{% extends 'style/bootstrap3/base_section.html' %} {# TODO: fix breadcrumbs - compare with prod #}
{% load xforms_extras %}
{% load url_extras %}
{% load hq_shared_tags %}
{% load timezone_tags %}
{% load i18n %}
{% load compress %}

{% block title %}{% trans "Applications" %}{% endblock %}

{% block stylesheets %}{{ block.super }}
    {% compress css %}
    {# Explicitly include these because app manager doesn't really do class-based views, can't use the decorators #}
    <link type="text/css" rel="stylesheet" media="screen" href="{% new_static 'jquery-ui/themes/redmond/jquery-ui.min.css' %}"/>
    <link type="text/css" rel="stylesheet" media="all" href="{% new_static 'style/lib/select2/select2.css' %}" />
    <link type="text/css" rel="stylesheet" media="all" href="{% new_static 'style/lib/select2/select2-bootstrap.css' %}" />
    {# TODO: should this still exist? #}
    <link type="text/less" rel="stylesheet" media="all" href="{% new_static 'style/less/legacy/app_manager.less' %}"/>
    {% endcompress %}
{% endblock %}

{% block js %}{{ block.super }}
    {# Explicitly include these because app manager doesn't really do class-based views, can't use the decorators #}
    <!--script type="text/javascript" src="{% new_static 'knockout/dist/knockout.js' %}"></script-->
    <!-- TODO: upgrade to knockout 3 -->
    <script type="text/javascript" src="{% new_static 'knockout-2.3.0-legacy/knockout.js' %}"></script>
    <script type="text/javascript" src="{% new_static 'style/lib/knockout_plugins/knockout_mapping.ko.min.js' %}"></script>
    <script type="text/javascript" src="{% new_static 'style/ko/global_handlers.ko.js' %}"></script>
    <script type="text/javascript" src="{% new_static 'style/ko/knockout_bindings.ko.js' %}"></script>
    <script type="text/javascript" src="{% new_static 'jquery-ui/jquery-ui.min.js' %}"></script>
    <script type="text/javascript" src="{% new_static 'style/lib/select2/select2.js' %}"></script>
    <script src="{% new_static 'bootstrap3-typeahead/bootstrap3-typeahead.min.js' %}"></script>
    <script src="{% new_static 'style/js/bootstrap-multi-typeahead.js' %}"></script>

    {# TODO: move things to bower? Ctrl+F "Javascript Library Management" in B3 migration guide #}
    <script src="{% new_static 'hqwebapp/js/ui-element.js' %}"></script>
    <script src="{% new_static 'langcodes/js/langcodes.js' %}"></script>
    <script src="{% new_static 'hqwebapp/js/lib/jquery.textchange.min.js' %}"></script>
{% endblock %}

{% block js-inline %}{{ block.super }}
    <script>
    $(function () {
        $('#deleted-app-modal').modal({
            backdrop: 'static',
            keyboard: false,
            show: true
        }).on('hide.bs.modal', function () {
            window.location = "{% url "corehq.apps.app_manager.views.view_app" domain %}";
        });
    });
    $(function () {
       $('.app-manager-content').removeClass('hide');
    });
    </script>
{% endblock %}
{% block keyboard_shortcuts %}
    <script>
        var nav_key = {{ request.couch_user.keyboard_shortcuts.main_key|JSON }};

        // overrides default behavior and allows for shortcuts in inputs
        KEY.filter = function(event) {
            return true;
        };

        KEYBOARD_SHORTCUTS.push({
            shortcut: nav_key + "+s",
            handler: KS.gen_click_fn("#settings-save-btn .btn, #fd-save-button .btn"),
            desc: "Save application"
        });

        function gen_sidebar_elements() {
            return $('.sidebar .nav-hq-sidebar a:not(a:has(.fa-pencil))');
        }
        var sidebar_navigator = new KeyboardNavigator();
        sidebar_navigator.init({
            nav_key: 'option',
            action_key: 'enter',
            forward_keys: ['j', 'down'],
            back_keys: ['k', 'up'],
            element_list_generator: gen_sidebar_elements,
            reset_index: false
        });

        function gen_tab_elements() {
            return $("[data-toggle='tab']:not(.sidebar .nav-hq-sidebar a)");
        }
        var tab_navigator = new KeyboardNavigator();
        tab_navigator.init({
            name: 'tabs',
            nav_key: 'option',
            action_key: 'enter',
            element_list_generator: gen_tab_elements,
            reset_index: false
        });
    </script>
{% endblock %}

{% block page_breadcrumbs %}
    <ul class="breadcrumb breadcrumb-hq-section">
        <li>{% trans 'Applications' %}</li>
        {% block breadcrumbs %}{% endblock %}
    </ul>
{% endblock %}

{% block page_content %}
<div class="app-manager-content hide">
    {% if app %}
        {% if error %}
        <div id="error">
            {% ifequal error 'app_exists' %}
                {% trans "Oops! We can't create that application; you already have one with the same name." %}
            {% endifequal %}
        </div>
        {% endif %}

        {% block app-content %}{% endblock %}

    {% else %}
        <div style="padding: 1em; text-align: center">
            <p style="font-size: 1.5em">
                {% blocktrans %}
                Welcome to the CommCare Application Builder.
                Before you begin, check out the
                <a target="_blank" href="https://confluence.dimagi.com/display/commcarepublic/Beginner+Tutorial">Beginner Tutorial</a>.
                {% endblocktrans %}
            </p>
            <br>
            {% include 'app_manager/partials/new_app_buttons.html' %}
        </div>
    {% endif %}
</div>
{% endblock %}

{% block column_style %}{% endblock %}

{% block modals %}
    {{ block.super }}
    {% if app.is_deleted %}
<<<<<<< HEAD
    <div id="deleted-app-dialog" class="modal fade">
        <div class="modal-dialog">
            <div class="modal-content">
                <div class="modal-header">
                    <h3 class="modal-title">{% trans 'Oops! This application was deleted.' %}</h3>
                </div>
                <div class="modal-body">
                    <p>{% trans 'If you want your application back, click Restore.' %}</p>
                </div>
                <div class="modal-footer">
                    <a href="{% url "undo_delete_app" domain app.id %}" class="post-link btn btn-primary">
                        {% trans "Restore" %}
                    </a>
                    <a href="#" class="btn btn-default" data-dismiss="modal">
                        {% trans "No thanks, get me out of here" %}
                    </a>
                </div>
            </div>
=======
    <div id="deleted-app-modal" class="modal hide fade">
        <div class="modal-header"><h3>{% trans 'Oops! This application was deleted.' %}</h3></div>
        <div class="modal-body">
            <p>{% trans 'If you want your application back, click Restore.' %}</p>
        </div>
        <div class="modal-footer">
            <a href="{% url "undo_delete_app" domain app.id %}" class="post-link btn btn-primary">
                {% trans "Restore" %}
            </a>
            <a href="#" class="btn" data-dismiss="modal">
                {% trans "No thanks, get me out of here" %}
            </a>
>>>>>>> d87f3171
        </div>
    </div>
    {% endif %}
{% endblock modals %}<|MERGE_RESOLUTION|>--- conflicted
+++ resolved
@@ -29,6 +29,8 @@
     <script type="text/javascript" src="{% new_static 'style/ko/knockout_bindings.ko.js' %}"></script>
     <script type="text/javascript" src="{% new_static 'jquery-ui/jquery-ui.min.js' %}"></script>
     <script type="text/javascript" src="{% new_static 'style/lib/select2/select2.js' %}"></script>
+    <!-- TODO: this used to be in form_view_base.html, is it needed? -->
+    <!--script src="{% static 'select2-3.4.5-legacy/select2.min.js' %}"></script-->
     <script src="{% new_static 'bootstrap3-typeahead/bootstrap3-typeahead.min.js' %}"></script>
     <script src="{% new_static 'style/js/bootstrap-multi-typeahead.js' %}"></script>
 
@@ -137,8 +139,7 @@
 {% block modals %}
     {{ block.super }}
     {% if app.is_deleted %}
-<<<<<<< HEAD
-    <div id="deleted-app-dialog" class="modal fade">
+    <div id="deleted-app-modal" class="modal fade">
         <div class="modal-dialog">
             <div class="modal-content">
                 <div class="modal-header">
@@ -156,20 +157,6 @@
                     </a>
                 </div>
             </div>
-=======
-    <div id="deleted-app-modal" class="modal hide fade">
-        <div class="modal-header"><h3>{% trans 'Oops! This application was deleted.' %}</h3></div>
-        <div class="modal-body">
-            <p>{% trans 'If you want your application back, click Restore.' %}</p>
-        </div>
-        <div class="modal-footer">
-            <a href="{% url "undo_delete_app" domain app.id %}" class="post-link btn btn-primary">
-                {% trans "Restore" %}
-            </a>
-            <a href="#" class="btn" data-dismiss="modal">
-                {% trans "No thanks, get me out of here" %}
-            </a>
->>>>>>> d87f3171
         </div>
     </div>
     {% endif %}
