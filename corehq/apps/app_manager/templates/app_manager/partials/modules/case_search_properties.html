{% load hq_shared_tags %}
{% load i18n %}
{% load xforms_extras %}

<legend>
  {% trans "Case Search and Claim" %}
</legend>

<div data-bind="with: search">

  <script type="text/html" id="property_template" class="hide">
    <tr>
      <td class="col-sm-4">
        <input class="form-control" type="text" data-bind="value: property.name"/>
      </td>
      <td class="col-sm-6">
        <input class="form-control" type="text" data-bind="value: property.label"/>
      </td>
      {% if js_options.search_prompt_appearance_enabled or js_options.default_value_expression_enabled%}
      <td class="col-sm-2">
        <button type="button"
                class="btn btn-default"
                data-bind="
                    attr: {'data-target': '#lookup-table-prompt-' +   property.uniqueId}"
                data-toggle="modal">
          <i class="fa fa-pencil"></i>
          {% trans "Configure" %}
        </button>
      </td>
      {% endif %}
      <td class="col-sm-2">
        <div class="modal fade" data-bind="attr: {'id': 'lookup-table-prompt-' + property.uniqueId}">
          <div class="modal-dialog modal-md">
            <div class="modal-content">
              <div class="modal-header">
                <button type="button" class="close" data-dismiss="modal" aria-hidden="true">&times;</button>
                <h4 class="modal-title">
                  {% trans "Options for:" %}
                  <!-- ko text: property.label --><!-- /ko -->
                </h4>
              </div>
              <div class="modal-body">
                <div class="form-horizontal">
                  <fieldset>
                    <legend>{% trans "Basic" %}</legend>
<<<<<<< HEAD
                    <div class="form-group">
                      <label class="control-label col-xs-12 col-sm-3">
                        {% trans "Help Text" %}
                      </label>
                      <div class="col-xs-12 col-sm-9">
                        <input class="form-control" type="text" data-bind="value: property.hint"/>
                      </div>
                    </div>
=======
>>>>>>> 4dab3a5d
                    {% if js_options.default_value_expression_enabled %}
                    <div class="form-group">
                      <label class="control-label col-xs-12 col-sm-3">
                        {% trans "Default Value Expression" %}
                      </label>
                      <div class="col-xs-12 col-sm-9">
                        <input class="form-control" type="text" data-bind="value: property.defaultValue"/>
                      </div>
                    </div>
                    {% endif %}
                    {% if js_options.search_prompt_appearance_enabled %}
                      <div class="form-group">
                        <label class="control-label col-xs-12 col-sm-3">
                          {% trans "Format" %}
                        </label>
                        <div class="col-xs-12 col-sm-9">
                          <select class="form-control" data-bind="value: property.appearance">
                            <option value="">{% trans "Text" %}</option>
                            <option value="barcode_scan">{% trans "Barcode" %}</option>
                            <option value="fixture">{% trans "Lookup Table Selection" %}</option>
                          </select>
                        </div>
                      </div>
                    {% endif %}
                  </fieldset>
                  {% if js_options.search_prompt_appearance_enabled %}
                  <fieldset data-bind="visible: property.appearance() == 'fixture'">
                    <legend>{% trans "Lookup Table Options" %}</legend>
                    <div class="form-group">
                      <label class="control-label col-xs-12 col-sm-3">
                        {% trans "Lookup Table" %}
                      </label>
                      <div class="col-xs-12 col-sm-9">
                        <select class="form-control" data-bind="value: property.itemset.lookupTableNodeset">
                          <option value="">{% trans "Select a lookup table..." %}</option>
                          {% for item in  js_options.item_lists %}
                            <option value="instance('{{ item.id }}'){{ item.path }}">{{ item.name }}</option>
                          {% endfor %}
                        </select>
                      </div>
                    </div>
                    <div class="form-group">
                      <label class="control-label col-xs-12 col-sm-3">{% trans "Label Field" %}</label>
                      <div class="col-xs-12 col-sm-9">
                        <input class="form-control" type="text" data-bind="value: property.itemset.label" placeholder="name"/>
                      </div>
                    </div>
                    <div class="form-group">
                      <label class="control-label col-xs-12 col-sm-3">{% trans "Value Field" %}</label>
                      <div class="col-xs-12 col-sm-9">
                        <input class="form-control" type="text" data-bind="value: property.itemset.value" placeholder="id"/>
                      </div>
                    </div>
                    <div class="form-group">
                      <label class="control-label col-xs-12 col-sm-3">{% trans "Sort Field" %}</label>
                      <div class="col-xs-12 col-sm-9">
                        <input class="form-control" type="text" data-bind="value: property.itemset.sort" placeholder="name"/>
                      </div>
                    </div>
                    </fieldset>
                    <fieldset data-bind="visible: property.appearance() == 'fixture'">
                      <legend>{% trans "Advanced Lookup Table Options" %}</legend>
                      <div class="form-group">
                        <label class="control-label col-xs-12 col-sm-3">
                          {% trans "Instance URI" %}
                        </label>
                        <div class="col-xs-12 col-sm-9">
                          <input class="form-control" type="text" data-bind="value: property.itemset.instance_uri"/>
                        </div>
                      </div>
                      <div class="form-group">
                        <label class="control-label col-xs-12 col-sm-3">
                          {% trans "Instance ID" %}
                        </label>
                        <div class="col-xs-12 col-sm-9">
                          <input class="form-control" type="text" data-bind="value: property.itemset.instance_id"/>
                        </div>
                      </div>
                      <div class="form-group">
                        <label class="control-label col-xs-12 col-sm-3">
                          {% trans "Instance Nodeset" %}
                        </label>
                        <div class="col-xs-12 col-sm-9">
                          <input class="form-control" type="text" data-bind="value: property.itemset.nodeset"/>
                        </div>
                      </div>
                  </fieldset>
                  {% endif %}
                </div>
              </div>
              <div class="modal-footer">
                <button class="btn btn-primary" type="button" data-dismiss="modal">
                  {% trans "Done" %}
                </button>
              </div>
                </form>
            </div>
          </div>
        </div>
      </td>
      <td class="col-sm-1">
        <i style="cursor: pointer;" class="fa fa-remove"
           data-bind="click: $parent.removeProperty"></i>
      </td>
    </tr>
  </script>

  <form>
    <div class="panel panel-appmanager">
      <div class="panel-heading">
        <h4 class="panel-title panel-title-nolink">{% trans "Search Properties" %}</h4>
      </div>
      <div class="panel-body">
        <p>{% trans "Search against the following case properties." %}</p>
        <table class="table table-condensed">
          <thead data-bind="visible: searchProperties().length > 0">
          <tr>
            <th class="col-sm-4">{% trans "Case Property" %}</th>
            <th class="col-sm-6">{% trans "Display Text" %}</th>
            {% if js_options.search_prompt_appearance_enabled or js_options.default_value_expression_enabled%}
              <th class="col-sm-2">{% trans "Other Options" %}</th>
            {% endif %}
          </tr>
          </thead>
          <tbody data-bind="template: { name: 'property_template', foreach: searchProperties, as: 'property' }">
          </tbody>
        </table>
        <p>
          <button type="button"
                  class="btn btn-default"
                  data-bind="click: addProperty">
            <i class="fa fa-plus"></i> {% trans "Add search property" %}
          </button>
        </p>
      </div>
    </div>
    <div class="panel panel-appmanager">
      <div class="panel-heading">
        <h4 class="panel-title panel-title-nolink">{% trans "Default Search Properties" %}</h4>
      </div>
      <div class="panel-body">
        <p>{% trans "Filter based on a specific value of any case property. These are applied to every search and are hidden from the user." %}</p>
        <table class="table table-condensed">
          <thead data-bind="visible: defaultProperties().length > 0">
          <tr>
            <th class="col-sm-5">{% trans "Case Property" %}</th>
            <th class="col-sm-6">{% trans "Value (XPath expression)" %}</th>
            <th class="col-sm-1">&nbsp;</th>
          </tr>
          </thead>
          <tbody data-bind="foreach: defaultProperties">
          <tr>
            <td class="col-sm-4">
              <input class="form-control" type="text" data-bind="value: property"/>
            </td>
            <td class="col-sm-6">
              <textarea
                class="form-control vertical-resize"
                rows="1"
                data-bind="value: defaultValue"
                spellcheck="false"
              ></textarea>
            </td>
            <td class="col-sm-2">
              <i style="cursor: pointer;" class="fa fa-remove"
                 data-bind="click: $parent.removeDefaultProperty"></i>
            </td>
          </tr>
          </tbody>
        </table>
        <p>
          <button type="button"
                  class="btn btn-default"
                  data-bind="click: addDefaultProperty">
            <i class="fa fa-plus"></i> {% trans "Add default search property" %}
          </button>
        </p>
      </div>
    </div>
    <div class="panel panel-appmanager">
      <div class="panel-heading">
        <h4 class="panel-title panel-title-nolink">{% trans "Search and Claim Options" %}</h4>
      </div>
      <div class="panel-body" data-bind="with: searchConfig">
        <div class="form-horizontal">
          <div class="form-group">
            {% if show_search_workflow %}
              <div class="form-group">
                <label class="control-label {% css_label_class %}" for="search-workflow">
                  {% trans "Web Apps Search Workflow" %}
                  <span class="hq-help-template" data-title="{% trans "Web Apps Search Workflow" %}"
                        data-content="{% trans_html_attr "<strong>Normal Case List</strong> is the \"classic\" case search workflow.  <br><br><strong>Search First</strong> skips the Normal Case List view and lands the user on the Search screen. This is typically used for a \"Search Cases\" module.  <br><br><strong>See More</strong> is the same functionality as Normal Case List, except clicking the search button runs the default searches and returns the results. The user doesn't get to change the search criteria. This enables a workflow where the user sees what's in the local casedb then clicks \"See More\" to view all cases that fit the criteria.  <br><br><strong>Skip to Default Case Search Results</strong> always displays the results from the default case search. User never sees the results of the casedb." %}">
                  </span>
                </label>
                <div class="{% css_field_class %}">
                  <select class="form-control" data-bind="value: workflow" id="search-workflow">
                    <option value="classic">{% trans "Normal Case List" %}</option>
                    <option value="auto_launch">{% trans "Search First" %}</option>
                    <option value="see_more">{% trans "See More" %}</option>
                    <option value="es_only">{% trans "Skip to Default Case Search Results" %}</option>
                  </select>
                </div>
              </div>
            {% endif %}
          </div>
          <div class="form-group" data-bind="slideVisible: !autoLaunch()">
            <label for="search_command_label" class="{% css_label_class %} control-label">
              {% trans "Button Label on Case List" %}
              <span class="hq-help-template" data-title="{% trans "Button Label on Case List" %}"
                    data-content="{% trans_html_attr "This text will be used for the first search button users see, on the case list." %}">
            </label>
            <div class="{% css_field_class %}">
              {% input_trans module.search_config.command_label langs input_name='search_command_label' input_id='search_command_label' data_bind="value: searchCommandLabel" %}
            </div>
          </div>
          <div class="form-group">
            <label for="search_again_label" class="{% css_label_class %} control-label">
              {% trans "Button Label on Search Results" %}
              <span class="hq-help-template" data-title="{% trans "Button Label for on Search Results" %}"
                    data-content="{% trans_html_attr "This text will be used for the search button displayed at the bottom of search results, so users can search again." %}">
            </label>
            <div class="{% css_field_class %}">
              {% input_trans module.search_config.again_label langs input_name='search_again_label' input_id='search_again_label' data_bind="value: searchAgainLabel" %}
            </div>
          </div>
          <div class="form-group" data-bind="slideVisible: !autoLaunch()">
            <label for="search-display-condition" class="control-label {% css_label_class %}">
              {% trans "Display Condition" %}
              <span class="hq-help-template" data-title="{% trans "Display Condition" %}"
                    data-content="{% trans_html_attr "If this XPath expression evaluates to false, the case search button will not be displayed on the case list. If no expression is given, the button will always be displayed on the case list." %}">
              </span>
            </label>
            <div class="{% css_field_class %}">
              <textarea class="form-control vertical-resize"
                       id="search-display-condition"
                       spellcheck="false"
                       data-bind="value: searchButtonDisplayCondition"
              ></textarea>
            </div>
          </div>
          <div class="form-group">
            <label for="search-filter" class="control-label {% css_label_class %}">
              {% trans "Search Filter" %}
              <span class="hq-help-template" data-title="{% trans "Search Filter" %}"
                    data-content="{% trans_html_attr "An XPath expression to filter the search results." %}">
            </label>
            <div class="{% css_field_class %}">
              <textarea data-bind="value: searchFilter"
                        class="form-control vertical-resize"
                        id="search-filter"
                        spellcheck="false"
              ></textarea>
              <p class="help-block">
                <button class="pull-right btn-xs btn btn-default" data-bind="visible: setSearchFilterVisible, enable: setSearchFilterEnabled, click: setSearchFilter">
                  <i class="fa fa-mail-reply"></i>
                  {% trans "Copy case list filter" %}
                </button>
                {% trans "Example: age > 5" %}
              </p>
            </div>
          </div>
          <div class="form-group">
            <label for="claim-relevant-condition" class="control-label {% css_label_class %}">
              {% trans "Claim Condition" %}
              <span class="hq-help-template" data-title="{% trans "Claim Condition" %}"
                    data-content="{% trans_html_attr "If this expression evaluates to false, no case will be claimed." %}">
              </span>
            </label>
            <div class="{% css_field_class %}">
              <textarea data-bind="value: searchAdditionalRelevant"
                        class="form-control vertical-resize"
                        id="claim-relevant-condition"
                        spellcheck="false"
              ></textarea>
            </div>
          </div>
          <div class="form-group">
            <label class="control-label {% css_label_class %}" for="search-default-relevant">
              {% trans "Don't claim cases already owned by the user" %}
            </label>
            <div class="checkbox {% css_field_class %}">
              <label>
                <input type="checkbox" id="search-default-relevant" data-bind="checked: searchDefaultRelevant">
              </label>
            </div>
          </div>
          <div class="form-group">
            <label for="blacklisted-user-ids" class="control-label {% css_label_class %}">
              {% trans "Don't search cases owned by the following ids" %}
              <span class="hq-help-template" data-title="{% trans "Ignore Owners" %}"
                    data-content="{% trans_html_attr "An XPath expression that will evaluate to a space separated list of ids." %}">
              </span>
            </label>
            <div class="{% css_field_class %}">
              <textarea data-bind="value: blacklistedOwnerIdsExpression"
                        class="form-control vertical-resize"
                        id="blacklisted-user-ids"
                        spellcheck="false"
              ></textarea>
              <p class="help-block">
                {% blocktrans %}
                  Example: instance('commcaresession')/session/context/userid or 'a1c0148dc2120c6b1762f5ac5aba2a15'
                {% endblocktrans %}
              </p>
            </div>
          </div>
          <div class="form-group">
            <label class="control-label {% css_label_class %}" for="search-include-closed">
              {% trans "Include closed cases in search results" %}
            </label>
            <div class="checkbox {% css_field_class %}">
              <label>
                <input type="checkbox" id="search-include-closed" data-bind="checked: includeClosed" />
              </label>
            </div>
          </div>
          <div class="form-group">
            <label for="search-session-var" class="control-label {% css_label_class %}">
              {% trans "Session variable" %}
              <span class="hq-help-template" data-title="{% trans "Session Variable" %}"
                    data-content="{% trans_html_attr "Name of session variable that claimed case id should populate." %}">
              </span>
            </label>
            <div class="{% css_field_class %}">
              <input class="form-control" type="text" data-bind="value: sessionVar" id="search-session-var"/>
            </div>
          </div>
        </div>
      </div>
    </div>
  </form>
</div><|MERGE_RESOLUTION|>--- conflicted
+++ resolved
@@ -43,7 +43,6 @@
                 <div class="form-horizontal">
                   <fieldset>
                     <legend>{% trans "Basic" %}</legend>
-<<<<<<< HEAD
                     <div class="form-group">
                       <label class="control-label col-xs-12 col-sm-3">
                         {% trans "Help Text" %}
@@ -52,8 +51,6 @@
                         <input class="form-control" type="text" data-bind="value: property.hint"/>
                       </div>
                     </div>
-=======
->>>>>>> 4dab3a5d
                     {% if js_options.default_value_expression_enabled %}
                     <div class="form-group">
                       <label class="control-label col-xs-12 col-sm-3">
