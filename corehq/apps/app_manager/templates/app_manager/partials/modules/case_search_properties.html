--- conflicted
+++ resolved
@@ -191,8 +191,22 @@
         <h4 class="panel-title panel-title-nolink">{% trans "Search and Claim Options" %}</h4>
       </div>
       <div class="panel-body">
-<<<<<<< HEAD
         <div class="form-horizontal">
+          {% if show_auto_launch %}
+            <div class="form-group">
+              <label class="control-label {% css_label_class %}" for="search-auto-launch">
+                {% trans "Web Apps Autolaunch" %}
+              <span class="hq-help-template" data-title="{% trans "Web Apps Autolaunch" %}"
+                    data-content="{% trans_html_attr "In Web Apps, automatically launch case claim whenever user visits this case list." %}">
+              </span>
+              </label>
+              <div class="checkbox {% css_field_class %}">
+                <label>
+                  <input type="checkbox" id="search-auto-launch" data-bind="checked: autoLaunch">
+                </label>
+              </div>
+            </div>
+          {% endif %}
           <div class="form-group">
             <label for="search-display-condition" class="control-label {% css_label_class %}">
               {% trans "Display Condition" %}
@@ -246,48 +260,6 @@
           </div>
           <div class="form-group">
             <label class="control-label {% css_label_class %}" for="search-default-relevant">
-=======
-        {% if show_auto_launch %}
-          <div class="form-group">
-            <div class="checkbox">
-              <label>
-                <input type="checkbox" data-bind="checked: autoLaunch">
-                {% trans "In Web Apps, automatically launch case claim whenever user visits this case list" %}
-              </label>
-            </div>
-          </div>
-        {% endif %}
-        <div class="form-group">
-          <label for="search-display-condition" class="control-label">
-            {% trans "Display condition" %}
-          </label>
-          <input type="text"
-                 class="form-control"
-                 id="search-display-condition"
-                 spellcheck="false"
-                 data-bind="value: searchButtonDisplayCondition"
-          >
-          <p class="help-block">
-            {% blocktrans %}
-              If this XPath expression evaluates to false, the case search button will not be
-              displayed. If no expression is given, the button will always be displayed.
-            {% endblocktrans %}
-          </p>
-        </div>
-        <div class="form-group">
-          <label for="claim-relevant-condition" >
-            {% trans "Only claim cases that fulfill the following condition" %}
-          </label>
-          <input type="text"
-                 data-bind="value: relevant"
-                 class="form-control"
-                 id="claim-relevant-condition"
-                 spellcheck="false"
-          />
-          <div class="checkbox">
-            <label>
-              <input type="checkbox" data-bind="checked: default_relevant">
->>>>>>> 22dac232
               {% trans "Don't claim cases already owned by the user" %}
             </label>
             <div class="checkbox {% css_field_class %}">
