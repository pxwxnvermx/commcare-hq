--- conflicted
+++ resolved
@@ -17,32 +17,18 @@
         // init releases
         {# The '___' in these urls will later be replaced by an app's _id ReleasesMain's url function #}
         var urls = {
-<<<<<<< HEAD
-            fetch: '{% url paginate_releases domain app.id %}',
-            delete: '{% url corehq.apps.app_manager.views.delete_copy domain app.id %}',
-            emulator: '{% url emulator domain '___' %}',
-            cloudcare: '{% url cloudcare_get_app domain '___' %}',
-            jad: '{% url corehq.apps.app_manager.views.download_jad domain '___' %}',
-            jar: '{% url corehq.apps.app_manager.views.download_jar domain '___' %}',
-            odk: '{% url odk_install domain '___' %}',
-            odk_media: '{% url odk_media_install domain '___' %}',
-            source: '{% url download_index domain '___' %}',
-            release: '{% url release_build domain app.id '___' %}',
-            newBuild: '{% url corehq.apps.app_manager.views.save_copy domain app.id %}',
-            revertBuild: '{% url corehq.apps.app_manager.views.revert_to_copy domain app.id %}'
-=======
             fetch: '{% url "paginate_releases" domain app.id %}',
             delete: '{% url "corehq.apps.app_manager.views.delete_copy" domain app.id %}',
             emulator: '{% url "emulator" domain '___' %}',
             cloudcare: '{% url "cloudcare_get_app" domain '___' %}',
             jad: '{% url "corehq.apps.app_manager.views.download_jad" domain '___' %}',
             jar: '{% url "corehq.apps.app_manager.views.download_jar" domain '___' %}',
-            odk: '{% url "corehq.apps.app_manager.views.odk_install" domain '___' %}',
+            odk: '{% url "odk_install" domain '___' %}',
+            odk_media: '{% url "odk_media_install" domain '___' %}',
             source: '{% url "download_index" domain '___' %}',
             release: '{% url "release_build" domain app.id '___' %}',
             newBuild: '{% url "corehq.apps.app_manager.views.save_copy" domain app.id %}',
             revertBuild: '{% url "corehq.apps.app_manager.views.revert_to_copy" domain app.id %}'
->>>>>>> 89c34b2e
         };
         var o = {
             users_cannot_share: {{ users_cannot_share|JSON }},
@@ -386,15 +372,11 @@
                                         <div class="tab-content" data-bind="foreach: [short_url(), short_odk_url()]">
                                             <div class="tab-pane">
                                                 <div data-bind="visible: $data">
-<<<<<<< HEAD
                                                     <label class="checkbox" data-bind="visible: $parent.short_odk_media_url && $index() === 1">
                                                         <input type="checkbox" data-bind="checked: $parent.include_media">
                                                         {% trans "Include Multimedia" %}
                                                     </label>
-                                                    <form method="post" action="{% url corehq.apps.sms.views.send_to_recipients domain %}">
-=======
                                                     <form method="post" action="{% url "corehq.apps.sms.views.send_to_recipients" domain %}">
->>>>>>> 89c34b2e
                                                         <label>{% trans "Send to:" %}</label>
                                                         <input type="text" name="recipients" data-bind="multiTypeahead: $root.recipients" value=""/>
                                                         <br />
