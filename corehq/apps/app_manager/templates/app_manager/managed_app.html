{% extends "app_manager/apps_base.html" %}
{% load xforms_extras %}
{% load url_extras %}
{% load hq_shared_tags %}
{% load i18n %}

{% block head %}{{ block.super }}
<link rel="stylesheet" href="{% static 'hqwebapp/js/lib/jquery-ui/jquery-ui-redmond-1.8.16.css' %}"/>
{% include "imports/hq-oldstyle-js.html" %}
<style>
    .edit-form-pencil {
        position: absolute;
        right: -5px;
        top: 2px;
        opacity: 0.5;
    }
    .edit-form-li {
        position: relative;
        width: 110%;
    }
</style>
{% endblock %}

{% block js %}
    {{ block.super }}
    <script src="{% static 'hqwebapp/js/lib/history-1.7.1.js' %}"></script>
    <script src="{% static 'app_manager/js/bootstrap-tab-history.js' %}"></script>
{% endblock %}

{% block js-inline %}
    {{ block.super }}
    {% if app.get_doc_type == "Application" %}
    <script>
        $(function () {
            var show_user_registration = {{ app.show_user_registration|JSON }};
            if (!show_user_registration) {
                $('#user-registration-nav-link').hide();
            }
        });
        $(function () {
            $('.edit-form-pencil').hide().tooltip({
                title: '{% trans "Edit in form designer" %}',
                placement: 'left'
            });
            $('.edit-form-li').each(function () {
                if ($(this).is('.active') && {{ formdesigner|JSON }}) {
                    $(this).find('.edit-form-pencil').show();
                } else {
                    $(this).mouseenter(function () {
                        $(this).find('.edit-form-pencil').show();
                    }).mouseleave(function () {
                        $(this).find('.edit-form-pencil').hide();
                    });
                }
            });
        });
    </script>
    {% endif %}
    <script>
        $(function () {
            // this has to be done after bootstrap does it's magic
            setTimeout(function () {
                // https://github.com/twitter/bootstrap/issues/6122
                $('.collapse, .tab-content').hover(
                        function () {
                            $(this).css('overflow','visible');
                        },
                        function () {
                            $(this).css('overflow','hidden');
                        }
                );
            }, 0);
        });
    </script>
{% endblock %}

{% block breadcrumbs %}
    {% if app %}
    <li><span class="app-manager-title variable-app_name">{{ app.name|html_name }}</span></li>
    {% endif %}
{% endblock %}

{% block sidebar %}
<nav>
    <ul class="nav nav-list">
        <li {% if release_manager %}class="active"{% endif %}>
            <a href="{% url release_manager domain app.id %}?edit={{ edit|BOOL }}">
                <i class="icon-download-alt"></i>
                {% trans "Deploy" %}
            </a>
        </li>
        <li class="divider"></li>
        <li {% if not module and not form and not release_manager %}class="app-name-div active"{% endif %}>
            <a href="{% url view_app domain app.id %}?edit={{ edit|BOOL }}#app-settings" data-toggle="tab">
                <i class="icon-cog"></i>
                {% trans "Settings" %}
            </a>
        </li>
        {% if app.get_doc_type == 'Application' %}
        <li>
            <a href="{% url view_app domain app.id %}multimedia/?edit={{ edit|BOOL }}#multimedia" data-toggle="tab">
                <i class="icon-picture"></i>
                {% trans "Multimedia" %}
            </a>
        </li>
        {% endif %}
        <li>
            {% if app.get_doc_type == 'Application' %}
                <span id="langs" class="pull-right">
                    {% if not app.is_remote_app and app.langs|length > 1%}
                        <select name="lang" class="input-mini" style="height: 20px; margin-bottom: 0px; margin-top: 2px; padding: 0;">
                            {% for lang in app.langs %}
                                <option value="{{ lang }}"
                                        {% if lang == langs.0 %}selected=""{% endif %}>
                                    {% if lang == app.langs.0 %}*{% endif %}
                                    {{ lang }}
                                </option>
                            {% endfor %}
                        </select>
                    {% endif %}
                </span>
            {% endif %}
            <a href="{% url view_app domain app.id %}languages/?edit={{ edit|BOOL }}#languages-and-translations" data-toggle="tab"
               style="vertical-align: middle;">
                <i class="icon-globe"></i>
                {% trans "Languages" %}
            </a>
        </li>
        <li class="divider"></li>
    {% if app.get_doc_type == "Application" %}
        <li>
        <ul class="nav nav-list {% if edit %}sortable {% endif %}" style="padding-left: 0">
            {% if edit %}
                <li class="sort-action">
                    <form method="post"
                          action="{% url corehq.apps.app_manager.views.rearrange domain app.id 'modules' %}">
                    </form>
                </li>
            {% endif %}
                <li class="sort-disabled edit-form-li {% if is_user_registration %} active{% endif %}" id="user-registration-nav-link">
                    <a href="{% url view_user_registration domain app.id %}?edit={{ edit|BOOL }}">
                        <i class="icon-file-alt"></i>
                        {% trans "User Registration" %}
                    </a>
                    <div class="edit-form-pencil">
                        <a href="{% url user_registration_source domain app.id %}">
                            <span class="icon icon-pencil"></span>
                        </a>
                    </div>
                </li>
            {% with module as selected_module %}
                {% for module in app.get_modules %}
                    <li {% ifequal module.id selected_module.id %}{% if not form %}
                        class="active"{% endif %}{% endifequal %}>
                        {% if edit %}
                            <div class="index">{{ module.id }}</div>
                        {% endif %}
                        <a href="{% url view_module domain app.id module.id %}?edit={{ edit|BOOL }}">
                            {% if edit %}
                                <i class="drag_handle"></i>
                            {% endif %}
<<<<<<< HEAD
                        </span>
                    {% endif %}
                    <a href="{% url view_app domain app.id %}languages/?edit={{ edit|BOOL }}#languages-and-translations" data-toggle="tab"
                       style="vertical-align: middle;">
                        <i class="icon-globe"></i>
                        {% trans "Languages" %}
                    </a>
                </li>
                <li class="divider"></li>
            {% if app.get_doc_type == "Application" %}
                <li>
                <ul class="nav nav-list {% if edit %}sortable {% endif %}" style="padding-left: 0">
                    {% if edit %}
                        <li class="sort-action">
                            <form method="post"
                                  action="{% url corehq.apps.app_manager.views.rearrange domain app.id 'modules' %}">
                            </form>
                        </li>
                    {% endif %}
                        <li class="sort-disabled edit-form-li {% if is_user_registration %} active{% endif %}" id="user-registration-nav-link">
                            <a href="{% url view_user_registration domain app.id %}?edit={{ edit|BOOL }}">
                                <i class="icon-file-alt"></i>
                                {% trans "User Registration" %}
                            </a>
                            <div class="edit-form-pencil">
                                <a href="{% url user_registration_source domain app.id %}">
                                    <span class="icon icon-pencil"></span>
                                </a>
                            </div>
                        </li>
                    {% with module as selected_module %}
                        {% for module in app.get_modules %}
                            <li class="edit-module-li {% ifequal module.id selected_module.id %}{% if not form %}
                                active{% endif %}{% endifequal %}"
                                data-index="{{ module.id }}">
                                <a href="{% url view_module domain app.id module.id %}?edit={{ edit|BOOL }}">
                                    {% if edit %}
                                        <i class="drag_handle"></i>
                                    {% endif %}
                                    <i class="icon-folder-open"></i>
                                    <span {% if module.id == selected_module.id %}class="variable-module_name"{% endif %}>
                                        {{ module.name|html_trans:langs }}
                                    </span>
                                </a>
                                <ul class="nav nav-list {% ifequal module.id selected_module.id %}selected{% endifequal %} {% if edit %}sortable-forms sortable{% endif %}">
                                    {% if edit %}
                                        <li class="sort-action">
                                            <form method="post"
                                                  action="{% url corehq.apps.app_manager.views.rearrange domain app.id 'forms' %}">
                                            </form>
                                        </li>
                                    {% endif %}
                                    {% with nav_form as selected_form %}
                                        {% for form in module.get_forms %}
                                            <li class="edit-form-li{% ifequal form selected_form %} active{% endifequal %}" data-moduleid="{{ module.id }}" data-index="{{ form.id }}">
                                                <!--[F]-->
                                                <a href="{% url view_form domain app.id module.id form.id %}?edit={{ edit|BOOL }}">
                                                    {% if edit %}
                                                        <i class="drag_handle"></i>
                                                    {% endif %}
                                                    <span {% if form == selected_form %}class="variable-form_name"{% endif %}>
                                                    {{ form.name|html_trans:langs }}
                                                    </span>
=======
                            <i class="icon-folder-open"></i>
                            <span {% if module.id == selected_module.id %}class="variable-module_name"{% endif %}>
                                {{ module.name|html_trans:langs }}
                            </span>
                        </a>
                        <ul class="nav nav-list {% ifequal module.id selected_module.id %}selected{% endifequal %} {% if edit %}sortable{% endif %}">
                            {% if edit %}
                                <li class="sort-action">
                                    <form method="post"
                                          action="{% url corehq.apps.app_manager.views.rearrange domain app.id 'forms' %}">
                                        <input type="hidden" name="module_id" value="{{ module.id }}"/>
                                    </form>
                                </li>
                            {% endif %}
                            {% with nav_form as selected_form %}
                                {% for form in module.get_forms %}
                                    <li class="edit-form-li{% ifequal form selected_form %} active{% endifequal %}">
                                        <!--[F]-->
                                        {% if edit %}
                                            <div class="index">{{ form.id }}</div>
                                        {% endif %}
                                        <a href="{% url view_form domain app.id module.id form.id %}?edit={{ edit|BOOL }}">
                                            {% if edit %}
                                                <i class="drag_handle"></i>
                                            {% endif %}
                                            <span {% if form == selected_form %}class="variable-form_name"{% endif %}>
                                            {{ form.name|html_trans:langs }}
                                            </span>
                                        </a>
                                        {% if edit %}
                                            <div class="edit-form-pencil pull-right">
                                                <a href="{% url form_source domain app.id module.id form.id %}">
                                                    <i class="icon-pencil" {% ifequal form selected_form %}style="color: white"{% endifequal %}"></i>
>>>>>>> ba8bc00e
                                                </a>
                                            </div>
                                        {% endif %}
                                    </li>
                                {% endfor %}
                            {% endwith %}
                            {% if not module.forms and not edit %}
                                <li><p class="warning">No Forms</p></li>
                            {% endif %}
                            {% if edit %}
                                <li class="sort-disabled">
                                    <form action="{% url corehq.apps.app_manager.views.new_form domain app.id module.id %}?edit={{ edit|BOOL }}"
                                          method="post" style="display: none">
                                    </form>
                                    <a class="submit_on_click" href="#">
                                        <i class="icon-plus icon-blue"></i>
                                        <span class="muted">{% trans "Form" %}</span>
                                    </a>
                                </li>
                            {% endif %}
                        </ul>
                    </li>
                {% endfor %}
            {% endwith %}
            {% if edit and app.get_doc_type == "Application" %}
                <li class="sort-disabled">
                    <form action="{% url corehq.apps.app_manager.views.new_module domain app.id %}"
                          method="post" style="display: none">
                    </form>
                    <a href="#" class="submit_on_click" id="new_module">
                        <i class="icon-plus icon-blue"></i>
                        <span class="muted">{% trans "Module" %}</span>
                    </a>
                </li>
            {% endif %}
        </ul>
        </li>
    {% endif %}
    {% if edit %}
        <li class="nav-header">Actions</li>
        <li>
            <a href="{% url view_app domain app.id %}copy/?edit={{ edit|BOOL }}#copy" data-toggle="tab">
                <i class="icon-copy"></i>
                {% trans "Copy Application" %}
            </a>
        </li>
        <li>
            <a href="{% url view_app domain app.id %}delete/?edit={{ edit|BOOL }}#delete" data-toggle="tab">
                <i class="icon-trash"></i>
                {% trans "Delete Application" %}
            </a>
        </li>
    {% endif %}
    </ul>
</nav>
{% endblock %}

{% block app-content %}
    {% block form-view %}{% endblock %}
{% endblock %}<|MERGE_RESOLUTION|>--- conflicted
+++ resolved
@@ -150,101 +150,31 @@
                 </li>
             {% with module as selected_module %}
                 {% for module in app.get_modules %}
-                    <li {% ifequal module.id selected_module.id %}{% if not form %}
-                        class="active"{% endif %}{% endifequal %}>
-                        {% if edit %}
-                            <div class="index">{{ module.id }}</div>
-                        {% endif %}
+                    <li class="edit-module-li {% ifequal module.id selected_module.id %}{% if not form %}
+                        active{% endif %}{% endifequal %}"
+                        data-index="{{ module.id }}">
                         <a href="{% url view_module domain app.id module.id %}?edit={{ edit|BOOL }}">
                             {% if edit %}
                                 <i class="drag_handle"></i>
                             {% endif %}
-<<<<<<< HEAD
-                        </span>
-                    {% endif %}
-                    <a href="{% url view_app domain app.id %}languages/?edit={{ edit|BOOL }}#languages-and-translations" data-toggle="tab"
-                       style="vertical-align: middle;">
-                        <i class="icon-globe"></i>
-                        {% trans "Languages" %}
-                    </a>
-                </li>
-                <li class="divider"></li>
-            {% if app.get_doc_type == "Application" %}
-                <li>
-                <ul class="nav nav-list {% if edit %}sortable {% endif %}" style="padding-left: 0">
-                    {% if edit %}
-                        <li class="sort-action">
-                            <form method="post"
-                                  action="{% url corehq.apps.app_manager.views.rearrange domain app.id 'modules' %}">
-                            </form>
-                        </li>
-                    {% endif %}
-                        <li class="sort-disabled edit-form-li {% if is_user_registration %} active{% endif %}" id="user-registration-nav-link">
-                            <a href="{% url view_user_registration domain app.id %}?edit={{ edit|BOOL }}">
-                                <i class="icon-file-alt"></i>
-                                {% trans "User Registration" %}
-                            </a>
-                            <div class="edit-form-pencil">
-                                <a href="{% url user_registration_source domain app.id %}">
-                                    <span class="icon icon-pencil"></span>
-                                </a>
-                            </div>
-                        </li>
-                    {% with module as selected_module %}
-                        {% for module in app.get_modules %}
-                            <li class="edit-module-li {% ifequal module.id selected_module.id %}{% if not form %}
-                                active{% endif %}{% endifequal %}"
-                                data-index="{{ module.id }}">
-                                <a href="{% url view_module domain app.id module.id %}?edit={{ edit|BOOL }}">
-                                    {% if edit %}
-                                        <i class="drag_handle"></i>
-                                    {% endif %}
-                                    <i class="icon-folder-open"></i>
-                                    <span {% if module.id == selected_module.id %}class="variable-module_name"{% endif %}>
-                                        {{ module.name|html_trans:langs }}
-                                    </span>
-                                </a>
-                                <ul class="nav nav-list {% ifequal module.id selected_module.id %}selected{% endifequal %} {% if edit %}sortable-forms sortable{% endif %}">
-                                    {% if edit %}
-                                        <li class="sort-action">
-                                            <form method="post"
-                                                  action="{% url corehq.apps.app_manager.views.rearrange domain app.id 'forms' %}">
-                                            </form>
-                                        </li>
-                                    {% endif %}
-                                    {% with nav_form as selected_form %}
-                                        {% for form in module.get_forms %}
-                                            <li class="edit-form-li{% ifequal form selected_form %} active{% endifequal %}" data-moduleid="{{ module.id }}" data-index="{{ form.id }}">
-                                                <!--[F]-->
-                                                <a href="{% url view_form domain app.id module.id form.id %}?edit={{ edit|BOOL }}">
-                                                    {% if edit %}
-                                                        <i class="drag_handle"></i>
-                                                    {% endif %}
-                                                    <span {% if form == selected_form %}class="variable-form_name"{% endif %}>
-                                                    {{ form.name|html_trans:langs }}
-                                                    </span>
-=======
                             <i class="icon-folder-open"></i>
                             <span {% if module.id == selected_module.id %}class="variable-module_name"{% endif %}>
                                 {{ module.name|html_trans:langs }}
                             </span>
                         </a>
-                        <ul class="nav nav-list {% ifequal module.id selected_module.id %}selected{% endifequal %} {% if edit %}sortable{% endif %}">
+                        <ul class="nav nav-list {% ifequal module.id selected_module.id %}selected{% endifequal %} {% if edit %}sortable-forms sortable{% endif %}">
                             {% if edit %}
                                 <li class="sort-action">
                                     <form method="post"
                                           action="{% url corehq.apps.app_manager.views.rearrange domain app.id 'forms' %}">
-                                        <input type="hidden" name="module_id" value="{{ module.id }}"/>
+{#                                        <input type="hidden" name="module_id" value="{{ module.id }}"/>#}
                                     </form>
                                 </li>
                             {% endif %}
                             {% with nav_form as selected_form %}
                                 {% for form in module.get_forms %}
-                                    <li class="edit-form-li{% ifequal form selected_form %} active{% endifequal %}">
+                                    <li class="edit-form-li{% ifequal form selected_form %} active{% endifequal %}" data-moduleid="{{ module.id }}" data-index="{{ form.id }}">
                                         <!--[F]-->
-                                        {% if edit %}
-                                            <div class="index">{{ form.id }}</div>
-                                        {% endif %}
                                         <a href="{% url view_form domain app.id module.id form.id %}?edit={{ edit|BOOL }}">
                                             {% if edit %}
                                                 <i class="drag_handle"></i>
@@ -257,7 +187,6 @@
                                             <div class="edit-form-pencil pull-right">
                                                 <a href="{% url form_source domain app.id module.id form.id %}">
                                                     <i class="icon-pencil" {% ifequal form selected_form %}style="color: white"{% endifequal %}"></i>
->>>>>>> ba8bc00e
                                                 </a>
                                             </div>
                                         {% endif %}
