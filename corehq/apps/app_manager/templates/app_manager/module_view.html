{% extends "app_manager/managed_app.html" %}
{% load xforms_extras %}
{% load hq_shared_tags %}
{% load i18n %}
{% block js %}{{ block.super }}
    <script src="{% static 'hqwebapp/js/knockout-bindings.js' %}"></script>
    <script src="{% static 'hqwebapp/js/lib/underscore-1.4.4.js' %}"></script>
    <script src="{% static 'hqwebapp/js/guidGenerator.js' %}"></script>
    <script src="{% static 'app_manager/js/lcs-merge.js' %}"></script>
    <script src="{% static 'hqwebapp/js/key-value-mapping.js' %}"></script>
    <script>
    window.FEATURE_enable_enum_image = {{ enable_enum_image|BOOL }};
    window.FEATURE_enable_calc_xpaths = {{ enable_calc_xpaths|BOOL }};
    window.FEATURE_mm_case_properties = {{ request|toggle_enabled:"MM_CASE_PROPERTIES"|BOOL }};
    </script>
    <script src="{% static 'app_manager/js/detail-screen-config.js' %}"></script>
{% endblock %}
{% block head %}{{ block.super }}
    <link rel="stylesheet" href="{% static 'app_manager/css/detail-screen-config.css' %}"/>
{% endblock %}
{% block js-inline %}{{ block.super }}
    {% include "hqwebapp/ko/value-or-none-ui.html" %}
    {% include "app_manager/partials/nav_menu_media_js.html" with item=module image_default="jr://file/commcare/image/module_name.png" audio_default="jr://file/commcare/audio/module_name.mp3" %}
    {% include 'hqwebapp/key_value_mapping.html' %}

    <script>
        {% if app.enable_multi_sort %}
            window.enableNewSort = true;
        {% else %}
            window.enableNewSort = false;
        {% endif %}

        $(function () {
            var details = {{ details|JSON }};
            for (var i = 0; i < details.length; i++) {
                var detail = details[i];
                var $list_home = $("#" + detail.type + "-detail-screen-config");
                var $detail_home = $("#" + detail.type + "-detail-screen-detail-config");
                var detailScreenConfig = DetailScreenConfig.init($list_home, $detail_home, {
                    state: {
                        type: detail.type,
                        short: detail.short,
                        long: detail.long
                    },
                    model: detail.model,
                    properties: detail.properties,
                    lang: {{ lang|JSON }},
                    langs: {{ app.langs|JSON }},
                    edit: {{ edit|JSON }},
                    saveUrl: "{% url "edit_module_detail_screens" domain app.id module.id %}",
                    parentModules: {{ parent_modules|JSON }},
                    parentSelect: detail.parent_select,
                    calculationEnabled: {{ enable_calc_xpaths|BOOL }}
                });

                if (detail.sort_elements) {
                    var parsedSortRows = JSON.parse(detail.sort_elements);
                    for (var j = 0; j < parsedSortRows.length; j++) {
                        detailScreenConfig.sortRows.addSortRow(
                            parsedSortRows[j].field,
                            parsedSortRows[j].type,
                            parsedSortRows[j].direction
                        );
                    }
                }
            }
        });
        $(function () {
            $('#case_type').on('textchange', function () {
                var value = $(this).val();
                var valueNoSpaces = value.replace(/ /g, '_');
                if (value !== valueNoSpaces) {
                    $(this).val(valueNoSpaces);
                }
                if (!valueNoSpaces.match(/^[\w-]+$/g)) {
                    $(this).closest('.control-group').addClass('error')
                    $('#case_type_error').css('display', 'inline');
                } else {
                    $(this).closest('.control-group').removeClass('error')
                    $('#case_type_error').css('display', 'none');
                }
            });
        });
        $(function () {
            COMMCAREHQ.app_manager.module_view = {
                requires_case_details: ko.observable({{ module.requires_case_details|BOOL }})
            };
            if ($('#detail-screen-config-warning').length) {
                ko.applyBindings(COMMCAREHQ.app_manager.module_view, $('#detail-screen-config-warning').get(0));
            }
        });
        $(function () {
            COMMCAREHQ.app_manager.setupValidation(
                '{% url "validate_module_for_build" domain app.id module.id %}');
        });
    </script>
{% endblock %}

{% block form-view %}
    <div id="build_errors"></div>
    {% if edit %}
    <div class="delete-me">
        <form action="{% url "delete_module" domain app.id module.unique_id %}" method="post">
            <button type="submit" class="disable-on-submit btn btn-danger">
                <i class="icon-trash"></i>
                {% trans "Delete Module" %}
            </button>
        </form>
    </div>
    {% endif %}

    <h3>
        <i class="icon-folder-open"></i>
        <span class="app-manager-title variable-module_name">{{ module.name|html_trans:langs|safe }}</span>
    </h3>

<div class="tabbable">
<ul class="nav nav-tabs" id="module-view-tabs">
    <li class="active"><a href="#module-settings" data-toggle="tab">{% trans "Settings" %}</a></li>
    <li><a href="#case-settings" data-toggle="tab">{% trans "Case Management" %}</a></li>
    {% for detail in details %}
    <li>
        <a href="#{{ detail.type }}-detail-screen-config-tab" data-toggle="tab">
            {{ detail.label }}
        </a>
    </li>
    {% if detail.long %}
    <li>
        <a href="#{{ detail.type }}-detail-screen-detail-config-tab" data-toggle="tab">
            {{ detail.detail_label }}
        </a>
    </li>
    {% endif %}
    {% endfor %}
</ul>
<div class="tab-content">
    <div class="tab-pane active" id="module-settings">
        <form class="form-horizontal save-button-form" action="{% url "corehq.apps.app_manager.views.edit_module_attr" domain app.id module.id 'all' %}">
            <div class="save-button-holder clearfix"></div>
            <fieldset>
                <div class="control-group">
                    <label class="control-label">{% trans "Module Name" %}</label>
                    <div class="controls">
                        {% if edit %}
                            {{ module.name|input_trans:langs|safe }}
                        {% else %}
                            {{ module.name|html_trans:langs|safe }}
                        {% endif %}
                    </div>
                </div>
                {% block settings_fields %}
                 <div class="control-group">
                    <label class="control-label">
                        {% trans "Menu Mode" %}
                    </label>
                    <div class="controls">
                        {% if edit %}
                            <select type="text" name="put_in_root" data-value="{% if module.put_in_root %}true{% else %}false{% endif %}">
                                <option value="false">{% trans "Display module and then forms" %}</option>
                                <option value="true">{% trans "Display only forms" %}</option>
                            </select>
                        {% else %}
                            {% if not module.put_in_root %}
                                {% trans "Display module and then forms" %}
                            {% else %}
                                {% trans "Display only forms" %}
                            {% endif %}
                        {% endif %}
                    </div>
                </div>
                {% include "app_manager/partials/nav_menu_media.html" with item=module %}
                {% endblock %}
            </fieldset>
        </form>
    </div>
    <div class="tab-pane" id="case-settings">
        <form class="form-horizontal save-button-form" action="{% url "corehq.apps.app_manager.views.edit_module_attr" domain app.id module.id 'all' %}">
            <div class="save-button-holder clearfix"></div>
            <fieldset>
                <legend>{% trans "Basic" %}</legend>
                <div class="control-group">
                    <label class="control-label">
                        {% trans "Case Type" %}
                        <span class="hq-help-template"
                              data-title="{% trans "Case Type" %}"
                              data-content="{% trans "e.g. &quot;pregnancy&quot;. The name for the type of case you are tracking. All cases you register in this module will have this case type, and only cases of this type will show in the case list. Modules with the same case type will have the same cases in their case lists." %}"
                                ></span>
                    </label>
                    <div class="controls">
                        {% if edit %}
                            <input class="code" type="text" id="case_type" name="case_type" value="{{ module.case_type }}" />
                            <span class="help-inline" id="case_type_error" style="display: none;">
                                {% trans "Case types can only include the characters a-z, 0-9, and _" %}
                            </span>
                        {% else %}
                            <code>{{ module.case_type }}</code>
                        {% endif %}
                    </div>
                </div>
                <div class="control-group">
                    <label class="control-label">
                        {% trans "Label for Cases" %}
                        <span class="hq-help-template"
                              data-title="{% trans "Label for Cases" %}"
                              data-content="{% trans "This label will appear on Java Phones and newer versions of Android at the top of the case select screen." %}"
                        ></span>
                    </label>
                    <div class="controls">
                        {% if edit %}
                            <input type="text" name="case_label" value="{{ module.case_label|trans:langs }}" />
                        {% else %}
                            {{ module.case_label|trans:langs }}
                        {% endif %}
                    </div>
                </div>
                {% if app.application_version == '1.0' %}
                <div class="control-group">
                    <label class="control-label">
                        {% trans "Label for Referrals" %}
                    </label>
                    <div class="controls">
                        {% if edit %}
                            <input type="text" name="referral_label" value="{{ module.referral_label|trans:langs }}" />
                        {% else %}
                            {{ module.referral_label|trans:langs }}
                        {% endif %}
                    </div>
                </div>
                {% endif %}
            </fieldset>
            <fieldset>
                <legend>{% trans "Advanced" %}</legend>
                {% include 'app_manager/partials/case_list_setting.html' with LABEL="Case List Menu Item" DESC="Whether to have an item in the module's menu that lets you browse the case list without moving on to fill out a form." SLUG="case_list" case_list=module.case_list %}
                {% if app.application_version == '2.0' and module.module_type == 'basic' and request.project.survey_management_enabled %}
                    {% include 'app_manager/partials/case_list_setting.html' with LABEL="Task List" DESC="Whether to have an item in the module's menu that lets you see all of your delegated tasks. Only makes sense if you're using a delegation workflow." SLUG="task_list" case_list=module.task_list %}
                {% endif %}
            </fieldset>
        </form>
    </div>

    {% for detail in details %}
    <div class="tab-pane" id="{{ detail.type }}-detail-screen-config-tab">
        {% if detail.type == 'case' %}
        <div class="alert alert-warning" id="detail-screen-config-warning"
             data-bind="visible: !requires_case_details()">
            {% blocktrans %}
                This module doesn't currently use a case list.
                Changes made here will have no effect until you use:
                <ol>
                    <li>forms that require a case or</li>
                    <li>select the <strong>Case List Menu Item</strong> setting.</li>
                </ol>
            {% endblocktrans %}
        </div>
        {% endif %}
        <div id="{{ detail.type }}-detail-screen-config-body">
            <div id="{{ detail.type }}-detail-screen-config">
                <legend>
                    {% trans "Display Properties" %}
                </legend>
            </div>
            <div id="{{ detail.type }}-list-filtering-and-sorting">
                <legend>
                    {% trans "Filtering and Sorting" %}
                </legend>
                <div id="{{ detail.type }}-filter">
                    <a href="#" data-bind="visible: !showing(), click: function(data){data.showing(true);}">
                        <i class="icon-plus"></i>
                        Add a filter...
                    </a>
                    <div data-bind="visible: showing">
                    <form class="form-inline filter-form">
                        <label>
                            Filter
                        </label>
                        <span class="hq-help-template"
                            data-title="{% trans "Filter" %}"
                            data-content=
                            "{% blocktrans %}
                                This XPath expression specifies which cases
                                should appear in the case list. It can refer to
                                any case properties and should return true if a
                                record should be shown and false otherwise. The
                                same functions are available as when writing
                                Display or Validation conditions. Refer to case
                                properties using their name (there's no need to
                                include a &quot;/data/&quot; in front of the
                                case property).
                            {% endblocktrans %}"
                        >

                        </span>
                        <input type="text" placeholder="Filter expression" class="ui-autocomplete-input"
                               data-bind="value: filterText"
                        >
                        <a data-bind="click: function(data){showing(false);}">
                            <i class="icon-remove icon-blue"></i>
                        </a>
                    </form>
                    </div>

                </div>
                <div id="{{ detail.type }}-detail-screen-sort">
                {% if app.enable_multi_sort %}
                    <a href="#" data-bind="visible: !showing(), click: function(data){data.addButtonClicked(true);}">
                        <i class="icon-plus"></i>
                        Add a sort property...
                    </a>
                    <div class="ui-sortable">
<<<<<<< HEAD
                        <table class="table table-condensed detail-screen-table" data-bind="if: showing">
=======
                        <table class="table table-condensed detail-screen-table" data-bind="visible: showing">
>>>>>>> 6f6c552c
                            <thead>
                                <tr>
                                    <th></th>
                                    <th>
                                        {% trans "Sort Property" %}
                                        <span style="font-size: 13px">
                                            <span class="hq-help-template"
                                                  data-title="{% trans "Sort Properties" %}"
                                                  data-content=
                                                      "{% blocktrans %}
                                                          Properties in this list determine how
                                                          cases are ordered in your case list. This
                                                          is useful if for example you want higher
                                                          priority cases to appear closer to the
                                                          top of the list. The case list will sort
                                                          by the first property, then the second,
                                                          etc.
                                                      {% endblocktrans %}" >
                                            </span>
                                        </span>
                                    </th>
                                    <th>{% trans "Direction" %}</th>
                                    <th>{% trans "Format" %}</th>
                                    <th></th>
                                </tr>
                            </thead>
                            <tbody data-bind="foreach: sortRows().concat(templateRow), sortableList: sortRows">
                                <tr>
                                    <td class="detail-screen-icon">
                                        <span data-bind="ifnot: $data instanceof SortRowTemplate">
                                        <i class="grip
                                                icon-resize-vertical
                                                icon-blue"
                                           style="cursor: move"></i>
                                        </span>
                                    </td>

                                    <!-- ko ifnot: $data instanceof SortRowTemplate -->
                                    <td data-bind="html: fieldHtml"></td>
                                    <!-- /ko -->
                                    <!-- ko if: $data instanceof SortRowTemplate -->
                                    <td class="detail-screen-field control-group" data-bind="css: {error: showWarning}">
                                        <div data-bind="jqueryElement: textField.ui"></div>
                                        <div data-bind="jqueryElement: warningElement, if: showWarning"></div>
                                    </td>
                                    <!-- /ko -->


                                    <td>
                                        <select data-bind="value: direction">
                                            <option value="ascending"
                                                    data-bind="text: ascendText">
                                            </option>
                                            <option value="descending"
                                                    data-bind="text: descendText">
                                            </option>
                                        </select>
                                    </td>

                                    <td>
                                        <select data-bind="value: type">
                                            <option value="plain">
                                                {% trans "Plain" %}
                                            </option>
                                            <option value="date">
                                                {% trans "Date" %}
                                            </option>
                                            <option value="int">
                                                {% trans "Integer" %}
                                            </option>
                                            <option value="double">
                                                {% trans "Decimal" %}
                                            </option>
                                        </select>
                                    </td>

                                    <td>
                                        <span data-bind="ifnot: $data instanceof SortRowTemplate">
                                            <a data-bind="click: $root.removeSortRow">
                                                <i class="icon-remove icon-blue"></i>
                                            </a>
                                        </span>
                                        <span data-bind="if: $data instanceof SortRowTemplate">
                                            <a data-bind="click: $root.addSortRowFromTemplateRow">
                                                <i data-bind="css: COMMCAREHQ.icons.ADD"></i>
                                            </a>
                                        </span>
                                    </td>
                                </tr>
                            </tbody>
                        </table>
                    </div>
                {% endif %}
                </div>
            </div>
            {% if detail.parent_select %}
            <div id="{{ detail.type }}-detail-screen-parent" data-bind="visible: moduleOptions().length">
                <legend>{% trans "Parent Child Selection" %}</legend>
                <label class="checkbox">
                    <input type="checkbox" data-bind="checked: active"/>
                    {% trans "Select Parent First" %}
                </label>
                <div data-bind="visible: active">
                    {% trans "Use Case List from module" %}
                    <select data-bind="optstr: moduleOptions, value: moduleId"></select>
                </div>
             </div>
            {% endif %}
        </div>
    </div>
    <div class="tab-pane" id="{{ detail.type }}-detail-screen-detail-config-tab">
        <div id="{{ detail.type }}-detail-screen-detail-config-body">
            <div id="{{ detail.type }}-detail-screen-detail-config">
                <legend>
                    {% trans "Display Properties" %}
                </legend>
            </div>
        </div>
    </div>
    {% endfor %}
</div>
</div>
{% endblock %}<|MERGE_RESOLUTION|>--- conflicted
+++ resolved
@@ -307,11 +307,7 @@
                         Add a sort property...
                     </a>
                     <div class="ui-sortable">
-<<<<<<< HEAD
-                        <table class="table table-condensed detail-screen-table" data-bind="if: showing">
-=======
                         <table class="table table-condensed detail-screen-table" data-bind="visible: showing">
->>>>>>> 6f6c552c
                             <thead>
                                 <tr>
                                     <th></th>
