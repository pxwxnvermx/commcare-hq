--- conflicted
+++ resolved
@@ -310,18 +310,10 @@
     def variables(self):
         variables = {}
         for item in self.column.enum:
-<<<<<<< HEAD
+            # prefix with k to make valid tokens of numeral-initial keys
             v_key = u"k{key}".format(key=item.escaped_key)
-            v_val = self.id_strings.detail_column_enum_variable(self.module,
-                                                                self.detail_type,
-                                                                self.column,
-                                                                item.escaped_key)
-=======
-            # prefix with k to make valid tokens of numeral-initial keys
-            v_key = u"k{key}".format(key=item.key)
             v_val = self.id_strings.detail_column_enum_variable(
-                self.module, self.detail_type, self.column, item.key)
->>>>>>> ce758264
+                self.module, self.detail_type, self.column, item.escaped_key)
             variables[v_key] = v_val
         return variables
 
