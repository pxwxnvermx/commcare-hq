--- conflicted
+++ resolved
@@ -67,10 +67,6 @@
         for media_attr in ('media_image', 'media_audio'):
             old_media = doc.get(media_attr, None)
             if old_media and isinstance(old_media, str):
-<<<<<<< HEAD
-                soft_assert_type_text(old_media)
-=======
->>>>>>> 9043175c
                 doc[media_attr] = {'default': old_media}
                 should_save = True
 
