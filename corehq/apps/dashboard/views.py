--- conflicted
+++ resolved
@@ -169,16 +169,6 @@
 
     can_view_commtrack_setup = lambda request: (request.project.commtrack_enabled)
 
-<<<<<<< HEAD
-    def can_view_exchange(request):
-        return (
-            can_edit_apps(request)
-            and not settings.ENTERPRISE_MODE
-            and not get_domain_master_link(request.domain)  # this isn't a linked domain
-        ) and has_privilege(request, privileges.PROJECT_ACCESS)
-
-=======
->>>>>>> 8d6016f7
     def _can_access_sms(request):
         return has_privilege(request, privileges.OUTBOUND_SMS)
 
