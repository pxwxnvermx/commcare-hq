--- conflicted
+++ resolved
@@ -165,11 +165,7 @@
         sync_op = FakeSyncOp([user_case])
 
         indicator_set = CallCenterIndicators(self.cc_domain, self.cc_user, case_sync_op=sync_op, custom_cache=locmem_cache)
-<<<<<<< HEAD
-        self.assertEqual(indicator_set.all_user_ids, set([self.cc_user.get_id]))
-=======
         self.assertEqual(indicator_set.user_to_case_map.keys(), [self.cc_user.get_id])
->>>>>>> e3279d68
         self.assertEqual(indicator_set.users_needing_data, set([self.cc_user.get_id]))
         self.assertEqual(indicator_set.owners_needing_data, set([self.cc_user.get_id]))
         self._test_indicators(self.cc_user, indicator_set.get_data(), expected_standard_indicators())
