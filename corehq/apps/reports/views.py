--- conflicted
+++ resolved
@@ -564,10 +564,7 @@
     datespan = request_data.pop('datespan')
     request_data['startdate'] = datespan.startdate.isoformat()
     request_data['enddate'] = datespan.enddate.isoformat()
-<<<<<<< HEAD
-=======
     #set is not JSON serializable, hence recipient_emails is converted to a list
->>>>>>> da38b45d
     send_email_report.delay(list(recipient_emails), domain, report_slug, report_type,
                             request_data, once, form.cleaned_data)
     return HttpResponse()
