from copy import copy
from datetime import datetime, timedelta, date
import itertools
import json
import langcodes
import os
import pytz
import re
from StringIO import StringIO
import tempfile
import unicodedata
from urllib2 import URLError

from django.conf import settings
from django.contrib import messages
from django.contrib.auth.decorators import permission_required
from django.core.cache import cache
from django.core.exceptions import PermissionDenied
from django.core.files.base import ContentFile
from django.core.servers.basehttp import FileWrapper
from django.http import (
    Http404,
    HttpResponseBadRequest,
    HttpResponseForbidden,
    HttpResponseRedirect,
)
from django.http.response import (
    HttpResponse,
    HttpResponseNotFound,
    StreamingHttpResponse,
)
from django.shortcuts import render
from django.utils.decorators import method_decorator
from django.utils.safestring import mark_safe
from django.utils.translation import ugettext as _
from django.views.decorators.http import (
    require_GET,
    require_http_methods,
    require_POST,
)
from django.views.generic import View

from casexml.apps.case import const
from casexml.apps.case.cleanup import rebuild_case_from_forms, close_case
from casexml.apps.case.const import CASE_ACTION_CREATE
from casexml.apps.case.dbaccessors import get_open_case_ids_in_domain
from casexml.apps.case.models import CommCareCase
from casexml.apps.case.templatetags.case_tags import case_inline_display
from casexml.apps.case.xform import extract_case_blocks
from casexml.apps.case.xml import V2
from casexml.apps.stock.models import StockTransaction
from couchdbkit.exceptions import ResourceNotFound
import couchexport
from couchexport.exceptions import (
    CouchExportException,
    SchemaMismatchException
)
from couchexport.export import Format, export_from_tables
from couchexport.models import DefaultExportSchema, SavedBasicExport
from couchexport.shortcuts import (export_data_shared, export_raw_data,
                                   export_response)
from couchexport.tasks import rebuild_schemas
from couchexport.util import SerializableFunction
from couchforms.filters import instances
from couchforms.models import XFormInstance, doc_types, XFormDeprecated
import couchforms.views as couchforms_views
from dimagi.utils.chunked import chunked
from dimagi.utils.couch.bulk import wrapped_docs
from dimagi.utils.couch.cache.cache_core import get_redis_client
from dimagi.utils.couch.loosechange import parse_date
from dimagi.utils.decorators.datespan import datespan_in_request
from dimagi.utils.decorators.memoized import memoized
from dimagi.utils.logging import notify_exception
from dimagi.utils.parsing import (json_format_datetime, string_to_boolean,
                                  string_to_datetime, json_format_date)
from dimagi.utils.web import json_request, json_response
from django_prbac.utils import has_privilege
from soil import DownloadBase
from soil.tasks import prepare_download

from corehq import privileges, toggles
from corehq.apps.app_manager.const import USERCASE_TYPE
from corehq.apps.app_manager.models import Application
from corehq.apps.cloudcare.touchforms_api import get_user_contributions_to_touchforms_session
from corehq.apps.data_interfaces.dispatcher import DataInterfaceDispatcher
from corehq.apps.domain.decorators import (
    login_and_domain_required,
    login_or_digest,
    login_or_digest_or_basic,
)
from corehq.apps.domain.models import Domain
from corehq.apps.export.custom_export_helpers import make_custom_export_helper
from corehq.apps.export.exceptions import BadExportConfiguration
from corehq.apps.groups.models import Group
from corehq.apps.hqcase.dbaccessors import get_case_ids_in_domain
from corehq.apps.hqcase.export import export_cases
from corehq.apps.hqcase.utils import submit_case_blocks
from corehq.apps.hqwebapp.models import ReportsTab
from corehq.apps.locations.permissions import can_edit_form_location
from corehq.apps.products.models import SQLProduct
from corehq.apps.receiverwrapper import submit_form_locally
from corehq.apps.userreports.util import default_language as ucr_default_language
from corehq.apps.users.decorators import require_permission
from corehq.apps.users.export import export_users
from corehq.apps.users.models import (
    CommCareUser,
    CouchUser,
    Permissions,
    WebUser,
)
from corehq.util.couch import get_document_or_404
from corehq.util.spreadsheets.export import WorkBook
from corehq.util.timezones.utils import get_timezone_for_user
from corehq.util.view_utils import absolute_reverse, reverse

from .dispatcher import ProjectReportDispatcher
from .export import (
    ApplicationBulkExportHelper,
    CustomBulkExportHelper,
    save_metadata_export_to_tempfile,
)
from .exportfilters import default_form_filter
from .filters.users import UserTypeFilter
from .forms import SavedReportConfigForm
from .models import (
    ReportConfig,
    ReportNotification,
    DefaultFormExportSchema,
    HQGroupExportConfiguration
)
from corehq.apps.style.decorators import use_knockout_js, use_bootstrap3
<<<<<<< HEAD
from .standard import inspect, export, ProjectReport
from .standard.cases.basic import CaseListReport
from .tasks import (
    build_form_multimedia_zip,
=======
from corehq.apps.reports.standard import inspect, export, ProjectReport
from corehq.apps.reports.standard.cases.basic import CaseListReport
from corehq.apps.reports.tasks import (
>>>>>>> bcc26a00
    create_metadata_export,
    rebuild_export_async,
    rebuild_export_task,
    send_delayed_report,
)
from .templatetags.xform_tags import render_form
from .util import (
    create_export_filter,
    get_all_users_by_domain,
    get_group,
    group_filter,
    users_matching_filter,
)


datespan_default = datespan_in_request(
    from_param="startdate",
    to_param="enddate",
    default_days=7,
)

require_form_export_permission = require_permission(Permissions.view_report, 'corehq.apps.reports.standard.export.ExcelExportReport', login_decorator=None)
require_case_export_permission = require_permission(Permissions.view_report, 'corehq.apps.reports.standard.export.CaseExportReport', login_decorator=None)

require_form_view_permission = require_permission(Permissions.view_report, 'corehq.apps.reports.standard.inspect.SubmitHistory', login_decorator=None)
require_case_view_permission = require_permission(Permissions.view_report, 'corehq.apps.reports.standard.cases.basic.CaseListReport', login_decorator=None)

require_can_view_all_reports = require_permission(Permissions.view_reports)


def can_view_attachments(request):
    return (
        request.couch_user.has_permission(
            request.domain, 'view_report',
            data='corehq.apps.reports.standard.cases.basic.CaseListReport'
        )
        or toggles.ALLOW_CASE_ATTACHMENTS_VIEW.enabled(request.user.username)
        or toggles.ALLOW_CASE_ATTACHMENTS_VIEW.enabled(request.domain)
    )


@login_and_domain_required
def default(request, domain):
    module = Domain.get_module_by_name(domain)
    if hasattr(module, 'DEFAULT_REPORT_CLASS'):
        return HttpResponseRedirect(getattr(module, 'DEFAULT_REPORT_CLASS').get_url(domain))
    return HttpResponseRedirect(reverse(saved_reports, args=[domain]))


@login_and_domain_required
def old_saved_reports(request, domain):
    return default(request, domain)


@login_and_domain_required
def saved_reports(request, domain, template="reports/reports_home.html"):
    user = request.couch_user
    if not (request.couch_user.can_view_reports()
            or request.couch_user.get_viewable_reports()):
        raise Http404

    lang = request.couch_user.language or ucr_default_language()

    all_configs = ReportConfig.by_domain_and_owner(domain, user._id)
    good_configs = []
    for config in all_configs:
        if config.is_configurable_report and not config.configurable_report:
            continue

        good_configs.append(config.to_complete_json(lang=lang))

    def _is_valid(rn):
        # the _id check is for weird bugs we've seen in the wild that look like
        # oddities in couch.
        return hasattr(rn, "_id") and rn._id and (not hasattr(rn, 'report_slug') or rn.report_slug != 'admin_domains')

    scheduled_reports = [rn for rn in ReportNotification.by_domain_and_owner(domain, user._id) if _is_valid(rn)]
    scheduled_reports = sorted(scheduled_reports, key=lambda rn: rn.configs[0].name)
    for report in scheduled_reports:
        time_difference = get_timezone_difference(domain)
        (report.hour, day_change) = recalculate_hour(report.hour, int(time_difference[:3]), int(time_difference[3:]))
        report.minute = 0
        if day_change:
            report.day = calculate_day(report.interval, report.day, day_change)

    context = dict(
        couch_user=request.couch_user,
        domain=domain,
        configs=good_configs,
        scheduled_reports=scheduled_reports,
        report=dict(
            title=_("My Saved Reports"),
            show=user.can_view_reports() or user.get_viewable_reports(),
            slug=None,
            is_async=True,
            section_name=ProjectReport.section_name,
        ),
    )

    return render(request, template, context)


@login_or_digest
@require_form_export_permission
@datespan_default
@require_GET
def export_data(req, domain):
    """
    Download all data for a couchdbkit model
    """
    try:
        export_tag = json.loads(req.GET.get("export_tag", "null") or "null")
    except ValueError:
        return HttpResponseBadRequest()

    include_errors = string_to_boolean(req.GET.get("include_errors", False))

    kwargs = {"format": req.GET.get("format", Format.XLS_2007),
              "previous_export_id": req.GET.get("previous_export", None),
              "filename": export_tag,
              "use_cache": string_to_boolean(req.GET.get("use_cache", "True")),
              "max_column_size": int(req.GET.get("max_column_size", 2000)),
              "separator": req.GET.get("separator", "|")}

    user_filter, _ = UserTypeFilter.get_user_filter(req)

    if user_filter:
        filtered_users = users_matching_filter(domain, user_filter)

        def _ufilter(user):
            try:
                return user['form']['meta']['userID'] in filtered_users
            except KeyError:
                return False
        filter = _ufilter
    else:
        group = get_group(**json_request(req.GET))
        filter = SerializableFunction(group_filter, group=group)

    errors_filter = instances if not include_errors else None

    kwargs['filter'] = couchexport.util.intersect_functions(filter, errors_filter)
    if kwargs['format'] == 'raw':
        resp = export_raw_data([domain, export_tag], filename=export_tag)
    else:
        try:
            resp = export_data_shared([domain, export_tag], **kwargs)
        except CouchExportException as e:
            return HttpResponseBadRequest(e)
    if resp:
        return resp
    else:
        messages.error(req, "Sorry, there was no data found for the tag '%s'." % export_tag)
        next = req.GET.get("next", "")
        if not next:
            next = export.ExcelExportReport.get_url(domain=domain)
        return HttpResponseRedirect(next)


@require_form_export_permission
@login_and_domain_required
@datespan_default
@require_GET
def export_data_async(request, domain):
    """
    Download all data for a couchdbkit model
    """
    try:
        export_tag = json.loads(request.GET.get("export_tag", "null") or "null")
        export_type = request.GET.get("type", "form")
    except ValueError:
        return HttpResponseBadRequest()
    assert(export_tag[0] == domain)
    format = request.GET.get("format", Format.XLS_2007)
    filename = request.GET.get("filename", None)
    previous_export_id = request.GET.get("previous_export", None)

    filter = create_export_filter(request, domain, export_type=export_type)

    def _export_tag_or_bust(request):
        export_tag = request.GET.get("export_tag", "")
        if not export_tag:
            raise Exception("You must specify a model to download!")
        try:
            # try to parse this like a compound json list
            export_tag = json.loads(request.GET.get("export_tag", ""))
        except ValueError:
            pass  # assume it was a string
        return export_tag

    export_tag = _export_tag_or_bust(request)
    export_object = DefaultExportSchema(index=export_tag)

    return export_object.export_data_async(
        filter=filter,
        filename=filename,
        previous_export_id=previous_export_id,
        format=format
    )


@login_or_digest
@datespan_default
def export_default_or_custom_data(request, domain, export_id=None, bulk_export=False):
    """
    Export data from a saved export schema
    """
    r = request.POST if request.method == 'POST' else request.GET
    deid = r.get('deid') == 'true'
    if deid:
        return _export_deid(request, domain, export_id, bulk_export=bulk_export)
    else:
        return _export_no_deid(request, domain, export_id, bulk_export=bulk_export)


@require_permission('view_report', 'corehq.apps.reports.standard.export.DeidExportReport', login_decorator=None)
def _export_deid(request, domain, export_id=None, bulk_export=False):
    return _export_default_or_custom_data(request, domain, export_id, bulk_export=bulk_export, safe_only=True)


@require_form_export_permission
def _export_no_deid(request, domain, export_id=None, bulk_export=False):
    return _export_default_or_custom_data(request, domain, export_id, bulk_export=bulk_export)


def _export_default_or_custom_data(request, domain, export_id=None, bulk_export=False, safe_only=False):
    req = request.POST if request.method == 'POST' else request.GET
    async = req.get('async') == 'true'
    next = req.get("next", "")
    format = req.get("format", "")
    export_type = req.get("type", "form")
    previous_export_id = req.get("previous_export", None)
    filename = req.get("filename", None)
    max_column_size = int(req.get("max_column_size", 2000))
    limit = int(req.get("limit", 0))

    filter = create_export_filter(request, domain, export_type=export_type)
    if bulk_export:
        try:
            is_custom = json.loads(req.get("is_custom", "false"))
            export_tags = json.loads(req.get("export_tags", "null") or "null")
        except ValueError:
            return HttpResponseBadRequest()

        export_helper = (CustomBulkExportHelper if is_custom else ApplicationBulkExportHelper)(
            domain=domain,
            safe_only=safe_only
        )

        if export_type == 'form':
            filter &= SerializableFunction(instances)

        return export_helper.prepare_export(export_tags, filter)

    elif export_id:
        # this is a custom export
        try:
            export_object = make_custom_export_helper(request, export_type, domain, export_id).custom_export
            if safe_only and not export_object.is_safe:
                return HttpResponseForbidden()
        except ResourceNotFound:
            raise Http404()
        except BadExportConfiguration, e:
            return HttpResponseBadRequest(str(e))

    elif safe_only:
        return HttpResponseForbidden()
    else:
        if not async:
            # this function doesn't support synchronous export without a custom export object
            # if we ever want that (i.e. for HTML Preview) then we just need to give
            # FakeSavedExportSchema a download_data function (called below)
            return HttpResponseBadRequest()
        try:
            export_tag = json.loads(req.get("export_tag", "null") or "null")
        except ValueError:
            return HttpResponseBadRequest()
        assert(export_tag[0] == domain)
        # hack - also filter instances here rather than mess too much with trying to make this
        # look more like a FormExportSchema
        export_class = DefaultExportSchema
        if export_type == 'form':
            filter &= SerializableFunction(instances)
            export_class = DefaultFormExportSchema

        export_object = export_class(index=export_tag)


    if export_type == 'form':
        _filter = filter
        filter = SerializableFunction(default_form_filter, filter=_filter)

    if not filename:
        filename = export_object.name
    filename += ' ' + date.today().isoformat()

    if async:
        return export_object.export_data_async(
            filter=filter,
            filename=filename,
            previous_export_id=previous_export_id,
            format=format,
            max_column_size=max_column_size,
        )
    else:
        if not next:
            next = export.ExcelExportReport.get_url(domain=domain)
        try:
            resp = export_object.download_data(format, filter=filter, limit=limit)
        except SchemaMismatchException, e:
            rebuild_schemas.delay(export_object.index)
            messages.error(
                request,
                "Sorry, the export failed for %s, please try again later" \
                    % export_object.name
            )
            return HttpResponseRedirect(next)
        if resp:
            return resp
        else:
            messages.error(request, "Sorry, there was no data found for the tag '%s'." % export_object.name)
            return HttpResponseRedirect(next)


@login_or_digest_or_basic(default='digest')
@require_form_export_permission
@require_GET
def hq_download_saved_export(req, domain, export_id):
    export = SavedBasicExport.get(export_id)
    # quasi-security hack: the first key of the index is always assumed
    # to be the domain
    assert domain == export.configuration.index[0]
    cutoff = datetime.utcnow() - timedelta(days=settings.SAVED_EXPORT_ACCESS_CUTOFF)
    if not export.last_accessed or export.last_accessed < cutoff:
        group_id = req.GET.get('group_export_id')
        if group_id:
            try:
                group_config = HQGroupExportConfiguration.get(group_id)
                assert domain == group_config.domain
                all_config_indices = [schema.index for schema in group_config.all_configs]
                list_index = all_config_indices.index(export.configuration.index)
                schema = next(itertools.islice(group_config.all_export_schemas,
                                               list_index,
                                               list_index+1))
                rebuild_export_async.delay(export.configuration, schema, 'couch')
            except Exception:
                notify_exception(req, 'Failed to rebuild export during download')

    export.last_accessed = datetime.utcnow()
    export.save()
    export = SavedBasicExport.get(export_id)
    content_type = Format.from_format(export.configuration.format).mimetype
    payload = export.get_payload(stream=True)
    response = StreamingHttpResponse(FileWrapper(payload), content_type=content_type)
    if export.configuration.format != 'html':
        # ht: http://stackoverflow.com/questions/1207457/convert-unicode-to-string-in-python-containing-extra-symbols
        normalized_filename = unicodedata.normalize(
            'NFKD', unicode(export.configuration.filename),
        ).encode('ascii', 'ignore')
        response['Content-Disposition'] = 'attachment; filename="%s"' % normalized_filename
    return response


@login_or_digest
@require_form_export_permission
@require_POST
def hq_update_saved_export(req, domain):
    group_id = req.POST['group_export_id']
    index = int(req.POST['index'])
    group_config = get_document_or_404(HQGroupExportConfiguration, domain, group_id)
    config, schema = group_config.all_exports[index]
    rebuild_export_task.delay(group_id, index)
    messages.success(
        req,
        _('Data update for {} has started and the saved export will be automatically updated soon. '
          'Please refresh the page periodically to check the status.').format(config.name)
    )
    return HttpResponseRedirect(reverse(DataInterfaceDispatcher.name(),
                                        args=[domain, req.POST['report_slug']]))


@login_or_digest
@require_form_export_permission
@require_GET
def export_all_form_metadata(req, domain):
    """
    Export metadata for _all_ forms in a domain.
    """
    format = req.GET.get("format", Format.XLS_2007)
    tmp_path = save_metadata_export_to_tempfile(domain, format=format)

    return export_response(open(tmp_path), format, "%s_forms" % domain)

@login_or_digest
@require_form_export_permission
@require_GET
@datespan_in_request(from_param="startdate", to_param="enddate")
def export_all_form_metadata_async(req, domain):
    datespan = req.datespan if req.GET.get("startdate") and req.GET.get("enddate") else None
    group_id = req.GET.get("group")
    ufilter =  UserTypeFilter.get_user_filter(req)[0]
    users = get_all_users_by_domain(
        domain=domain,
        group=group_id,
        user_filter=ufilter,
        simplified=True,
        include_inactive=True
    )
    user_ids = filter(None, [u["user_id"] for u in users])
    format = req.GET.get("format", Format.XLS_2007)
    filename = "%s_forms" % domain

    download = DownloadBase()
    download.set_task(create_metadata_export.delay(
        download.download_id,
        domain,
        format=format,
        filename=filename,
        datespan=datespan,
        user_ids=user_ids,
    ))
    return download.get_start_response()


def touch_saved_reports_views(user, domain):
    """
    Hit the saved reports views so stale=update_after doesn't cause the user to
    see old or deleted data after a change when they next load the reports
    homepage.

    """
    ReportConfig.by_domain_and_owner(domain, user._id, limit=1, stale=False)
    ReportNotification.by_domain_and_owner(domain, user._id, limit=1, stale=False)


class AddSavedReportConfigView(View):
    name = 'add_report_config'

    @method_decorator(login_and_domain_required)
    def post(self, request, domain, *args, **kwargs):
        self.domain = domain

        if not self.saved_report_config_form.is_valid():
            return HttpResponseBadRequest()

        update_config_data = copy(self.saved_report_config_form.cleaned_data)
        del update_config_data['_id']
        update_config_data.update({
            'filters': self.filters,
        })
        for field in self.config.properties().keys():
            if field in update_config_data:
                setattr(self.config, field, update_config_data[field])

        # remove start and end date if the date range is "last xx days" or none
        if self.saved_report_config_form.cleaned_data['date_range'] in [
            'last30',
            'last7',
            'lastn',
            'lastmonth',
            'lastyear',
            None,
        ]:
            if "start_date" in self.config:
                delattr(self.config, "start_date")
            if "end_date" in self.config:
                delattr(self.config, "end_date")
        # remove days if the date range has specific dates
        elif self.saved_report_config_form.cleaned_data['date_range'] in [
            'since',
            'range',
        ]:
            if "days" in self.config:
                delattr(self.config, "days")

        self.config.save()
        ReportsTab.clear_dropdown_cache(request, self.domain)
        touch_saved_reports_views(request.couch_user, self.domain)

        return json_response(self.config)

    @property
    @memoized
    def config(self):
        config = ReportConfig.get_or_create(
            self.saved_report_config_form.cleaned_data['_id']
        )
        if config.owner_id:
            # in case a user maliciously tries to edit another user's config
            assert config.owner_id == self.user_id
        else:
            config.domain = self.domain
            config.owner_id = self.user_id
        return config

    @property
    @memoized
    def saved_report_config_form(self):
        return SavedReportConfigForm(
            self.domain,
            self.user_id,
            self.post_data
        )

    @property
    def filters(self):
        filters = copy(self.post_data.get('filters', {}))
        for field in ['startdate', 'enddate']:
            if field in filters:
                del filters[field]
        return filters

    @property
    def post_data(self):
        return json.loads(self.request.body)

    @property
    def user_id(self):
        return self.request.couch_user._id


@login_and_domain_required
@datespan_default
def email_report(request, domain, report_slug, report_type=ProjectReportDispatcher.prefix, once=False):
    from corehq.apps.hqwebapp.tasks import send_html_email_async
    from forms import EmailReportForm
    user_id = request.couch_user._id

    form = EmailReportForm(request.GET)
    if not form.is_valid():
        return HttpResponseBadRequest()

    config = ReportConfig()
    # see ReportConfig.query_string()
    object.__setattr__(config, '_id', 'dummy')
    config.name = _("Emailed report")
    config.report_type = report_type

    config.report_slug = report_slug
    config.owner_id = user_id
    config.domain = domain

    config.start_date = request.datespan.startdate.date()
    if request.datespan.enddate:
        config.date_range = 'range'
        config.end_date = request.datespan.enddate.date()
    else:
        config.date_range = 'since'

    GET = dict(request.GET.iterlists())
    exclude = ['startdate', 'enddate', 'subject', 'send_to_owner', 'notes', 'recipient_emails']
    filters = {}
    for field in GET:
        if not field in exclude:
            filters[field] = GET.get(field)

    config.filters = filters

    body = _render_report_configs(request, [config],
                                  domain,
                                  user_id, request.couch_user,
                                  True,
                                  lang=request.couch_user.language,
                                  notes=form.cleaned_data['notes'],
                                  once=once)[0].content

    subject = form.cleaned_data['subject'] or _("Email report from CommCare HQ")

    if form.cleaned_data['send_to_owner']:
        send_html_email_async.delay(subject, request.couch_user.get_email(), body,
                                    email_from=settings.DEFAULT_FROM_EMAIL)

    if form.cleaned_data['recipient_emails']:
        for recipient in form.cleaned_data['recipient_emails']:
            send_html_email_async.delay(subject, recipient, body,
                                        email_from=settings.DEFAULT_FROM_EMAIL)

    return HttpResponse()


@login_and_domain_required
@require_http_methods(['DELETE'])
def delete_config(request, domain, config_id):
    try:
        config = ReportConfig.get(config_id)
    except ResourceNotFound:
        raise Http404()

    config.delete()
    ReportsTab.clear_dropdown_cache(request, domain)

    touch_saved_reports_views(request.couch_user, domain)
    return HttpResponse()


def normalize_hour(hour):
    day_change = 0
    if hour < 0:
        day_change = -1
        hour += 24
    elif hour >= 24:
        day_change = 1
        hour -= 24

    assert 0 <= hour < 24
    return (hour, day_change)


def calculate_hour(hour, hour_difference, minute_difference):
    hour -= hour_difference
    if hour_difference > 0 and minute_difference != 0:
        hour -= 1
    return normalize_hour(hour)


def recalculate_hour(hour, hour_difference, minute_difference):
    hour += hour_difference
    if hour_difference > 0 and minute_difference != 0:
        hour += 1
    return normalize_hour(hour)


def get_timezone_difference(domain):
    return datetime.now(pytz.timezone(Domain.get_by_name(domain)['default_timezone'])).strftime('%z')


def calculate_day(interval, day, day_change):
    if interval == "weekly":
        return (day + day_change) % 7
    elif interval == "monthly":
        return (day - 1 + day_change) % 31 + 1
    return day


@login_and_domain_required
def edit_scheduled_report(request, domain, scheduled_report_id=None,
                          template="reports/edit_scheduled_report.html"):
    from corehq.apps.users.models import WebUser
    from corehq.apps.reports.forms import ScheduledReportForm

    context = {
        'form': None,
        'domain': domain,
        'report': {
            'show': request.couch_user.can_view_reports() or request.couch_user.get_viewable_reports(),
            'slug': None,
            'default_url': reverse('reports_home', args=(domain,)),
            'is_async': False,
            'section_name': ProjectReport.section_name,
        }
    }

    user_id = request.couch_user._id

    configs = [
        c for c in ReportConfig.by_domain_and_owner(domain, user_id)
        if c.report and c.report.emailable
    ]

    if not configs:
        return render(request, template, context)

    is_configurable_map = {c._id: c.is_configurable_report for c in configs}
    languages_map = {c._id: list(c.languages | set(['en'])) for c in configs}
    languages_for_select = {tup[0]: tup for tup in langcodes.get_all_langs_for_select()}

    config_choices = [(c._id, c.full_name) for c in configs]

    web_users = WebUser.view('users/web_users_by_domain', reduce=False,
                               key=domain, include_docs=True).all()
    web_user_emails = [u.get_email() for u in web_users]

    if scheduled_report_id:
        instance = ReportNotification.get(scheduled_report_id)
        time_difference = get_timezone_difference(domain)
        (instance.hour, day_change) = recalculate_hour(instance.hour, int(time_difference[:3]), int(time_difference[3:]))
        instance.minute = 0
        if day_change:
            instance.day = calculate_day(instance.interval, instance.day, day_change)

        if instance.owner_id != user_id or instance.domain != domain:
            raise HttpResponseBadRequest()
    else:
        instance = ReportNotification(
            owner_id=user_id,
            domain=domain,
            config_ids=[],
            hour=8,
            minute=0,
            send_to_owner=True,
            recipient_emails=[],
            language=None,
        )

    def _sort_key(config_choice):
        config_choice_id = config_choice[0]
        if config_choice_id in instance.config_ids:
            return instance.config_ids.index(config_choice_id)
        else:
            return len(instance.config_ids)
    config_choices = sorted(config_choices, key=_sort_key)

    is_new = instance.new_document
    initial = instance.to_json()
    initial['recipient_emails'] = ', '.join(initial['recipient_emails'])

    kwargs = {'initial': initial}
    args = ((request.POST, ) if request.method == "POST" else ())
    form = ScheduledReportForm(*args, **kwargs)

    form.fields['config_ids'].choices = config_choices
    form.fields['recipient_emails'].choices = web_user_emails

    form.fields['hour'].help_text = "This scheduled report's timezone is %s (%s GMT)"  % \
                                    (Domain.get_by_name(domain)['default_timezone'],
                                    get_timezone_difference(domain)[:3] + ':' + get_timezone_difference(domain)[3:])


    if request.method == "POST" and form.is_valid():
        for k, v in form.cleaned_data.items():
            setattr(instance, k, v)

        time_difference = get_timezone_difference(domain)
        (instance.hour, day_change) = calculate_hour(instance.hour, int(time_difference[:3]), int(time_difference[3:]))
        instance.minute = int(time_difference[3:])
        if day_change:
            instance.day = calculate_day(instance.interval, instance.day, day_change)

        instance.save()
        ReportsTab.clear_dropdown_cache(request, domain)
        if is_new:
            messages.success(request, "Scheduled report added!")
        else:
            messages.success(request, "Scheduled report updated!")

        touch_saved_reports_views(request.couch_user, domain)
        return HttpResponseRedirect(reverse('reports_home', args=(domain,)))

    context['form'] = form
    context['day_value'] = getattr(instance, "day", 1)
    context['weekly_day_options'] = ReportNotification.day_choices()
    context['monthly_day_options'] = [(i, i) for i in range(1, 32)]
    if is_new:
        context['form_action'] = _("Create a new")
        context['report']['title'] = _("New Scheduled Report")
    else:
        context['form_action'] = _("Edit")
        context['report']['title'] = _("Edit Scheduled Report")
    context['is_configurable_map'] = is_configurable_map
    context['languages_map'] = languages_map
    context['languages_for_select'] = languages_for_select

    return render(request, template, context)


@login_and_domain_required
@require_POST
def delete_scheduled_report(request, domain, scheduled_report_id):
    user_id = request.couch_user._id
    try:
        rep = ReportNotification.get(scheduled_report_id)
    except ResourceNotFound:
        # was probably already deleted by a fast-clicker.
        pass
    else:
        if user_id != rep.owner._id:
            return HttpResponseBadRequest()

        rep.delete()
        messages.success(request, "Scheduled report deleted!")
    return HttpResponseRedirect(reverse("reports_home", args=(domain,)))


@login_and_domain_required
def send_test_scheduled_report(request, domain, scheduled_report_id):

    user_id = request.couch_user._id

    notification = ReportNotification.get(scheduled_report_id)
    try:
        user = WebUser.get_by_user_id(user_id, domain)
    except CouchUser.AccountTypeError:
        user = CommCareUser.get_by_user_id(user_id, domain)

    try:
        send_delayed_report(notification)
    except Exception, e:
        import logging
        logging.exception(e)
        messages.error(request, "An error occured, message unable to send")
    else:
        messages.success(request, "Test message sent to %s" % user.get_email())

    return HttpResponseRedirect(reverse("reports_home", args=(domain,)))


def get_scheduled_report_response(couch_user, domain, scheduled_report_id,
                                  email=True, attach_excel=False):
    """
    This function somewhat confusingly returns a tuple of: (response, excel_files)
    If attach_excel is false, excel_files will always be an empty list.
    """
    # todo: clean up this API?
    from django.http import HttpRequest

    request = HttpRequest()
    request.couch_user = couch_user
    request.user = couch_user.get_django_user()
    request.domain = domain
    request.couch_user.current_domain = domain

    notification = ReportNotification.get(scheduled_report_id)
    return _render_report_configs(
        request,
        notification.configs,
        notification.domain,
        notification.owner_id,
        couch_user,
        email,
        attach_excel=attach_excel,
        lang=notification.language
    )


def _render_report_configs(request, configs, domain, owner_id, couch_user, email,
                           notes=None, attach_excel=False, once=False, lang=None):
    from dimagi.utils.web import get_url_base

    report_outputs = []
    excel_attachments = []
    format = Format.from_format(request.GET.get('format') or Format.XLS_2007)
    for config in configs:
        content, excel_file = config.get_report_content(lang, attach_excel=attach_excel)
        if excel_file:
            excel_attachments.append({
                'title': config.full_name + "." + format.extension,
                'file_obj': excel_file,
                'mimetype': format.mimetype
            })
        report_outputs.append({
            'title': config.full_name,
            'url': config.url,
            'content': content,
            'description': config.description,
        })

    date_range = config.get_date_range()
    return render(request, "reports/report_email.html", {
        "reports": report_outputs,
        "domain": domain,
        "couch_user": owner_id,
        "DNS_name": get_url_base(),
        "owner_name": couch_user.full_name or couch_user.get_email(),
        "email": email,
        "notes": notes,
        "startdate": date_range.get("startdate") if date_range else "",
        "enddate": date_range.get("enddate") if date_range else "",
        "report_type": _("once off report") if once else _("scheduled report"),
    }), excel_attachments

@login_and_domain_required
@permission_required("is_superuser")
def view_scheduled_report(request, domain, scheduled_report_id):
    return get_scheduled_report_response(
        request.couch_user, domain, scheduled_report_id, email=False
    )[0]


@require_case_view_permission
@login_and_domain_required
@require_GET
def case_details(request, domain, case_id):
    try:
        case = get_document_or_404(CommCareCase, domain, case_id)
    except Http404:
        messages.info(request, "Sorry, we couldn't find that case. If you think this is a mistake please report an issue.")
        return HttpResponseRedirect(CaseListReport.get_url(domain=domain))

    create_actions = filter(lambda a: a.action_type == CASE_ACTION_CREATE, case.actions)
    if not create_actions:
        messages.error(request, _(
            "The case creation form could not be found. "
            "Usually this happens if the form that created the case is archived "
            "but there are other forms that updated the case. "
            "To fix this you can archive the other forms listed here."
        ))

    return render(request, "reports/reportdata/case_details.html", {
        "domain": domain,
        "case_id": case_id,
        "case": case,
        "report": dict(
            name=case_inline_display(case),
            slug=CaseListReport.slug,
            is_async=False,
        ),
        "case_display_options": {
            "display": request.project.get_case_display(case),
            "timezone": get_timezone_for_user(request.couch_user, domain),
            "get_case_url": lambda case_id: absolute_reverse(case_details, args=[domain, case_id]),
            "show_transaction_export": toggles.STOCK_TRANSACTION_EXPORT.enabled(request.user.username),
        },
        "show_case_rebuild": toggles.SUPPORT.enabled(request.user.username),
        'is_usercase': case.type == USERCASE_TYPE,
    })


@require_case_view_permission
@login_and_domain_required
@require_GET
def case_forms(request, domain, case_id):
    case = get_document_or_404(CommCareCase, domain, case_id)
    try:
        start_range = int(request.GET['start_range'])
        end_range = int(request.GET['end_range'])
    except (KeyError, ValueError):
        raise HttpResponseBadRequest()

    def form_to_json(form):
        return {
            'id': form._id,
            'received_on': json_format_datetime(form.received_on),
            'user': {
                "id": form.metadata.userID if form.metadata else '',
                "username": form.metadata.username if form.metadata else '',
            },
            'readable_name': form.form.get('@name') or _('unknown'),
        }

    slice = list(reversed(case.xform_ids))[start_range:end_range]
    return json_response([
        form_to_json(XFormInstance.get(form_id)) for form_id in slice
    ])


@login_and_domain_required
@require_GET
def case_attachments(request, domain, case_id):
    if not can_view_attachments(request):
        return HttpResponseForbidden(_("You don't have permission to access this page."))

    case = get_document_or_404(CommCareCase, domain, case_id)
    return render(request, 'reports/reportdata/case_attachments.html',
                  {'domain': domain, 'case': case})


@require_case_view_permission
@login_and_domain_required
@require_GET
def case_xml(request, domain, case_id):
    case = get_document_or_404(CommCareCase, domain, case_id)
    version = request.GET.get('version', V2)
    return HttpResponse(case.to_xml(version), content_type='text/xml')


@require_case_view_permission
@require_permission(Permissions.edit_data)
@require_POST
def rebuild_case_view(request, domain, case_id):
    case = get_document_or_404(CommCareCase, domain, case_id)
    rebuild_case_from_forms(case_id)
    messages.success(request, _(u'Case %s was rebuilt from its forms.' % case.name))
    return HttpResponseRedirect(reverse('case_details', args=[domain, case_id]))


@require_case_view_permission
@require_permission(Permissions.edit_data)
@require_POST
def resave_case(request, domain, case_id):
    """Re-save the case to have it re-processed by pillows
    """
    case = get_document_or_404(CommCareCase, domain, case_id)
    CommCareCase.get_db().save_doc(case._doc)  # don't just call save to avoid signals
    messages.success(
        request,
        _(u'Case %s was successfully saved. Hopefully it will show up in all reports momentarily.' % case.name),
    )
    return HttpResponseRedirect(reverse('case_details', args=[domain, case_id]))


@require_case_view_permission
@require_permission(Permissions.edit_data)
@require_POST
def bootstrap_ledgers(request, domain, case_id):
    # todo: this is just to fix a mobile issue that requires ledgers to be initialized
    # this view and code can be removed when that bug is released (likely anytime after
    # october 2015 if you are reading this after then)
    case = get_document_or_404(CommCareCase, domain, case_id)
    if (not StockTransaction.objects.filter(case_id=case_id).exists() and
            SQLProduct.objects.filter(domain=domain).exists()):
        submit_case_blocks([
            '''<balance xmlns="http://commcarehq.org/ledger/v1" entity-id="{case_id}" date="{date}" section-id="stock">
           <entry id="{product_id}" quantity="0" />
        </balance>'''.format(
            date=json_format_datetime(datetime.utcnow()),
            case_id=case_id,
            product_id=SQLProduct.objects.filter(domain=domain).values_list('product_id', flat=True)[0]
        )], domain=domain)
        messages.success(request, _(u'An empty ledger was added to Case %s.' % case.name),)
    return HttpResponseRedirect(reverse('case_details', args=[domain, case_id]))


@require_case_view_permission
@require_permission(Permissions.edit_data)
@require_POST
def close_case_view(request, domain, case_id):
    case = get_document_or_404(CommCareCase, domain, case_id)
    if case.closed:
        messages.info(request, u'Case {} is already closed.'.format(case.name))
    else:
        form_id = close_case(case_id, domain, request.couch_user)
        msg = _(u'''Case {name} has been closed.
            <a href="javascript:document.getElementById('{html_form_id}').submit();">Undo</a>.
            You can also reopen the case in the future by archiving the last form in the case history.
            <form id="{html_form_id}" action="{url}" method="POST">
                <input type="hidden" name="closing_form" value="{xform_id}" />
            </form>
        '''.format(
            name=case.name,
            html_form_id='undo-close-case',
            xform_id=form_id,
            url=reverse('undo_close_case', args=[domain, case_id]),
        ))
        messages.success(request, mark_safe(msg), extra_tags='html')
    return HttpResponseRedirect(reverse('case_details', args=[domain, case_id]))


@require_case_view_permission
@require_permission(Permissions.edit_data)
@require_POST
def undo_close_case_view(request, domain, case_id):
    case = get_document_or_404(CommCareCase, domain, case_id)
    if not case.closed:
        messages.info(request, u'Case {} is not closed.'.format(case.name))
    else:
        closing_form_id = request.POST['closing_form']
        assert closing_form_id in case.xform_ids
        form = XFormInstance.get(closing_form_id)
        form.archive(user=request.couch_user._id)
        messages.success(request, u'Case {} has been reopened.'.format(case.name))
    return HttpResponseRedirect(reverse('case_details', args=[domain, case_id]))


@require_case_view_permission
@login_and_domain_required
@require_GET
def export_case_transactions(request, domain, case_id):
    case = get_document_or_404(CommCareCase, domain, case_id)
    products_by_id = dict(SQLProduct.objects.filter(domain=domain).values_list('product_id', 'name'))

    headers = [
        _('case id'),
        _('case name'),
        _('section'),
        _('date'),
        _('product_id'),
        _('product_name'),
        _('transaction amount'),
        _('type'),
        _('ending balance'),
    ]

    def _make_row(transaction):
        return [
            transaction.case_id,
            case.name,
            transaction.section_id,
            transaction.report.date if transaction.report_id else '',
            transaction.product_id,
            products_by_id.get(transaction.product_id, _('unknown product')),
            transaction.quantity,
            transaction.type,
            transaction.stock_on_hand,
        ]

    query_set = StockTransaction.objects.select_related('report')\
        .filter(case_id=case_id).order_by('section_id', 'report__date')

    formatted_table = [
        [
            'stock transactions',
            [headers] + [_make_row(txn) for txn in query_set]
        ]
    ]
    tmp = StringIO()
    export_from_tables(formatted_table, tmp, 'xlsx')
    return export_response(tmp, 'xlsx', '{}-stock-transactions'.format(case.name))


def generate_case_export_payload(domain, include_closed, format, group, user_filter, process=None):
    """
    Returns a FileWrapper object, which only the file backend in django-soil supports

    """
    status = 'all' if include_closed else 'open'
    if include_closed:
        case_ids = get_case_ids_in_domain(domain)
    else:
        case_ids = get_open_case_ids_in_domain(domain)

    class stream_cases(object):
        def __init__(self, all_case_ids):
            self.all_case_ids = all_case_ids

        def __iter__(self):
            for case_ids in chunked(self.all_case_ids, 500):
                for case in wrapped_docs(CommCareCase, case_ids):
                    yield case

        def __len__(self):
            return len(self.all_case_ids)

    # todo deal with cached user dict here
    group = Group.get(group) if group else None
    users = get_all_users_by_domain(
        domain,
        group=group,
        user_filter=user_filter,
        include_inactive=True
    )
    groups = Group.get_case_sharing_groups(domain)

    fd, path = tempfile.mkstemp()
    with os.fdopen(fd, 'wb') as file:
        workbook = WorkBook(file, format)
        export_cases(
            domain,
            stream_cases(case_ids),
            workbook,
            filter_group=group,
            users=users,
            all_groups=groups,
            process=process
        )
        export_users(users, workbook)
        workbook.close()
    return FileWrapper(open(path))

@login_or_digest
@require_case_export_permission
@require_GET
def download_cases(request, domain):
    include_closed = json.loads(request.GET.get('include_closed', 'false'))
    try:
        format = Format.from_format(request.GET.get('format') or Format.XLS_2007)
    except URLError as e:
        return HttpResponseBadRequest(e.reason)
    group = request.GET.get('group', None)
    user_filter, _ = UserTypeFilter.get_user_filter(request)

    async = request.GET.get('async') == 'true'

    kwargs = {
        'domain': domain,
        'include_closed': include_closed,
        'format': format,
        'group': group,
        'user_filter': user_filter,
    }
    payload_func = SerializableFunction(generate_case_export_payload, **kwargs)
    content_disposition = 'attachment; filename="{domain}_data.{ext}"'.format(domain=domain, ext=format.extension)
    content_type = "%s" % format.mimetype

    def generate_payload(payload_func):
        if async:
            download = DownloadBase()
            a_task = prepare_download.delay(download.download_id, payload_func,
                                            content_disposition, content_type)
            download.set_task(a_task)
            return download.get_start_response()
        else:
            payload = payload_func()
            response = HttpResponse(payload)
            response['Content-Type'] = content_type
            response['Content-Disposition'] = content_disposition
            return response

    return generate_payload(payload_func)


def _get_form_context(request, domain, instance):
    timezone = get_timezone_for_user(request.couch_user, domain)
    try:
        assert domain == instance.domain
    except AssertionError:
        raise Http404()

    display = request.project.get_form_display(instance)
    context = {
        "domain": domain,
        "display": display,
        "timezone": timezone,
        "instance": instance,
        "user": request.couch_user,
        "request": request,
    }
    context['form_render_options'] = context
    return context


def _get_form_or_404(id):
    # maybe this should be a more general utility a-la-django's get_object_or_404
    try:
        xform_json = XFormInstance.get_db().get(id)
    except ResourceNotFound:
        raise Http404()

    doc_type = doc_types().get(xform_json.get('doc_type'))
    if not doc_type:
        raise Http404()

    return doc_type.wrap(xform_json)


def _get_form_to_edit(domain, user, instance_id):
    form = _get_form_or_404(instance_id)
    if not can_edit_form_location(domain, user, form):
        raise PermissionDenied()
    return form


@require_form_view_permission
@login_and_domain_required
@require_GET
def form_data(request, domain, instance_id):
    instance = _get_form_or_404(instance_id)
    context = _get_form_context(request, domain, instance)
    try:
        form_name = instance.form["@name"]
    except KeyError:
        form_name = "Untitled Form"

    context.update({
        "slug": inspect.SubmitHistory.slug,
        "form_name": form_name,
        "form_received_on": instance.received_on
    })

    return render(request, "reports/reportdata/form_data.html", context)


@require_form_view_permission
@login_and_domain_required
@require_GET
def case_form_data(request, domain, case_id, xform_id):
    instance = _get_form_or_404(xform_id)
    context = _get_form_context(request, domain, instance)
    context['case_id'] = case_id
    context['side_pane'] = True
    return HttpResponse(render_form(instance, domain, options=context))


@require_form_view_permission
@login_and_domain_required
@require_GET
def download_form(request, domain, instance_id):
    instance = _get_form_or_404(instance_id)
    assert(domain == instance.domain)
    return couchforms_views.download_form(request, instance_id)


def _form_instance_to_context_url(domain, instance):
    try:
        build = Application.get(instance.build_id)
    except ResourceNotFound:
        raise Http404(_('Application not found.'))

    form = build.get_form_by_xmlns(instance.xmlns)
    if not form:
        raise Http404(_('Missing module or form information!'))

    return reverse(
        'cloudcare_form_context',
        args=[domain, instance.build_id, form.get_module().id, form.id],
        params={'instance_id': instance._id}
    )


class EditFormInstance(View):

    @use_bootstrap3
    @use_knockout_js
    @method_decorator(require_form_view_permission)
    @method_decorator(require_permission(Permissions.edit_data))
    def dispatch(self, request, *args, **kwargs):
        return super(EditFormInstance, self).dispatch(request, args, kwargs)

    def get(self, request, *args, **kwargs):
        domain = request.domain
        instance_id = self.kwargs.get('instance_id', None)
        if not (has_privilege(request, privileges.DATA_CLEANUP)) or not instance_id:
            raise Http404()

        instance = _get_form_to_edit(domain, request.couch_user, instance_id)
        context = _get_form_context(request, domain, instance)
        if not instance.app_id or not instance.build_id:
            messages.error(request, _('Could not detect the application/form for this submission.'))
            return HttpResponseRedirect(reverse('render_form_data', args=[domain, instance_id]))

        user = get_document_or_404(CommCareUser, domain, instance.metadata.userID)
        edit_session_data = get_user_contributions_to_touchforms_session(user)

        case_blocks = extract_case_blocks(instance, include_path=True)
        # a bit hacky - the app manager puts the main case directly in the form, so it won't have
        # any other path associated with it. This allows us to differentiat from parent cases.
        # One thing this definitely does not do is support advanced modules or forms with case-management
        # done by hand.
        # You might think that you need to populate other session variables like parent_id, but those
        # are never actually used in the form.
        non_parents = filter(lambda cb: cb.path == [], case_blocks)
        if len(non_parents) == 1:
            edit_session_data['case_id'] = non_parents[0].caseblock.get(const.CASE_ATTR_ID)

        edit_session_data['function_context'] = {
            'static-date': [
                {'name': 'now', 'value': instance.metadata.timeEnd},
                {'name': 'today', 'value': instance.metadata.timeEnd.date()},
            ]
        }

        context.update({
            'domain': domain,
            'maps_api_key': settings.GMAPS_API_KEY,  # used by cloudcare
            'form_name': _('Edit Submission'),  # used in breadcrumbs
            'edit_context': {
                'formUrl': _form_instance_to_context_url(domain, instance),
                'submitUrl': reverse('receiver_secure_post_with_app_id', args=[domain, instance.build_id]),
                'sessionData': edit_session_data,
                'returnUrl': reverse('render_form_data', args=[domain, instance_id]),
            }
        })
        return render(request, 'reports/form/edit_submission.html', context)


@require_form_view_permission
@require_permission(Permissions.edit_data)
@require_POST
def restore_edit(request, domain, instance_id):
    if not (has_privilege(request, privileges.DATA_CLEANUP)):
        raise Http404()

    instance = _get_form_to_edit(domain, request.couch_user, instance_id)
    if isinstance(instance, XFormDeprecated):
        submit_form_locally(instance.get_xml(), domain, app_id=instance.app_id, build_id=instance.build_id)
        messages.success(request, _(u'Form was restored from a previous version.'))
        return HttpResponseRedirect(reverse('render_form_data', args=[domain, instance.orig_id]))
    else:
        messages.warning(request, _(u'Sorry, that form cannot be edited.'))
        return HttpResponseRedirect(reverse('render_form_data', args=[domain, instance_id]))


@login_or_digest
@require_form_view_permission
@require_GET
def download_attachment(request, domain, instance_id):
    attachment = request.GET.get('attachment', False)
    if not attachment:
        return HttpResponseBadRequest("Invalid attachment.")
    instance = _get_form_or_404(instance_id)
    assert(domain == instance.domain)
    return couchforms_views.download_attachment(request, instance_id, attachment)


@require_form_view_permission
@require_permission(Permissions.edit_data)
@require_POST
def archive_form(request, domain, instance_id):
    instance = _get_form_to_edit(domain, request.couch_user, instance_id)
    assert instance.domain == domain
    if instance.doc_type == "XFormInstance":
        instance.archive(user=request.couch_user._id)
        notif_msg = _("Form was successfully archived.")
    elif instance.doc_type == "XFormArchived":
        notif_msg = _("Form was already archived.")
    else:
        notif_msg = _("Can't archive documents of type %s. How did you get here??") % instance.doc_type

    params = {
        "notif": notif_msg,
        "undo": _("Undo"),
        "url": reverse('unarchive_form', args=[domain, instance_id]),
        "id": "restore-%s" % instance_id
    }
    msg_template = u"""{notif} <a href="javascript:document.getElementById('{id}').submit();">{undo}</a>
        <form id="{id}" action="{url}" method="POST"></form>""" if instance.doc_type == "XFormArchived" \
        else u'{notif}'
    msg = msg_template.format(**params)
    messages.success(request, mark_safe(msg), extra_tags='html')

    redirect = request.META.get('HTTP_REFERER')
    if not redirect:
        redirect = inspect.SubmitHistory.get_url(domain)

    # check if referring URL was a case detail view, then make sure
    # the case still exists before redirecting.
    template = reverse('case_details', args=[domain, 'fake_case_id'])
    template = template.replace('fake_case_id', '([^/]*)')
    case_id = re.findall(template, redirect)
    if case_id:
        try:
            case = CommCareCase.get(case_id[0])
            if case._doc['doc_type'] == 'CommCareCase-Deleted':
                raise ResourceNotFound
        except ResourceNotFound:
            redirect = reverse('project_report_dispatcher', args=[domain, 'case_list'])

    return HttpResponseRedirect(redirect)


@require_form_view_permission
@require_permission(Permissions.edit_data)
def unarchive_form(request, domain, instance_id):
    instance = _get_form_to_edit(domain, request.couch_user, instance_id)
    assert instance.domain == domain
    if instance.doc_type == "XFormArchived":
        instance.unarchive(user=request.couch_user._id)
    else:
        assert instance.doc_type == "XFormInstance"
    messages.success(request, _("Form was successfully restored."))

    redirect = request.META.get('HTTP_REFERER')
    if not redirect:
        redirect = reverse('render_form_data', args=[domain, instance_id])
    return HttpResponseRedirect(redirect)


@require_form_view_permission
@require_permission(Permissions.edit_data)
@require_POST
def resave_form(request, domain, instance_id):
    """Re-save the form to have it re-processed by pillows
    """
    instance = _get_form_to_edit(domain, request.couch_user, instance_id)
    assert instance.domain == domain
    XFormInstance.get_db().save_doc(instance.to_json())
    messages.success(request, _("Form was successfully resaved. It should reappear in reports shortly."))
    return HttpResponseRedirect(reverse('render_form_data', args=[domain, instance_id]))


# Weekly submissions by xmlns
def mk_date_range(start=None, end=None, ago=timedelta(days=7), iso=False):
    if isinstance(end, basestring):
        end = parse_date(end)
    if isinstance(start, basestring):
        start = parse_date(start)
    if not end:
        end = datetime.utcnow()
    if not start:
        start = end - ago
    if iso:
        return json_format_datetime(start), json_format_datetime(end)
    else:
        return start, end


@login_and_domain_required
@permission_required("is_superuser")
def clear_report_caches(request, domain):
    print "CLEARING CACHE FOR DOMAIN", domain
    print "ALL CACHES", cache.all()
    return HttpResponse("TESTING")


@require_case_view_permission
@login_and_domain_required
@require_GET
def export_report(request, domain, export_hash, format):
    cache = get_redis_client()

    content = cache.get(export_hash)
    if content is not None:
        if format in Format.VALID_FORMATS:
            file = ContentFile(content)
            response = HttpResponse(file, Format.FORMAT_DICT[format])
            response['Content-Length'] = file.size
            response['Content-Disposition'] = 'attachment; filename="{filename}.{extension}"'.format(
                filename=export_hash,
                extension=Format.FORMAT_DICT[format]['extension']
            )
            return response
        else:
            return HttpResponseNotFound(_("We don't support this format"))
    else:
        return HttpResponseNotFound(_("That report was not found. Please remember"
                                      " that download links expire after 24 hours."))


@login_or_digest
@require_form_view_permission
@require_GET
def form_multimedia_export(request, domain):
    task_kwargs = {'domain': domain}
    try:
        task_kwargs['xmlns'] = request.GET["xmlns"]
        task_kwargs['startdate'] = request.GET["startdate"]
        task_kwargs['enddate'] = request.GET["enddate"]
        task_kwargs['enddate'] = json_format_date(string_to_datetime(task_kwargs['enddate']) + timedelta(days=1))
        task_kwargs['app_id'] = request.GET.get("app_id", None)
        task_kwargs['export_id'] = request.GET.get("export_id", None)
        task_kwargs['zip_name'] = request.GET.get("name", None)
    except (KeyError, ValueError):
        return HttpResponseBadRequest()

    download = DownloadBase()
    task_kwargs['download_id'] = download.download_id
    download.set_task(build_form_multimedia_zip.delay(**task_kwargs))

    return download.get_start_response()<|MERGE_RESOLUTION|>--- conflicted
+++ resolved
@@ -129,21 +129,14 @@
     HQGroupExportConfiguration
 )
 from corehq.apps.style.decorators import use_knockout_js, use_bootstrap3
-<<<<<<< HEAD
-from .standard import inspect, export, ProjectReport
-from .standard.cases.basic import CaseListReport
-from .tasks import (
-    build_form_multimedia_zip,
-=======
 from corehq.apps.reports.standard import inspect, export, ProjectReport
 from corehq.apps.reports.standard.cases.basic import CaseListReport
 from corehq.apps.reports.tasks import (
->>>>>>> bcc26a00
     create_metadata_export,
     rebuild_export_async,
     rebuild_export_task,
     send_delayed_report,
-)
+    build_form_multimedia_zip)
 from .templatetags.xform_tags import render_form
 from .util import (
     create_export_filter,
@@ -186,7 +179,6 @@
     if hasattr(module, 'DEFAULT_REPORT_CLASS'):
         return HttpResponseRedirect(getattr(module, 'DEFAULT_REPORT_CLASS').get_url(domain))
     return HttpResponseRedirect(reverse(saved_reports, args=[domain]))
-
 
 @login_and_domain_required
 def old_saved_reports(request, domain):
@@ -340,6 +332,7 @@
     )
 
 
+
 @login_or_digest
 @datespan_default
 def export_default_or_custom_data(request, domain, export_id=None, bulk_export=False):
@@ -353,16 +346,13 @@
     else:
         return _export_no_deid(request, domain, export_id, bulk_export=bulk_export)
 
-
 @require_permission('view_report', 'corehq.apps.reports.standard.export.DeidExportReport', login_decorator=None)
 def _export_deid(request, domain, export_id=None, bulk_export=False):
     return _export_default_or_custom_data(request, domain, export_id, bulk_export=bulk_export, safe_only=True)
 
-
 @require_form_export_permission
 def _export_no_deid(request, domain, export_id=None, bulk_export=False):
     return _export_default_or_custom_data(request, domain, export_id, bulk_export=bulk_export)
-
 
 def _export_default_or_custom_data(request, domain, export_id=None, bulk_export=False, safe_only=False):
     req = request.POST if request.method == 'POST' else request.GET
@@ -718,7 +708,6 @@
 
     return HttpResponse()
 
-
 @login_and_domain_required
 @require_http_methods(['DELETE'])
 def delete_config(request, domain, config_id):
@@ -732,7 +721,6 @@
 
     touch_saved_reports_views(request.couch_user, domain)
     return HttpResponse()
-
 
 def normalize_hour(hour):
     day_change = 0
@@ -745,7 +733,6 @@
 
     assert 0 <= hour < 24
     return (hour, day_change)
-
 
 def calculate_hour(hour, hour_difference, minute_difference):
     hour -= hour_difference
@@ -893,7 +880,6 @@
 
     return render(request, template, context)
 
-
 @login_and_domain_required
 @require_POST
 def delete_scheduled_report(request, domain, scheduled_report_id):
@@ -910,7 +896,6 @@
         rep.delete()
         messages.success(request, "Scheduled report deleted!")
     return HttpResponseRedirect(reverse("reports_home", args=(domain,)))
-
 
 @login_and_domain_required
 def send_test_scheduled_report(request, domain, scheduled_report_id):
