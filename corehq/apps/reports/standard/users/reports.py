--- conflicted
+++ resolved
@@ -195,12 +195,8 @@
             cached_user_id_to_username(record.changed_by),
             _get_action_display(record.action),
             record.changed_via,
-<<<<<<< HEAD
+            self._user_history_details_cell(record.changes, domain),
             self._html_list(list(get_messages(record.change_messages))),
-=======
->>>>>>> 3d353fa2
-            self._user_history_details_cell(record.changes, domain),
-            list(get_messages(record.change_messages)),
             ServerTime(record.changed_at).user_time(timezone).ui_string(USER_DATETIME_FORMAT),
         ]
 
