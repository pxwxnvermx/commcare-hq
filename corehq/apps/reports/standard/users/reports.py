from django.db.models import Q
from django.template.loader import render_to_string
from django.utils.html import format_html
from django.utils.safestring import mark_safe
from django.utils.translation import ugettext as _
from django.utils.translation import ugettext_lazy

from memoized import memoized

from corehq import privileges
from corehq.apps.accounting.utils import domain_has_privilege
from corehq.apps.reports.datatables import DataTablesColumn, DataTablesHeader
from corehq.apps.reports.dispatcher import UserManagementReportDispatcher
from corehq.apps.reports.filters.users import (
    ChangeActionFilter,
    ChangedByUserFilter,
)
from corehq.apps.reports.filters.users import \
    ExpandedMobileWorkerFilter as EMWF
from corehq.apps.reports.generic import GenericTabularReport, GetParamsMixin
from corehq.apps.reports.standard import DatespanMixin, ProjectReport
from corehq.apps.users.audit.change_messages import get_messages
from corehq.apps.users.models import UserHistory
from corehq.apps.users.util import cached_user_id_to_username
from corehq.const import USER_DATETIME_FORMAT
from corehq.util.timezones.conversions import ServerTime


class UserHistoryReport(GetParamsMixin, DatespanMixin, GenericTabularReport, ProjectReport):
    slug = 'user_history'
    name = ugettext_lazy("User History")
    section_name = ugettext_lazy("User Management")

    dispatcher = UserManagementReportDispatcher

    fields = [
        'corehq.apps.reports.filters.users.AffectedUserFilter',
        'corehq.apps.reports.filters.users.ChangedByUserFilter',
        'corehq.apps.reports.filters.dates.DatespanFilter',
        'corehq.apps.reports.filters.users.ChangeActionFilter',
        'corehq.apps.reports.filters.users.UserPropertyFilter',
        'corehq.apps.reports.filters.users.UserUploadRecordFilter',
    ]

    description = ugettext_lazy("History of user updates")
    ajax_pagination = True

    sortable = False

    @classmethod
    def get_primary_properties(cls, domain):
        """
        Get slugs and human-friendly names for the properties that are available
        for filtering and/or displayed by default in the report, without
        needing to click "See More".
        """
        if domain_has_privilege(domain, privileges.APP_USER_PROFILES):
            user_data_label = _("Profile or User Data")
        else:
            user_data_label = _("User Data")
        return {
            "username": _("Username"),
            "email": _("Email"),
            "domain": _("Project"),
            "is_active": _("Is Active"),
            "language": _("Language"),
            "phone_numbers": _("Phone Numbers"),
            "location_id": _("Primary Location (mobile users only)"),
            "user_data": user_data_label,
            "two_factor_auth_disabled_until": _("Two Factor Authentication Disabled"),
        }

    @property
    def headers(self):
        h = [
            DataTablesColumn(_("Affected User")),
            DataTablesColumn(_("Modified by User")),
            DataTablesColumn(_("Action")),
            DataTablesColumn(_("Via")),
            DataTablesColumn(_("Changes")),
            DataTablesColumn(_("Timestamp")),
        ]

        return DataTablesHeader(*h)

    @property
    def total_records(self):
        return self._get_queryset().count()

    @memoized
    def _get_queryset(self):
        user_slugs = self.request.GET.getlist(EMWF.slug)
        user_ids = self._get_user_ids(user_slugs)
        # return empty queryset if no matching users were found
        if user_slugs and not user_ids:
            return UserHistory.objects.none()

        changed_by_user_slugs = self.request.GET.getlist(ChangedByUserFilter.slug)
        changed_by_user_ids = self._get_user_ids(changed_by_user_slugs)
        # return empty queryset if no matching users were found
        if changed_by_user_slugs and not changed_by_user_ids:
            return UserHistory.objects.none()

        user_property = self.request.GET.get('user_property')
        actions = self.request.GET.getlist('action')
        user_upload_record_id = self.request.GET.get('user_upload_record')
        query = self._build_query(user_ids, changed_by_user_ids, user_property, actions, user_upload_record_id)
        return query

    def _get_user_ids(self, slugs):
        es_query = self._get_users_es_query(slugs)
        return es_query.values_list('_id', flat=True)

    def _get_users_es_query(self, slugs):
        return EMWF.user_es_query(
            self.domain,
            slugs,
            self.request.couch_user,
        )

    def _build_query(self, user_ids, changed_by_user_ids, user_property, actions, user_upload_record_id):
        filters = Q(domain=self.domain)

        if user_ids:
            filters = filters & Q(user_id__in=user_ids)

        if changed_by_user_ids:
            filters = filters & Q(changed_by__in=changed_by_user_ids)

        if user_property:
            filters = filters & Q(**{"changes__has_key": user_property})

        if actions and ChangeActionFilter.ALL not in actions:
            filters = filters & Q(action__in=actions)

        if user_upload_record_id:
            filters = filters & Q(user_upload_record_id=user_upload_record_id)

        if self.datespan:
            filters = filters & Q(changed_at__lt=self.datespan.enddate_adjusted,
                                  changed_at__gte=self.datespan.startdate)
        return UserHistory.objects.filter(filters)

    @property
    def rows(self):
        records = self._get_queryset().order_by('-changed_at')[
            self.pagination.start:self.pagination.start + self.pagination.count
        ]
        for record in records:
            yield _user_history_row(record, self.domain, self.timezone)


def _user_history_row(record, domain, timezone):
    return [
        cached_user_id_to_username(record.user_id),
        cached_user_id_to_username(record.changed_by),
        _get_action_display(record.action),
<<<<<<< HEAD
        record.details['changed_via'],
        _user_history_details_cell(record.details['changes'], domain),
=======
        record.changed_via,
        list(get_messages(record.change_messages)),
        _user_history_details_cell(record.changes, domain),
>>>>>>> 48cb8fad
        ServerTime(record.changed_at).user_time(timezone).ui_string(USER_DATETIME_FORMAT),
    ]


def _user_history_details_cell(changes, domain):
    def _html_list(changes, unstyled=True):
        items = []
        for key, value in changes.items():
            if isinstance(value, dict):
                value = _html_list(value, unstyled=unstyled)
            elif isinstance(value, list):
                value = format_html(", ".join(value))
            else:
                value = format_html(str(value))
            items.append("<li>{}: {}</li>".format(key, value))

        class_attr = "class='list-unstyled'" if unstyled else ""
        return mark_safe(f"<ul {class_attr}>{''.join(items)}</ul>")

    properties = UserHistoryReport.get_primary_properties(domain)
    properties.pop("user_data", None)
    primary_changes = {
        properties.get(key, key): value for key, value in changes.items()
        if key in properties
    }
    more_count = len(changes) - len(primary_changes)

    return render_to_string("reports/standard/partials/user_history_changes.html", {
        "primary_changes": _html_list(primary_changes) if primary_changes else None,
        "all_changes": _html_list(changes, unstyled=False),
        "more_count": more_count,
    })


def _get_action_display(logged_action):
    action = ugettext_lazy("Updated")
    if logged_action == UserHistory.CREATE:
        action = ugettext_lazy("Added")
    elif logged_action == UserHistory.DELETE:
        action = ugettext_lazy("Deleted")
    return action<|MERGE_RESOLUTION|>--- conflicted
+++ resolved
@@ -77,6 +77,7 @@
             DataTablesColumn(_("Modified by User")),
             DataTablesColumn(_("Action")),
             DataTablesColumn(_("Via")),
+            DataTablesColumn(_("Change Message")),
             DataTablesColumn(_("Changes")),
             DataTablesColumn(_("Timestamp")),
         ]
@@ -155,14 +156,9 @@
         cached_user_id_to_username(record.user_id),
         cached_user_id_to_username(record.changed_by),
         _get_action_display(record.action),
-<<<<<<< HEAD
-        record.details['changed_via'],
-        _user_history_details_cell(record.details['changes'], domain),
-=======
         record.changed_via,
         list(get_messages(record.change_messages)),
         _user_history_details_cell(record.changes, domain),
->>>>>>> 48cb8fad
         ServerTime(record.changed_at).user_time(timezone).ui_string(USER_DATETIME_FORMAT),
     ]
 
