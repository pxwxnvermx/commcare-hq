--- conflicted
+++ resolved
@@ -84,7 +84,6 @@
     return case_query.run().aggregations.by_user.counts_by_bucket()
 
 
-<<<<<<< HEAD
 def get_paged_forms_by_type(domain, doc_types, start=0, size=10):
     query = (
         FormES()
@@ -98,7 +97,8 @@
     )
     result = query.run()
     return PagedResult(total=result.total, hits=result.hits)
-=======
+
+
 @quickcache(['domain', 'xmlns'], timeout=5 * 60)
 def guess_form_name_from_submissions_using_xmlns(domain, xmlns):
     last_form = get_last_form_submission_for_xmlns(domain, xmlns)
@@ -117,7 +117,6 @@
     if query.run().hits:
         return query.run().hits[0]
     return None
->>>>>>> 1972015e
 
 
 def get_last_form_submissions_by_user(domain, user_ids, app_id=None):
