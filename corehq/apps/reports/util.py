from datetime import datetime
from corehq.apps.groups.models import Group
from corehq.apps.reports.display import xmlns_to_name
from corehq.apps.reports.models import HQUserType, TempCommCareUser
from corehq.apps.users.models import CommCareUser, CouchUser
from corehq.apps.users.util import user_id_to_username
from couchexport.util import FilterFunction
from couchforms.filters import instances
from dimagi.utils.couch.database import get_db
from dimagi.utils.dates import DateSpan
from dimagi.utils.modules import to_function
from django.http import Http404
import pytz
from corehq.apps.domain.models import Domain
from corehq.apps.users.models import WebUser
from dimagi.utils.timezones import utils as tz_utils
from dimagi.utils.web import json_request
from django.conf import settings

def report_context(domain,
            report_partial=None,
            title=None,
            headers=None,
            rows=None,
            individual=None,
            case_type=None,
            show_case_type_counts=True,
            group=None,
            ufilter=None,
            form=None,
            datespan=None,
            show_time_notice=False
        ):
    context = {
        "domain": domain,
        "report": {
            "name": title,
            "headers": headers or [],
            "rows": rows or []
        },
        "show_time_notice": show_time_notice,
        "now": datetime.utcnow()
    }
    if report_partial:
        context.update(report_partial=report_partial)
    if individual is not None:
        context.update(
            show_users=True,
            users= user_list(domain),
            individual=individual,
        )
    if form is not None:
        context.update(
            show_forms=True,
            selected_form=form,
            forms=form_list(domain),
        )
        
    if group is not None:
        context.update(
            show_groups=True,
            group=group,
            groups=Group.get_reporting_groups(domain),
        )
    if case_type is not None:
        if individual:
            user_ids = [individual]
        elif group is not None:
            _, user_ids = get_all_users_by_domain(domain, group=group)
        elif ufilter is not None:
            _, user_ids = get_all_users_by_domain(domain, filter_users=ufilter)
        else:
            user_ids = None

        case_types = get_case_types(domain, user_ids)
        if len(case_types) == 1:
            case_type = case_types.items()[0][0]

        open_count, all_count = get_case_counts(domain, user_ids=user_ids)
        context.update(
            show_case_types=True,
            case_types=case_types,
            n_all_case_types={'all': all_count, 'open': open_count},
            case_type=case_type,
        )
    if datespan:
        context.update(
            show_dates=True,
            datespan=datespan
        )
    return context

def user_list(domain): 
    users = list(CommCareUser.by_domain(domain))
    users.extend(CommCareUser.by_domain(domain, is_active=False))
    users.sort(key=lambda user: (not user.is_active, user.username))
    return users

def form_list(domain):
    view = get_db().view("formtrends/form_duration_by_user",
                         startkey=["xdu", domain, ""],
                         endkey=["xdu", domain, {}],
                         group=True,
                         group_level=3,
                         reduce=True)
    return [{"text": xmlns_to_name(domain, r["key"][2]), "val": r["key"][2]} for r in view]

def get_case_types(domain, user_ids=None):
    case_types = {}
    key = [domain]
    for r in get_db().view('hqcase/all_cases',
        startkey=key,
        endkey=key + [{}],
        group_level=2
    ).all():
        case_type = r['key'][1]
        if case_type:
            open_count, all_count = get_case_counts(domain, case_type, user_ids)
            case_types[case_type] = {'open': open_count, 'all': all_count}
    return case_types

def get_case_counts(domain, case_type=None, user_ids=None):
    user_ids = user_ids or [{}]
    for view_name in ('hqcase/open_cases', 'hqcase/all_cases'):
        def individual_counts():
            for user_id in user_ids:
                key = [domain, case_type or {}, user_id]
                try:
                    yield get_db().view(view_name,
                        startkey=key,
                        endkey=key + [{}],
                        group_level=0
                    ).one()['value']
                except TypeError:
                    yield 0
        yield sum(individual_counts())

def get_group_params(domain, group='', users=None, user_id_only=False, **kwargs):
    if group:
        if not isinstance(group, Group):
            group = Group.get(group)
        users = group.get_user_ids() if user_id_only else group.get_users()
    else:
        users = users or []
        if user_id_only:
            users = users or [user.user_id for user in CommCareUser.by_domain(domain)]
        else:
            users = [CommCareUser.get_by_user_id(userID) for userID in users] or CommCareUser.by_domain(domain)
    if not user_id_only:
        users = sorted(users, key=lambda user: user.user_id)
    return group, users

# New HQReport Structure stuff. There's a lot of duplicate code from above, only because I don't want to ruin any old
# reports until everything is fully refactored....

def get_all_users_by_domain(domain, group='', individual='', filter_users=None):
    """ Returns a list of CommCare Users based on domain, group, and user filter (demo_user, admin, registered, unknown)
    """
    if group:
        # get all the users only in this group and don't bother filtering.
        if not isinstance(group, Group):
            group = Group.get(group)
        users =  group.get_users(only_commcare=True)
    elif individual:
        users = [CommCareUser.get_by_user_id(individual)]
        if users[0] is None:
            raise Http404()
    else:
        if not filter_users:
            filter_users = HQUserType.use_defaults()
        users = []
        submitted_user_ids = get_all_userids_submitted(domain)
        registered_user_ids = [user.user_id for user in CommCareUser.by_domain(domain)]
        for user_id in submitted_user_ids:
            if user_id in registered_user_ids and filter_users[HQUserType.REGISTERED].show:
                user = CommCareUser.get_by_user_id(user_id)
                users.append(user)
            elif not user_id in registered_user_ids and \
                 (filter_users[HQUserType.ADMIN].show or
                  filter_users[HQUserType.DEMO_USER].show or
                  filter_users[HQUserType.UNKNOWN].show):
                username = get_username_from_forms(domain, user_id)
                temp_user = TempCommCareUser(domain, username, user_id)
                if filter_users[temp_user.filter_flag].show:
                    users.append(temp_user)
        if filter_users[HQUserType.UNKNOWN].show:
            users.append(TempCommCareUser(domain, '', None))

        if filter_users[HQUserType.REGISTERED].show:
            # now add all the registered users who never submitted anything
            for user_id in registered_user_ids:
                if not user_id in submitted_user_ids:
                    user = CommCareUser.get_by_user_id(user_id)
                    users.append(user)
    return users

def get_all_userids_submitted(domain):
    submitted = get_db().view(
        'reports/all_users_submitted',
        startkey=[domain],
        endkey=[domain, {}],
        group=True,
        reduce=True
    ).all()
    return [ user['key'][1] for user in submitted]

def get_username_from_forms(domain, user_id):
    user_info = get_db().view(
        'reports/submit_history',
        startkey=[domain, user_id],
        limit=1,
        reduce=False
    ).one()
    username = HQUserType.human_readable[HQUserType.ADMIN]
    try:
        possible_username = user_info['value']['username']
        if not possible_username == 'none':
            username = possible_username
        return username
    except KeyError:
        possible_username = user_id_to_username(user_id)
        if possible_username:
            username = possible_username
    return username

def format_datatables_data(text, sort_key):
    data = {"html": text,
            "sort_key": sort_key}
    return data

def app_export_filter(doc, app_id):
    if app_id:
        return (doc['app_id'] == app_id) if doc.has_key('app_id') else False
    elif app_id == '':
        return not doc.has_key('app_id')
    else:
        return True

def get_timezone(couch_user_id, domain):
    timezone = None
    if couch_user_id:
        try:
            requesting_user = WebUser.get_by_user_id(couch_user_id)
        except CouchUser.AccountTypeError:
            return pytz.utc
        domain_membership = requesting_user.get_domain_membership(domain)
        if domain_membership:
            timezone = tz_utils.coerce_timezone_value(domain_membership.timezone)

    if not timezone:
        current_domain = Domain.get_by_name(domain)
        try:
            timezone = tz_utils.coerce_timezone_value(current_domain.default_timezone)
        except pytz.UnknownTimeZoneError:
            timezone = pytz.utc
    return timezone

def datespan_export_filter(doc, datespan):
    if isinstance(datespan, dict):
        datespan = DateSpan(**datespan)
    try:
        received_on = doc['received_on']
    except Exception:
        if settings.DEBUG:
            raise
        return False

    if datespan.startdate_param <= received_on < datespan.enddate_param:
        return True
    return False

def case_users_filter(doc, users):
    pass
    try:
        return doc['user_id'] in users
    except KeyError:
        return False

def case_group_filter(doc, group):
    if group:
        user_ids = set(group.get_user_ids())
        try:
            return doc['user_id'] in user_ids
        except KeyError:
            return False
    else:
        return True

def users_filter(doc, users):
    try:
        user_id = doc['form']['meta']['userID']
    except KeyError:
        user_id = None
    return user_id in users

def group_filter(doc, group):
    if group:
        user_ids = set(group.get_user_ids())
        try:
            return doc['form']['meta']['userID'] in user_ids
        except KeyError:
            return False
    else:
        return True

def create_export_filter(request, domain, export_type='form'):
    from corehq.apps.reports.fields import FilterUsersField
    app_id = request.GET.get('app_id', None)

    group, users = get_group_params(domain, **json_request(request.GET))

    user_filters, use_user_filters = FilterUsersField.get_user_filter(request)

    if export_type == 'case':
        if user_filters and use_user_filters:
            users_matching_filter = map(lambda x: x._id, get_all_users_by_domain(domain, filter_users=user_filters))
            filter = FilterFunction(case_users_filter, users=users_matching_filter)
        else:
            filter = FilterFunction(case_group_filter, group=group)
    else:
        filter = FilterFunction(instances) & FilterFunction(app_export_filter, app_id=app_id)
        filter &= FilterFunction(datespan_export_filter, datespan=request.datespan)
        if user_filters and use_user_filters:
            users_matching_filter = map(lambda x: x._id, get_all_users_by_domain(domain, filter_users=user_filters))
            filter &= FilterFunction(users_filter, users=users_matching_filter)
        else:
            filter &= FilterFunction(group_filter, group=group)
    return filter

def get_possible_reports(domain):
    reports = []
    report_map = []
    report_map.extend(settings.STANDARD_REPORT_MAP.items())
    report_map.extend(settings.CUSTOM_REPORT_MAP.get(domain, {}).items())
    for heading, models in report_map:
        for model in models:
<<<<<<< HEAD
            reports.append((model, to_function(model).name))
    return reports

def format_relative_date(date, tz=pytz.utc):
    now = datetime.now(tz=tz)
    time = datetime.replace(date, tzinfo=tz)
    dtime = now - time
    if dtime.days < 1:
        dtext = "Today"
    elif dtime.days < 2:
        dtext = "Yesterday"
    else:
        dtext = "%s days ago" % dtime.days
    return format_datatables_data(dtext, dtime.days)
=======
            reports.append({'path': model, 'name': to_function(model).name})
    return reports
>>>>>>> 677d39d6
<|MERGE_RESOLUTION|>--- conflicted
+++ resolved
@@ -334,8 +334,7 @@
     report_map.extend(settings.CUSTOM_REPORT_MAP.get(domain, {}).items())
     for heading, models in report_map:
         for model in models:
-<<<<<<< HEAD
-            reports.append((model, to_function(model).name))
+            reports.append({'path': model, 'name': to_function(model).name})
     return reports
 
 def format_relative_date(date, tz=pytz.utc):
@@ -348,8 +347,4 @@
         dtext = "Yesterday"
     else:
         dtext = "%s days ago" % dtime.days
-    return format_datatables_data(dtext, dtime.days)
-=======
-            reports.append({'path': model, 'name': to_function(model).name})
-    return reports
->>>>>>> 677d39d6
+    return format_datatables_data(dtext, dtime.days)