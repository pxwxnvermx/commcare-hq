from memoized import memoized

from corehq.apps.es import GroupES, UserES, filters, groups
from corehq.apps.locations.models import SQLLocation
from corehq.apps.reports.const import DEFAULT_PAGE_LIMIT
from corehq.apps.reports.filters.case_list import CaseListFilterUtils
from corehq.apps.reports.filters.users import EmwfUtils, UsersUtils
from corehq.apps.es.users import location as location_filter
from corehq.apps.reports.util import SimplifiedUserInfo, find_test_locations
from custom.icds_core.const import CPMU_ROLE_NAME, IS_ICDS_ENVIRONMENT


def paginate_options(data_sources, query, start, size):
    """
    Returns the appropriate slice of values from the data sources
    data_sources is a list of (count_fn, getter_fn) tuples
        count_fn returns the total number of entries in a data source,
        getter_fn takes in a start and size parameter and returns entries
    """
    # Note this is pretty confusing, check TestEmwfPagination for reference
    options = []
    total = 0
    for get_size, get_objects in data_sources:
        count = get_size(query)
        total += count

        if start > count:  # skip over this whole data source
            start -= count
            continue

        # return a page of objects
        objects = list(get_objects(query, start, size))
        start = 0
        size -= len(objects)  # how many more do we need for this page?
        options.extend(objects)
    return total, options


<<<<<<< HEAD
=======
@quickcache(['domain'], timeout=7 * 24 * 60 * 60)
def find_test_location_ids(domain):
    test_locations = set()
    TEST_STATES = []
    for loc in SQLLocation.active_objects.filter(location_type__code='state', domain=domain):
        if loc.metadata.get('is_test_location') == 'test':
            TEST_STATES.append(loc.name)
    for location in SQLLocation.active_objects.filter(name__in=TEST_STATES, domain=domain):
        test_locations.update(location.get_descendants(include_self=True).values_list('location_id', flat=True))
    return test_locations


>>>>>>> 3cd16e87
class EmwfOptionsController(object):
    namespace_locations = True
    case_sharing_only = False

    def __init__(self, request, domain, search, case_sharing_only=False):
        self.request = request
        self.domain = domain
        self.search = search
        self.case_sharing_only = case_sharing_only

    @property
    @memoized
    def utils(self):
        return EmwfUtils(self.domain, namespace_locations=self.namespace_locations)

    def get_all_static_options(self, query):
        return [user_type for user_type in self.utils.static_options
                if query.lower() in user_type[1].lower()]

    def get_static_options_size(self, query):
        return len(self.get_all_static_options(query))

    def get_static_options(self, query, start, size):
        return self.get_all_static_options(query)[start:start + size]

    def group_es_query(self, query, group_type="reporting"):
        if group_type == "reporting":
            type_filter = groups.is_reporting()
        elif group_type == "case_sharing":
            type_filter = groups.is_case_sharing()
        else:
            raise TypeError("group_type '{}' not recognized".format(group_type))

        return (GroupES()
                .domain(self.domain)
                .filter(type_filter)
                .not_deleted()
                .search_string_query(query, default_fields=["name"]))

    def get_groups_size(self, query):
        return self.group_es_query(query).count()

    def get_groups(self, query, start, size):
        groups_query = (self.group_es_query(query)
                        .fields(['_id', 'name'])
                        .start(start)
                        .size(size)
                        .sort("name.exact"))
        return [self.utils.reporting_group_tuple(g) for g in groups_query.run().hits]

    def get_locations_query(self, query):
        show_inactive = self.request.GET.get('show_inactive') == 'true'
        locations = (SQLLocation.objects
                     .filter_by_user_input(self.domain, query)
                     .filter(is_archived=show_inactive))
        if self.case_sharing_only:
            locations = locations.filter(location_type__shares_cases=True)
        return locations.accessible_to_user(self.domain, self.request.couch_user)

    def get_locations_size(self, query):
        return self.get_locations_query(query).count()

    def get_locations(self, query, start, size):
        """
        start: The index of the first item to be returned
        size: The number of items to return
        """
        return list(map(self.utils.location_tuple,
                        self.get_locations_query(query)[start:start + size]))

    def _get_users(self, query, start, size, include_inactive=False):
        if include_inactive:
            user_query = self.all_user_es_query(query)
        else:
            user_query = self.active_user_es_query(query)
        users = (user_query
                 .fields(SimplifiedUserInfo.ES_FIELDS)
                 .start(start)
                 .size(size)
                 .sort("username.exact"))
        if not self.request.can_access_all_locations:
            accessible_location_ids = SQLLocation.active_objects.accessible_location_ids(
                self.request.domain, self.request.couch_user)
            users = users.location(accessible_location_ids)
        if IS_ICDS_ENVIRONMENT and self.request.couch_user.get_role(self.domain).name == CPMU_ROLE_NAME:
            # filtering out users who are in test locations for CPMU
            test_location_ids = find_test_location_ids(self.domain)
            users = users.filter(
                filters.NOT(
                    location_filter(test_location_ids)
                )
            )
        return [self.utils.user_tuple(u) for u in users.run().hits]

    def active_user_es_query(self, query):
        search_fields = ["first_name", "last_name", "base_username"]
        return (UserES()
                .domain(self.domain)
                .search_string_query(query, default_fields=search_fields))

    def all_user_es_query(self, query):
        return self.active_user_es_query(query).show_inactive()

    def get_all_users_size(self, query):
        return self.all_user_es_query(query).count()

    def get_active_users_size(self, query):
        return self.active_user_es_query(query).count()

    def get_all_users(self, query, start, size):
        return self._get_users(query, start, size, include_inactive=True)

    def get_active_users(self, query, start, size):
        return self._get_users(query, start, size, include_inactive=False)

    @property
    def data_sources(self):
        if self.request.can_access_all_locations:
            return [
                (self.get_static_options_size, self.get_static_options),
                (self.get_groups_size, self.get_groups),
                (self.get_locations_size, self.get_locations),
                (self.get_all_users_size, self.get_all_users),
            ]
        else:
            return [
                (self.get_locations_size, self.get_locations),
                (self.get_all_users_size, self.get_all_users),
            ]

    @property
    @memoized
    def page(self):
        if self.request.method == 'POST':
            return int(self.request.POST.get('page', 1))
        return int(self.request.GET.get('page', 1))

    @property
    @memoized
    def size(self):
        if self.request.method == 'POST':
            return int(self.request.POST.get('page_limit', DEFAULT_PAGE_LIMIT))
        return int(self.request.GET.get('page_limit', DEFAULT_PAGE_LIMIT))

    def get_options(self, show_more=False):
        """
        If `show_more` = True, then the result returns a tuple where the first
        value is a boolean of whether more additional pages are still available
        (used by Select 2). Otherwise the first value in the tuple returned
        is the total.
        :param show_more: (optional)
        :return: (int) count or (bool) has_more, (list) results
        """
        start = self.size * (self.page - 1)
        count, options = paginate_options(
            self.data_sources,
            self.search,
            start,
            self.size
        )
        results = [
            {'id': entry[0], 'text': entry[1]} if len(entry) == 2 else
            {'id': entry[0], 'text': entry[1], 'is_active': entry[2]} for entry
            in options
        ]

        if show_more:
            has_more = (self.page * self.size) < count
            return has_more, results
        return count, results


class MobileWorkersOptionsController(EmwfOptionsController):

    @property
    @memoized
    def utils(self):
        return UsersUtils(self.domain)

    def get_post_options(self):
        page = int(self.request.POST.get('page', 1))
        size = int(self.request.POST.get('page_limit', DEFAULT_PAGE_LIMIT))
        start = size * (page - 1)
        count, options = paginate_options(
            self.data_sources,
            self.search,
            start,
            size
        )
        return count, [{'id': id_, 'text': text} for id_, text in options]

    @property
    def data_sources(self):
        return [
            (self.get_active_users_size, self.get_active_users),
        ]

    def active_user_es_query(self, query):
        query = super(MobileWorkersOptionsController, self).active_user_es_query(query)
        return query.mobile_users()


class CaseListFilterOptionsController(EmwfOptionsController):

    def get_sharing_groups(self, query, start, size):
        groups = (self.group_es_query(query, group_type="case_sharing")
                  .fields(['_id', 'name'])
                  .start(start)
                  .size(size)
                  .sort("name.exact"))
        return list(map(self.utils.sharing_group_tuple, groups.run().hits))

    @property
    @memoized
    def utils(self):
        return CaseListFilterUtils(self.domain)

    @property
    # Case list shows all users, instead of just active users
    def data_sources(self):
        if self.request.can_access_all_locations:
            return [
                (self.get_static_options_size, self.get_static_options),
                (self.get_groups_size, self.get_groups),
                (self.get_sharing_groups_size, self.get_sharing_groups),
                (self.get_locations_size, self.get_locations),
                (self.get_all_users_size, self.get_all_users),
            ]
        else:
            return [
                (self.get_locations_size, self.get_locations),
                (self.get_active_users_size, self.get_active_users),
            ]

    def get_sharing_groups_size(self, query):
        return self.group_es_query(query, group_type="case_sharing").count()


class ReassignCaseOptionsController(CaseListFilterOptionsController):

    @property
    def data_sources(self):
        """
        Includes case-sharing groups but not reporting groups
        """
        sources = []
        if self.request.can_access_all_locations:
            sources.append((self.get_sharing_groups_size, self.get_sharing_groups))
        sources.append((self.get_locations_size, self.get_locations))
        sources.append((self.get_all_users_size, self.get_all_users))
        return sources


class LocationGroupOptionsController(EmwfOptionsController):

    @property
    def data_sources(self):
        return [
            (self.get_groups_size, self.get_groups),
            (self.get_locations_size, self.get_locations),
        ]<|MERGE_RESOLUTION|>--- conflicted
+++ resolved
@@ -6,7 +6,7 @@
 from corehq.apps.reports.filters.case_list import CaseListFilterUtils
 from corehq.apps.reports.filters.users import EmwfUtils, UsersUtils
 from corehq.apps.es.users import location as location_filter
-from corehq.apps.reports.util import SimplifiedUserInfo, find_test_locations
+from corehq.apps.reports.util import SimplifiedUserInfo, find_test_location_ids
 from custom.icds_core.const import CPMU_ROLE_NAME, IS_ICDS_ENVIRONMENT
 
 
@@ -36,21 +36,6 @@
     return total, options
 
 
-<<<<<<< HEAD
-=======
-@quickcache(['domain'], timeout=7 * 24 * 60 * 60)
-def find_test_location_ids(domain):
-    test_locations = set()
-    TEST_STATES = []
-    for loc in SQLLocation.active_objects.filter(location_type__code='state', domain=domain):
-        if loc.metadata.get('is_test_location') == 'test':
-            TEST_STATES.append(loc.name)
-    for location in SQLLocation.active_objects.filter(name__in=TEST_STATES, domain=domain):
-        test_locations.update(location.get_descendants(include_self=True).values_list('location_id', flat=True))
-    return test_locations
-
-
->>>>>>> 3cd16e87
 class EmwfOptionsController(object):
     namespace_locations = True
     case_sharing_only = False
