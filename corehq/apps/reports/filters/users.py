from django.core.urlresolvers import reverse
from django.utils.translation import ugettext_noop
from django.utils.translation import ugettext as _
from corehq.apps.groups.hierarchy import get_user_data_from_hierarchy

from corehq.apps.domain.models import Domain
from corehq.apps.groups.models import Group
from corehq.apps.reports.util import namedtupledict
from corehq.apps.users.models import CommCareUser
from corehq.elastic import es_query, ES_URLS
from corehq.util import remove_dups
from dimagi.utils.decorators.memoized import memoized

from .. import util
from ..models import HQUserType, HQUserToggle
from .base import (
    BaseDrilldownOptionFilter,
    BaseMultipleOptionFilter,
    BaseReportFilter,
    BaseSingleOptionFilter,
    BaseSingleOptionTypeaheadFilter,
)


class LinkedUserFilter(BaseDrilldownOptionFilter):
    """
    Lets you define hierarchical user groups by adding semantics to the
    following group metadata properties:

    On the root user group containing the top-level users:
        user_type:  name of user type

    On each group defining an association between one level-N user and many
    level-N+1 users:
        owner_name:  username of the owning user
        owner_type:  name of user type for the owner
        child_type:  name of user type for the child

    Then you define the user_types attribute of this class as a list of user
    types.

    """
    slug = "user"
    label = ugettext_noop("Select User(s)")

    # (parent_type, child_type[, child_type...]) as defined in the
    # user-editable group metadata
    user_types = None
    domain = None

    # Whether to use group names for intermediate selectors instead of the
    # username of the group's owner
    use_group_names = False

    @classmethod
    def get_labels(cls):
        for type in cls.user_types:
            yield (
                type,
                _("Select %(child_type)s") % {'child_type': type}, 
                type
            )

    @property
    def drilldown_empty_text(self):
        return _("An error occured while making this linked user "
                 "filter. Make sure you have created a group containing "
                 "all %(root_type)ss with the metadata property 'user_type' set "
                 "to '%(root_type)s' and added owner_type and child_type "
                 "metadata properties to all of the necessary other groups.") % {
            "root_type": self.user_types[0]
        }

    @property
    def drilldown_map(self):
        try:
            hierarchy = get_hierarchy(self.domain, self.user_types)
        except Exception:
            return []

        def get_values(node, level):
            ret = {
                'val': node['user']._id
            }
            if node.get('child_group') and self.use_group_names:
                ret['text'] = node['child_group'].name
            else:
                ret['text'] = node['user'].raw_username

            if 'descendants' in node:
                ret['next'] = [get_values(node, level + 1) 
                               for node in node['descendants']]
            elif node.get('child_users'):
                ret['next'] = [{
                    'val': c._id,
                    'text': c.raw_username
                } for c in node['child_users']]
            else:
                ret['next'] = [{
                    'val': '',
                    'text': _("No %(child_type)ss found for this %(parent_type)s.") % {
                                'parent_type': self.user_types[level],
                                'child_type': self.user_types[level + 1]}
                }]

            return ret

        return [get_values(top_level_node, 0) for top_level_node in hierarchy]

    @classmethod
    def get_user_data(cls, request_params, domain=None):
        domain = domain or cls.domain

        selected_user_id = None

        for user_type in reversed(cls.user_types):
            user_id = request_params.get("%s_%s" % (cls.slug, user_type))
            if user_id:
                selected_user_id = user_id
                break

        return get_user_data_from_hierarchy(domain, cls.user_types,
                root_user_id=selected_user_id)


class UserTypeFilter(BaseReportFilter):
    # note, this is a butchered refactor of the original FilterUsersField.
    # don't use this as a guideline for anything.
    slug = "ufilter"
    label = ugettext_noop("User Type")
    template = "reports/filters/filter_users.html"

    @property
    def filter_context(self):
        toggle, show_filter = self.get_user_filter(self.request)
        return {
            'show_user_filter': show_filter,
            'toggle_users': toggle,
        }

    @classmethod
    def get_user_filter(cls, request):
        return get_user_toggle(request)


class SelectMobileWorkerFilter(BaseSingleOptionTypeaheadFilter):
    slug = 'individual'
    label = ugettext_noop("Select Mobile Worker")
    default_text = ugettext_noop("All Mobile Workers")

    @property
    def filter_context(self):
        user_filter, _ = UserTypeFilter.get_user_filter(self.request)
        context = super(SelectMobileWorkerFilter, self).filter_context
        context['select'].update({
            'default_text': self.get_default_text(user_filter),
        })
        return context

    @property
    def options(self):
        users = util.user_list(self.domain)
        return [(user.user_id,
                 "%s%s" % (user.username_in_report, "" if user.is_active else " (Inactive)"))
                for user in users]

    @classmethod
    def get_default_text(cls, user_filter):
        default = cls.default_text
        if user_filter[HQUserType.ADMIN].show or \
           user_filter[HQUserType.DEMO_USER].show or user_filter[HQUserType.UNKNOWN].show:
            default = _('%s & Others') % _(default)
        return default


class SelectCaseOwnerFilter(SelectMobileWorkerFilter):
    label = ugettext_noop("Select Case Owner")
    default_text = ugettext_noop("All Case Owners")

    @property
    def options(self):
        options = [(group._id, "%s (Group)" % group.name) for group in Group.get_case_sharing_groups(self.domain)]
        user_options = super(SelectCaseOwnerFilter, self).options
        options.extend(user_options)
        return options


class BaseGroupedMobileWorkerFilter(BaseSingleOptionFilter):
    """
        This is a little field for use when a client really wants to filter by
        individuals from a specific group.  Since by default we still want to
        show all the data, no filtering is done unless the special group filter
        is selected.
    """
    group_names = []

    @property
    def options(self):
        options = []
        for group_name in self.group_names:
            group = Group.by_name(self.domain, group_name)
            if group:
                users = group.get_users(is_active=True, only_commcare=True)
                options.extend([(u.user_id, u.username_in_report) for u in users])
        return options


class EmwfMixin(object):

    def user_tuple(self, u):
        user = util._report_user_dict(u)
        uid = "u__%s" % user['user_id']
        name = "%s [user]" % user['username_in_report']
        return (uid, name)

    def group_tuple(self, g):
        return ("g__%s" % g['_id'], "%s [group]" % g['name'])

    def user_type_tuple(self, t):
        return (
            "t__%s" % (t),
            "[%s]" % HQUserType.human_readable[t]
        )

    @property
    @memoized
    def basics(self):
        types = ['DEMO_USER', 'ADMIN', 'UNKNOWN']
        if Domain.get_by_name(self.domain).commtrack_enabled:
            types.append('COMMTRACK')
        user_types = [getattr(HQUserType, t) for t in types]
        basics = [("t__0", _("[All mobile workers]"))] + \
            [self.user_type_tuple(t) for t in user_types]

        if (getattr(self, "show_all_filter", False)
            or (getattr(self, "kwargs", None)
                and "all_data" in self.kwargs)):
            basics = [("t__x", "[All Data]")] + basics

        return basics

_UserData = namedtupledict('_UserData', (
    'users',
    'admin_and_demo_users',
    'groups',
    'users_by_group',
    'combined_users',
))


class ExpandedMobileWorkerFilter(EmwfMixin, BaseMultipleOptionFilter):
    slug = "emw"
    label = ugettext_noop("Groups or Users")
    default_options = None
    placeholder = ugettext_noop(
        "Start typing to specify the groups and users to include in the report."
        " You can select multiple users and groups.")
    is_cacheable = False

    @property
    @memoized
    def selected(self):
        selected_ids = self.request.GET.getlist(self.slug)
        if not selected_ids:
            defaults = [{
                'id': 't__0',
                'text': _("[All mobile workers]"),
            }]

            if self.request.project.commtrack_enabled:
                commtrack_tuple = self.basics[HQUserType.COMMTRACK]

                defaults.append({
                    'id': commtrack_tuple[0],
                    'text': commtrack_tuple[1]
                })

            return defaults

        basics = dict(self.basics)
        selected = []
        user_ids = []
        group_ids = []
        for s_id in selected_ids:
            if s_id in basics:
                selected.append((s_id, basics.get(s_id)))
            else:
                try:
                    kind, key = s_id.split('__')
                except ValueError:
                    # badly formatted
                    continue
                if kind == 'u':
                    user_ids.append(key)
                elif kind == 'g':
                    group_ids.append(key)

        if group_ids:
            q = {"query": {"filtered": {"filter": {
                "ids": {"values": group_ids}
            }}}}
            res = es_query(
                es_url=ES_URLS["groups"],
                q=q,
                fields=['_id', 'name'],
            )
            selected += [self.group_tuple(hit['fields']) for hit in res['hits']['hits']]
        if user_ids:
            q = {"query": {"filtered": {"filter": {
                "ids": {"values": user_ids}
            }}}}
            res = es_query(
                es_url=ES_URLS["users"],
                q=q,
                fields = ['_id', 'username', 'first_name', 'last_name', 'doc_type'],
            )
            selected += [self.user_tuple(hit['fields']) for hit in res['hits']['hits']]

        known_ids = dict(selected)
        return [{'id': id, 'text': known_ids[id]}
            for id in selected_ids
            if id in known_ids
        ]

    @property
    def filter_context(self):
        context = super(ExpandedMobileWorkerFilter, self).filter_context
        url = reverse('emwf_options', args=[self.domain])
        context.update({'endpoint': url})
        return context

    @classmethod
    def user_types(cls, request):
        emws = request.GET.getlist(cls.slug)
        return [int(u[3:]) for u in emws
            if (u.startswith("t__") and u[3:].isdigit())]

    @classmethod
    def pull_groups(cls, domain, request):
        emws = request.GET.getlist(cls.slug)
        group_ids = [g[3:] for g in filter(lambda s: s.startswith("g__"), emws)]
        if not group_ids:
            return Group.get_reporting_groups(domain)
        return [Group.get(g) for g in group_ids]

    @classmethod
    def pull_users_from_es(cls, domain, request, initial_query=None, **kwargs):
        emws = request.GET.getlist(cls.slug)
        user_ids = [u[3:] for u in filter(lambda s: s.startswith("u__"), emws)]
        group_ids = [g[3:] for g in filter(lambda s: s.startswith("g__"), emws)]

        if initial_query is None:
            initial_query = {"match_all": {}}
        q = {"query": initial_query}
        doc_types_to_include = ["CommCareUser"]
        if "t__2" in emws:  # Admin users selected
            doc_types_to_include.append("AdminUser")
        if "t__3" in emws:  # Unknown users selected
            doc_types_to_include.append("UnknownUser")

        query_filter = {"and": [
            {"terms": {"doc_type": doc_types_to_include}},
            {"term": {"domain": domain}},
            {"term": {"is_active": True}},
            {"term": {"base_doc": "couchuser"}},
        ]}
        if "t__0" not in emws:
            or_filter = {"or": [
                {"terms": {"_id": user_ids}},
                {"terms": {"__group_ids": group_ids}},
            ]}

            # for setting up an 'or' filter for non commcare users. This occurs when all mobile workers is not selected,
            # but admin, demo, or unknown users are
            other_doc_types = doc_types_to_include[:]
            other_doc_types.remove("CommCareUser")
            if doc_types_to_include:
                or_filter["or"].append({"terms": {"doc_type": other_doc_types}})

            query_filter["and"].append(or_filter)

        if "t__1" in emws:  # Demo user selected
            query_filter = {"or": [{"term": {"username": "demo_user"}}, query_filter]}

        q["filter"] = query_filter
        return es_query(es_url=ES_URLS["users"], q=q, **kwargs)

    @classmethod
    @memoized
    def pull_users_and_groups(cls, domain, request, simplified_users=False, combined=False, CommCareUser=CommCareUser):
        emws = request.GET.getlist(cls.slug)

        users = []
        user_ids = [u[3:] for u in filter(lambda s: s.startswith("u__"), emws)]
        if user_ids or "t__0" in emws:
            users = util.get_all_users_by_domain(domain=domain, user_ids=user_ids, simplified=simplified_users,
                                                 CommCareUser=CommCareUser)

        user_type_ids = [int(t[3:]) for t in filter(lambda s: s.startswith("t__"), emws)]
        user_filter = tuple([HQUserToggle(id, id in user_type_ids) for id in range(4)])
        other_users = util.get_all_users_by_domain(domain=domain, user_filter=user_filter, simplified=simplified_users,
                                                   CommCareUser=CommCareUser)

        group_ids = [g[3:] for g in filter(lambda s: s.startswith("g__"), emws)]
        groups = [Group.get(g) for g in group_ids]

        all_users = users + other_users

        if combined:
            user_dict = {}
            for group in groups:
                user_dict["%s|%s" % (group.name, group._id)] = util.get_all_users_by_domain(
                    group=group,
                    simplified=simplified_users
                )

            users_in_groups = [user for sublist in user_dict.values() for user in sublist]

            users_by_group = user_dict
            combined_users = remove_dups(all_users + users_in_groups, "user_id")
        else:
            users_by_group = None
            combined_users = None
        return _UserData(
            users=all_users,
            admin_and_demo_users=other_users,
            groups=groups,
            users_by_group=users_by_group,
            combined_users=combined_users,
        )

    @property
    def options(self):
        return [('t__0', _("[All mobile workers]"))]


    @classmethod
    def for_user(cls, user_id):
        return {
            cls.slug: 'u__%s' % user_id
        }

    @classmethod
    def for_group(cls, group_id):
        return {
            cls.slug: 'g__%s' % group_id
        }


<<<<<<< HEAD
class ExpandedMobileWorkerFilterWithAllData(ExpandedMobileWorkerFilter):
    show_all_filter = True

    @property
    def filter_context(self):
        context = super(ExpandedMobileWorkerFilterWithAllData, self).filter_context
        url = reverse('emwf_options_with_all_data', args=[self.domain, 'all-data'])
        context.update({'endpoint': url})
        return context

    @classmethod
    def show_all_data(cls, request):
        emws = request.GET.getlist(cls.slug)
        return 't__x' in emws
=======
def get_user_toggle(request):
    ufilter = group = individual = show_commtrack = None
    try:
        if request.GET.get('ufilter', ''):
            ufilter = request.GET.getlist('ufilter')
        group = request.GET.get('group', '')
        individual = request.GET.get('individual', '')
        show_commtrack = request.project.commtrack_enabled
    except (KeyError, AttributeError):
        pass
    show_filter = True

    toggle = HQUserType.commtrack_defaults() if show_commtrack else HQUserType.use_defaults()
    if ufilter and not (group or individual):
        toggle = HQUserType.use_filter(ufilter)
    elif group or individual:
        show_filter = False
    return toggle, show_filter
>>>>>>> 6e2143f9
<|MERGE_RESOLUTION|>--- conflicted
+++ resolved
@@ -447,7 +447,6 @@
         }
 
 
-<<<<<<< HEAD
 class ExpandedMobileWorkerFilterWithAllData(ExpandedMobileWorkerFilter):
     show_all_filter = True
 
@@ -462,7 +461,8 @@
     def show_all_data(cls, request):
         emws = request.GET.getlist(cls.slug)
         return 't__x' in emws
-=======
+
+
 def get_user_toggle(request):
     ufilter = group = individual = show_commtrack = None
     try:
@@ -480,5 +480,4 @@
         toggle = HQUserType.use_filter(ufilter)
     elif group or individual:
         show_filter = False
-    return toggle, show_filter
->>>>>>> 6e2143f9
+    return toggle, show_filter