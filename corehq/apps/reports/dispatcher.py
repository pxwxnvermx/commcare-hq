from django.http import Http404, HttpResponseBadRequest, HttpResponseRedirect
from django.urls import reverse
from django.utils.decorators import method_decorator
from django.utils.translation import gettext
from django.views.generic.base import View

from django_prbac.exceptions import PermissionDenied
from django_prbac.utils import has_privilege

from corehq.apps.sso.utils.request_helpers import is_request_using_sso
from dimagi.utils.decorators.datespan import datespan_in_request
from dimagi.utils.modules import to_function

from corehq import privileges
from corehq.apps.accounting.decorators import requires_privilege_with_fallback
from corehq.apps.accounting.utils import domain_has_privilege
from corehq.apps.domain.decorators import (
    cls_to_view,
    login_and_domain_required,
    track_domain_request,
)
from corehq.apps.hqwebapp.templatetags.hq_shared_tags import toggle_enabled
from corehq.apps.reports.exceptions import BadRequestError
from corehq.apps.users.models import AnonymousCouchUser
from corehq.util.quickcache import quickcache

from .lookup import ReportLookup

datespan_default = datespan_in_request(
    from_param="startdate",
    to_param="enddate",
    default_days=7,
)

<<<<<<< HEAD
_ = lambda message: ugettext(message) if message is not None else None  # noqa: E731
=======

def _(message):
    return gettext(message) if message is not None else None
>>>>>>> cb7baded


class ReportDispatcher(View):
    """
        The ReportDispatcher is responsible for dispatching the correct reports or interfaces.

        To get a new report to show up, add it to one of the lists in `corehq.reports`

        It is intended that you subclass this dispatcher and specify the map_name settings attribute
        and a unique prefix (like project in project_report_dispatcher).

        It's also intended that you make the appropriate permissions checks in the permissions_check method
        and decorate the dispatch method with the appropriate permissions decorators.
        You may also override GenericReportView.allow_access in individual report classes

        ReportDispatcher expects to serve a report that is a subclass of GenericReportView.
    """
    prefix = None  # string. ex: project, custom, billing, interface, admin
    map_name = None

    def __init__(self, **kwargs):
        if not self.map_name or not isinstance(self.map_name, str):
            raise NotImplementedError("Class property 'map_name' must be a string, and not empty.")
        super(ReportDispatcher, self).__init__(**kwargs)

    @property
    def slug_aliases(self):
        """
            For those times when you merge a report or delete it and still want to keep around the old link.
            Format like:
            { 'old_slug': 'new_slug' }
        """
        return {}

    def permissions_check(self, report, request, domain=None, is_navigation_check=False):
        """
            Override this method to check for appropriate permissions based on the report model
            and other arguments.
        """
        return True

    @classmethod
    def get_reports(cls, domain):
        lookup = ReportLookup(cls.map_name)
        return lookup.get_reports(domain)

    @classmethod
    def get_report(cls, domain, report_slug, config_id=None):
        """
        Returns the report class for `report_slug`, or None if no report is
        found.
        """
        # NOTE: This is duplicated logic also contained within ReportLookup. While
        # replacing this code with the lookup code does not cause issues for production,
        # it breaks the way some tests try to create mock versions of a dispatcher --
        # they override `get_reports` with a custom mapping, and then rely on this method
        # using the override. I think a deeper refactor will need to be done to handle this.

        # The reason this *should* be separated out into its own module is because
        # report name resolution is independent from handling dispatch logic;
        # code which doesn't care about dispatching urls or handling views should still be able
        # to resolve a slug to a report object
        for name, group in cls.get_reports(domain):
            for report in group:
                if report.slug == report_slug:
                    return report

        return None

    @classmethod
    @quickcache(['domain', 'report_slug'], timeout=300)
    def get_report_class_name(cls, domain, report_slug):
        report_cls = cls.get_report(domain, report_slug)
        return report_cls.__module__ + '.' + report_cls.__name__ if report_cls else ''

    def _redirect_slug(self, slug):
        return self.slug_aliases.get(slug) is not None

    def _slug_alias(self, slug):
        return self.slug_aliases.get(slug)

    @datespan_default
    def dispatch(self, request, domain=None, report_slug=None, render_as=None,
                 permissions_check=None, *args, **kwargs):
        render_as = render_as or 'view'
        domain = domain or getattr(request, 'domain', None)

        redirect_slug = self._redirect_slug(report_slug)

        if redirect_slug and render_as == 'email':
            # todo saved reports should probably change the slug to the redirected slug. this seems like a hack.
            raise Http404
        elif redirect_slug:
            new_args = [domain] if domain else []
            if render_as != 'view':
                new_args.append(render_as)
            new_args.append(redirect_slug)
            return HttpResponseRedirect(reverse(self.name(), args=new_args))

        report_kwargs = kwargs.copy()

        class_name = self.get_report_class_name(domain, report_slug)
        report_class = to_function(class_name) if class_name else None

        permissions_check = permissions_check or self.permissions_check
        if (
            report_class
            and permissions_check(class_name, request, domain=domain)
            and self.toggles_enabled(report_class, request)
            and report_class.allow_access(request)
        ):
            try:
                report = report_class(request, domain=domain, **report_kwargs)
                report.rendered_as = render_as
                report.decorator_dispatcher(
                    request, domain=domain, report_slug=report_slug, *args, **kwargs
                )
                return getattr(report, '%s_response' % render_as)
            except BadRequestError as e:
                return HttpResponseBadRequest(e)
        else:
            raise Http404()

    @classmethod
    def as_view(cls, *args, **kwargs):
        view = super(ReportDispatcher, cls).as_view(*args, **kwargs)
        view.is_hq_report = True
        return view

    @staticmethod
    def toggles_enabled(report_class, request):
        if not getattr(report_class, 'toggles', ()):
            return True
        return all(toggle_enabled(request, toggle) for toggle in report_class.toggles)

    @classmethod
    def name(cls):
        prefix = "%s" % cls.prefix if cls.prefix else ""
        return "%s_dispatcher" % prefix

    @classmethod
    def _rendering_pattern(cls):
        return "(?P<render_as>[{renderings}]+)".format(
            renderings="|".join("(%s)" % r for r in cls.allowed_renderings())
        )

    @classmethod
    def pattern(cls):
        return r'^({renderings}/)?(?P<report_slug>[\w_]+)/$'.format(renderings=cls._rendering_pattern())

    @classmethod
    def allowed_renderings(cls):
        return ['json', 'async', 'filters', 'export', 'mobile', 'email', 'partial', 'print']

    @classmethod
    def navigation_sections(cls, request, domain):
        project = getattr(request, 'project', None)
        couch_user = getattr(request, 'couch_user', None)
        nav_context = []

        dispatcher = cls()  # uhoh

        reports = dispatcher.get_reports(domain)
        for section_name, report_group in reports:
            report_contexts = []
            for report in report_group:
                class_name = report.__module__ + '.' + report.__name__
                show_in_navigation = report.show_in_navigation(domain=domain, project=project, user=couch_user)
                show_in_dropdown = report.display_in_dropdown(domain=domain, project=project, user=couch_user)
                if (
                    dispatcher.permissions_check(class_name, request, domain=domain, is_navigation_check=True)
                    and cls.toggles_enabled(report, request)
                    and report.allow_access(request)
                    and (show_in_navigation or show_in_dropdown)
                ):
                    report_contexts.append({
                        'url': report.get_url(domain=domain, request=request, relative=True),
                        'description': _(report.description),
                        'icon': report.icon,
                        'title': _(report.name),
                        'subpages': report.get_subpages(),
                        'show_in_navigation': show_in_navigation,
                        'show_in_dropdown': show_in_dropdown,
                        'class_name': report.__name__,
                    })
            if report_contexts:
                if hasattr(section_name, '__call__'):
                    section_name = section_name(project, couch_user)
                nav_context.append((section_name, report_contexts))
        return nav_context

    @classmethod
    def url_pattern(cls):
        from django.conf.urls import re_path as url
        return url(cls.pattern(), cls.as_view(), name=cls.name())


cls_to_view_login_and_domain = cls_to_view(additional_decorator=login_and_domain_required)


class ProjectReportDispatcher(ReportDispatcher):
    prefix = 'project_report'  # string. ex: project, custom, billing, interface, admin
    map_name = 'REPORTS'

    @property
    def slug_aliases(self):
        return {
            'daily_completions': 'daily_form_stats',
            'daily_submissions': 'daily_form_stats',
            'submit_time_punchcard': 'worker_activity_times',
        }

    @cls_to_view_login_and_domain
    @track_domain_request(calculated_prop='cp_n_viewed_non_ucr_reports')
    def dispatch(self, request, *args, **kwargs):
        return super(ProjectReportDispatcher, self).dispatch(request, *args, **kwargs)

    def permissions_check(self, report, request, domain=None, is_navigation_check=False):
        if domain is None:
            return False
        if not request.couch_user.is_active:
            return False
        return request.couch_user.can_view_report(domain, report)


class CustomProjectReportDispatcher(ProjectReportDispatcher):
    prefix = 'custom_project_report'
    map_name = 'CUSTOM_REPORTS'

    def dispatch(self, request, *args, **kwargs):
        render_as = kwargs.get('render_as')
        if not render_as == 'email':
            return self.dispatch_with_priv(request, *args, **kwargs)
        if not domain_has_privilege(request.domain, privileges.CUSTOM_REPORTS):
            raise PermissionDenied()
        return super(CustomProjectReportDispatcher, self).dispatch(request, *args, **kwargs)

    @method_decorator(requires_privilege_with_fallback(privileges.CUSTOM_REPORTS))
    def dispatch_with_priv(self, request, *args, **kwargs):
        return super(CustomProjectReportDispatcher, self).dispatch(request, *args, **kwargs)

    def permissions_check(self, report, request, domain=None, is_navigation_check=False):
        if is_navigation_check and not has_privilege(request, privileges.CUSTOM_REPORTS):
            return False
        if isinstance(request.couch_user, AnonymousCouchUser) and self.prefix == 'custom_project_report':
            reports = self.get_reports(domain)
            for section in reports:
                for report_class in section[1]:
                    report_class_name = report_class.__module__ + '.' + report_class.__name__
                    if report_class_name == report and report_class.is_public:
                        return True
        return super(CustomProjectReportDispatcher, self).permissions_check(report, request, domain)


class DomainReportDispatcher(ReportDispatcher):
    prefix = 'domain_report'
    map_name = 'DOMAIN_REPORTS'

    @cls_to_view_login_and_domain
    def dispatch(self, request, *args, **kwargs):
        return super(DomainReportDispatcher, self).dispatch(request, *args, **kwargs)

    def permissions_check(self, report, request, domain=None, is_navigation_check=False):
        from corehq.motech.repeaters.views import DomainForwardingRepeatRecords
        from corehq.apps.export.views.incremental import IncrementalExportLogView

        from corehq.toggles import INCREMENTAL_EXPORTS

        if (report.endswith(DomainForwardingRepeatRecords.__name__)
                and not domain_has_privilege(domain, privileges.DATA_FORWARDING)):
            return False
        if (report.endswith(IncrementalExportLogView.__name__) and not INCREMENTAL_EXPORTS.enabled(domain)):
            return False
        return super(DomainReportDispatcher, self).permissions_check(report, request, domain, is_navigation_check)


class AdminReportDispatcher(ReportDispatcher):
    prefix = 'admin_report'
    map_name = 'ADMIN_REPORTS'

    def permissions_check(self, report, request, domain=None, is_navigation_check=False):
        return (
            hasattr(request, 'couch_user')
            and request.user.has_perm("is_superuser")
            and not is_request_using_sso(request)
        )


class QuestionTemplateDispatcher(ProjectReportDispatcher):
    prefix = 'question_templates'
    map_name = 'QUESTION_TEMPLATES'

    def get_question_templates(self, domain, report_slug):
        question_templates = dict(self.get_reports(domain))
        return question_templates.get(report_slug, None)


class UserManagementReportDispatcher(ReportDispatcher):
    prefix = 'user_management_report'
    map_name = 'USER_MANAGEMENT_REPORTS'

    @cls_to_view_login_and_domain
    def dispatch(self, request, *args, **kwargs):
        return super(UserManagementReportDispatcher, self).dispatch(request, *args, **kwargs)

    def permissions_check(self, report, request, domain=None, is_navigation_check=False):
        from corehq.toggles import USER_HISTORY_REPORT
        return USER_HISTORY_REPORT.enabled_for_request(request)


class ReleaseManagementReportDispatcher(ReportDispatcher):
    prefix = 'release_management_report'
    map_name = 'RELEASE_MANAGEMENT_REPORTS'

    def permissions_check(self, report, request, domain=None, is_navigation_check=False):
        from corehq.apps.linked_domain.util import can_access_linked_domains
        # will eventually only be accessible via the release_management privilege, but shared with linked domains
        # feature flag for now
        return can_access_linked_domains(request.couch_user, domain)<|MERGE_RESOLUTION|>--- conflicted
+++ resolved
@@ -32,13 +32,9 @@
     default_days=7,
 )
 
-<<<<<<< HEAD
-_ = lambda message: ugettext(message) if message is not None else None  # noqa: E731
-=======
 
 def _(message):
     return gettext(message) if message is not None else None
->>>>>>> cb7baded
 
 
 class ReportDispatcher(View):
