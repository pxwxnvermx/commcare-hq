import logging

from django.conf.urls import include, url
from django.core.exceptions import ImproperlyConfigured

from corehq.apps.reports.standard.forms.reports import ReprocessXFormErrorView
from corehq.apps.reports.standard.tableau import TableauView
from corehq.apps.userreports.reports.view import (
    ConfigurableReportView,
    CustomConfigurableReportDispatcher,
)
from corehq.apps.userreports.views import (
    ConfigureReport,
    EditReportInBuilder,
    ReportBuilderDataSourceSelect,
    ReportBuilderPaywallActivatingSubscription,
    ReportBuilderPaywallPricing,
    ReportPreview,
)

from .dispatcher import (
    CustomProjectReportDispatcher,
    ProjectReportDispatcher,
<<<<<<< HEAD
=======
    ReleaseManagementReportDispatcher,
    UserManagementReportDispatcher,
>>>>>>> 3c4332d9
)
from .filters import urls as filter_urls
from .util import get_installed_custom_modules
from .views import (
    AddSavedReportConfigView,
    CaseAttachmentsView,
    CaseDataView,
    EditFormInstance,
    FormDataView,
    MySavedReportsView,
    ScheduledReportsView,
    archive_form,
    case_form_data,
    case_forms,
    case_property_changes,
    case_property_names,
    case_xml,
    close_case_view,
    delete_config,
    delete_scheduled_report,
    download_case_history,
    download_form,
    edit_case_view,
    edit_form,
    email_report,
    export_case_transactions,
    export_report,
    project_health_user_details,
    rebuild_case_view,
    resave_case_view,
    resave_form_view,
    restore_edit,
    send_test_scheduled_report,
    unarchive_form,
    undo_close_case_view,
    view_scheduled_report,
)

custom_report_urls = [
    CustomProjectReportDispatcher.url_pattern(),
]

<<<<<<< HEAD
=======
user_management_urls = [
    UserManagementReportDispatcher.url_pattern(),
]

release_management_urls = [
    ReleaseManagementReportDispatcher.url_pattern()
]

>>>>>>> 3c4332d9
urlpatterns = [
    ConfigurableReportView.url_pattern(),
    CustomConfigurableReportDispatcher.url_pattern(),

    # Report Builder
    url(r'^builder/select_source/$', ReportBuilderDataSourceSelect.as_view(),
        name=ReportBuilderDataSourceSelect.urlname),
    url(r'^builder/configure/$', ConfigureReport.as_view(), name=ConfigureReport.urlname),
    url(r'^builder/preview/(?P<data_source>[\w\-]+)/$', ReportPreview.as_view(), name=ReportPreview.urlname),
    url(r'^builder/edit/(?P<report_id>[\w\-]+)/$', EditReportInBuilder.as_view(), name='edit_report_in_builder'),
    url(r'builder/subscribe/pricing/$', ReportBuilderPaywallPricing.as_view(),
        name=ReportBuilderPaywallPricing.urlname),
    url(r'builder/subscribe/activating_subscription/$', ReportBuilderPaywallActivatingSubscription.as_view(),
        name=ReportBuilderPaywallActivatingSubscription.urlname),

    url(r'^$', MySavedReportsView.as_view(), name="reports_home"),
    url(r'^saved/', MySavedReportsView.as_view(), name=MySavedReportsView.urlname),
    url(r'^saved_reports', MySavedReportsView.as_view(), name="old_saved_reports"),

    url(r'^case_data/(?P<case_id>[\w\-]+)/$', CaseDataView.as_view(), name=CaseDataView.urlname),
    url(r'^case_data/(?P<case_id>[\w\-]+)/forms/$', case_forms, name="single_case_forms"),
    url(r'^case_data/(?P<case_id>[\w\-]+)/attachments/$',
        CaseAttachmentsView.as_view(), name=CaseAttachmentsView.urlname),
    url(r'^case_data/(?P<case_id>[\w\-]+)/view/xml/$', case_xml, name="single_case_xml"),
    url(r'^case_data/(?P<case_id>[\w\-]+)/properties/$', case_property_names, name="case_property_names"),
    url(r'^case_data/(?P<case_id>[\w\-]+)/history/$', download_case_history, name="download_case_history"),
    url(r'^case_data/(?P<case_id>[\w\-]+)/edit/$', edit_case_view, name="edit_case"),
    url(r'^case_data/(?P<case_id>[\w\-]+)/rebuild/$', rebuild_case_view, name="rebuild_case"),
    url(r'^case_data/(?P<case_id>[\w\-]+)/resave/$', resave_case_view, name="resave_case"),
    url(r'^case_data/(?P<case_id>[\w\-]+)/close/$', close_case_view, name="close_case"),
    url(r'^case_data/(?P<case_id>[\w\-]+)/undo-close/(?P<xform_id>[\w\-:]+)/$',
        undo_close_case_view, name="undo_close_case"),
    url(r'^case_data/(?P<case_id>[\w\-]+)/export_transactions/$',
        export_case_transactions, name="export_case_transactions"),
    url(r'^case_data/(?P<case_id>[\w\-]+)/(?P<xform_id>[\w\-:]+)/$', case_form_data, name="case_form_data"),
    url(r'^case_data/(?P<case_id>[\w\-]+)/case_property/(?P<case_property_name>[\w_\-.]+)/$',
        case_property_changes, name="case_property_changes"),

    # Download and view form data
    url(r'^form_data/(?P<instance_id>[\w\-:]+)/$', FormDataView.as_view(), name=FormDataView.urlname),
    url(r'^form_data/(?P<instance_id>[\w\-:]+)/download/$', download_form, name='download_form'),
    url(r'^form_data/(?P<instance_id>[\w\-:]+)/edit/$', EditFormInstance.as_view(), name='edit_form_instance'),
    url(r'^form_data/(?P<instance_id>[\w\-:]+)/restore_version/$', restore_edit, name='restore_edit'),
    url(r'^form_data/(?P<instance_id>[\w\-:]+)/correct_data/$', edit_form, name='edit_form'),
    url(r'^form_data/(?P<instance_id>[\w\-:]+)/archive/$', archive_form, name='archive_form'),
    url(r'^form_data/(?P<instance_id>[\w\-:]+)/unarchive/$', unarchive_form, name='unarchive_form'),
    url(r'^form_data/(?P<instance_id>[\w\-:]+)/rebuild/$', resave_form_view, name='resave_form'),

    # project health ajax
    url(r'^project_health/ajax/(?P<user_id>[\w\-]+)/$', project_health_user_details,
        name='project_health_user_details'),

    # Full Excel export
    url(r'^full_excel_export/(?P<export_hash>[\w\-]+)/(?P<format>[\w\-]+)$', export_report, name="export_report"),

    # once off email
    url(r"^email_onceoff/(?P<report_slug>[\w_]+)/$", email_report, kwargs=dict(once=True), name='email_report'),
    url(r"^custom/email_onceoff/(?P<report_slug>[\w_]+)/$", email_report,
        kwargs=dict(dispatcher_class=CustomProjectReportDispatcher, once=True), name='email_onceoff'),

    # Saved reports
    url(r"^configs$", AddSavedReportConfigView.as_view(), name=AddSavedReportConfigView.name),
    url(r"^configs/(?P<config_id>[\w-]+)$", delete_config,
        name='delete_report_config'),

    # Scheduled reports
    url(r'^scheduled_reports/(?P<scheduled_report_id>[\w-]+)?$',
        ScheduledReportsView.as_view(), name=ScheduledReportsView.urlname),
    url(r'^scheduled_report/(?P<scheduled_report_id>[\w-]+)/delete$',
        delete_scheduled_report, name='delete_scheduled_report'),
    url(r'^send_test_scheduled_report/(?P<scheduled_report_id>[\w-]+)/$',
        send_test_scheduled_report, name='send_test_scheduled_report'),
    url(r'^view_scheduled_report/(?P<scheduled_report_id>[\w_]+)/$',
        view_scheduled_report, name='view_scheduled_report'),

    # V2 Reports
    url(r'^v2/', include('corehq.apps.reports.v2.urls')),

    url(r'^tableau/(?P<viz_id>[\d]+)/$', TableauView.as_view(), name=TableauView.urlname),

    # Internal Use
    url(r'^reprocess_error_form/$', ReprocessXFormErrorView.as_view(),
        name=ReprocessXFormErrorView.urlname),

    url(r'^custom/', include(custom_report_urls)),
    url(r'^filters/', include(filter_urls)),
    ProjectReportDispatcher.url_pattern(),
<<<<<<< HEAD
=======
    url(r'^user_management/', include(user_management_urls)),
    url(r'^release_management/', include(release_management_urls)),
>>>>>>> 3c4332d9
]

for module in get_installed_custom_modules():
    module_name = module.__name__.split('.')[-1]
    try:
        custom_report_urls += [
             url(r"^%s/" % module_name, include('{0}.urls'.format(module.__name__))),
        ]
    except ImproperlyConfigured:
        logging.info("Module %s does not provide urls" % module_name)<|MERGE_RESOLUTION|>--- conflicted
+++ resolved
@@ -21,11 +21,8 @@
 from .dispatcher import (
     CustomProjectReportDispatcher,
     ProjectReportDispatcher,
-<<<<<<< HEAD
-=======
     ReleaseManagementReportDispatcher,
     UserManagementReportDispatcher,
->>>>>>> 3c4332d9
 )
 from .filters import urls as filter_urls
 from .util import get_installed_custom_modules
@@ -68,8 +65,6 @@
     CustomProjectReportDispatcher.url_pattern(),
 ]
 
-<<<<<<< HEAD
-=======
 user_management_urls = [
     UserManagementReportDispatcher.url_pattern(),
 ]
@@ -78,7 +73,6 @@
     ReleaseManagementReportDispatcher.url_pattern()
 ]
 
->>>>>>> 3c4332d9
 urlpatterns = [
     ConfigurableReportView.url_pattern(),
     CustomConfigurableReportDispatcher.url_pattern(),
@@ -166,11 +160,8 @@
     url(r'^custom/', include(custom_report_urls)),
     url(r'^filters/', include(filter_urls)),
     ProjectReportDispatcher.url_pattern(),
-<<<<<<< HEAD
-=======
     url(r'^user_management/', include(user_management_urls)),
     url(r'^release_management/', include(release_management_urls)),
->>>>>>> 3c4332d9
 ]
 
 for module in get_installed_custom_modules():
