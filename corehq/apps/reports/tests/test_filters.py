from __future__ import absolute_import
from __future__ import unicode_literals
from django.test import SimpleTestCase, TestCase
from mock import patch
from django.test.client import RequestFactory

from corehq.apps.locations.models import LocationType
from corehq.apps.reports.filters.api import paginate_options
from corehq.apps.reports.filters.case_list import CaseListFilter
from corehq.apps.reports.filters.forms import FormsByApplicationFilterParams, FormsByApplicationFilter, \
    PARAM_SLUG_STATUS, PARAM_VALUE_STATUS_ACTIVE, PARAM_SLUG_APP_ID, PARAM_SLUG_MODULE
from corehq.apps.reports.tests.test_analytics import SetupSimpleAppMixin
from corehq.apps.reports.filters.users import ExpandedMobileWorkerFilter
from corehq.apps.users.models import WebUser
from corehq.apps.domain.models import Domain
from corehq.apps.locations.tests.util import make_loc
from six.moves import range
from six.moves import map


class TestEmwfPagination(SimpleTestCase):

    def make_data_source(self, options):
        def matching_objects(query):
            if not query:
                return options
            return [o for o in options if query.lower() in o.lower()]

        def get_size(query):
            return len(matching_objects(query))

        def get_objects(query, start, size):
            return matching_objects(query)[start:start+size]

        return (get_size, get_objects)

    @property
    def data_sources(self):
        return [
            self.make_data_source(["Iron Maiden", "Van Halen", "Queen"]),
            self.make_data_source(["Oslo", "Baldwin", "Perth", "Quito"]),
            self.make_data_source([]),
            self.make_data_source(["Jdoe", "Rumpelstiltskin"]),
        ]

    def test_first_page(self):
        count, options = paginate_options(self.data_sources, "", 0, 5)
        self.assertEqual(count, 9)
        self.assertEqual(
            options,
            ["Iron Maiden", "Van Halen", "Queen", "Oslo", "Baldwin"],
        )

    def test_second_page(self):
        count, options = paginate_options(self.data_sources, "", 5, 10)
        self.assertEqual(count, 9)
        self.assertEqual(
            options,
            ["Perth", "Quito", "Jdoe", "Rumpelstiltskin"],
        )

    def test_query_first_page(self):
        query = "o"
        count, options = paginate_options(self.data_sources, query, 0, 5)
        self.assertEqual(count, 4)
        self.assertEqual(options, ["Iron Maiden", "Oslo", "Quito", "Jdoe"])

    def test_query_no_matches(self):
        query = "Waldo"
        count, options = paginate_options(self.data_sources, query, 0, 5)
        self.assertEqual(count, 0)
        self.assertEqual(options, [])


class FormsByApplicationFilterDbTest(SetupSimpleAppMixin, TestCase):

    @classmethod
    def setUpClass(cls):
        super(FormsByApplicationFilterDbTest, cls).setUpClass()
        cls.class_setup()

    def test_get_filtered_data_by_app_id_missing(self):
        params = FormsByApplicationFilterParams([
            _make_filter(PARAM_SLUG_STATUS, PARAM_VALUE_STATUS_ACTIVE),
            _make_filter(PARAM_SLUG_APP_ID, 'missing')
        ])
        results = FormsByApplicationFilter.get_filtered_data_for_parsed_params(self.domain, params)
        self.assertEqual(0, len(results))

    def test_get_filtered_data_by_app_id(self):
        params = FormsByApplicationFilterParams([
            _make_filter(PARAM_SLUG_STATUS, PARAM_VALUE_STATUS_ACTIVE),
            _make_filter(PARAM_SLUG_APP_ID, self.app.id)
        ])
        results = FormsByApplicationFilter.get_filtered_data_for_parsed_params(self.domain, params)
        self.assertEqual(2, len(results))
        for i, details in enumerate(results):
            self._assert_form_details_match(i, details)

    def test_get_filtered_data_by_module_id_missing(self):
        params = FormsByApplicationFilterParams([
            _make_filter(PARAM_SLUG_STATUS, PARAM_VALUE_STATUS_ACTIVE),
            _make_filter(PARAM_SLUG_APP_ID, self.app.id),
            _make_filter(PARAM_SLUG_MODULE, '3'),
        ])
        results = FormsByApplicationFilter.get_filtered_data_for_parsed_params(self.domain, params)
        self.assertEqual(0, len(results))

    def test_get_filtered_data_by_module_id(self):
        for i in range(2):
            params = FormsByApplicationFilterParams([
                _make_filter(PARAM_SLUG_STATUS, PARAM_VALUE_STATUS_ACTIVE),
                _make_filter(PARAM_SLUG_APP_ID, self.app.id),
                _make_filter(PARAM_SLUG_MODULE, str(i)),
            ])
            results = FormsByApplicationFilter.get_filtered_data_for_parsed_params(self.domain, params)
            self.assertEqual(1, len(results))
            details = results[0]
            self._assert_form_details_match(i, details)


class TestExpandedMobileWorkerFilter(TestCase):
    def setUp(self):
        self.domain = Domain(name='test', is_active=True)
        self.domain.save()
        self.location_type = LocationType.objects.create(domain=self.domain.name, name='testtype')
        self.user_assigned_locations = [
<<<<<<< HEAD
            make_loc('root', domain=self.domain.name, type=self.location_type.name).sql_location
=======
            make_loc('root', domain=self.domain.name, type=self.location_type.code).sql_location
>>>>>>> 711666db
        ]
        self.request = RequestFactory()
        self.request.couch_user = WebUser()
        self.request.domain = self.domain

    @patch('corehq.apps.users.models.WebUser.get_sql_locations')
    def test_get_assigned_locations_default(self, assigned_locations_patch):
        assigned_locations_patch.return_value = self.user_assigned_locations
        emwf = ExpandedMobileWorkerFilter(self.request)
        loc_defaults = emwf._get_assigned_locations_default()
        self.assertEqual(loc_defaults, list(map(emwf.utils.location_tuple, self.user_assigned_locations)))


class TestLocationRestrictedMobileWorkerFilter(TestCase):
    def setUp(self):
        self.subject = ExpandedMobileWorkerFilter
        self.domain = Domain(name='test', is_active=True)
        self.domain.save()
        self.location_type = LocationType.objects.create(domain=self.domain.name, name='testtype')
        self.user_assigned_locations = [
            make_loc('root', domain=self.domain.name, type=self.location_type.code).sql_location
        ]
        self.request = RequestFactory()
        self.request.couch_user = WebUser()
        self.request.domain = self.domain

    @patch('corehq.apps.users.models.WebUser.get_sql_locations')
    def test_default_selections_for_full_access(self, assigned_locations_patch):
        self.request.can_access_all_locations = True
        self.request.project = self.domain
        emwf = ExpandedMobileWorkerFilter(self.request)
        emwf.get_default_selections()
        assert not assigned_locations_patch.called

    @patch('corehq.apps.users.models.WebUser.get_sql_locations')
    def test_default_selections_for_restricted_access(self, assigned_locations_patch):
        self.request.can_access_all_locations = False
        self.request.project = self.domain
        emwf = ExpandedMobileWorkerFilter(self.request)
        emwf.get_default_selections()
        assert assigned_locations_patch.called


class TestCaseListFilter(TestCase):
    def setUp(self):
        self.subject = CaseListFilter
        self.domain = Domain(name='test', is_active=True)
        self.domain.save()
        self.location_type = LocationType.objects.create(domain=self.domain.name, name='testtype')
        self.user_assigned_locations = [
            make_loc('root', domain=self.domain.name, type=self.location_type.code).sql_location
        ]
        self.request = RequestFactory()
        self.request.couch_user = WebUser()
        self.request.domain = self.domain

    @patch('corehq.apps.users.models.WebUser.get_sql_locations')
    def test_default_selections_for_full_access(self, assigned_locations_patch):
        self.request.can_access_all_locations = True
        self.request.project = self.domain
        emwf = self.subject(self.request)
        default_selections = emwf.get_default_selections()
        self.assertEqual(default_selections, emwf.default_selections)
        assert not assigned_locations_patch.called

    @patch('corehq.apps.users.models.WebUser.get_sql_locations')
    def test_default_selections_for_restricted_access(self, assigned_locations_patch):
        self.request.can_access_all_locations = False
        self.request.project = self.domain
        emwf = self.subject(self.request)
        emwf.get_default_selections()
        assert assigned_locations_patch.called


def _make_filter(slug, value):
    return {'slug': slug, 'value': value}<|MERGE_RESOLUTION|>--- conflicted
+++ resolved
@@ -125,11 +125,7 @@
         self.domain.save()
         self.location_type = LocationType.objects.create(domain=self.domain.name, name='testtype')
         self.user_assigned_locations = [
-<<<<<<< HEAD
-            make_loc('root', domain=self.domain.name, type=self.location_type.name).sql_location
-=======
             make_loc('root', domain=self.domain.name, type=self.location_type.code).sql_location
->>>>>>> 711666db
         ]
         self.request = RequestFactory()
         self.request.couch_user = WebUser()
