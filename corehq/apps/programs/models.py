--- conflicted
+++ resolved
@@ -1,7 +1,4 @@
-<<<<<<< HEAD
-=======
 from corehq.apps.groups.models import dt_no_Z_re
->>>>>>> ab2fc152
 from dimagi.ext.couchdbkit import (
     Document,
     StringProperty,
