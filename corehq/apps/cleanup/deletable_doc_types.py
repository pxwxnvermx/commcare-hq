--- conflicted
+++ resolved
@@ -23,13 +23,9 @@
     'ForwardingRule': (MAIN_DB,),
     'ForwardingRule-Deleted': (MAIN_DB,),
     'GlobalAppConfig': (settings.APPS_DB,),
-<<<<<<< HEAD
+    'HqDeploy': (MAIN_DB,),
     'ILSGatewayConfig': (MAIN_DB,),
     'Invitation': (settings.USERS_GROUPS_DB,),
-=======
-    'HqDeploy': (MAIN_DB,),
-    'ILSGatewayConfig': (MAIN_DB,),
     'RegistrationRequest': (MAIN_DB,),
->>>>>>> 19379b6c
     'WisePillDeviceEvent': (MAIN_DB,),
 }