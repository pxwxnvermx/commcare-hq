import datetime
import json
import os
import re
import sys
import traceback
from contextlib import nullcontext
from functools import partial

from attrs import define, field

from django.conf import settings
from django.core.management import call_command
from django.core.management.base import BaseCommand, CommandError
from django.db import IntegrityError, transaction

from corehq.apps.domain.dbaccessors import iterate_doc_ids_in_domain_by_type
from corehq.dbaccessors.couchapps.all_docs import (
    get_all_docs_with_doc_types,
    get_doc_count_by_type,
    get_doc_count_by_domain_type
)
from corehq.util.couchdb_management import couch_config
from corehq.util.django_migrations import skip_on_fresh_install
from corehq.util.log import with_progress_bar
from dimagi.utils.chunked import chunked
from dimagi.utils.couch.database import iter_docs
from dimagi.utils.couch.migration import disable_sync_to_couch


class PopulateSQLCommand(BaseCommand):
    """
        Base class for migrating couch docs to sql models.

        Adds a SQL object for any couch doc that doesn't yet have one.
        Override all methods that raise NotImplementedError and, optionoally, couch_db_slug.
    """
    AUTO_MIGRATE_ITEMS_LIMIT = 1000

    @classmethod
    def couch_db_slug(cls):
        # Override this if couch model was not stored in the main commcarehq database
        return None

    @classmethod
    def couch_doc_type(cls):
        raise NotImplementedError()

    @classmethod
    def sql_class(self):
        raise NotImplementedError()

    '''DEPRECATED the presence of this method will revert to migrating
    documents one at a time rather than in bulk. NOTE this method is
    required if the Couch model's `_migration_sync_to_sql` method does
    not accept a `save=False` keyword argument.

    def update_or_create_sql_object(self, doc):
        """
        This should find and update the sql object that corresponds to the given doc,
        or create it if it doesn't yet exist. This method is responsible for saving
        the sql object.
        """
        raise NotImplementedError()
    '''

    def _should_migrate_in_bulk(self):
        return not hasattr(self, "update_or_create_sql_object")

    def should_ignore(self, doc):
        """Return true if the document should not be synced to SQL"""
        return False

    @classmethod
    def diff_couch_and_sql(cls, couch, sql):
        """
        This should compare each attribute of the given couch document and sql object.
        Return a list of human-reaedable strings describing their differences, or None if the
        two are equivalent. The list may contain `None` or empty strings which will be filtered
        out before display.
        """
        raise NotImplementedError()

    @classmethod
    def get_filtered_diffs(cls, couch, sql):
        diffs = cls.diff_couch_and_sql(couch, sql)
        if isinstance(diffs, list):
            diffs = list(filter(None, diffs))
        return diffs

    @classmethod
    def get_diff_as_string(cls, couch, sql):
        diffs = cls.get_filtered_diffs(couch, sql)
        return "\n".join(diffs) if diffs else None

    @classmethod
    def diff_attr(cls, name, doc, obj, wrap_couch=None, wrap_sql=None, name_prefix=None):
        """
        Helper for diff_couch_and_sql
        """
        couch = doc.get(name, None)
        sql = getattr(obj, name, None)
        if wrap_couch:
            couch = wrap_couch(couch) if couch is not None else None
        if wrap_sql:
            sql = wrap_sql(sql) if sql is not None else None
        return cls.diff_value(name, couch, sql, name_prefix)

    @classmethod
    def diff_value(cls, name, couch, sql, name_prefix=None):
        if couch != sql:
            name_prefix = "" if name_prefix is None else f"{name_prefix}."
            return f"{name_prefix}{name}: couch value {couch!r} != sql value {sql!r}"

    @classmethod
    def diff_lists(cls, name, docs, objects, attr_list=None):
        diffs = []
        if len(docs) != len(objects):
            diffs.append(f"{name}: {len(docs)} in couch != {len(objects)} in sql")
        else:
            for couch_field, sql_field in list(zip(docs, objects)):
                if attr_list:
                    for attr in attr_list:
                        diffs.append(cls.diff_attr(attr, couch_field, sql_field, name_prefix=name))
                else:
                    diffs.append(cls.diff_value(name, couch_field, sql_field))
        return diffs

    @classmethod
    def count_items_to_be_migrated(cls):
        couch_count = get_doc_count_by_type(cls.couch_db(), cls.couch_doc_type())
        sql_count = cls.sql_class().objects.count()
        return couch_count - sql_count

    @classmethod
    def commit_adding_migration(cls):
        """
        This should be the merge commit of the pull request that adds the command to the commcare-hq repository.
        If this is provided, the failure message in migrate_from_migration will instruct users to deploy this
        commit before running the command.
        """
        return None

    @classmethod
    @skip_on_fresh_install
    def migrate_from_migration(cls, apps, schema_editor):
        """
            Should only be called from within a django migration.
            Calls sys.exit on failure.
        """
        to_migrate = cls.count_items_to_be_migrated()
        print(f"Found {to_migrate} {cls.couch_doc_type()} documents to migrate.")

        migrated = to_migrate == 0
        if migrated:
            return

        command_name = cls.__module__.split('.')[-1]
        if to_migrate < cls.AUTO_MIGRATE_ITEMS_LIMIT:
            try:
                call_command(command_name)
                remaining = cls.count_items_to_be_migrated()
                if remaining != 0:
                    migrated = False
                    print(f"Automatic migration failed, {remaining} items remain to migrate.")
                else:
                    migrated = True
            except Exception:
                traceback.print_exc()
        else:
            print("Found {} items that need to be migrated.".format(to_migrate))
            print("Too many to migrate automatically.")

        if not migrated:
            print(f"""
A migration must be performed before this environment can be upgraded to the latest version
of CommCareHQ. This migration is run using the management command {command_name}.
            """)
            if cls.commit_adding_migration():
                print(f"""
Run the following commands to run the migration and get up to date:

    commcare-cloud <env> fab setup_limited_release --set code_branch={cls.commit_adding_migration()}

    commcare-cloud <env> django-manage --release <release created by previous command> {command_name}

    commcare-cloud <env> deploy commcare
                """)
            sys.exit(1)

    @classmethod
    def couch_db(cls):
        return couch_config.get_db(cls.couch_db_slug())

    def add_arguments(self, parser):
        parser.add_argument(
            '--verify-only',
            action='store_true',
            dest='verify_only',
            default=False,
            help="""
                Don't migrate anything, instead check if couch and sql data is identical.
            """,
        )
        parser.add_argument(
            '--skip-verify',
            action='store_true',
            dest='skip_verify',
            default=False,
            help="""
                Migrate even if verifcation fails. This is intended for usage only with
                models that don't support verification.
            """,
        )
        parser.add_argument(
            '--fixup-diffs',
            dest='fixup_diffs',
            help="""
                Update rows in SQL that do not match their corresponding Couch
                doc. The value of this parameter should be a log file generated
                by a previous run of this command. Diffs recorded in the log
                will be re-checked and re-synced if they still exist.
            """,
        )
        parser.add_argument(
            '--domains',
            nargs='+',
            help="Only migrate documents in the specified domains",
        )
        parser.add_argument(
            '--chunk-size',
            type=int,
            default=100,
            help="Number of docs to fetch at once (default: 100).",
        )
        parser.add_argument(
            '--log-path',
            default="-" if settings.UNIT_TESTING else None,
            help="File path to write logs to. If not provided a default will be used."
        )
        parser.add_argument(
            '--append-log',
            action="store_true",
            help="Append to log file if it already exists."
        )

    def handle(self, chunk_size, fixup_diffs, **options):
        log_path = options.get("log_path")
        append_log = options.get("append_log", False)
        verify_only = options.get("verify_only", False)
        skip_verify = options.get("skip_verify", False)

        if not log_path:
            date = datetime.datetime.utcnow().strftime('%Y-%m-%dT%H-%M-%S.%f')
            command_name = self.__class__.__module__.split('.')[-1]
            log_path = f"{command_name}_{date}.log"

        if log_path != "-" and os.path.exists(log_path) and not append_log:
            raise CommandError(f"Log file already exists: {log_path}")

        if verify_only and skip_verify:
            raise CommandError("verify_only and skip_verify are mutually exclusive")

        self.diff_count = 0
        self.ignored_count = 0
        self.missing_in_sql_count = 0
        doc_index = 0

        if fixup_diffs:
            if not os.path.exists(fixup_diffs):
                raise CommandError(
                    "The value of --fixup-diffs should be the path of a "
                    "log file written by a previous run of this command. "
                    f"File not found: {fixup_diffs}"
                )
            docs = DiffDocs(fixup_diffs, self.couch_db(), chunk_size)
            doc_count = sql_doc_count = len(docs)
        elif options["domains"]:
            domains = options["domains"]
            doc_count = self._get_couch_doc_count_for_domains(domains)
            sql_doc_count = self._get_sql_doc_count_for_domains(domains)
            docs = self._iter_couch_docs_for_domains(domains, chunk_size)
        else:
            doc_count = self._get_couch_doc_count_for_type()
            sql_doc_count = self.sql_class().objects.count()
            docs = self._get_all_couch_docs_for_model(chunk_size)

        print(f"\n\nDetailed log output file: {log_path}")
        print("Found {} {} docs and {} {} models".format(
            doc_count,
            self.couch_doc_type(),
            sql_doc_count,
            self.sql_class().__name__,
        ))

        is_bulk = self._should_migrate_in_bulk() or fixup_diffs
        if is_bulk:
            # migrate docs in batches
            iter_items = partial(chunked, n=chunk_size, collection=list)
            migrate = partial(self._migrate_docs, fixup_diffs=fixup_diffs)
            verify = self._verify_docs
        else:
            # migrate one doc at a time (legacy mode)
            def iter_items(docs):
                return docs
            migrate = self._migrate_doc
            verify = self._verify_doc

        with self.open_log(log_path, append_log) as logfile:
            for item in iter_items(with_progress_bar(docs, length=doc_count, oneline=False)):
                if not verify_only:
                    migrate(item, logfile)
                if not skip_verify:
                    verify(item, logfile, verify_only)
                if not is_bulk:
                    doc_index += 1
                    if doc_index % 1000 == 0:
                        print(f"Diff count: {self.diff_count}")

        if not is_bulk:
            print(f"Processed {doc_index} documents")
        if self.ignored_count:
            print(f"Ignored {self.ignored_count} Couch documents")
        if not skip_verify:
            print(f"Found {self.diff_count} differences")
        if self.missing_in_sql_count > self.ignored_count:
            missing = self.missing_in_sql_count - self.ignored_count
            not_ignored = " (and not ignored)" if self.ignored_count else ""
            print(f"Unexpected: {missing} Couch documents were not found in SQL{not_ignored}")

    def _migrate_docs(self, docs, logfile, fixup_diffs):
        def update_log(action, doc_ids):
            for doc_id in doc_ids:
                logfile.write(f"{action} model for {couch_doc_type} with id {doc_id}\n")
        couch_doc_type = self.couch_doc_type()
        sql_class = self.sql_class()
        couch_class = sql_class._migration_get_couch_model_class()
        couch_id_name = getattr(sql_class, '_migration_couch_id_name', 'couch_id')
        couch_ids = [doc["_id"] for doc in docs]
        objs = sql_class.objects.filter(**{couch_id_name + "__in": couch_ids})
        if fixup_diffs:
            objs_by_couch_id = {obj._migration_couch_id: obj for obj in objs}
        else:
            objs_by_couch_id = {obj._migration_couch_id for obj in objs.only(couch_id_name)}
        creates = []
        updates = []
        ignored = []
        for doc in docs:
            if self.should_ignore(doc):
                ignored.append(doc)
                continue
            if doc["_id"] in objs_by_couch_id:
                if fixup_diffs:
                    obj = objs_by_couch_id[doc["_id"]]
                    if self.get_filtered_diffs(doc, obj):
                        updates.append(obj)
                    else:
                        continue  # already migrated
                else:
                    continue  # already migrated
            else:
                obj = sql_class()
                obj._migration_couch_id = doc["_id"]
                creates.append(obj)
            couch_class.wrap(doc)._migration_sync_to_sql(obj, save=False)
        if creates or updates:
            self._save(sql_class, creates, updates)
        update_log("Created", [obj._migration_couch_id for obj in creates])
        update_log("Updated", [obj._migration_couch_id for obj in updates])
        update_log("Ignored", [doc["_id"] for doc in ignored])
        self.ignored_count += len(ignored)

<<<<<<< HEAD
    def _save(self, sql_class, creates, updates):
        def attempt_save():
            with transaction.atomic(), disable_sync_to_couch(sql_class):
                sql_class.objects.bulk_create(creates)
                for obj in updates:
                    obj.save()

        def remove_concurrently_created_items(err):
            match = DUPLICATE_KEY.search(str(err))
            if match and match.group("table") == sql_class._meta.db_table:
                exclude_pks = set(
                    sql_class.objects.filter(pk__in=[x.pk for x in creates])
                    .values_list("pk", flat=True)
                )
                if exclude_pks:
                    creates[:] = [x for x in creates if x.pk not in exclude_pks]
                    print("Concurrently created:", exclude_pks)
                    return True
            return False

        max_attempts = 10
        for i in range(max_attempts + 1):
            try:
                attempt_save()
            except IntegrityError as err:
                if i < max_attempts and remove_concurrently_created_items(err):
                    continue  # try again
                raise
            break

    def _verify_docs(self, docs, logfile, exit=True):
=======
    def _verify_docs(self, docs, logfile, verify_only):
>>>>>>> 5e0770e3
        sql_class = self.sql_class()
        couch_id_name = getattr(sql_class, '_migration_couch_id_name', 'couch_id')
        couch_ids = [doc["_id"] for doc in docs]
        objs = sql_class.objects.filter(**{couch_id_name + "__in": couch_ids})
        objs_by_couch_id = {obj._migration_couch_id: obj for obj in objs}
        self.missing_in_sql_count += len(couch_ids) - len(objs_by_couch_id)
        diff_count = self.diff_count
        for doc in docs:
            if verify_only and self.should_ignore(doc):
                self.ignored_count += 1
                continue
            obj = objs_by_couch_id.get(doc["_id"])
            if obj is not None:
                self._do_diff(doc, obj, logfile)
        if diff_count != self.diff_count:
            print(f"Diff count: {self.diff_count}")

    def _do_diff(self, doc, obj, logfile, exit=False):
        diff = self.get_diff_as_string(doc, obj)
        if diff:
            logfile.write(DIFF_HEADER.format(json.dumps(doc['_id'])))
            logfile.write(diff)
            logfile.write("\n")
            self.diff_count += 1
            if exit:
                raise CommandError(f"Doc verification failed for {doc['_id']!r}. Exiting.")

    def _verify_doc(self, doc, logfile, verify_only):
        if verify_only and self.should_ignore(doc):
            self.ignored_count += 1
            return
        try:
            couch_id_name = getattr(self.sql_class(), '_migration_couch_id_name', 'couch_id')
            obj = self.sql_class().objects.get(**{couch_id_name: doc["_id"]})
            self._do_diff(doc, obj, logfile, exit=not verify_only)
        except self.sql_class().DoesNotExist:
            self.missing_in_sql_count += 1

    def _migrate_doc(self, doc, logfile):
        if self.should_ignore(doc):
            self.ignored_count += 1
            logfile.write(f"Ignored model for {self.couch_doc_type()} with id {doc['_id']}\n")
            return
        with transaction.atomic(), disable_sync_to_couch(self.sql_class()):
            model, created = self.update_or_create_sql_object(doc)
            action = "Creating" if created else "Updated"
            logfile.write(f"{action} model for {self.couch_doc_type()} with id {doc['_id']}\n")

    def _get_couch_doc_count_for_domains(self, domains):
        return sum(
            get_doc_count_by_domain_type(self.couch_db(), domain, self.couch_doc_type())
            for domain in domains
        )

    def _get_sql_doc_count_for_domains(self, domains):
        return self.sql_class().objects.filter(domain__in=domains).count()

    def _iter_couch_docs_for_domains(self, domains, chunk_size):
        for domain in domains:
            print(f"Processing data for domain: {domain}")
            doc_id_iter = iterate_doc_ids_in_domain_by_type(
                domain, self.couch_doc_type(), database=self.couch_db()
            )
            for doc in iter_docs(self.couch_db(), doc_id_iter, chunk_size):
                yield doc

    def _get_all_couch_docs_for_model(self, chunk_size):
        return get_all_docs_with_doc_types(
            self.couch_db(), [self.couch_doc_type()], chunk_size)

    def _get_couch_doc_count_for_type(self):
        return get_doc_count_by_type(self.couch_db(), self.couch_doc_type())

    @staticmethod
    def open_log(log_path, append_log):
        if log_path == "-":
            return nullcontext(sys.stdout)
        mode = "a" if append_log else "w"
        return open(log_path, mode)


DUPLICATE_KEY = re.compile(r'duplicate key value violates unique constraint "(?P<table>.+)_pkey"')
DIFF_HEADER = "Doc {} has differences:\n"


@define
class DiffDocs:
    path = field()
    couch_db = field()
    chunk_size = field()

    def __iter__(self):
        doc_ids = self._iter_doc_ids()
        yield from iter_docs(self.couch_db, doc_ids, self.chunk_size)

    def __len__(self):
        return sum(1 for x in self._iter_doc_ids(quiet=True))

    def _iter_doc_ids(self, quiet=False):
        prefix, suffix = DIFF_HEADER.split("{}")
        with open(self.path) as log:
            for line in log:
                if line.startswith(prefix) and line.endswith(suffix):
                    doc_id = line[len(prefix):-len(suffix)]
                    try:
                        yield json.loads(doc_id)
                    except Exception:
                        if not quiet:
                            print("WARNING ignored diff, bad doc id format:", doc_id)<|MERGE_RESOLUTION|>--- conflicted
+++ resolved
@@ -370,7 +370,6 @@
         update_log("Ignored", [doc["_id"] for doc in ignored])
         self.ignored_count += len(ignored)
 
-<<<<<<< HEAD
     def _save(self, sql_class, creates, updates):
         def attempt_save():
             with transaction.atomic(), disable_sync_to_couch(sql_class):
@@ -401,10 +400,7 @@
                 raise
             break
 
-    def _verify_docs(self, docs, logfile, exit=True):
-=======
     def _verify_docs(self, docs, logfile, verify_only):
->>>>>>> 5e0770e3
         sql_class = self.sql_class()
         couch_id_name = getattr(sql_class, '_migration_couch_id_name', 'couch_id')
         couch_ids = [doc["_id"] for doc in docs]
