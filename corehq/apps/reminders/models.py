--- conflicted
+++ resolved
@@ -395,19 +395,17 @@
     # stop condition
     until = StringProperty()
 
-<<<<<<< HEAD
     # If present, references an entry in settings.ALLOWED_CUSTOM_CONTENT_HANDLERS, which maps to a function
     # that should be called to retrieve the sms content to send in an sms reminder.
     # The signature of a custom content handler should be function(reminder, handler, recipient)
     custom_content_handler = StringProperty()
-=======
+
     #   If a subcase triggers an SMS survey, but we're sending it to the parent case,
     # we sometimes want the subcase to be the one on which we execute case actions
     # during form submission. This option will allow for that.
     #   Note that this option only makes a difference if a case is filling out the SMS survey,
     # and if a case other than that case triggered the reminder.
     force_surveys_to_use_triggered_case = BooleanProperty(default=False)
->>>>>>> 69b0bebb
 
     @property
     def uses_parent_case_property(self):
