{% extends "reminders/reminders_base.html" %}
{% load url from future %}
{% load hq_shared_tags %}

{% block head %}{{ block.super }}

<script language="javascript" type="text/javascript" src="{% static 'hqwebapp/js/lib/jquery-ui/jquery-ui-1.8.16.min.js' %}"></script>
<link rel="stylesheet" href="{% static 'hqwebapp/js/lib/jquery-ui/jquery-ui-redmond-1.8.16.css' %}">

<style type="text/css">
    h2 {
        border-bottom: 1px solid #555;
    }
    #id_schedule_length {
        width: 50px;
    }
    .errorlist ul {
        margin: 0;
        padding: 0;
    }
    div.clickable {
        cursor: pointer;
        font-family: "Courier New";
    }
    span.clickable {
        cursor: pointer;
        font-family: "Courier New";
    }
    
    .tiny {
      width: 20px;
    }
    .short {
      width: 40px;
    }
    .parameter_table {
        width: auto;
        margin-left: 0px;
    }
    .parameter_table tbody tr td {
        padding-right: 5px;
    }
    .language_message {
        vertical-align: top;
    }
    .popover {
        font-size: 12px;
        font-weight: normal;
    }
    .time_type {
        width: 125px;
    }
</style>
{% endblock %}

{% block js-inline %}{{ block.super }}
<script>
    function order_event_table() {
        $("#event_table").find("tr").each(function(i) {
            $(this).find("td").each(function(j) {
                switch(j) {
                    case 0:
                        $(this).find("input").attr("name", "reminder_events." + i + ".day");
                        break;
                    case 1:
                        $(this).find("select").attr("name", "reminder_events." + i + ".time_type");
                        break;
                    case 2:
                        $(this).find("input").attr("name", "reminder_events." + i + ".time");
                        break;
                    case 3:
                        $(this).find("input").attr("name", "reminder_events." + i + ".time_window_length");
                        break;
                    case 4:
                        $(this).find("div").each(function(k) {
                            $(this).find(".language").attr("name", "reminder_events." + i + ".messages." + (k + 1) + ".language");
                            $(this).find(".message").attr("name", "reminder_events." + i + ".messages." + (k + 1) + ".text");
                        });
                        break;
                    case 5:
                        $(this).find("select").attr("name", "reminder_events." + i + ".survey");
                        break;
                    case 6:
                        $(this).find("input").attr("name", "reminder_events." + i + ".timeouts");
                        break;
                }
            });
        });
    }
    
    function method_changed() {
        value = $("#id_method").val();
        recipient = $("#id_recipient").val();
        if (value == "sms") {
            $(".for_sms_survey").hide();
            $(".for_sms_callback").hide();
            $(".for_ivr_survey").hide();
            $(".for_sms").show();
        } else if (value == "survey") {
            $(".for_sms_callback").hide();
            $(".for_sms").hide();
            $(".for_ivr_survey").hide();
            $(".for_sms_survey").show();
            if($("#id_start_condition_type").val() == "CASE_CRITERIA") {
                $(".recipient_parent_case").show();
                $(".recipient_subcase").show();
            }
            if(recipient == "USER" || recipient == "OWNER") {
                $("#id_recipient").val("CASE");
                recipient_changed();
            }
        } else if (value == "callback") {
            $(".for_sms").hide();
            $(".for_sms_survey").hide();
            $(".for_ivr_survey").hide();
            $(".for_sms_callback").show();
            if(recipient == "USER" || recipient == "OWNER" || recipient == "PARENT_CASE" || recipient == "SUBCASE") {
                $("#id_recipient").val("CASE");
                recipient_changed();
            }
        } else if (value == "ivr_survey") {
            $(".for_sms").hide();
            $(".for_sms_survey").hide();
            $(".for_sms_callback").hide();
            $(".for_ivr_survey").show();
            if(recipient == "USER" || recipient == "OWNER" || recipient == "PARENT_CASE" || recipient == "SUBCASE") {
                $("#id_recipient").val("CASE");
                recipient_changed();
            }
        }
        use_custom_content_handler_changed();
    }
    
    function event_interpretation_changed() {
        value = $("#id_event_interpretation").val();
        if(value == "SCHEDULE") {
            $(".for_offset_based").hide();
            $(".for_schedule_based").show();
        } else {
            $(".for_schedule_based").hide();
            $(".for_offset_based").show();
        }
        enable_advanced_time_changed();
    }
    
    function start_choice_changed() {
        if($("#id_start_choice").val() == "DATE") {
            $("#id_start_date").show();
        } else {
            $("#id_start_date").hide();
        }
    }
    
    function iteration_type_changed() {
        if($("#id_iteration_type").val() == "FIXED") {
            $("#id_max_iteration_count_input").show();
        } else {
            $("#id_max_iteration_count_input").hide();
        }
    }
    
    function start_condition_type_changed() {
        if($("#id_start_condition_type").val() == "CASE_CRITERIA") {
            $(".for_on_datetime").hide();
            $(".for_case_criteria").show();
            if($("#id_recipient").val() == "SURVEY_SAMPLE") {
                $("#id_recipient").val("CASE");
                recipient_changed();
            }
        } else {
            $("#id_method").val("survey");
            $(".for_case_criteria").hide();
            $(".for_on_datetime").show();
            if($("#id_recipient").val() != "SURVEY_SAMPLE") {
                $("#id_recipient").val("SURVEY_SAMPLE");
                recipient_changed();
            }
        }
        method_changed();
        enable_advanced_time_changed();
    }
    
    function recipient_changed() {
        value = $("#id_recipient").val()
        if(value == "SURVEY_SAMPLE") {
            $("#id_sample_id").show();
        } else {
            $("#id_sample_id").hide();
        }
        if(value == "SUBCASE") {
            $(".for_recipient_subcase").show();
        } else {
            $(".for_recipient_subcase").hide();
        }
    }
    
    function use_until_changed() {
        if($("#id_use_until").val() == "Y") {
            $("#id_until").show();
        } else {
            $("#id_until").hide();
        }
    }
    
    function enable_advanced_time_changed() {
        if($("#id_enable_advanced_time_choices").is(":checked") && $("#id_start_condition_type").val() == "CASE_CRITERIA" && $("#id_event_interpretation").val() == "SCHEDULE") {
            $(".for_advanced_times").show();
            time_type_changed();
        } else {
            $(".for_advanced_times").hide();
            $(".for_random_time").hide();
        }
    }
    
    function recipient_case_match_type_changed() {
        if ($("#id_recipient_case_match_type").val() == "ANY_VALUE") {
            $("#id_recipient_case_match_value").hide();
        } else {
            $("#id_recipient_case_match_value").show();
        }
    }
    
    function time_type_changed() {
        var at_least_one_random = false;
        var advanced_times_enabled = $("#id_enable_advanced_time_choices").is(":checked");
        $(".time_type").each(function(i) {
            if($(this).val() == "RANDOM" && advanced_times_enabled) {
                at_least_one_random = true;
                $(this).parent().parent().children(".for_random_time").children("input").show();
            } else {
                $(this).parent().parent().children(".for_random_time").children("input").hide();
            }
        });
        if(at_least_one_random) {
            $(".for_random_time").show();
        } else {
            $(".for_random_time").hide();
        }
    }
    
    function use_custom_content_handler_changed() {
        if($("#id_use_custom_content_handler").is(":checked")) {
            $(".for_custom_content_handler").show();
            $(".language_message_params").hide();
        } else {
            $(".for_custom_content_handler").hide();
            method = $("#id_method").val();
            if(method == "sms" || method == "callback") {
                $(".language_message_params").show();
            }
        }
    }
    
    $(function(){
        // Set help text bubbles
        
        var help_text = {
            "Start Offset": "The number of days to wait after the start date before sending the content. This can be a negative number to send any number of days before a given date.",
            "Day": "For schedule-based schedules, this is the day in the schedule on which to send the content (starting with 0).",
            "Time": "For schedule-based schedules, this is the time of day at which to send the content (hh:mm).",
            "Language | Message": "The message to send. Enter the language code in the left-hand box and corresponding message in the right-hand box.",
            "Form": "Select the form to play to the recipient.",
            "Timeouts": "An optional list of timeout intervals in minutes, separated by commas. When sending SMS Surveys, the current question " +
                        "will be resent at each timeout if the survey is not yet completed. When sending SMS with expected callback, the SMS will " +
                        "be resent at each timeout until the last timeout, at which point the callback will be counted as missed.",
            "Days to Wait": "For offset-based schedules, this is the number of days to wait before sending the content.",
            "Time to Wait": "For offset-based schedules, this is the hours and minutes (hh:mm) to wait before sending the content.",
            "Default Language": "When sending SMS, this is the default language code to use when no translation is available for the recipient. A translation must be present in " +
                                "the default language for each message.",
            "Schedule Type": "Use Schedule-based to send at an exact time of day. Use Offset-based to send a certain number of days or hours and minutes later.",
            "Schedule Length": "The length of the schedule. For example, this would be 1 for daily schedules and 7 for weekly schedules.",
            "Days to Wait Before Restarting": "The number of days to wait after the end of one iteration of the schedule and before the beginning of the next iteration.",
            "Until Condition": "Optionally specify a case property which will be used to deactivate this reminder. If the case property is a date, no reminders for that case will go out " +
                               "after that date. Also, if this case property is set to 'OK', the reminder for that case will automatically be deactivated.",
            "Stop": "A reminder will stop sending if its trigger condition is no longer true. Also, you can use the below stop conditions to deactivate a reminder. Whichever of these stop "+
                    "conditions comes first will deactivate an active reminder.",
            "Partial Form Submission": "For SMS Surveys, when this option is enabled, the form will be submitted in its current state on the last survey timeout if it has not yet been completed. For IVR Surveys, "+
                                       "when this option is enabled, the form will be submitted in its current state on disconnect if it has not yet been completed.",
            "Side Effects For Partial Forms": "Only applies when submitting partial forms. If selected, the system will include any case create, update, or close actions when a partial "+
                                              "form submission occurs. If not selected, the system will submit the form on a partial form submission, but ignore any case create, update, or close actions.",
            "Advanced Reminder Time Choices": "Enable this option to specify reminder times in advanced ways, such as specifying the time to send in a case property. This applies only to " +
                                              "schedule-based (not offset-based) schedules.",
            "Time Type": "Use 'Default' to specify the time of day to send (hh:mm). Use 'Case Property' to specify the case property that contains the time of day to send.",
            "Question Retries": "An IVR Survey will only allow this many invalid responses to a question before disconnecting the call.",
            "Window Length": "The length, in minutes, of the window in which to choose a random time.",
            "Child Case Property": "Enter a case property along with the criteria for matching it. Only the child cases whose given case property matches the given criteria will be recipients.",
            "Use Case That Triggered Reminder in Submission": "If a subcase triggers a survey, but you're sending the survey to its parent case, you may want the subcase to be the one on " +
                " which to execute case actions during form submission. This option will allow for that. Note that this option only makes a difference if a case is filling out the " +
                " survey, and if a case other than that case triggered the reminder."
        };

        function get_language_count(message){
            //For encoding, Latin-language alphabet requires 7-bits and non-Latin-languages require 16bits. Refer to following.
            //http://spin.atomicobject.com/2011/04/20/concatenated-sms-messages-and-character-counts/
            //http://stackoverflow.com/questions/5454910/international-count-sms-characters
            var gsm7bitChars = "@£$¥èéùìòÇ\nØø\rÅåΔ_ΦΓΛΩΠΨΣΘΞÆæßÉ !\"#¤%&'()*+,-./0123456789:;<=>?¡ABCDEFGHIJKLMNOPQRSTUVWXYZÄÖÑÜ§¿abcdefghijklmnopqrstuvwxyzäöñüà";
            var gsm7bitExChar = "^{}\\[~]|€";            
            var gsm7bitUnits = 0;
            var utf16codeUnits = 0;            
            for (var i = 0, len = message.length; i < len; i++) {
                if (gsm7bitUnits != null) {
                    if (gsm7bitChars.indexOf(message.charAt(i)) > -1) {
                        gsm7bitUnits++; 
                    } 
                    else if (gsm7bitExChar.indexOf(message.charAt(i)) > -1) {
                        gsm7bitUnits += 2;
                    } 
                    else {
                        gsm7bitUnits = null;
                    }
                }
                utf16codeUnits += message.charCodeAt(i) < 0x10000 ? 1 : 2;  
            }            
            if (gsm7bitUnits==null){
                return ["foriegn", utf16codeUnits];
            }
            else{
                return ["english", gsm7bitUnits];
            }        
        }
        
        function alert_sms_counts($message_box){
            var language_count = get_language_count($message_box.val());
            var current_count = language_count[1];
            var max_char = (language_count[0]=="english") ? 160 : 70;
            var max_sms_multiples = (max_char==160) ? 153 : 67;
            var cc_message = "";
            var chars_remaining = max_char - current_count;
            var $char_count = $message_box.parent().find("#character-count");
            if(chars_remaining < 0){
                $char_count.addClass("alert-danger").removeClass('alert-info');
            } 
            else {
                $char_count.removeClass("alert-danger").addClass('alert-info');
            }
            cc_message = current_count + " character";
            if(current_count != 1){
                cc_message = cc_message + "s";
            }
            var split_count = (current_count<=max_char) ? 1 : Math.ceil(current_count/max_sms_multiples);
            cc_message = cc_message + " (" + max_char + " max). Messages : "+split_count;
            $char_count.text(cc_message);            
        }

        $('.help_popover').popover({
            placement: 'top',
            trigger: 'hover',
            title: function () {
                return $(this).attr('data-help-key');
            },
            content: function () {
                return help_text[$(this).attr('data-help-key')];
            }
        });
        
        // Set on change methods
        
        $("#id_method").change(function() {
            method_changed();
        });
        
        $("#id_event_interpretation").change(function() {
            event_interpretation_changed();
        });
        
        $("#id_start_choice").change(function() {
            start_choice_changed();
        });
        
        $(".add_translation").click(function() {
            $(this).parent().clone(true).appendTo($(this).parent().parent());
            $(this).parent().parent().children("div").last().find("input").attr("value","");
            $(this).parent().parent().children("div").last().find("#character-count").text('0 characters (160 max)');
            $(this).parent().parent().children("div").last().find("#character-count").removeClass("alert-danger").addClass('alert-info');
            order_event_table();
        });
        
        $(".remove_translation").click(function() {
            if ($(this).parent().parent().children("div").length <= 1) {
                alert("You must have at least one translation for each message.");
            } else {
                $(this).parent().remove();
                order_event_table();
            }
        });
        
        $("#id_iteration_type").change(function() {
            iteration_type_changed();
        });
        
        $("#id_use_until").change(function() {
            use_until_changed();
        });
        
        $(".add_event").click(function() {
            $("#event_table > tbody").children("tr").last().clone(true).appendTo($("#event_table"));
            $("#event_table > tbody").children("tr").last().find("input").attr("value", "");
            order_event_table();
            enable_advanced_time_changed();
        });
        
        $(".remove_event").click(function() {
            if ($(this).parent().parent().parent().children("tr").length <= 1) {
                alert("You must have at least one event in the schedule.");
            } else {
                $(this).parent().parent().remove();
                order_event_table();
                enable_advanced_time_changed();
            }
        });
        
        $("#id_start_match_type").change(function() {
            if ($("#id_start_match_type").val() == "ANY_VALUE") {
                $("#id_start_value").hide();
            } else {
                $("#id_start_value").show();
            }
        });
        
        $("#id_start_condition_type").change(function() {
            start_condition_type_changed();
        });
        
        $("#id_start_datetime_date").datepicker({dateFormat : "yy-mm-dd"});
        
        $("#id_recipient").change(function() {
            recipient_changed();
        });
        
        $("#id_enable_advanced_time_choices").change(function() {
            enable_advanced_time_changed();
        });
        
        $("#id_recipient_case_match_type").change(function() {
            recipient_case_match_type_changed();
        });                

        $(".language_message.message").bind('keyup', function () {
            alert_sms_counts($(this));
        }).keyup();

        $(".time_type").change(function() {
            time_type_changed();
        });
        
        $("#id_use_custom_content_handler").change(function() {
            use_custom_content_handler_changed();
        });

        // Run on change methods
        
        method_changed();
        event_interpretation_changed();
        start_choice_changed();
        iteration_type_changed();
        start_condition_type_changed();
        recipient_changed();
        use_until_changed();
        enable_advanced_time_changed();
        recipient_case_match_type_changed();
        use_custom_content_handler_changed();
    });
</script>
{% endblock %}

{% block subsection-title %}
    <li>
        <a href="#">Reminder Definitions</a> <span class="divider">&gt;</span>
    </li>
    {% if handler_id %}
    <li class="active">
        <a href="{% url "edit_complex" domain handler_id %}">{{ form.nickname.value }}</a>
    </li>
    {% else %}
    <li class="active">
        <a href="{% url "add_complex_reminder_schedule" domain %}">New Reminder Definition</a>
    </li>
    {% endif %}
{% endblock %}

{% block main_column %}
<form action="" method="post">
    <table id="reminder_info" class="parameter_table">
        <tbody>
            <tr>
                <td><h4>Name</h4></td>
                <td>{{ form.nickname }}</td>
                <td>{{ form.nickname.errors }}</td>
            </tr>
            <tr>
                <td><h4>Active</h4></td>
                <td>{{ form.active }}</td>
                <td></td>
            </tr>
        </tbody>
    </table>
    <br />
    <h4>Trigger</h4>
    <div class="form-block">
        <div id="case_criteria">
            Trigger
            <select name="start_condition_type" id="id_start_condition_type">
                <option value="CASE_CRITERIA" {% if form.start_condition_type.value == "CASE_CRITERIA" %}selected="selected"{% endif %}>for each case with:</option>
                <option value="ON_DATETIME" {% if form.start_condition_type.value == "ON_DATETIME" %}selected="selected"{% endif %}>on a specific date/time</option>
            </select>
            <br />
            <br />
            <table id="case_criteria_table" class="parameter_table for_case_criteria">
                <tbody>
                    <tr>
                        <td>Case Type</td>
                        <td>{{ form.case_type }}</td>
                        <td>{{ form.case_type.errors }}</td>
                    </tr>
                    <tr>
                        <td>Case Property</td>
                        <td>{{ form.start_property }} {{ form.start_match_type }} <input type="text" name="start_value" id="id_start_value" value="{{ form.start_value.value|default:"" }}" {% if form.start_match_type.value == "ANY_VALUE" %}style="display: none;"{% endif %}/></td>
                        <td>{{ form.start_property.errors }}{{ form.start_value.errors }}</td>
                    </tr>
                </tbody>
            </table>
        </div>
    </div>
    <h4>Start</h4>
    <div class="form-block">
        <div id="start_date_div">
            <table id="start_date_table" class="parameter_table for_case_criteria">
                <tbody>
                    <tr>
                        <td>Start Date</td>
                        <td>
                            <select name="start_choice" id="id_start_choice">
                                <option value="DATE" {% if form.start_choice.value == "DATE" %}selected="selected"{% endif %}>defined by case property</option>
                                <option value="IMMEDIATELY" {% if form.start_choice.value == "IMMEDIATELY" %}selected="selected"{% endif %}>as soon as it triggers</option>
                            </select>
                            <input type="text" name="start_date" id="id_start_date" value="{{ form.start_date.value|default:"" }}" />
                        </td>
                        <td>{{ form.start_date.errors }}</td>
                    </tr>
                    <tr>
                        <td><div class="help_popover" data-help-key="Start Offset">Start Offset (days) <i class="icon icon-question-sign"></i></div></td>
                        <td>{{ form.start_offset }}</td>
                        <td>{{ form.start_offset.errors }}</td>
                    </tr>
                </tbody>
            </table>
            <table id="datetime_table" class="parameter_table for_on_datetime">
                <tbody>
                    <tr>
                        <td>Date</td>
                        <td><input type="text" name="start_datetime_date" id="id_start_datetime_date" value="{{ form.start_datetime_date.value|default:"" }}" /></td>
                        <td>{{ form.start_datetime_date.errors }}</td>
                    </tr>
                    <tr>
                        <td>Time (GMT)</td>
                        <td><input type="text" name="start_datetime_time" id="id_start_datetime_time" value="{{ form.start_datetime_time.value|default:"" }}" /></td>
                        <td>{{ form.start_datetime_time.errors }}</td>
                    </tr>
                </tbody>
            </table>
        </div>
    </div>
    <h4>Send</h4>
    <div class="form-block">
        <table class="parameter_table">
            <tbody>
                <tr>
                    <td>Send</td>
                    <td>
                        <select name="method" id="id_method">
                            <option value="sms" class="for_case_criteria" {% if form.method.value == "sms" %}selected="selected"{% endif %}>SMS</option>
                            <option value="survey" class="for_case_criteria for_on_datetime" {% if form.method.value == "survey" %}selected="selected"{% endif %}>SMS survey</option>
                            <option value="ivr_survey" class="for_case_criteria" {% if form.method.value == "ivr_survey" %}selected="selected"{% endif %}>IVR survey</option>
                            <option value="callback" class="for_case_criteria" {% if form.method.value == "callback" %}selected="selected"{% endif %}>SMS expecting callback</option>
                        </select>
                    </td>
                    <td></td>
                </tr>
                <tr>
                    <td>To</td>
                    <td>
                        <select name="recipient" id="id_recipient">
                            <option value="OWNER" class="for_sms for_case_criteria" {% if form.recipient.value == "OWNER" %}selected="selected"{% endif %}>The case's owner(s)</option>
                            <option value="USER" class="for_sms for_case_criteria" {% if form.recipient.value == "USER" %}selected="selected"{% endif %}>The case's last submitting user</option>
                            <option value="CASE" class="for_case_criteria" {% if form.recipient.value == "CASE" %}selected="selected"{% endif %}>The case</option>
                            <option value="PARENT_CASE" class="for_sms for_case_criteria recipient_parent_case" {% if form.recipient.value == "PARENT_CASE" %}selected="selected"{% endif %}>The case's parent case</option>
                            <option value="SUBCASE" class="for_sms for_case_criteria recipient_subcase" {% if form.recipient.value == "SUBCASE" %}selected="selected"{% endif %}>The case's child case(s)</option>
                            <option value="SURVEY_SAMPLE" class="for_on_datetime" {% if form.recipient.value == "SURVEY_SAMPLE" %}selected="selected"{% endif %}>Survey Sample</option>
                        </select>
                        <select name="sample_id" id="id_sample_id">
                            {% for sample in sample_list %}
                                <option value="{{ sample.code }}" {% if form.sample_id.value == sample.code %}selected="selected"{% endif %}>{{ sample.name }}</option>
                            {% endfor %}
                        </select>
                    </td>
                    <td>{{ form.sample_id.errors }}</td>
                </tr>
                <tr class="for_recipient_subcase">
                    <td><div class="help_popover" data-help-key="Child Case Property">Child Case Property <i class="icon icon-question-sign"></i></div></td>
                    <td>
                        {{ form.recipient_case_match_property }}
                        {{ form.recipient_case_match_type }}
                        {{ form.recipient_case_match_value }}
                    </td>
                    <td>
                        {{ form.recipient_case_match_property.errors }}
                        {{ form.recipient_case_match_type.errors }}
                        {{ form.recipient_case_match_value.errors }}
                    </td>
                </tr>
                <tr>
                    <td>Frequency</td>
                    <td>
                        <select name="frequency">
                            <option value="ADVANCED">Advanced</option>
                        </select>
                    </td>
                    <td></td>
                </tr>
                <tr>
                    <td><div class="help_popover" data-help-key="Schedule Type">Schedule Type <i class="icon icon-question-sign"></i></div></td>
                    <td>
                        <select name="event_interpretation" id="id_event_interpretation">
                            <option value="SCHEDULE" {% if form.event_interpretation.value == "SCHEDULE" %}selected="selected"{% endif %}>Schedule-based</option>
                            <option value="OFFSET" {% if form.event_interpretation.value == "OFFSET" %}selected="selected"{% endif %}>Offset-based</option>
                        </select>
                    </td>
                    <td></td>
                </tr>
                <tr class="for_sms for_sms_callback">
                    <td><div class="help_popover" data-help-key="Default Language">Default Language <i class="icon icon-question-sign"></i></div></td>
                    <td><input type="text" class="tiny" name="default_lang" id="id_default_lang" value="{{ form.default_lang.value|default:"" }}" /></td>
                    <td>{{ form.default_lang.errors }}</td>
                </tr>
            </tbody>
        </table>
        <br />
        <span>Schedule:</span>
        <br /><br />
        {{ form.events.errors }}
        <table id="event_table" class="table table-bordered parameter_table">
            <thead>
                <tr>
                    <th>
                        <div class="help_popover for_schedule_based" data-help-key="Day">Day <i class="icon icon-question-sign"></i></div>
                        <div class="help_popover for_offset_based" data-help-key="Days to Wait">Days to Wait <i class="icon icon-question-sign"></i></div>
                    </th>
                    <th class="for_advanced_times">
                        <div class="help_popover" data-help-key="Time Type">Time Type <i class="icon icon-question-sign"></i></div>
                    </th>
                    <th>
                        <div class="help_popover for_schedule_based" data-help-key="Time">Time <i class="icon icon-question-sign"></i></div>
                        <div class="help_popover for_offset_based" data-help-key="Time to Wait">Time to Wait <i class="icon icon-question-sign"></i></div>
                    </th>
                    <th class="for_random_time">
                        <div class="help_popover" data-help-key="Window Length">Window Length <i class="icon icon-question-sign"></i></div>
                    </th>
                    <th class="for_sms for_sms_callback language_message_params">
                        <div class="help_popover" data-help-key="Language | Message">Language | Message <i class="icon icon-question-sign"></i></div>
                    </th>
                    <th class="for_sms_survey for_ivr_survey">
                        <div class="help_popover" data-help-key="Form">Form <i class="icon icon-question-sign"></i></div>
                    </th>
                    <th class="for_sms_survey for_sms_callback for_ivr_survey">
                        <div class="help_popover" data-help-key="Timeouts">Timeouts <i class="icon icon-question-sign"></i></div>
                    </th>
                    <th></th>
                </tr>
            </thead>
            <tbody>
                {% for e in form.events.value %}
                <tr>
                    <td><input type="text" class="short" name="reminder_events.{{ forloop.counter }}.day" value="{{ e.day }}" /></td>
                    <td class="for_advanced_times">
                        <select name="reminder_events.{{ forloop.counter }}.time_type" class="time_type">
                            <option value="DEFAULT" {% if e.time_type != "CASE_PROPERTY" %}selected="selected"{% endif %}>Default</option>
                            <option value="CASE_PROPERTY" {% if e.time_type == "CASE_PROPERTY" %}selected="selected"{% endif %}>Case Property</option>
                            <option value="RANDOM" {% if e.time_type == "RANDOM" %}selected="selected"{% endif %}>Random Time</option>
                        </select>
                    </td>
                    <td><input type="text" class="input-medium" name="reminder_events.{{ forloop.counter }}.time" value="{{ e.time }}" /></td>
                    <td class="for_random_time"><input type="text" class="short" name="reminder_events.{{ forloop.counter }}.time_window_length" value="{{ e.time_window_length|default:'' }}" /></td>
                    <td class="for_sms for_sms_callback language_message_params">
                        {% for message_num, message in e.messages.items %}
                        <div>
                            <input type="text" class="tiny language_message language" name="reminder_events.{{ forloop.parentloop.counter }}.messages.{{ forloop.counter }}.language" value="{{ message.language }}" />
                            <input type="text" class="language_message message" name="reminder_events.{{ forloop.parentloop.counter }}.messages.{{ forloop.counter }}.text" value="{{ message.text }}" />
                            <span class="btn btn-success language_message add_translation"><i class="icon icon-white icon-plus"></i> Add Translation</span>
                            <span class="btn btn-danger language_message remove_translation"><i class="icon icon-white icon-remove"></i> Remove Translation</span>
                            <p class="alert alert-info help-block" id="character-count">0 characters (160 max)</p>
                        </div>
                        {% empty %}
                        <div>
                            <input type="text" class="tiny language_message language" name="reminder_events.{{ forloop.counter }}.messages.1.language" />
                            <input type="text" class="language_message message" name="reminder_events.{{ forloop.counter }}.messages.1.text" />
                            <span class="btn btn-success language_message add_translation"><i class="icon icon-white icon-plus"></i> Add Translation</span>
                            <span class="btn btn-danger language_message remove_translation"><i class="icon icon-white icon-remove"></i> Remove Translation</span>
                        </div>
                        {% endfor %}
                    </td>
                    <td class="for_sms_survey for_ivr_survey">
                        <div>
                            <select name="reminder_events.{{ forloop.counter }}.survey">
                            {% for f in form_list %}
                                <option value="{{ f.code }}" {% if f.code == e.survey %}selected="selected"{% endif %}>{{ f.name }}</option>
                            {% endfor %}
                            </select>
                        </div>
                    </td>
                    <td class="for_sms_survey for_sms_callback for_ivr_survey"><input type="text" class="input-small" name="reminder_events.{{ forloop.counter }}.timeouts" value="{{ e.timeouts }}" /></td>
                    <td><span class="btn btn-danger remove_event"><i class="icon icon-white icon-remove"></i> Remove</span></td>
                </tr>
                {% endfor %}
            </tbody>
        </table>
        <span class="btn btn-success add_event"><i class="icon icon-white icon-plus"></i> Add Event</span>
        <br />
        <br />
        <table class="parameter_table">
            <tbody>
                <tr>
                    <td>
                        <span class="for_schedule_based help_popover" data-help-key="Schedule Length">Schedule length (days) <i class="icon icon-question-sign"></i> :</span>
                        <span class="for_offset_based help_popover" data-help-key="Days to Wait Before Restarting">Days to wait before restarting schedule <i class="icon icon-question-sign"></i> :</span>
                        {{ form.schedule_length }}
                    </td>
                    <td>{{ form.schedule_length.errors }}</td>
                </tr>
            </tbody>
        </table>
    </div>
    <h4><span class="help_popover" data-help-key="Stop">Stop <i class="icon icon-question-sign"></i></span></h4>
    <div class="form-block">
        <div>
            <table class="parameter_table">
                <tbody>
                    <tr>
                        <td>
                            Repeat the schedule
                            <select name="iteration_type" id="id_iteration_type">
                                <option value="FIXED" {% if form.iteration_type.value == "FIXED" %}selected="selected"{% endif %}>the following number of times:</option>
                                <option value="INDEFINITE" {% if form.iteration_type.value == "INDEFINITE" %}selected="selected"{% endif %}>indefinitely</option>
                            </select>
                            <input type="text" name="max_iteration_count_input" id="id_max_iteration_count_input" class="tiny" value="{{ form.max_iteration_count_input.value|default:"" }}" />
                        </td>
                        <td>{{ form.max_iteration_count.errors }}</td>
                    </tr>
                    <tr class="for_case_criteria">
                        <td>
                            <span class="help_popover" data-help-key="Until Condition">Stop sending using case property <i class="icon icon-question-sign"></i> </span>
                            <select name="use_until" id="id_use_until" style="width: 100px;">
                                <option value="Y" {% if form.use_until.value == "Y" %}selected="selected"{% endif %}>:</option>
                                <option value="N" {% if form.use_until.value == "N" %}selected="selected"{% endif %}>(none)</option>
                            </select>
                            <input type="text" name="until" id="id_until" value="{{ form.until.value|default:"" }}" {% if not form.until.value %}style="display: none;"{% endif %} />
                        </td>
                        <td>{{ form.until.errors }}</td>
                    </tr>
                </tbody>
            </table>
        </div>
    </div>
    <h4>Advanced Options</h4>
    <div class="form-block">
        <div>
            <table class="parameter_table">
                <tbody>
                    <tr>
                        <td>{{ form.submit_partial_forms }}</td>
                        <td>Submit partial forms <span class="help_popover" data-help-key="Partial Form Submission"><i class="icon icon-question-sign"></i></span></td>
                    </tr>
                    <tr>
                        <td>{{ form.include_case_side_effects }}</td>
                        <td>Include case side effects for partial form submissions <span class="help_popover" data-help-key="Side Effects For Partial Forms"><i class="icon icon-question-sign"></i></span></td>
                    </tr>
                    <tr>
                        <td>{{ form.enable_advanced_time_choices }}</td>
                        <td>Enable advanced reminder time choices <span class="help_popover" data-help-key="Advanced Reminder Time Choices"><i class="icon icon-question-sign"></i></span></td>
                    </tr>
                    <tr>
                        <td></td>
                        <td>
                            Retry an IVR Survey question
                            <select name="max_question_retries" id="id_max_question_retries" class="input-mini">
                                {% for k, v in form.fields.max_question_retries.choices %}
                                <option value="{{ k }}" {% if k == form.max_question_retries.value %}selected="selected"{% endif %}>{{ v }}</option>
                                {% endfor %}
                            </select>
                            time(s) before hanging up
                            <span class="help_popover" data-help-key="Question Retries"><i class="icon icon-question-sign"></i></span>
                        </td>
                    </tr>
<<<<<<< HEAD
                    {% if is_superuser %}
                    <tr>
                        <td>{{ form.use_custom_content_handler }}</td>
                        <td>Use custom content handler</td>
                    </tr>
                    <tr class="for_custom_content_handler">
                        <td></td>
                        <td><input id="id_custom_content_handler" name="custom_content_handler" type="text" class="input-xxlarge" value="{{ form.custom_content_handler.value|default:'' }}" />{{ form.custom_content_handler.errors }}</td>
                    </tr>
                    {% else %}
                        {% if form.use_custom_content_handler.value %}
                        <tr>
                            <td><input id="id_use_custom_content_handler" type="checkbox" checked="checked" disabled="disabled" /></td>
                            <td>Use custom content handler</td>
                        </tr>
                        <tr>
                            <td></td>
                            <td>{{ form.custom_content_handler.value }}</td>
                        </tr>
                        {% endif %}
                    {% endif %}
=======
                    <tr>
                        <td>{{ form.force_surveys_to_use_triggered_case }}</td>
                        <td>When answering suveys, force the form submission to use the case that triggered the reminder. <span class="help_popover" data-help-key="Use Case That Triggered Reminder in Submission"><i class="icon icon-question-sign"></i></span></td>
                    </tr>
>>>>>>> 69b0bebb
                </tbody>
            </table>
        </div>
    </div>
    <br />
    <input type="submit" class="btn btn-primary" value="Submit" />
</form>
{% endblock %}<|MERGE_RESOLUTION|>--- conflicted
+++ resolved
@@ -790,7 +790,10 @@
                             <span class="help_popover" data-help-key="Question Retries"><i class="icon icon-question-sign"></i></span>
                         </td>
                     </tr>
-<<<<<<< HEAD
+                    <tr>
+                        <td>{{ form.force_surveys_to_use_triggered_case }}</td>
+                        <td>When answering suveys, force the form submission to use the case that triggered the reminder. <span class="help_popover" data-help-key="Use Case That Triggered Reminder in Submission"><i class="icon icon-question-sign"></i></span></td>
+                    </tr>
                     {% if is_superuser %}
                     <tr>
                         <td>{{ form.use_custom_content_handler }}</td>
@@ -812,12 +815,6 @@
                         </tr>
                         {% endif %}
                     {% endif %}
-=======
-                    <tr>
-                        <td>{{ form.force_surveys_to_use_triggered_case }}</td>
-                        <td>When answering suveys, force the form submission to use the case that triggered the reminder. <span class="help_popover" data-help-key="Use Case That Triggered Reminder in Submission"><i class="icon icon-question-sign"></i></span></td>
-                    </tr>
->>>>>>> 69b0bebb
                 </tbody>
             </table>
         </div>
