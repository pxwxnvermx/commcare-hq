--- conflicted
+++ resolved
@@ -19,12 +19,8 @@
     'use strict';
     var _get = initialAnalytics.getFn('drift'),
         _drift = {},
-<<<<<<< HEAD
-        _logger,
+        _logger = logging.getLoggerForApi('Drift'),
         _ready; // eslint-disable-line no-unused-vars
-=======
-        logger = logging.getLoggerForApi('Drift');
->>>>>>> 5ff68b66
 
     $(function () {
         var apiId = _get('apiId'),
