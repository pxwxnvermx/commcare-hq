import inspect
import json
import uuid
from collections import Counter
from datetime import datetime
from io import StringIO

from django.contrib.admin.utils import NestedObjects
from django.core import serializers
from django.db.models.signals import post_save
from django.test import TestCase
from django.test.utils import override_settings

from nose.plugins.attrib import attr

from casexml.apps.case.mock import CaseFactory, CaseIndex, CaseStructure

from corehq.apps.commtrack.helpers import make_product
from corehq.apps.commtrack.tests.util import get_single_balance_block
from corehq.apps.domain.models import Domain
from corehq.apps.domain_migration_flags.models import DomainMigrationProgress
from corehq.apps.dump_reload.sql import SqlDataDumper, SqlDataLoader
from corehq.apps.dump_reload.sql.dump import (
    get_model_iterator_builders_to_dump,
    get_objects_to_dump,
)
from corehq.apps.dump_reload.sql.filters import GetattrQueryset
from corehq.apps.hqcase.utils import submit_case_blocks
from corehq.apps.products.models import SQLProduct
from corehq.blobs.models import BlobMeta
from corehq.form_processor.backends.sql.dbaccessors import LedgerAccessorSQL
from corehq.form_processor.interfaces.dbaccessors import (
    CaseAccessors,
    FormAccessors,
)
from corehq.form_processor.models import (
    CaseTransaction,
    CommCareCaseIndexSQL,
    CommCareCaseSQL,
    LedgerTransaction,
    LedgerValue,
    XFormInstanceSQL,
)
from corehq.form_processor.tests.utils import (
    FormProcessorTestUtils,
    create_form_for_test,
)
from corehq.messaging.scheduling.scheduling_partitioned.models import AlertScheduleInstance


class BaseDumpLoadTest(TestCase):
    @classmethod
    def setUpClass(cls):
        super(BaseDumpLoadTest, cls).setUpClass()
        cls.domain_name = uuid.uuid4().hex
        cls.domain = Domain(name=cls.domain_name)
        cls.domain.save()

        cls.default_objects_counts = Counter({
            DomainMigrationProgress: 1
        })

    @classmethod
    def tearDownClass(cls):
        cls.domain.delete()
        super(BaseDumpLoadTest, cls).tearDownClass()

    def delete_sql_data(self):
        for model_class, builder in get_model_iterator_builders_to_dump(self.domain_name, []):
            for iterator in builder.querysets():
                if isinstance(iterator, GetattrQueryset):
                    for model in iterator:
                        model.delete()
                else:
                    collector = NestedObjects(using=iterator.db)
                    collector.collect(iterator)
                    collector.delete()

        self.assertEqual([], list(get_objects_to_dump(self.domain_name, [])))

    def tearDown(self):
        self.delete_sql_data()
        super(BaseDumpLoadTest, self).tearDown()

    def _dump_and_load(self, expected_dump_counts, load_filter=None, expected_load_counts=None):
        expected_load_counts = expected_load_counts or expected_dump_counts
        expected_dump_counts.update(self.default_objects_counts)

        models = list(expected_dump_counts)
        self._check_signals_handle_raw(models)

        output_stream = StringIO()
        SqlDataDumper(self.domain_name, []).dump(output_stream)

        self.delete_sql_data()

        # make sure that there's no data left in the DB
        objects_remaining = list(get_objects_to_dump(self.domain_name, []))
        object_classes = [obj.__class__.__name__ for obj in objects_remaining]
        counts = Counter(object_classes)
        self.assertEqual([], objects_remaining, 'Not all data deleted: {}'.format(counts))

        # Dump
        dump_output = output_stream.getvalue().split('\n')
        dump_lines = [line.strip() for line in dump_output if line.strip()]

        expected_model_counts = _normalize_object_counter(expected_dump_counts)
        actual_model_counts = Counter([json.loads(line)['model'] for line in dump_lines])
        self.assertDictEqual(dict(expected_model_counts), dict(actual_model_counts))

        # Load
        loader = SqlDataLoader(object_filter=load_filter)
        total_object_count, loaded_model_counts = loader.load_objects(dump_lines)

        normalized_expected_loaded_counts = _normalize_object_counter(expected_load_counts, for_loaded=True)
        self.assertDictEqual(dict(normalized_expected_loaded_counts), dict(loaded_model_counts))
        expected_total_load_objects = sum(expected_load_counts.values())
        self.assertEqual(expected_total_load_objects, sum(loaded_model_counts.values()))
        self.assertEqual(expected_total_load_objects, total_object_count)

        return dump_lines

    def _check_signals_handle_raw(self, models):
        """Ensure that any post_save signal handlers have been updated
        to handle 'raw' calls."""
        whitelist_receivers = [
            'django_digest.models._post_save_persist_partial_digests'
        ]
        for model in models:
            for receiver in post_save._live_receivers(model):
                receiver_path = receiver.__module__ + '.' + receiver.__name__
                if receiver_path in whitelist_receivers:
                    continue
                args = inspect.getargspec(receiver).args
                message = 'Signal handler "{}" for model "{}" missing raw arg'.format(
                    receiver, model
                )
                self.assertIn('raw', args, message)


@attr(sql_backend=True)
@override_settings(TESTS_SHOULD_USE_SQL_BACKEND=True)
class TestSQLDumpLoadShardedModels(BaseDumpLoadTest):
    maxDiff = None

    @classmethod
    def setUpClass(cls):
        super(TestSQLDumpLoadShardedModels, cls).setUpClass()
        cls.factory = CaseFactory(domain=cls.domain_name)
        cls.form_accessors = FormAccessors(cls.domain_name)
        cls.case_accessors = CaseAccessors(cls.domain_name)
        cls.product = make_product(cls.domain_name, 'A Product', 'prodcode_a')
        cls.default_objects_counts.update({SQLProduct: 1})

    @classmethod
    def tearDownClass(cls):
        FormProcessorTestUtils.delete_all_cases_forms_ledgers(cls.domain_name)
        super(TestSQLDumpLoadShardedModels, cls).tearDownClass()

    def test_dump_load_form(self):
        expected_object_counts = Counter({
            XFormInstanceSQL: 2,
            BlobMeta: 2
        })

        pre_forms = [
            create_form_for_test(self.domain_name),
            create_form_for_test(self.domain_name)
        ]
        self._dump_and_load(expected_object_counts)

        form_ids = self.form_accessors.get_all_form_ids_in_domain('XFormInstance')
        self.assertEqual(set(form_ids), set(form.form_id for form in pre_forms))

        for pre_form in pre_forms:
            post_form = self.form_accessors.get_form(pre_form.form_id)
            self.assertDictEqual(pre_form.to_json(), post_form.to_json())

    def test_sql_dump_load_case(self):
        expected_object_counts = Counter({
            XFormInstanceSQL: 2,
            BlobMeta: 2,
            CommCareCaseSQL: 2,
            CaseTransaction: 3,
            CommCareCaseIndexSQL: 1

        })

        pre_cases = self.factory.create_or_update_case(
            CaseStructure(
                attrs={'case_name': 'child', 'update': {'age': 3, 'diabetic': False}, 'create': True},
                indices=[
                    CaseIndex(CaseStructure(attrs={'case_name': 'parent', 'update': {'age': 42}, 'create': True})),
                ]
            )
        )
        pre_cases[0] = self.factory.create_or_update_case(CaseStructure(
            case_id=pre_cases[0].case_id,
            attrs={'external_id': 'billie jean', 'update': {'name': 'Billie Jean'}}
        ))[0]

        self._dump_and_load(expected_object_counts)

        case_ids = self.case_accessors.get_case_ids_in_domain()
        self.assertEqual(set(case_ids), set(case.case_id for case in pre_cases))
        for pre_case in pre_cases:
            post_case = self.case_accessors.get_case(pre_case.case_id)
            self.assertDictEqual(pre_case.to_json(), post_case.to_json())

    def test_ledgers(self):
        expected_object_counts = Counter({
            XFormInstanceSQL: 3,
            BlobMeta: 3,
            CommCareCaseSQL: 1,
            CaseTransaction: 3,
            LedgerValue: 1,
            LedgerTransaction: 2

        })

        case = self.factory.create_case()
        submit_case_blocks([
            get_single_balance_block(case.case_id, self.product._id, 10)
        ], self.domain_name)
        submit_case_blocks([
            get_single_balance_block(case.case_id, self.product._id, 5)
        ], self.domain_name)

        pre_ledger_values = LedgerAccessorSQL.get_ledger_values_for_case(case.case_id)
        pre_ledger_transactions = LedgerAccessorSQL.get_ledger_transactions_for_case(case.case_id)
        self.assertEqual(1, len(pre_ledger_values))
        self.assertEqual(2, len(pre_ledger_transactions))

        self._dump_and_load(expected_object_counts)

        post_ledger_values = LedgerAccessorSQL.get_ledger_values_for_case(case.case_id)
        post_ledger_transactions = LedgerAccessorSQL.get_ledger_transactions_for_case(case.case_id)
        self.assertEqual(1, len(post_ledger_values))
        self.assertEqual(2, len(post_ledger_transactions))
        self.assertEqual(pre_ledger_values[0].ledger_reference, post_ledger_values[0].ledger_reference)
        self.assertDictEqual(pre_ledger_values[0].to_json(), post_ledger_values[0].to_json())

        pre_ledger_transactions = sorted(pre_ledger_transactions, key=lambda t: t.pk)
        post_ledger_transactions = sorted(post_ledger_transactions, key=lambda t: t.pk)
        for pre, post in zip(pre_ledger_transactions, post_ledger_transactions):
            self.assertEqual(str(pre), str(post))


class TestSQLDumpLoad(BaseDumpLoadTest):
    def assertModelsEqual(self, pre_models, post_models):
        for pre, post in zip(pre_models, post_models):
            pre_json = serializers.serialize('python', [pre])[0]
            post_json = serializers.serialize('python', [post])[0]
            self.assertDictEqual(pre_json, post_json)

    def test_case_search_config(self):
        from corehq.apps.case_search.models import CaseSearchConfig, FuzzyProperties
        expected_object_counts = Counter({
            CaseSearchConfig: 1,
        })

        pre_config, created = CaseSearchConfig.objects.get_or_create(pk=self.domain_name)
        pre_config.enabled = True
        fuzzies = [
            FuzzyProperties(domain=self.domain, case_type='dog', properties=['breed', 'color']),
            FuzzyProperties(domain=self.domain, case_type='owner', properties=['name']),
        ]
        for fuzzy in fuzzies:
            fuzzy.save()
        pre_config.fuzzy_properties = fuzzies
        pre_config.save()

        self._dump_and_load(expected_object_counts)

        post_config = CaseSearchConfig.objects.get(domain=self.domain_name)
        self.assertTrue(post_config.enabled)
        self.assertEqual(pre_config.fuzzy_properties, post_config.fuzzy_properties)

    def test_users(self):
        from corehq.apps.users.models import CommCareUser
        from corehq.apps.users.models import WebUser
        from django.contrib.auth.models import User

        expected_object_counts = Counter({User: 3})

        ccuser_1 = CommCareUser.create(
            domain=self.domain_name,
            username='user_1',
            password='secret',
            email='email@example.com',
        )
        ccuser_2 = CommCareUser.create(
            domain=self.domain_name,
            username='user_2',
            password='secret',
            email='email1@example.com',
        )
        web_user = WebUser.create(
            domain=self.domain_name,
            username='webuser_t1',
            password='secret',
            email='webuser@example.com',
        )
        self.addCleanup(ccuser_1.delete)
        self.addCleanup(ccuser_2.delete)
        self.addCleanup(web_user.delete)

        self._dump_and_load(expected_object_counts)

    def test_device_logs(self):
        from corehq.apps.receiverwrapper.util import submit_form_locally
        from phonelog.models import DeviceReportEntry, ForceCloseEntry, UserEntry, UserErrorEntry
        from corehq.apps.users.models import CommCareUser
        from django.contrib.auth.models import User

        expected_object_counts = Counter({
            User: 1,
            DeviceReportEntry: 7,
            UserEntry: 1,
            UserErrorEntry: 2,
            ForceCloseEntry: 1
        })

        user = CommCareUser.create(
            domain=self.domain_name,
            username='user_1',
            password='secret',
            email='email@example.com',
            uuid='428d454aa9abc74e1964e16d3565d6b6'  # match ID in devicelog.xml
        )
        self.addCleanup(user.delete)

        with open('corehq/ex-submodules/couchforms/tests/data/devicelogs/devicelog.xml', 'rb') as f:
            xml = f.read()
        submit_form_locally(xml, self.domain_name)

        self._dump_and_load(expected_object_counts)

    def test_demo_user_restore(self):
        from corehq.apps.users.models import CommCareUser
        from corehq.apps.ota.models import DemoUserRestore
        from django.contrib.auth.models import User

        expected_object_counts = Counter({
            User: 1,
            DemoUserRestore: 1
        })

        user_id = uuid.uuid4().hex
        user = CommCareUser.create(
            domain=self.domain_name,
            username='user_1',
            password='secret',
            email='email@example.com',
            uuid=user_id
        )
        self.addCleanup(user.delete)

        DemoUserRestore(
            demo_user_id=user_id,
            restore_blob_id=uuid.uuid4().hex,
            content_length=1027,
            restore_comment="Test migrate demo user restore"
        ).save()

        self._dump_and_load(expected_object_counts)

    def test_products(self):
        from corehq.apps.products.models import SQLProduct
        expected_object_counts = Counter({SQLProduct: 3})

        p1 = SQLProduct.objects.create(domain=self.domain_name, product_id='test1', name='test1')
        p2 = SQLProduct.objects.create(domain=self.domain_name, product_id='test2', name='test2')
        parchived = SQLProduct.objects.create(domain=self.domain_name, product_id='test3', name='test3', is_archived=True)

        self._dump_and_load(expected_object_counts)

        self.assertEqual(2, SQLProduct.active_objects.filter(domain=self.domain_name).count())
        all_active = SQLProduct.active_objects.filter(domain=self.domain_name).all()
        self.assertTrue(p1 in all_active)
        self.assertTrue(p2 in all_active)
        self.assertTrue(parchived not in all_active)

    def test_location_type(self):
        from corehq.apps.locations.models import LocationType
        from corehq.apps.locations.tests.test_location_types import make_loc_type
        expected_object_counts = Counter({LocationType: 7})

        state = make_loc_type('state', domain=self.domain_name)

        district = make_loc_type('district', state, domain=self.domain_name)
        section = make_loc_type('section', district, domain=self.domain_name)
        block = make_loc_type('block', district, domain=self.domain_name)
        center = make_loc_type('center', block, domain=self.domain_name)

        county = make_loc_type('county', state, domain=self.domain_name)
        city = make_loc_type('city', county, domain=self.domain_name)

        self._dump_and_load(expected_object_counts)

        hierarchy = LocationType.objects.full_hierarchy(self.domain_name)
        desired_hierarchy = {
            state.id: (
                state,
                {
                    district.id: (
                        district,
                        {
                            section.id: (section, {}),
                            block.id: (block, {
                                center.id: (center, {}),
                            }),
                        },
                    ),
                    county.id: (
                        county,
                        {city.id: (city, {})},
                    ),
                },
            ),
        }
        self.assertEqual(hierarchy, desired_hierarchy)

    def test_location(self):
        from corehq.apps.locations.models import LocationType, SQLLocation
        from corehq.apps.locations.tests.util import setup_locations_and_types
        expected_object_counts = Counter({LocationType: 3, SQLLocation: 11})

        location_type_names = ['province', 'district', 'city']
        location_structure = [
            ('Western Cape', [
                ('Cape Winelands', [
                    ('Stellenbosch', []),
                    ('Paarl', []),
                ]),
                ('Cape Town', [
                    ('Cape Town City', []),
                ])
            ]),
            ('Gauteng', [
                ('Ekurhuleni ', [
                    ('Alberton', []),
                    ('Benoni', []),
                    ('Springs', []),
                ]),
            ]),
        ]

        location_types, locations = setup_locations_and_types(
            self.domain_name,
            location_type_names,
            [],
            location_structure,
        )

        self._dump_and_load(expected_object_counts)

        names = ['Cape Winelands', 'Paarl', 'Cape Town']
        location_ids = [locations[name].location_id for name in names]
        result = SQLLocation.objects.get_locations_and_children(location_ids)
        self.assertItemsEqual(
            [loc.name for loc in result],
            ['Cape Winelands', 'Stellenbosch', 'Paarl', 'Cape Town', 'Cape Town City']
        )

        result = SQLLocation.objects.get_locations_and_children([locations['Gauteng'].location_id])
        self.assertItemsEqual(
            [loc.name for loc in result],
            ['Gauteng', 'Ekurhuleni ', 'Alberton', 'Benoni', 'Springs']
        )

    def test_sms(self):
        from corehq.apps.sms.models import PhoneNumber, MessagingEvent, MessagingSubEvent
        expected_object_counts = Counter({PhoneNumber: 1, MessagingEvent: 1, MessagingSubEvent: 1})

        phone_number = PhoneNumber(
            domain=self.domain_name,
            owner_doc_type='CommCareCase',
            owner_id='fake-owner-id1',
            phone_number='99912341234',
            backend_id=None,
            ivr_backend_id=None,
            verified=True,
            is_two_way=True,
            pending_verification=False,
            contact_last_modified=datetime.utcnow()
        )
        phone_number.save()
        event = MessagingEvent.objects.create(
            domain=self.domain_name,
            date=datetime.utcnow(),
            source=MessagingEvent.SOURCE_REMINDER,
            content_type=MessagingEvent.CONTENT_SMS,
            status=MessagingEvent.STATUS_COMPLETED
        )
        MessagingSubEvent.objects.create(
            parent=event,
            date=datetime.utcnow(),
            recipient_type=MessagingEvent.RECIPIENT_CASE,
            content_type=MessagingEvent.CONTENT_SMS,
            status=MessagingEvent.STATUS_COMPLETED
        )

        self._dump_and_load(expected_object_counts)

    def test_message_scheduling(self):
        AlertScheduleInstance(
            schedule_instance_id=uuid.uuid4(),
            domain=self.domain_name,
            recipient_type='CommCareUser',
            recipient_id=uuid.uuid4().hex,
            current_event_num=0,
            schedule_iteration_num=1,
            next_event_due=datetime(2017, 3, 1),
            active=True,
            alert_schedule_id=uuid.uuid4(),
        ).save()
        self._dump_and_load({AlertScheduleInstance: 1})

    def test_transifex(self):
        from corehq.apps.translations.models import TransifexProject, TransifexOrganization
        org = TransifexOrganization.objects.create(slug='test', name='demo', api_token='123')
        TransifexProject.objects.create(
            organization=org, slug='testp', name='demop', domain=self.domain_name
        )
        self._dump_and_load(Counter({TransifexOrganization: 1, TransifexProject: 1}))

<<<<<<< HEAD
    def test_filtered_dump_load(self):
        from corehq.apps.locations.tests.test_location_types import make_loc_type
        from corehq.apps.products.models import SQLProduct
        from corehq.apps.locations.models import LocationType

        make_loc_type('state', domain=self.domain_name)
        SQLProduct.objects.create(domain=self.domain_name, product_id='test1', name='test1')
        expected_object_counts = Counter({LocationType: 1, SQLProduct: 1})

        self._dump_and_load(expected_object_counts, load_filter='sqlproduct', expected_load_counts=Counter({SQLProduct: 1}))
        self.assertEqual(0, LocationType.objects.count())
=======
    def test_sms_content(self):
        from corehq.messaging.scheduling.models import AlertSchedule, SMSContent, AlertEvent
        from corehq.messaging.scheduling.scheduling_partitioned.dbaccessors import \
            delete_alert_schedule_instances_for_schedule

        schedule = AlertSchedule.create_simple_alert(self.domain, SMSContent())

        schedule.set_custom_alert(
            [
                (AlertEvent(minutes_to_wait=5), SMSContent()),
                (AlertEvent(minutes_to_wait=15), SMSContent()),
            ]
        )

        self.addCleanup(lambda: delete_alert_schedule_instances_for_schedule(AlertScheduleInstance, schedule.schedule_id))
        self._dump_and_load(Counter({AlertSchedule: 1, AlertEvent: 2, SMSContent: 2}))
>>>>>>> d442f0bb


def _normalize_object_counter(counter, for_loaded=False):
    """Converts a <Model Class> keyed counter to an model label keyed counter"""
    def _model_class_to_label(model_class):
        prefix = '(sql) ' if for_loaded else ''
        label = '{}{}.{}'.format(prefix, model_class._meta.app_label, model_class.__name__)
        return label if for_loaded else label.lower()
    return Counter({
        _model_class_to_label(model_class): count
        for model_class, count in counter.items()
    })<|MERGE_RESOLUTION|>--- conflicted
+++ resolved
@@ -525,7 +525,6 @@
         )
         self._dump_and_load(Counter({TransifexOrganization: 1, TransifexProject: 1}))
 
-<<<<<<< HEAD
     def test_filtered_dump_load(self):
         from corehq.apps.locations.tests.test_location_types import make_loc_type
         from corehq.apps.products.models import SQLProduct
@@ -537,7 +536,7 @@
 
         self._dump_and_load(expected_object_counts, load_filter='sqlproduct', expected_load_counts=Counter({SQLProduct: 1}))
         self.assertEqual(0, LocationType.objects.count())
-=======
+
     def test_sms_content(self):
         from corehq.messaging.scheduling.models import AlertSchedule, SMSContent, AlertEvent
         from corehq.messaging.scheduling.scheduling_partitioned.dbaccessors import \
@@ -554,7 +553,6 @@
 
         self.addCleanup(lambda: delete_alert_schedule_instances_for_schedule(AlertScheduleInstance, schedule.schedule_id))
         self._dump_and_load(Counter({AlertSchedule: 1, AlertEvent: 2, SMSContent: 2}))
->>>>>>> d442f0bb
 
 
 def _normalize_object_counter(counter, for_loaded=False):
