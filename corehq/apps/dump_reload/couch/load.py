--- conflicted
+++ resolved
@@ -28,11 +28,7 @@
         self._dbs = {}
         self._success_counter = Counter()
 
-<<<<<<< HEAD
-    def load_objects(self, object_strings, force=False):
-=======
     def load_objects(self, object_strings, force=False, dry_run=False):
->>>>>>> 942f1332
         for obj_string in object_strings:
             doc = json.loads(obj_string)
             doc_type = drop_suffix(doc['doc_type'])
