--- conflicted
+++ resolved
@@ -15,13 +15,9 @@
     @classmethod
     def setUpClass(cls):
         super(SessionDetailsViewTest, cls).setUpClass()
-<<<<<<< HEAD
         cls.domain = Domain(name="toyland", is_active=True)
         cls.domain.save()
-        cls.couch_user = CommCareUser.create(cls.domain.name, 'bunkey', '123')
-=======
-        cls.couch_user = CommCareUser.create('toyland', 'bunkey', '123', None, None)
->>>>>>> f95f1cd3
+        cls.couch_user = CommCareUser.create(cls.domain.name, 'bunkey', '123', None, None)
         cls.sql_user = cls.couch_user.get_django_user()
 
         cls.expected_response = {
