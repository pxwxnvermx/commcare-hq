from datetime import datetime
import logging
from couchdbkit.exceptions import ResourceNotFound
from dateutil.relativedelta import relativedelta
from corehq.apps.hqwebapp.forms import BulkUploadForm
from dimagi.utils.django.email import send_HTML_email
from django.contrib import messages
from django.contrib.auth.views import redirect_to_login
from django.core.urlresolvers import reverse
from django.http import HttpResponseRedirect
from django.shortcuts import render
from django.template.loader import render_to_string
from django.utils.translation import ugettext as _
from django.views.generic import TemplateView

from corehq.apps.hqwebapp.views import logout
from corehq.apps.registration.forms import NewWebUserRegistrationForm
from corehq.apps.registration.utils import activate_new_user
from corehq.apps.users.models import Invitation, CouchUser, WebUser, DomainInvitation

logger = logging.getLogger(__name__)


def send_confirmation_email(invitation):
    invited_user = invitation.email
    subject = '%s accepted your invitation to CommCare HQ' % invited_user
    recipient = WebUser.get_by_user_id(invitation.invited_by).get_email()
    context = {
        'invited_user': invited_user,
    }
    html_content = render_to_string('domain/email/invite_confirmation.html',
                                    context)
    text_content = render_to_string('domain/email/invite_confirmation.txt',
                                    context)
    send_HTML_email(subject, recipient, html_content,
                    text_content=text_content)


class InvitationView():
    # todo cleanup this view so it properly inherits from BaseSectionPageView
    inv_type = Invitation
    template = ""
    need = [] # a list of strings containing which parameters of the call function should be set as attributes to self

    def added_context(self):
        return {}

    def validate_invitation(self, invitation):
        pass

    def is_invited(self, invitation, couch_user):
        raise NotImplementedError

    @property
    def success_msg(self):
        return _("You have been successfully invited")

    @property
    def redirect_to_on_success(self):
        raise NotImplementedError

    @property
    def inviting_entity(self):
        raise NotImplementedError

    def invite(self, invitation, user):
        raise NotImplementedError

    def _invite(self, invitation, user):
        self.invite(invitation, user)
        invitation.is_accepted = True
        invitation.save()
        messages.success(self.request, self.success_msg)
        send_confirmation_email(invitation)

    def __call__(self, request, invitation_id, **kwargs):
        logging.warning("Don't use this view in more apps until it gets cleaned up.")
        # add the correct parameters to this instance
        self.request = request
        for k, v in kwargs.iteritems():
            if k in self.need:
                setattr(self, k, v)

        if request.GET.get('switch') == 'true':
            logout(request)
            return redirect_to_login(request.path)
        if request.GET.get('create') == 'true':
            logout(request)
            return HttpResponseRedirect(request.path)

        try:
            invitation = self.inv_type.get(invitation_id)
        except ResourceNotFound:
            messages.error(request, _("Sorry, it looks like your invitation has expired. "
                                      "Please check the invitation link you received and try again, or request a "
                                      "project administrator to send you the invitation again."))
            return HttpResponseRedirect(reverse("login"))
        if invitation.is_accepted:
            messages.error(request, _("Sorry, that invitation has already been used up. "
                                      "If you feel this is a mistake please ask the inviter for "
                                      "another invitation."))
            return HttpResponseRedirect(reverse("login"))

        self.validate_invitation(invitation)

        if invitation.invited_on.date() + relativedelta(months=1) < datetime.now().date()  and isinstance(invitation, DomainInvitation):
            return HttpResponseRedirect(reverse("no_permissions"))

        if request.user.is_authenticated():
            is_invited_user = request.couch_user.username.lower() == invitation.email.lower()
            if self.is_invited(invitation, request.couch_user) and not request.couch_user.is_superuser:
                if is_invited_user:
                    # if this invite was actually for this user, just mark it accepted
                    messages.info(request, _("You are already a member of {entity}.").format(
                        entity=self.inviting_entity))
                    invitation.is_accepted = True
                    invitation.save()
                else:
                    messages.error(request, _("It looks like you are trying to accept an invitation for "
                                             "{invited} but you are already a member of {entity} with the "
                                             "account {current}. Please sign out to accept this invitation "
                                             "as another user.").format(
                                                 entity=self.inviting_entity,
                                                 invited=invitation.email,
                                                 current=request.couch_user.username,
                                             ))
                return HttpResponseRedirect(self.redirect_to_on_success)

            if not is_invited_user:
                messages.error(request, _("The invited user {invited} and your user {current} do not match!").format(
                    invited=invitation.email, current=request.couch_user.username))

            if request.method == "POST":
                couch_user = CouchUser.from_django_user(request.user)
                self._invite(invitation, couch_user)
                return HttpResponseRedirect(self.redirect_to_on_success)
            else:
                mobile_user = CouchUser.from_django_user(request.user).is_commcare_user()
                context = self.added_context()
                context.update({
                    'mobile_user': mobile_user,
                    "invited_user": invitation.email if request.couch_user.username != invitation.email else "",
                })
                return render(request, self.template, context)
        else:
            if request.method == "POST":
                form = NewWebUserRegistrationForm(request.POST)
                if form.is_valid():
                    # create the new user
                    user = activate_new_user(form)
                    user.save()
                    messages.success(request, _("User account for %s created! You may now login.")
                                                % form.cleaned_data["email"])
                    self._invite(invitation, user)
                    return HttpResponseRedirect(reverse("login"))
            else:
                form = NewWebUserRegistrationForm(initial={'email': invitation.email})

        return render(request, self.template, {"form": form})


def get_bulk_upload_form(context, context_key="bulk_upload"):
    return BulkUploadForm(
        context[context_key]['plural_noun'],
        context[context_key].get('action'),
        context_key + "_form"
    )


def sidebar_to_dropdown(sidebar_items, domain=None, current_url_name=None):
    """
    Formats sidebar_items as dropdown items
    Sample input:
        [(u'Application Users',
          [{'description': u'Create and manage users for CommCare and CloudCare.',
            'show_in_dropdown': True,
            'subpages': [{'title': <function commcare_username at 0x109869488>,
                          'urlname': 'edit_commcare_user'},
                         {'show_in_dropdown': True,
                          'show_in_first_level': True,
                          'title': u'New Mobile Worker',
                          'urlname': 'add_commcare_account'},
                         {'title': u'Bulk Upload',
                          'urlname': 'upload_commcare_users'},
                         {'title': 'Confirm Billing Information',],
            'title': u'Mobile Workers',
            'url': '/a/sravan-test/settings/users/commcare/'},
         (u'Project Users',
          [{'description': u'Grant other CommCare HQ users access
                            to your project and manage user roles.',
            'show_in_dropdown': True,
            'subpages': [{'title': u'Invite Web User',
                          'urlname': 'invite_web_user'},
                         {'title': <function web_username at 0x10982a9b0>,
                          'urlname': 'user_account'},
                         {'title': u'My Information',
                          'urlname': 'domain_my_account'}],
            'title': <django.utils.functional.__proxy__ object at 0x106a5c790>,
            'url': '/a/sravan-test/settings/users/web/'}])]
    Sample output:
        [{'data_id': None,
          'html': None,
          'is_divider': False,
          'is_header': True,
          'title': u'Application Users',
          'url': None},
         {'data_id': None,
          'html': None,
          'is_divider': False,
          'is_header': False,
          'title': u'Mobile Workers',
          'url': '/a/sravan-test/settings/users/commcare/'},
         {'data_id': None,
          'html': None,
          'is_divider': False,
          'is_header': False,
          'title': u'New Mobile Worker',
          'url': '/a/sravan-test/settings/users/commcare/add_commcare_account/'},
         {'data_id': None,
          'html': None,
          'is_divider': False,
          'is_header': False,
          'title': u'Groups',
          'url': '/a/sravan-test/settings/users/groups/'},
         {'data_id': None,
          'html': None,
          'is_divider': False,
          'is_header': True,
          'title': u'Project Users',
          'url': None},]
    """
    dropdown_items = []
    more_items_in_sidebar = False
    for side_header, side_list in sidebar_items:
        dropdown_header = dropdown_dict(side_header, is_header=True)
        current_dropdown_items = []
        for side_item in side_list:
            show_in_dropdown = side_item.get("show_in_dropdown", False)
            if show_in_dropdown:
                second_level_dropdowns = subpages_as_dropdowns(
                    side_item.get('subpages', []), level=2, domain=domain)
                dropdown_item = dropdown_dict(
                    side_item['title'],
                    url=side_item['url'],
                    second_level_dropdowns=second_level_dropdowns,
                )
                current_dropdown_items.append(dropdown_item)
                first_level_dropdowns = subpages_as_dropdowns(
                    side_item.get('subpages', []), level=1, domain=domain
                )
                current_dropdown_items = current_dropdown_items + first_level_dropdowns
            else:
                more_items_in_sidebar = True
        if current_dropdown_items:
            dropdown_items.extend([dropdown_header] + current_dropdown_items)

    if more_items_in_sidebar and current_url_name:
        return dropdown_items + divider_and_more_menu(current_url_name)
    else:
        return dropdown_items


def subpages_as_dropdowns(subpages, level, domain=None):
    """
        formats subpages of a sidebar_item as 1st or 2nd level dropdown items
        depending on if level is 1 or 2 respectively
    """
    def is_dropdown(subpage):
        if subpage.get('show_in_dropdown', False) and level == 1:
            return subpage.get('show_in_first_level', False)
        elif subpage.get('show_in_dropdown', False) and level == 2:
            return not subpage.get('show_in_first_level', False)

    return [dropdown_dict(
            subpage['title'],
            url=reverse(subpage['urlname'], args=[domain]))
            for subpage in subpages if is_dropdown(subpage)]


def dropdown_dict(title, url=None, html=None,
                  is_header=False, is_divider=False, data_id=None,
                  second_level_dropdowns=[]):
    if second_level_dropdowns:
        return submenu_dropdown_dict(title, url, second_level_dropdowns)
    else:
        return main_menu_dropdown_dict(title, url=url, html=html,
                                       is_header=is_header,
                                       is_divider=is_divider,
                                       data_id=data_id,)


def main_menu_dropdown_dict(title, url=None, html=None,
                            is_header=False, is_divider=False, data_id=None,
                            second_level_dropdowns=[]):
    return {
        'title': title,
        'url': url,
        'html': html,
        'is_header': is_header,
        'is_divider': is_divider,
        'data_id': data_id,
    }


def submenu_dropdown_dict(title, url, menu):
    return {
        'title': title,
        'url': url,
        'is_second_level': True,
        'submenu': menu,
    }


def divider_and_more_menu(url):
<<<<<<< HEAD
    return [dropdown_dict('placeholder', is_divider=True),
            dropdown_dict(_('More'), url=url)]
=======
    return [format_submenu_context('placeholder', is_divider=True),
            format_submenu_context(_('View All'), url=url)]
>>>>>>> 641e621e
<|MERGE_RESOLUTION|>--- conflicted
+++ resolved
@@ -312,10 +312,5 @@
 
 
 def divider_and_more_menu(url):
-<<<<<<< HEAD
-    return [dropdown_dict('placeholder', is_divider=True),
-            dropdown_dict(_('More'), url=url)]
-=======
     return [format_submenu_context('placeholder', is_divider=True),
-            format_submenu_context(_('View All'), url=url)]
->>>>>>> 641e621e
+            format_submenu_context(_('View All'), url=url)]