--- conflicted
+++ resolved
@@ -473,14 +473,9 @@
         return []
 
 
-<<<<<<< HEAD
 class ProjectUsersTab(UITab):
     title = ugettext_noop("Users")
     view = DefaultProjectUserSettingsView.name
-=======
-class ProjectSettingsTab(UITab):
-    view = "corehq.apps.settings.views.default"
->>>>>>> f3b8dca0
 
     @property
     def dropdown_items(self):
@@ -520,12 +515,8 @@
             mobile_users_menu = [
                 {'title': _('Mobile Workers'),
                  'url': reverse('commcare_users', args=[self.domain]),
-<<<<<<< HEAD
                  'description': _("Create and manage users for CommCare and CloudCare."),
-                 'children': [
-=======
                  'subpages': [
->>>>>>> f3b8dca0
                      {'title': commcare_username,
                       'urlname': EditCommCareUserView.name},
                      {'title': _('New Mobile Worker'),
@@ -538,12 +529,8 @@
 
                 {'title': _('Groups'),
                  'url': reverse('all_groups', args=[self.domain]),
-<<<<<<< HEAD
                  'description': _("Create and manage reporting and case sharing groups for Mobile Workers."),
-                 'children': [
-=======
                  'subpages': [
->>>>>>> f3b8dca0
                      {'title': lambda **context: (
                          "%s %s" % (_("Editing"), context['group'].name)),
                       'urlname': 'group_members'},
@@ -572,12 +559,11 @@
                 else:
                     return None
 
-<<<<<<< HEAD
             items.append((_('Project Users'), [
                 {'title': ListWebUsersView.page_title,
                  'url': reverse(ListWebUsersView.name, args=[self.domain]),
                  'description': _("Grant other CommCare HQ users access to your project and manage user roles."),
-                 'children': [
+                 'subpages': [
                      {
                          'title': _("Invite Web User"),
                          'urlname': 'invite_web_user'
@@ -590,16 +576,6 @@
                          'title': _('My Information'),
                          'urlname': EditMyAccountView.name
                      }
-=======
-            items.append((_('CommCare HQ Users'), [
-                {'title': _('Web Users'),
-                 'url': reverse('web_users', args=[self.domain]),
-                 'subpages': [
-                     {'title': _("Invite Web User"),
-                      'urlname': 'invite_web_user'},
-                     {'title': web_username,
-                      'urlname': 'user_account'}
->>>>>>> f3b8dca0
                  ]}
             ]))
 
