hqDefine('hqwebapp/js/mobile_experience_warning', [
    "jquery",
    "hqwebapp/js/initial_page_data",
    "analytix/js/kissmetrix",
<<<<<<< HEAD
    "jquery.cookie/jquery.cookie",
], function(
=======
], function (
>>>>>>> 12188b54
    $,
    initialPageData,
    kissmetrix
) {
    $(function () {

        if (initialPageData.get('show_mobile_ux_warning')) {
            var reminderUrl = initialPageData.reverse('send_mobile_reminder'),
                $modal = $("#mobile-experience-modal"),
                $videoModal = $("#mobile-experience-video-modal");

            var setCookie = function () {
                $.cookie(initialPageData.get('mobile_ux_cookie_name'), true, {
                    path: '/',
                });
            };

            $modal.find('.close').click(function (e) {
                e.preventDefault();
                $modal.removeClass('modal-force-show');
                setCookie();
            });

            var sendReminder = function (e) {
                $.ajax({
                    dataType: 'json',
                    url: reminderUrl,
                    type: 'post',
                });
                e.preventDefault();
                $videoModal.modal();
                $videoModal.on('shown.bs.modal', function () {
                    $modal.removeClass('modal-force-show');
                });
                kissmetrix.track.event('Clicked mobile experience reminder');
                setCookie();
            };

            $("#send-mobile-reminder-button").click(sendReminder);
            kissmetrix.track.event('Saw mobile experience warning');
        }

    });
});<|MERGE_RESOLUTION|>--- conflicted
+++ resolved
@@ -2,12 +2,8 @@
     "jquery",
     "hqwebapp/js/initial_page_data",
     "analytix/js/kissmetrix",
-<<<<<<< HEAD
     "jquery.cookie/jquery.cookie",
-], function(
-=======
 ], function (
->>>>>>> 12188b54
     $,
     initialPageData,
     kissmetrix
