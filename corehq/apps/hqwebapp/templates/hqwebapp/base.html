{% load menu_tags %}{% load i18n %}{% load hq_shared_tags %}{% load cache %}{% load compress %}{% load statici18n %}<!DOCTYPE html>
{% get_current_language as LANGUAGE_CODE %}
{% requirejs_main %}
<html lang="{{ LANGUAGE_CODE }}">
    <head>
        {% if ANALYTICS_IDS.GTM_ID %}
            <!-- Google Tag Manager -->
            <script>(function(w,d,s,l,i){w[l]=w[l]||[];w[l].push({'gtm.start':
            new Date().getTime(),event:'gtm.js'});var f=d.getElementsByTagName(s)[0],
            j=d.createElement(s),dl=l!='dataLayer'?'&l='+l:'';j.async=true;j.src=
            'https://www.googletagmanager.com/gtm.js?id='+i+dl;f.parentNode.insertBefore(j,f);
            })(window,document,'script','dataLayer','{{ ANALYTICS_IDS.GTM_ID }}');</script>
            <!-- End Google Tag Manager -->
        {% endif %}

        {% captureas title_block %}{% block title %}{% endblock title %}{% endcaptureas %}
        {% captureas title_context_block %}{% block title_context %}{% endblock title_context %}{% endcaptureas %}
        <title>
            {% if title_block %}{{ title_block }}{% endif %}
            {% if title_block %}{% if title_context_block.strip or not title_context_block %}- {{ title_context_block }}{% endif %}{% endif %}
            {% if not title_context_block %}CommCare HQ{% endif %}
        </title>

        <meta charset="utf-8">
        <meta name="viewport" content="width=device-width, initial-scale=1">
        <meta http-equiv="content-language" content="{{ LANGUAGE_CODE }}">

        {# link tags #}
        <link rel="shortcut icon" href="{% static 'hqwebapp/images/favicon.png' %}" />
        <link type="application/opensearchdescription+xml"
              rel="search"
              href="{% url 'osdd' %}"
              title="CommCare HQ{% if env %} - {{env}}{% endif %}" />

        {% if less_debug %}
            <link type="text/less"
                  rel="stylesheet"
                  media="all"
                  href="{% static 'hqwebapp/less/bootstrap.debug.less' %}" />
            <link type="text/less"
                  rel="stylesheet"
                  media="all"
                  href="{% static 'font-awesome/less/font-awesome.less' %}" />
            <link type="text/less"
                  rel="stylesheet"
                  media="all"
                  href="{% static 'hqwebapp/less/font-commcare.less' %}" />
            <link type="text/less"
                  rel="stylesheet"
                  media="all"
                  href="{% static 'hqwebapp/less/style.debug.less' %}" />
        {% else %}
        {% compress css %}
            <link type="text/less"
                  rel="stylesheet"
                  media="all"
                  href="{% static 'hqwebapp/less/bootstrap.less' %}" />
            <link type="text/less"
                  rel="stylesheet"
                  media="all"
                  href="{% static 'font-awesome/less/font-awesome.less' %}" />
            <link type="text/less"
                  rel="stylesheet"
                  media="all"
                  href="{% static 'hqwebapp/less/font-commcare.less' %}" />
            <link type="text/less"
                  rel="stylesheet"
                  media="all"
                  href="{% static 'hqwebapp/less/style.less' %}" />
        {% endcompress %}
        {% endif %}

        {% block stylesheets %}{% endblock stylesheets %}
        {% block csrf_token_block %}
          <input id="csrfTokenContainer" type="hidden" value="{{ csrf_token }}">
        {% endblock %}
        {% if request.use_select2 %}
        {% compress css %}
            <link type="text/css"
                   rel="stylesheet"
                   media="all"
                   href="{% static 'select2-3.5.2-legacy/select2.css' %}" />
            <link type="text/css"
                   rel="stylesheet"
                   media="all"
                   href="{% static 'select2-3.5.2-legacy/select2-bootstrap.css' %}" />
        {% endcompress %}
        {% endif %}

        {% if request.use_select2_v4 %}
        {% compress css %}
            <link type="text/css"
                  rel="stylesheet"
                  media="all"
                  href="{% static 'select2/dist/css/select2.min.css' %}" />
        {% endcompress %}
        {% endif %}

        {% if request.use_nvd3 or request.use_nvd3_v3 %}
        {% compress css %}
            <link type="text/css"
                  rel="stylesheet"
                  media="all"
                  href="{% static 'nvd3/src/nv.d3.css' %}" />
        {% endcompress %}
        {% endif %}

        {% if request.use_daterangepicker %}
        {% compress css %}
            <link type="text/css"
                  rel="stylesheet"
                  media="screen"
                  href="{% static "bootstrap-daterangepicker/daterangepicker.css" %}" />
        {% endcompress %}
        {% endif %}

        {% if request.use_timepicker %}
        {% compress css %}
            <link type="text/less"
                  rel="stylesheet"
                  media="screen"
                  href="{% static "bootstrap-timepicker/less/timepicker.less" %}" />
        {% endcompress %}
        {% endif %}

        {% if request.use_jquery_ui %}
        {% compress css %}
            <link type="text/css"
                  rel="stylesheet"
                  media="screen"
                  href="{% static "jquery-ui/themes/redmond/jquery-ui.min.css" %}" />
        {% endcompress %}
        {% endif %}

        {% if request.use_datatables %}
        {% compress css %}
            <link type="text/css"
                  rel="stylesheet"
                  media="all"
                  href="{% static 'datatables-bootstrap3/BS3/assets/css/datatables.css' %}" />
        {% endcompress %}
        {% endif %}

        {% if request.use_multiselect %}
        {% compress css %}
            <link type="text/css"
                  rel="stylesheet"
                  media="screen"
                  href="{% static "multiselect/css/multi-select.css" %}" />
            <link type="text/less"
                  rel="stylesheet"
                  media="screen"
                  href="{% static "hqwebapp/less/components/multiselect/multiselect.less" %}" />
        {% endcompress %}
        {% endif %}


        {% if request.use_maps or request.use_maps_async %}
        {% compress css %}
        <link rel="stylesheet" href="{% static 'leaflet/dist/leaflet.css' %}" />
        <link rel="stylesheet" href="{% static 'reports/css/maps.css' %}" />
        {% endcompress %}
        {% endif %}

        {% if request.guided_tour %}
            <link type="text/css"
                  rel="stylesheet"
                  media="screen"
                  href="{% static 'bootstrap-tour/build/css/bootstrap-tour.min.css' %}" />
        {% endif %}

        {# Core Libraries #}
        {% if not requirejs_main %}
        {% include "hqwebapp/includes/jquery.html" %}
        {% compress js %}
        {% include "hqwebapp/includes/core_libraries.html" %}
        {% endcompress %}
        {% endif %}

        {% if request.use_jquery_ui and not requirejs_main %}
        {% compress js %}
            <!-- UI libraries needed for all other widgets and interactions -->
            <script src="{% static 'jquery-ui/ui/core.js' %}"></script>
            <script src="{% static 'jquery-ui/ui/widget.js' %}"></script>
            <script src="{% static 'jquery-ui/ui/mouse.js' %}"></script>
            <script src="{% static 'jquery-ui/ui/position.js' %}"></script>

            <!-- Individual widgets and interactions -->
            <script src="{% static 'jquery-ui/ui/button.js' %}"></script>
            <script src="{% static 'jquery-ui/ui/datepicker.js' %}"></script>
            <script src="{% static 'jquery-ui/ui/draggable.js' %}"></script>
            <script src="{% static 'jquery-ui/ui/resizable.js' %}"></script>
            <script src="{% static 'jquery-ui/ui/droppable.js' %}"></script>
            <script src="{% static 'jquery-ui/ui/sortable.js' %}"></script>
        {% endcompress %}
        {% endif %}

        {% if not requirejs_main %}
        <script src="{% static 'bootstrap/dist/js/bootstrap.min.js' %}"></script>
        {% endif %}

        {# Up here because if daterangepicker is called from within a form widget, #}
        {# the javascript requiring the config file is run before js-inline #}
        {% if request.use_daterangepicker and not requirejs_main %}
        {% compress js %}
        <script src="{% static 'moment/moment.js' %}"></script>
        <script src="{% static 'bootstrap-daterangepicker/daterangepicker.js' %}"></script>
        <script src="{% static 'hqwebapp/js/daterangepicker.config.js' %}"></script>
        {% endcompress %}
        {% endif %}

        {% block head %}
        {% endblock %}

        {% if not USE_NEW_ANALYTICS and not request|toggle_enabled:"ANALYTICS_NEW" %}
          {% include 'hqwebapp/includes/analytics_all.html' %}
          {% if is_saas_environment and not request|toggle_enabled:"USER_TESTING_SIMPLIFY" %}
            {% if not request.user.is_authenticated or request.couch_user.days_since_created < 31 %}
              {% compress js %}
              <script src="{% static 'hqwebapp/js/drift.js' %}"></script>
              <script src="{% static 'hqwebapp/js/hubspot_drift.js' %}"></script>
              {% endcompress %}
            {% endif %}
          {% endif %}
        {% endif %}

        <script>
            // hqModules.js uses `typeof define` and `define.amd` to determine whether or not to use RequireJS, but
            // this fails for form designer, which currently uses RequireJS for vellum but not for the surrounding page.
            window.USE_REQUIREJS = {{ requirejs_main|BOOL }};
        </script>

        {% if less_debug %}
            <!--
                This is not inside RequireJS because it has no dependencies
                and ought to happen immediately on page load.
            -->
            <script>
                less = {
                    env: "development",
                    useFileCache: true,
                    logLevel: 2,
                    errorReporting: 'console',
                    async: false,
                    fileAsync: false,
                    poll: 1000,
                    functions: {},
                    dumpLineNumbers: "comments",
                    relativeUrls: false
                };
            </script>
            <script src="{% static 'less/dist/less-1.7.3.min.js' %}"></script>
        {% endif %}
    </head>
    <body>
        {% if ANALYTICS_IDS.GTM_ID %}
        <!-- Google Tag Manager (noscript) -->
        <noscript><iframe src="https://www.googletagmanager.com/ns.html?id={{ ANALYTICS_IDS.GTM_ID }}"
        height="0" width="0" style="display:none;visibility:hidden"></iframe></noscript>
        <!-- End Google Tag Manager (noscript) -->
        {% endif %}
        {% block background_content %}{% endblock %}
        {% maintenance_alert %}
        <!-- .hide used for A/B test of account creation page -->
        <div class="hq-container{% if is_register_user %} molly{% endif %}">
            {% block navigation %}
            <div id="hq-navigation"
                 class="navbar navbar-default navbar-static-top navbar-hq-main-menu">
                <div class="container-fluid">

                    {% if not request|toggle_enabled:"USER_TESTING_SIMPLIFY" %}
                    <ul class="nav navbar-nav collapse-fullmenu-toggle" id="hq-fullmenu-responsive" role="menu">
                        <li>
                            <a href="#hq-full-menu" data-toggle="collapse">
                                <i class="fa fa-bars"></i>
                                {% trans "Menu" %}
                            </a>
                        </li>
                    </ul>
                    {% endif %}

                    <div class="navbar-header hq-header">
                        <a href="{% if request|toggle_enabled:"USER_TESTING_SIMPLIFY" %}#{% else %}{% url "homepage" %}{% endif %}" class="navbar-brand">
                            {% if CUSTOM_LOGO_URL %}
                                <img src="{{ CUSTOM_LOGO_URL }}" alt="CommCare HQ Logo" />
                            {% else %}
                                <!-- navbar.less supplies the default logo -->
                                <div></div>
                            {% endif %}
                        </a>
                    </div>

                    {% if not request|toggle_enabled:"USER_TESTING_SIMPLIFY" %}

                    <ul class="nav navbar-nav collapse-mainmenu-toggle" id="hq-mainmenu-responsive" role="menu">
                        <li>
                            <a href="#hq-main-tabs" data-toggle="collapse">
                                <i class="fa fa-bars"></i>
                                {% trans "Menu" %}
                            </a>
                        </li>
                    </ul>

                    <nav class="navbar-menus fullmenu collapse" id="hq-full-menu" role="navigation">
                        <div class="nav-settings-bar pull-right">
                        {% if request.user.is_authenticated %}
                            {% include 'hqwebapp/includes/global_navigation_bar.html' %}
                        {% else %}
                            <a href="{% url "login" %}" class="btn btn-primary navbar-btn">{% trans 'Sign In' %}</a>
                        {% endif %}
                        </div>
                        {% block tabs %}
                            {% format_main_menu %}
                        {% endblock %}
                    </nav>
                    {% endif %}

                </div>
            </div>
            {% endblock navigation %}
            {% if request.project.is_snapshot %}
                <div class="alert alert-info">
                    {% trans "This is a snapshot of " %}{{ request.project.copied_from.display_name }}
                </div>
            {% endif %}

            <!--[if IE]>
                <div id="unsupported-browser" class="alert alert-error alert-block alert-full">
                    <p><i class="fa fa-warning-sign"></i><strong>{% trans 'CommCare HQ does not work well with Internet Explorer.'%}</strong></p>
                    <p>
                        {% blocktrans %}
                        We recommend
                        <a href="https://www.google.com/chrome">Chrome</a>
                        or <a href="http://www.mozilla.org/">Firefox</a>.
                        {% endblocktrans %}
                    </p>
                </div>
            <![endif]-->
            {% block messages %}
            <div id="hq-messages-container" class="container-fluid messages-container">
                <div class="row">
                    <div class="col-sm-12">
                       {% if messages %}
                            {% for message in messages %}
                                <div class="alert alert-margin-top fade in alert-block alert-full page-level-alert{% if message.tags %} {{ message.tags }}{% endif %}">
                                    <a class="close" data-dismiss="alert" href="#">&times;</a>
                                    {% if 'html' in message.tags %}{{ message|safe }}{% else %}{{ message }}{% endif %}
                                </div>
                            {% endfor %}
                        {% endif %}
                        <div id="message-alerts" class="ko-template" data-bind="foreach: alerts">
                            <div data-bind="attr: {'class': alert_class}">
                                <a class="close" data-dismiss="alert" href="#">&times;</a>
                                <span data-bind="html: message"></span>
                            </div>
                        </div>
                    </div>
                </div>
            </div>
            {% endblock messages %}
            {% block content %}{% endblock content %}
        </div>
        {% if not enterprise_mode %}
        {% block footer %}
        <footer>
            <nav id="hq-footer"
                 role="navigation"
                 class="navbar navbar-inverse navbar-hq-footer">
                <div class="container-fluid">
                    <div class="row">
                        <div class="col-xs-12">
                            <a href="http://www.commcarehq.org/" class="footer-link-img">
                                <img src="{% static 'hqwebapp/images/commcare-flower-footer.png' %}"
                                     alt="CommCare"
                                     height="30"  />
                            </a>
                            <a href="http://www.dimagi.com/" class="footer-link-img">
                                <img src="{% static 'hqwebapp/images/dimagi-footer.png' %}"
                                     alt="Powered by Dimagi, Inc."
                                     height="20"/>
                            </a>
                        &nbsp;
                            {% blocktrans %}
                                <a href="http://www.commcarehq.org/">CommCare HQ</a>
                                is copyright &copy;
                            {% endblocktrans %}{% now "Y" %}
                            <a href="http://www.dimagi.com/">Dimagi, Inc.</a>
                            {% if request.user.is_authenticated %}
                                &nbsp;|&nbsp;
                                <a href="{% trans 'http://www.commcarehq.org/home' %}">{% trans 'Learn more about CommCare HQ' %}</a>
                            {% endif %}
                            &nbsp;|&nbsp;
                            <a href="{% url "eula" %}">{% trans "Read CommCare HQ's End User License Agreement" %}</a>
                            &nbsp;|&nbsp;
                            <a href="{% trans 'http://www.dimagi.com/policy' %}">{% trans 'Privacy' %}</a>
                            &nbsp;|&nbsp;
                            <a href="{% url 'product_agreement' %}">{% trans 'Product Subscription Agreement' %}</a>
                        </div>
                    </div>
                </div>
            </nav>
        </footer>
        {% endblock %}
        {% endif %}
        {# modals #}
        {% block modals %}{% endblock modals %}

        {% block additional_initial_page_data %}
            {% comment %}
                fallback place to put initial page data for templates where it's
                awkward or impossible to include it in another block
            {% endcomment %}
        {% endblock %}
        <div class="initial-page-data" class="hide">
        {% block initial_page_data %}
            {# do not override this block, use initial_page_data template tag to populate #}
        {% endblock %}
        </div>
        {% registerurl 'notifications_service' %}   {# used by notifications_service.js below #}
        <div class="commcarehq-urls" class="hide">
        {% block registered_urls %}
            {# do not override this block, use registerurl template tag to populate #}
        {% endblock %}
        </div>
        {% if request|toggle_enabled:"ANALYTICS_NEW" or USE_NEW_ANALYTICS %}
        {% include 'analytics/initial/all.html' %}
        <div class="initial-analytics-data hide">
        {% block initial_analytics_data %}
            {# do not override this block, use initial_analytics_data template tag to populate #}
        {% endblock %}
        </div>
        <div class="analytics-ab-tests hide">
        {% block analytics_ab_test %}
            {# do not override this block, use analytics_ab_test template tag to populate #}
        {% endblock %}
        </div>
        {% endif %}

        {# javascript below this line #}

        {% if requirejs_main %}
            <script src="{% statici18n LANGUAGE_CODE %}"></script> {# DO NOT COMPRESS #}
            {% compress js %}
                <script src="{% static 'requirejs/require.js' %}"></script>
                <script src="{% static 'hqwebapp/js/hqModules.js' %}"></script>
                <script src="{% static 'hqwebapp/js/requirejs_config.js' %}"></script>
                <script src="{% static 'hqwebapp/js/resource_versions.js' %}"></script>
            {% endcompress %}
            <script type="text/javascript">
                requirejs.config({
                    deps: ['knockout', 'ko.mapping'],
                    callback: function (ko, mapping) {
                        ko.mapping = mapping;
                    },
                });
                requirejs(['hqwebapp/js/common', 'hqwebapp/js/hq-bug-report'], function (common) {
                    requirejs(['{{ requirejs_main }}']);
                });
            </script>
        {% endif %}

        {# HQ Specific Libraries #}
        {% if not requirejs_main %}
        <script src="{% statici18n LANGUAGE_CODE %}"></script> {# DO NOT COMPRESS #}

        {# Core dependencies for analytics & HQ's libraries #}
        {% compress js %}
        <script src="{% static 'hqwebapp/js/hqModules.js' %}"></script>
        <script src="{% static 'hqwebapp/js/initial_page_data.js' %}"></script>
        {% endcompress %}

        {% if request|toggle_enabled:"ANALYTICS_NEW" or USE_NEW_ANALYTICS %}
        {% include 'analytics/analytics_js.html' %}
        {% endif %}

        {% compress js %}
        <script src="{% static 'hqwebapp/js/hq-bug-report.js' %}"></script>
        <script src="{% static 'hqwebapp/js/layout.js' %}"></script>
        <script src="{% static 'hqwebapp/js/toggles.js' %}"></script>
        <script src="{% static 'hqwebapp/js/main.js' %}"></script>
        {% endcompress %}
        {% endif %}

        {# JavaScript Display Logic Libaries #}

        {% if request.couch_user and not requirejs_main %}
        <script src="{% static 'notifications/js/notifications_service.js' %}"></script>
        {% endif %}

        {% if not requirejs_main %}
        {% include "hqwebapp/includes/ko.html" %}
        <!-- koApplyBindings in hq.helpers depends on knockout -->
        <script src="{% static 'hqwebapp/js/hq.helpers.js' %}"></script>
        {% compress js %}
        <script src="{% static 'hqwebapp/js/alert_user.js' %}"></script>
        {% endcompress %}
        {% endif %}

        {% if request.use_angular_js and not requirejs_main %}
        {% compress js %}
        {% include "hqwebapp/includes/angular.html" %}
        {% endcompress %}
        {% endif %}

        {% if request.use_select2 and not requirejs_main %}
        {% compress js %}
        <script src="{% static 'select2-3.5.2-legacy/select2.js' %}"></script>
        {% endcompress %}
        {% endif %}

        {% if request.use_select2_v4 and not requirejs_main %}
        {% compress js %}
        <script src="{% static 'select2/dist/js/select2.full.min.js' %}"></script>
        {% endcompress %}
        {% endif %}

        {% if request.use_nvd3 and not requirejs_main %}
        {% compress js %}
        <script src="{% static 'nvd3/lib/d3.v2.js' %}"></script>
        <script src="{% static 'nvd3/lib/fisheye.js' %}"></script>
        <script src="{% static 'd3/d3.min.js' %}"></script>
        <script src="{% static 'nvd3/nv.d3.min.js' %}"></script>
        {% endcompress %}
        {% endif %}

        {% if request.use_nvd3_v3 and not requirejs_main %}
        {% compress js %}
        <script src="{% static 'nvd3/lib/d3.v3.js' %}"></script>
        <script src="{% static 'd3/d3.min.js' %}"></script>
        <script src="{% static 'nvd3/nv.d3.min.js' %}"></script>
        {% endcompress %}
        {% endif %}

        {% if request.use_datatables and not requirejs_main %}
        {% compress js %}
        <script src="{% static 'datatables/media/js/jquery.dataTables.min.js' %}"></script>
        <script src="{% static 'datatables-fixedcolumns/js/dataTables.fixedColumns.js' %}"></script>
        <script src="{% static 'datatables-bootstrap3/BS3/assets/js/datatables.js' %}"></script>
        {% endcompress %}
        {% endif %}

        {% if request.use_typeahead and not requirejs_main %}
        {% compress js %}
        <script src="{% static 'bootstrap3-typeahead/bootstrap3-typeahead.min.js' %}"></script>
        <script src="{% static 'hqwebapp/js/bootstrap-multi-typeahead.js' %}"></script>
        {% endcompress %}
        {% endif %}

        {% if request.use_timepicker and not requirejs_main %}
        {% compress js %}
        <script src="{% static 'bootstrap-timepicker/js/bootstrap-timepicker.js' %}"></script>
        {% endcompress %}
        {% endif %}

        {% if request.guided_tour and not requirejs_main %}
        {% compress js %}
        <script src="{% static 'tour/js/tour.utils.js' %}"></script>
        <script src="{% static 'bootstrap-tour/build/js/bootstrap-tour.min.js' %}"></script>
        {% endcompress %}
        {% endif %}

        {% if not requirejs_main %}
        {% if request.use_maps or request.use_maps_async %}
        {% compress js %}
        <script src="{% static 'jquery-color/jquery.color.js' %}"></script>
        <script src="{% static 'leaflet/dist/leaflet.js' %}"></script>
        {% endcompress %}
        {% endif %}
        {% endif %}

        {% if request.maps_prefer_canvas and not requirejs_main %}
        {% addtoblock js-inline %}
        <script>L_PREFER_CANVAS = true;</script>
        {% endaddtoblock %}
        {% endif %}

        {% if request.use_maps and not requirejs_main %}
        {% compress js %}
        <script src="{% static 'reports/js/maps.js' %}"></script>
        <script src="{% static 'reports/js/maps_utils.js' %}"></script>
        {% endcompress %}
        {% endif %}

        {% if request.use_maps_async and not requirejs_main %}
        {% compress js %}
        <script src="{% static 'reports/js/async_maps.js' %}"></script>
        <script src="{% static 'reports/js/maps_utils.js' %}"></script>
        {% endcompress %}
        {% endif %}

        {% if request.use_timeago and not requirejs_main %}
        <script src="{% static 'jquery-timeago/jquery.timeago.js' %}"></script>
        {% endif %}

        {% if request.use_multiselect and not requirejs_main %}
        {% compress js %}
        <script src="{% static 'multiselect/js/jquery.multi-select.js' %}"></script>
        <script src="{% static 'quicksearch/dist/jquery.quicksearch.min.js' %}"></script>
        <script src="{% static 'hqwebapp/js/multiselect_utils.js' %}"></script>
        {% endcompress %}
        {% endif %}

        {% if request.use_ko_validation and not requirejs_main %}
          <script src="{% static 'knockout-validation/dist/knockout.validation.min.js' %}"></script>
          <script src="{% static 'hqwebapp/js/validators.ko.js' %}"></script>
        {% endif %}

        {# This should be loaded relatively late, because as a non-static import it takes longer to load #}
        {# If it's loaded early, then execution of all following scripts block on it #}
        {% if request.domain and request.user.username and not requirejs_main %}
            <script src="{% toggle_js_url request.domain request.user.username %}"></script>
        {% endif %}
        {% block js %}{% endblock js %}

        {# Report Issue #}
        {% include 'hqwebapp/includes/modal_report_issue.html' %}

<<<<<<< HEAD
        {# Remote modals (EULA and CDA) #}
        {% if not requirejs_main %}
        {% compress js %}
            <script src="{% static 'hqwebapp/js/remote-modals.js' %}"></script>
        {% endcompress %}
        {% endif %}

=======
>>>>>>> 9b3d6d35
        {# EULA #}
        {% if request.couch_user and not request.couch_user.is_eula_signed and not request.couch_user.is_anonymous %}
            {% include 'hqwebapp/includes/modal_eula.html' with needs_agreement=True %}
        {% endif %}

        {# 30 Day Trial #}
        {% include 'hqwebapp/includes/modal_30_day_trial.html' %}

        {% block js-inline %}{% endblock js-inline %}

    </body>
</html><|MERGE_RESOLUTION|>--- conflicted
+++ resolved
@@ -615,16 +615,6 @@
         {# Report Issue #}
         {% include 'hqwebapp/includes/modal_report_issue.html' %}
 
-<<<<<<< HEAD
-        {# Remote modals (EULA and CDA) #}
-        {% if not requirejs_main %}
-        {% compress js %}
-            <script src="{% static 'hqwebapp/js/remote-modals.js' %}"></script>
-        {% endcompress %}
-        {% endif %}
-
-=======
->>>>>>> 9b3d6d35
         {# EULA #}
         {% if request.couch_user and not request.couch_user.is_eula_signed and not request.couch_user.is_anonymous %}
             {% include 'hqwebapp/includes/modal_eula.html' with needs_agreement=True %}
