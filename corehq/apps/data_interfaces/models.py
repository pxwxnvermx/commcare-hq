--- conflicted
+++ resolved
@@ -29,10 +29,7 @@
 from corehq.apps.app_manager.models import AdvancedForm
 from corehq.apps.data_interfaces.deduplication import (
     find_duplicate_case_ids,
-<<<<<<< HEAD
-=======
     get_dedupe_xmlns,
->>>>>>> 0bc4c7df
     reset_and_backfill_deduplicate_rule,
     reset_deduplicate_rule,
 )
@@ -74,7 +71,6 @@
 
 ALLOWED_DATE_REGEX = re.compile(r'^\d{4}-\d{2}-\d{2}')
 AUTO_UPDATE_XMLNS = 'http://commcarehq.org/hq_case_update_rule'
-DEDUPE_XMLNS = 'http://commcarehq.org/hq_case_deduplication_rule'
 
 
 def _try_date_conversion(date_or_string):
@@ -811,11 +807,7 @@
         result = []
         for p in properties:
             if not isinstance(p, self.PropertyDefinition):
-<<<<<<< HEAD
-                raise ValueError("Expected {}.PropertyDefinition".format(self.__class__.__name__))
-=======
                 raise ValueError(f"Expected {self.__class__.__name__}.PropertyDefinition")
->>>>>>> 0bc4c7df
 
             result.append(p.to_json())
 
@@ -1002,15 +994,10 @@
             if self._handle_existing_duplicates(case.case_id, new_duplicate_case_ids):
                 return CaseRuleActionResult(num_updates=0)
             CaseDuplicate.bulk_create_duplicate_relationships(self, case, new_duplicate_case_ids)
-<<<<<<< HEAD
-
-        num_updates = self._update_cases(domain, rule, new_duplicate_case_ids)
-=======
         if self.properties_to_update:
             num_updates = self._update_cases(domain, rule, new_duplicate_case_ids)
         else:
             num_updates = 0
->>>>>>> 0bc4c7df
         return CaseRuleActionResult(num_updates=num_updates)
 
     def _handle_existing_duplicates(self, case_id, new_duplicate_case_ids):
@@ -1036,11 +1023,7 @@
             # This is no longer a duplicate, so check that there aren't any
             # other cases that are no longer duplicates
             CaseDuplicate.remove_unique_cases(action=self, case_id=case_id)
-<<<<<<< HEAD
-            CaseDuplicate.objects.filter(action=self, case_id=case_id).delete()
-=======
             CaseDuplicate.remove_duplicates_for_action(action=self, case_id=case_id)
->>>>>>> 0bc4c7df
             return True
 
         if new_duplicate_case_ids == existing_duplicate_case_ids:
@@ -1048,11 +1031,7 @@
             return True
 
         # Delete all CaseDuplicates with this case_id, we'll recreate them later
-<<<<<<< HEAD
-        CaseDuplicate.objects.filter(action=self, case_id=case_id).delete()
-=======
         CaseDuplicate.remove_duplicates_for_action(action=self, case_id=case_id)
->>>>>>> 0bc4c7df
         return False
 
     def _update_cases(self, domain, rule, duplicate_case_ids):
@@ -1065,11 +1044,7 @@
                 domain,
                 case_update_batch,
                 device_id="CaseDeduplicationActionDefinition-update-cases",
-<<<<<<< HEAD
-                xmlns=DEDUPE_XMLNS,
-=======
                 xmlns=get_dedupe_xmlns(rule),
->>>>>>> 0bc4c7df
             )
             rule.log_submission(result[0].form_id)
         return len(case_updates)
@@ -1125,13 +1100,10 @@
         )
 
     @classmethod
-<<<<<<< HEAD
-=======
     def remove_duplicates_for_action(cls, action, case_id):
         return cls.objects.filter(action=action, case_id=case_id).delete()
 
     @classmethod
->>>>>>> 0bc4c7df
     def bulk_create_duplicate_relationships(cls, action, initial_case, duplicate_case_ids):
         existing_case_duplicates = CaseDuplicate.objects.filter(case_id__in=duplicate_case_ids, action=action)
         existing_case_duplicate_case_ids = [case.case_id for case in existing_case_duplicates]
