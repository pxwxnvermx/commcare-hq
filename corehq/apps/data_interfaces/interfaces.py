--- conflicted
+++ resolved
@@ -90,12 +90,8 @@
     ARCHIVE_MODE = "archive"
     RESTORE_MODE = "restore"
 
-<<<<<<< HEAD
-    filter_options = [(ARCHIVE_MODE, _('Normal Forms')), (RESTORE_MODE, _('Archived Forms'))]
-=======
     filter_options = [(ARCHIVE_MODE, ugettext_lazy('Normal Forms')), 
             (RESTORE_MODE, ugettext_lazy('Archived Forms'))]
->>>>>>> f2e13896
 
     def __init__(self, mode, validate=False):
         if mode == self.RESTORE_MODE:
@@ -106,18 +102,11 @@
             self.status_page_title = _("Restore Forms Status")
             self.progress_text = _("Restoring your forms, this may take some time...")
             self.complete_short = _("Restore complete!")
-<<<<<<< HEAD
             self.success_text = _("Successfully restored ")
             self.fail_text = _("Restore Failed. Details:")
             self.error_text = _("Problem restoring your forms! Please try again or report an issue")
             self.help_message = _("To archive back any forms, use the Manage Forms report and "
                                   "filter to Normal forms")
-=======
-            self.complete_long = _("Your forms are succesfully restored")
-            self.success_text = _("Succesfully restored ")
-            self.fail_text = _("Restore Failed. Details:")
-            self.error_text = _("Problem restoring your forms! Please try again or report an issue")
->>>>>>> f2e13896
         else:
             self.mode_name = self.ARCHIVE_MODE
             self.xform_filter = ADD_TO_ES_FILTER['forms']
@@ -126,18 +115,11 @@
             self.status_page_title = _("Archive Forms Status")
             self.progress_text = _("Archiving your forms, this may take some time...")
             self.complete_short = _("Archive complete!")
-<<<<<<< HEAD
             self.success_text = _("Successfully archived ")
             self.fail_text = _("Archive Failed. Details:")
             self.error_text = _("Problem archiving your forms! Please try again or report an issue")
             self.help_message = _("To restore any archived forms, use the Manage Forms report and "
                                   "filter to Archived forms")
-=======
-            self.complete_long = _("Your forms are succesfully archived")
-            self.success_text = _("Succesfully archived ")
-            self.fail_text = _("Archive Failed. Details:")
-            self.error_text = _("Problem archiving your forms! Please try again or report an issue")
->>>>>>> f2e13896
         if validate:
             self.validate_mode(mode)
 
@@ -153,7 +135,6 @@
 
 class ArchiveOrNormalFormFilter(BaseSingleOptionFilter):
     slug = 'archive_or_restore'
-<<<<<<< HEAD
     placeholder = ''
     default_text = None
     label = _('Archived/Restored')
@@ -164,11 +145,6 @@
                           "<a href='https://confluence.dimagi.com/display/commcarepublic/Archive+Forms'>"
                           "Learn more</a>")
     help_style_bubble = True
-=======
-    default_text = ugettext_noop("Select...")
-    placeholder = ''
-    label = ugettext_lazy('Archived/Restored')
->>>>>>> f2e13896
 
     @property
     def options(self):
@@ -215,7 +191,6 @@
                 ),
                 sortable=False, span=2
             ),
-<<<<<<< HEAD
             DataTablesColumn(_("View Form"), span=2),
             DataTablesColumn(_("Username"), prop_name='form.meta.username', span=3),
             DataTablesColumn(
@@ -223,14 +198,6 @@
                 else _("Completion Time"),
                 prop_name=self.time_field,
                 span=3,
-=======
-            DataTablesColumn(_("View Form")),
-            DataTablesColumn(_("Username"), prop_name='form.meta.username'),
-            DataTablesColumn(
-                _("Submission Time") if self.by_submission_time
-                else _("Completion Time"),
-                prop_name=self.time_field
->>>>>>> f2e13896
             ),
             DataTablesColumn(_("Form"), prop_name='form.@name'),
         ]
