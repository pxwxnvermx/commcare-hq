import json
import re

from django import forms
from django.conf import settings
from django.core.exceptions import ValidationError
from django.db import transaction
from django.utils.html import format_html
from django.utils.translation import gettext as _
from django.utils.translation import gettext_lazy, gettext_noop
<<<<<<< HEAD
from corehq.apps.data_interfaces.const import CRITERIA_OPERATOR_CHOICES
=======
>>>>>>> 0b3fe60a
from corehq.apps.hqwebapp.widgets import SelectToggle

from couchdbkit import ResourceNotFound
from crispy_forms.bootstrap import (
    FieldWithButtons,
    InlineField,
    StrictButton,
)
from crispy_forms.helper import FormHelper
from crispy_forms.layout import HTML, Div, Field, Fieldset, Layout
from memoized import memoized

from dimagi.utils.django.fields import TrimmedCharField

from corehq.apps.casegroups.models import CommCareCaseGroup
from corehq.apps.data_interfaces.models import (
    AutomaticUpdateRule,
    CaseRuleAction,
    CaseRuleCriteria,
    ClosedParentDefinition,
    CustomActionDefinition,
    CustomMatchDefinition,
    MatchPropertyDefinition,
    UpdateCaseDefinition,
    LocationFilterDefinition,
)
from corehq.apps.hqwebapp import crispy as hqcrispy
from corehq.apps.hqwebapp.crispy import HQFormHelper
from corehq.apps.reports.analytics.esaccessors import (
    get_case_types_for_domain,
)
from corehq.apps.locations.models import SQLLocation


def true_or_false(value):
    if value == 'true':
        return True
    elif value == 'false':
        return False

    raise ValueError("Expected 'true' or 'false'")


def remove_quotes(value):
    if isinstance(value, str) and len(value) >= 2:
        for q in ("'", '"'):
            if value.startswith(q) and value.endswith(q):
                return value[1:-1]
    return value


def is_valid_case_property_name(value):
    if not isinstance(value, str):
        return False
    try:
        validate_case_property_characters(value)
        return True
    except ValidationError:
        return False


def validate_case_property_characters(value):
    if not re.match('^[a-zA-Z0-9_-]+$', value):
        raise ValidationError(
            _("Property names should only contain alphanumeric characters, underscore, or hyphen.")
        )


def validate_case_property_name(value, allow_parent_case_references=True):
    if not isinstance(value, str):
        raise ValidationError(_("Please specify a case property name."))

    value = value.strip()

    if not value:
        raise ValidationError(_("Please specify a case property name."))

    if not allow_parent_case_references:
        if '/' in value:
            raise ValidationError(
                _("Invalid character '/' in case property name: '{}'. "
                  "Parent or host case references are not allowed.").format(value)
            )
        validate_case_property_characters(value)
    else:
        property_name = re.sub('^(parent/|host/)+', '', value)
        if not property_name:
            raise ValidationError(_("Please specify a case property name."))

        if '/' in property_name:
            raise ValidationError(
                _("Case property reference cannot contain '/' unless referencing the parent "
                  "or host case with 'parent/' or 'host/'")
            )

        validate_case_property_characters(property_name)

    return value


def hidden_bound_field(field_name, data_value):
    return Field(
        field_name,
        type='hidden',
        data_bind='value: %s' % data_value,
    )


def validate_case_property_value(value):
    if not isinstance(value, str):
        raise ValidationError(_("Please specify a case property value."))

    value = remove_quotes(value.strip()).strip()
    if not value:
        raise ValidationError(_("Please specify a case property value."))

    return value


def validate_non_negative_days(value):
    try:
        value = int(value)
    except (TypeError, ValueError):
        raise ValidationError(_("Please enter a number of days greater than or equal to zero"))

    if value < 0:
        raise ValidationError(_("Please enter a number of days greater than or equal to zero"))

    return value


class AddCaseGroupForm(forms.Form):
    name = forms.CharField(required=True, label=gettext_noop("Group Name"))

    def __init__(self, *args, **kwargs):
        super(AddCaseGroupForm, self).__init__(*args, **kwargs)
        self.helper = FormHelper()
        self.helper.form_style = 'inline'
        self.helper.form_show_labels = False
        self.helper.layout = Layout(
            InlineField('name'),
            StrictButton(
                format_html('<i class="fa fa-plus"></i> {}', _("Add Group")),
                css_class='btn-primary',
                type="submit"
            )
        )

    def create_group(self, domain):
        group = CommCareCaseGroup(
            name=self.cleaned_data['name'],
            domain=domain
        )
        group.save()
        return group


class UpdateCaseGroupForm(AddCaseGroupForm):
    item_id = forms.CharField(widget=forms.HiddenInput())
    action = forms.CharField(widget=forms.HiddenInput(), initial="update_case_group")

    def __init__(self, *args, **kwargs):
        super(UpdateCaseGroupForm, self).__init__(*args, **kwargs)

        self.fields['name'].label = ""

        self.helper.form_style = 'inline'
        self.helper.form_method = 'post'
        self.helper.form_show_labels = True
        self.helper.layout = Layout(
            'item_id',
            'action',
            FieldWithButtons(
                Field('name', placeholder="Group Name"),
                StrictButton(
                    _("Update Group Name"),
                    css_class='btn-primary',
                    type="submit",
                )
            ),
        )

    def clean(self):
        cleaned_data = super(UpdateCaseGroupForm, self).clean()
        try:
            self.current_group = CommCareCaseGroup.get(self.cleaned_data.get('item_id'))
        except AttributeError:
            raise forms.ValidationError(_("Please include the case group ID."))
        except ResourceNotFound:
            raise forms.ValidationError(_("A case group was not found with that ID."))
        return cleaned_data

    def update_group(self):
        self.current_group.name = self.cleaned_data['name']
        self.current_group.save()
        return self.current_group


class AddCaseToGroupForm(forms.Form):
    case_identifier = forms.CharField(label=gettext_noop("Case ID, External ID, or Phone Number"))

    def __init__(self, *args, **kwargs):
        super(AddCaseToGroupForm, self).__init__(*args, **kwargs)
        self.helper = FormHelper()
        self.helper.form_style = 'inline'
        self.helper.form_show_labels = False
        self.helper.layout = Layout(
            InlineField(
                'case_identifier'
            ),
            StrictButton(
                format_html('<i class="fa fa-plus"></i> {}', _("Add Case")),
                css_class='btn-primary',
                type="submit"
            )
        )


class CaseUpdateRuleForm(forms.Form):
    # Prefix to avoid name collisions; this means all input
    # names in the HTML are prefixed with "rule-"
    prefix = "rule"

    name = TrimmedCharField(
        label=gettext_lazy("Name"),
        required=True,
    )

    def compute_initial(self, domain, rule):
        return {
            'name': rule.name,
        }

    def __init__(self, domain, *args, **kwargs):
        if 'initial' in kwargs:
            raise ValueError(_("Initial values are set by the form"))

        self.is_system_admin = kwargs.pop('is_system_admin', False)

        rule = kwargs.pop('rule', None)
        if rule:
            kwargs['initial'] = self.compute_initial(domain, rule)

        super(CaseUpdateRuleForm, self).__init__(*args, **kwargs)

        self.domain = domain
        self.helper = HQFormHelper()
        self.helper.form_tag = False

        self.helper.layout = Layout(
            Fieldset(
                _("Basic Information"),
                Field('name', data_bind='name'),
            ),
        )


class CaseRuleCriteriaForm(forms.Form):
    # Prefix to avoid name collisions; this means all input
    # names in the HTML are prefixed with "criteria-"
    prefix = "criteria"

    case_type = forms.ChoiceField(
        label=gettext_lazy("Case Type"),
        required=True,
    )
    criteria_operator = forms.ChoiceField(
        label=gettext_lazy("Run when"),
        required=False,
        initial='ALL',
<<<<<<< HEAD
        choices=CRITERIA_OPERATOR_CHOICES,
        widget=SelectToggle(choices=CRITERIA_OPERATOR_CHOICES, attrs={"ko_value": "criteriaOperator"}),
=======
        choices=AutomaticUpdateRule.CriteriaOperator.choices,
        widget=SelectToggle(
            choices=AutomaticUpdateRule.CriteriaOperator.choices,
            attrs={"ko_value": "criteriaOperator"}
        ),
>>>>>>> 0b3fe60a
    )

    filter_on_server_modified = forms.CharField(required=False, initial='false')
    server_modified_boundary = forms.CharField(required=False, initial='')
    custom_match_definitions = forms.CharField(required=False, initial='[]')
    property_match_definitions = forms.CharField(required=False, initial='[]')
    filter_on_closed_parent = forms.CharField(required=False, initial='false')
    location_filter_definition = forms.CharField(required=False, initial='')

    @property
    def current_values(self):
        return {
            'filter_on_server_modified': self['filter_on_server_modified'].value(),
            'server_modified_boundary': self['server_modified_boundary'].value(),
            'custom_match_definitions': json.loads(self['custom_match_definitions'].value()),
            'property_match_definitions': json.loads(self['property_match_definitions'].value()),
            'filter_on_closed_parent': self['filter_on_closed_parent'].value(),
            'case_type': self['case_type'].value(),
<<<<<<< HEAD
            'location_filter_definition': self['location_filter_definition'].value(),
=======
>>>>>>> 0b3fe60a
            'criteria_operator': self['criteria_operator'].value(),
        }

    @property
    def constants(self):
        return {
            'MATCH_DAYS_BEFORE': MatchPropertyDefinition.MATCH_DAYS_BEFORE,
            'MATCH_DAYS_AFTER': MatchPropertyDefinition.MATCH_DAYS_AFTER,
            'MATCH_EQUAL': MatchPropertyDefinition.MATCH_EQUAL,
            'MATCH_NOT_EQUAL': MatchPropertyDefinition.MATCH_NOT_EQUAL,
            'MATCH_HAS_VALUE': MatchPropertyDefinition.MATCH_HAS_VALUE,
            'MATCH_HAS_NO_VALUE': MatchPropertyDefinition.MATCH_HAS_NO_VALUE,
            'MATCH_REGEX': MatchPropertyDefinition.MATCH_REGEX,
        }

    def compute_initial(self, domain, rule):
        initial = {
            'case_type': rule.case_type,
            'criteria_operator': rule.criteria_operator,
            'filter_on_server_modified': 'true' if rule.filter_on_server_modified else 'false',
            'server_modified_boundary': rule.server_modified_boundary,
        }

        custom_match_definitions = []
        property_match_definitions = []

        for criteria in rule.memoized_criteria:
            definition = criteria.definition
            if isinstance(definition, MatchPropertyDefinition):
                property_match_definitions.append({
                    'property_name': definition.property_name,
                    'property_value': definition.property_value,
                    'match_type': definition.match_type,
                })
            elif isinstance(definition, CustomMatchDefinition):
                custom_match_definitions.append({
                    'name': definition.name,
                })
            elif isinstance(definition, ClosedParentDefinition):
                initial['filter_on_closed_parent'] = 'true'
            elif isinstance(definition, LocationFilterDefinition):
                location_id = definition.location_id
                location = SQLLocation.by_location_id(location_id)

                initial['location_filter_definition'] = {
                    'location_id': location_id,
                    'include_child_locations': definition.include_child_locations,
                    'name': location.name,
                }

        initial['custom_match_definitions'] = json.dumps(custom_match_definitions)
        initial['property_match_definitions'] = json.dumps(property_match_definitions)
        return initial

    @property
    def show_fieldset_title(self):
        return True

    @property
    def fieldset_help_text(self):
        return _("The Actions will be performed for all open cases that match all filter criteria below.")

    @property
    def allow_parent_case_references(self):
        return True

    @property
    def allow_case_modified_filter(self):
        return True

    @property
    def allow_case_property_filter(self):
        return True

    @property
    def allow_date_case_property_filter(self):
        return True

    @property
    def allow_regex_case_property_match(self):
        # The framework allows for this, it's just historically only
        # been an option for messaging conditonal alert rules and not
        # case update rules. So for now the option is just hidden in
        # the case update rule UI.
        return False

    @property
    def allow_locations_filter(self):
        return False

    @property
    def allow_custom_filter(self):
        return True

    def __init__(self, domain, *args, **kwargs):
        if 'initial' in kwargs:
            raise ValueError(_("Initial values are set by the form."))

        self.is_system_admin = kwargs.pop('is_system_admin', False)
        self.couch_user = kwargs.pop('couch_user', None)
        self.domain = domain

        self.initial_rule = kwargs.pop('rule', None)
        if self.initial_rule:
            kwargs['initial'] = self.compute_initial(domain, self.initial_rule)

        super(CaseRuleCriteriaForm, self).__init__(*args, **kwargs)

        self.set_case_type_choices(self.initial.get('case_type'))
<<<<<<< HEAD
        self.fields['criteria_operator'].choices = CRITERIA_OPERATOR_CHOICES
=======
        self.fields['criteria_operator'].choices = AutomaticUpdateRule.CriteriaOperator.choices
>>>>>>> 0b3fe60a

        self.helper = HQFormHelper()
        self.helper.form_tag = False
        self.helper.layout = Layout(
            Fieldset(
                _("Case Filters") if self.show_fieldset_title else "",
                HTML(
                    '<p class="help-block alert alert-info"><i class="fa fa-info-circle"></i> %s</p>' % self.fieldset_help_text
                ),
                hidden_bound_field('filter_on_server_modified', 'filterOnServerModified'),
                hidden_bound_field('server_modified_boundary', 'serverModifiedBoundary'),
                hidden_bound_field('custom_match_definitions', 'customMatchDefinitions'),
                hidden_bound_field('property_match_definitions', 'propertyMatchDefinitions'),
                hidden_bound_field('filter_on_closed_parent', 'filterOnClosedParent'),
                hidden_bound_field('location_filter_definition', 'locationFilterDefinition'),
                Div(data_bind="template: {name: 'case-filters'}"),
                css_id="rule-criteria-panel",
            ),
        )

        self.form_beginning_helper = HQFormHelper()
        self.form_beginning_helper.form_tag = False
        self.form_beginning_helper.layout = Layout(
            Fieldset(
                _("Rule Criteria"),
                Field('case_type', data_bind="value: caseType", css_class="hqwebapp-select2"),
                Field('criteria_operator'),
            )
        )


        self.custom_filters = settings.AVAILABLE_CUSTOM_RULE_CRITERIA.keys()

    def user_locations(self):
        if self.couch_user is None:
            return []

        if self.couch_user.is_domain_admin(self.domain):
            user_locations = SQLLocation.active_objects.filter(domain=self.domain)
        else:
            domain_membership = next(
                (membership
                 for membership in self.couch_user.domain_memberships
                 if membership.domain == self.domain)
            )
            user_locations = (SQLLocation.objects.
                get_locations_and_children(domain_membership.assigned_location_ids))

        return [
            {'location_id': location.location_id, 'name': location.name}
            for location in user_locations
        ]

    @property
    @memoized
    def requires_system_admin_to_edit(self):
        if 'custom_match_definitions' not in self.initial:
            return False

        custom_criteria = json.loads(self.initial['custom_match_definitions'])
        return len(custom_criteria) > 0

    @property
    @memoized
    def requires_system_admin_to_save(self):
        return len(self.cleaned_data['custom_match_definitions']) > 0

    def _json_fail_hard(self):
        raise ValueError(_("Invalid JSON object given"))

    def set_case_type_choices(self, initial):
        case_types = [''] + list(get_case_types_for_domain(self.domain))
        if initial and initial not in case_types:
            # Include the deleted case type in the list of choices so that
            # we always allow proper display and edit of rules
            case_types.append(initial)
        case_types.sort()
        self.fields['case_type'].choices = (
            (case_type, case_type) for case_type in case_types
        )

    def clean_filter_on_server_modified(self):
        return true_or_false(self.cleaned_data.get('filter_on_server_modified'))

    def clean_server_modified_boundary(self):
        # Be explicit about this check to prevent any accidents in the future
        if self.cleaned_data['filter_on_server_modified'] is False:
            return None

        value = self.cleaned_data.get('server_modified_boundary')
        return validate_non_negative_days(value)

    def clean_custom_match_definitions(self):
        value = self.cleaned_data.get('custom_match_definitions')
        try:
            value = json.loads(value)
        except (TypeError, ValueError):
            self._json_fail_hard()

        if not isinstance(value, list):
            self._json_fail_hard()

        result = []

        for obj in value:
            if not isinstance(obj, dict):
                self._json_fail_hard()

            if 'name' not in obj:
                self._json_fail_hard()

            name = obj['name'].strip()

            result.append({
                'name': name
            })

        return result

    def clean_property_match_definitions(self):
        value = self.cleaned_data.get('property_match_definitions')
        try:
            value = json.loads(value)
        except (TypeError, ValueError):
            self._json_fail_hard()

        if not isinstance(value, list):
            self._json_fail_hard()

        result = []

        for obj in value:
            if not isinstance(obj, dict):
                self._json_fail_hard()

            if (
                'property_name' not in obj or
                'property_value' not in obj or
                'match_type' not in obj
            ):
                self._json_fail_hard()

            property_name = validate_case_property_name(obj['property_name'],
                allow_parent_case_references=self.allow_parent_case_references)
            match_type = obj['match_type']
            if match_type not in MatchPropertyDefinition.MATCH_CHOICES:
                self._json_fail_hard()

            if match_type in (
                MatchPropertyDefinition.MATCH_HAS_VALUE,
                MatchPropertyDefinition.MATCH_HAS_NO_VALUE,
            ):
                result.append({
                    'property_name': property_name,
                    'property_value': None,
                    'match_type': match_type,
                })
            elif match_type in (
                MatchPropertyDefinition.MATCH_EQUAL,
                MatchPropertyDefinition.MATCH_NOT_EQUAL,
            ):
                property_value = validate_case_property_value(obj['property_value'])
                result.append({
                    'property_name': property_name,
                    'property_value': property_value,
                    'match_type': match_type,
                })
            elif match_type in (
                MatchPropertyDefinition.MATCH_DAYS_BEFORE,
                MatchPropertyDefinition.MATCH_DAYS_AFTER,
            ):
                property_value = obj['property_value']
                try:
                    property_value = int(property_value)
                except (TypeError, ValueError):
                    raise ValidationError(_("Please enter a number of days"))

                result.append({
                    'property_name': property_name,
                    'property_value': str(property_value),
                    'match_type': match_type,
                })
            elif match_type == MatchPropertyDefinition.MATCH_REGEX:
                property_value = obj['property_value']

                if not property_value:
                    raise ValidationError(_("Please enter a valid regular expression to match"))

                try:
                    re.compile(property_value)
                except (re.error, ValueError, TypeError):
                    raise ValidationError(_("Please enter a valid regular expression to match"))

                result.append({
                    'property_name': property_name,
                    'property_value': property_value,
                    'match_type': match_type,
                })
        return result

    def clean_filter_on_closed_parent(self):
        return true_or_false(self.cleaned_data.get('filter_on_closed_parent'))

    def clean_location_filter_definition(self):
        value = self.cleaned_data.get('location_filter_definition')
        try:
            value = json.loads(value)
        except (TypeError, ValueError):
            self._json_fail_hard()

        if value:
            location_def = value[0]
            if not location_def['include_child_locations']:
                location_def['include_child_locations'] = False

            return location_def
        return ''

    def save_criteria(self, rule, save_meta=True):
        with transaction.atomic():
<<<<<<< HEAD
            if save_meta:
                rule.case_type = self.cleaned_data['case_type']
                rule.criteria_operator = self.cleaned_data['criteria_operator']
                rule.filter_on_server_modified = self.cleaned_data['filter_on_server_modified']
                rule.server_modified_boundary = self.cleaned_data['server_modified_boundary']
                rule.save()
=======
            rule.case_type = self.cleaned_data['case_type']
            rule.criteria_operator = self.cleaned_data['criteria_operator']
            rule.filter_on_server_modified = self.cleaned_data['filter_on_server_modified']
            rule.server_modified_boundary = self.cleaned_data['server_modified_boundary']
            rule.save()
>>>>>>> 0b3fe60a

            rule.delete_criteria()

            for item in self.cleaned_data['property_match_definitions']:
                definition = MatchPropertyDefinition.objects.create(
                    property_name=item['property_name'],
                    property_value=item['property_value'],
                    match_type=item['match_type'],
                )

                criteria = CaseRuleCriteria(rule=rule)
                criteria.definition = definition
                criteria.save()

            for item in self.cleaned_data['custom_match_definitions']:
                definition = CustomMatchDefinition.objects.create(
                    name=item['name'],
                )

                criteria = CaseRuleCriteria(rule=rule)
                criteria.definition = definition
                criteria.save()

            if self.cleaned_data['filter_on_closed_parent']:
                definition = ClosedParentDefinition.objects.create()

                criteria = CaseRuleCriteria(rule=rule)
                criteria.definition = definition
                criteria.save()

            if self.cleaned_data['location_filter_definition']:
                definition_data = self.cleaned_data['location_filter_definition']
                definition = LocationFilterDefinition.objects.create(
                    location_id=definition_data['location_id'],
                    include_child_locations=definition_data.get('include_child_locations', False),
                )

                criteria = CaseRuleCriteria(rule=rule)
                criteria.definition = definition
                criteria.save()


class CaseRuleActionsForm(forms.Form):
    # Prefix to avoid name collisions; this means all input
    # names in the HTML are prefixed with "action-"
    prefix = "action"

    close_case = forms.CharField(required=False, initial='false')
    properties_to_update = forms.CharField(required=False, initial='[]')
    custom_action_definitions = forms.CharField(required=False, initial='[]')

    @property
    def current_values(self):
        return {
            'close_case': self['close_case'].value(),
            'properties_to_update': json.loads(self['properties_to_update'].value()),
            'custom_action_definitions': json.loads(self['custom_action_definitions'].value()),
        }

    def compute_initial(self, domain, rule):
        initial = {}
        custom_action_definitions = []

        for action in rule.memoized_actions:
            definition = action.definition
            if isinstance(definition, UpdateCaseDefinition):
                if definition.close_case:
                    initial['close_case'] = 'true'
                initial['properties_to_update'] = json.dumps(definition.properties_to_update)
            elif isinstance(definition, CustomActionDefinition):
                custom_action_definitions.append({
                    'name': definition.name,
                })

        initial['custom_action_definitions'] = json.dumps(custom_action_definitions)
        return initial

    def __init__(self, domain, *args, **kwargs):
        if 'initial' in kwargs:
            raise ValueError(_("Initial values are set by the form."))

        self.is_system_admin = kwargs.pop('is_system_admin', False)

        rule = kwargs.pop('rule', None)
        if rule:
            kwargs['initial'] = self.compute_initial(domain, rule)

        super(CaseRuleActionsForm, self).__init__(*args, **kwargs)

        self.domain = domain

        self.helper = HQFormHelper()
        self.helper.form_tag = False
        self.helper.form_show_errors = False
        self.helper.layout = Layout(
            Fieldset(
                _("Actions"),
                hidden_bound_field('close_case', 'closeCase'),
                hidden_bound_field('properties_to_update', 'propertiesToUpdate'),
                hidden_bound_field('custom_action_definitions', 'customActionDefinitions'),
                Div(data_bind="template: {name: 'case-actions'}"),
                css_id="rule-actions",
            ),
        )

        self.custom_actions = settings.AVAILABLE_CUSTOM_RULE_ACTIONS.keys()

    @property
    def constants(self):
        return {
            'VALUE_TYPE_EXACT': UpdateCaseDefinition.VALUE_TYPE_EXACT,
            'VALUE_TYPE_CASE_PROPERTY': UpdateCaseDefinition.VALUE_TYPE_CASE_PROPERTY,
        }

    @property
    @memoized
    def requires_system_admin_to_edit(self):
        if 'custom_action_definitions' not in self.initial:
            return False

        custom_actions = json.loads(self.initial['custom_action_definitions'])
        return len(custom_actions) > 0

    @property
    @memoized
    def requires_system_admin_to_save(self):
        return len(self.cleaned_data['custom_action_definitions']) > 0

    def _json_fail_hard(self):
        raise ValueError("Invalid JSON object given")

    def clean_close_case(self):
        return true_or_false(self.cleaned_data.get('close_case'))

    def clean_properties_to_update(self):
        value = self.cleaned_data.get('properties_to_update')
        try:
            value = json.loads(value)
        except (TypeError, ValueError):
            self._json_fail_hard()

        if not isinstance(value, list):
            self._json_fail_hard()

        result = []

        for obj in value:
            if not isinstance(obj, dict):
                self._json_fail_hard()

            if (
                'name' not in obj or
                'value_type' not in obj or
                'value' not in obj
            ):
                self._json_fail_hard()

            name = validate_case_property_name(obj['name'])
            value_type = obj['value_type']
            if value_type not in UpdateCaseDefinition.VALUE_TYPE_CHOICES:
                self._json_fail_hard()

            if value_type == UpdateCaseDefinition.VALUE_TYPE_EXACT:
                value = validate_case_property_value(obj['value'])
            elif value_type == UpdateCaseDefinition.VALUE_TYPE_CASE_PROPERTY:
                value = validate_case_property_name(obj['value'])

            result.append(
                UpdateCaseDefinition.PropertyDefinition(
                    name=name,
                    value_type=value_type,
                    value=value,
                )
            )

        return result

    def clean_custom_action_definitions(self):
        value = self.cleaned_data.get('custom_action_definitions')
        try:
            value = json.loads(value)
        except (TypeError, ValueError):
            self._json_fail_hard()

        if not isinstance(value, list):
            self._json_fail_hard()

        result = []

        for obj in value:
            if not isinstance(obj, dict):
                self._json_fail_hard()

            if 'name' not in obj:
                self._json_fail_hard()

            name = obj['name'].strip()

            result.append({
                'name': name
            })

        return result

    def clean(self):
        cleaned_data = super(CaseRuleActionsForm, self).clean()
        if (
            'close_case' in cleaned_data and
            'properties_to_update' in cleaned_data and
            'custom_action_definitions' in cleaned_data
        ):
            # All fields passed individual validation
            if (
                not cleaned_data['close_case'] and
                not cleaned_data['properties_to_update'] and
                not cleaned_data['custom_action_definitions']
            ):
                raise ValidationError(_("Please specify at least one action."))

    def save_actions(self, rule):
        with transaction.atomic():
            rule.delete_actions()

            if self.cleaned_data['close_case'] or self.cleaned_data['properties_to_update']:
                definition = UpdateCaseDefinition(close_case=self.cleaned_data['close_case'])
                definition.set_properties_to_update(self.cleaned_data['properties_to_update'])
                definition.save()

                action = CaseRuleAction(rule=rule)
                action.definition = definition
                action.save()

            for item in self.cleaned_data['custom_action_definitions']:
                definition = CustomActionDefinition.objects.create(
                    name=item['name'],
                )

                action = CaseRuleAction(rule=rule)
                action.definition = definition
                action.save()


class DedupeCaseFilterForm(CaseRuleCriteriaForm):

    prefix = 'case-filter'

    case_type = forms.ChoiceField(
        label=gettext_lazy("Case Type"),
        required=False,
    )

    @property
    def fieldset_help_text(self):
        return _("The rule will be applied to all cases that match all filter criteria below.")

    @property
    def allow_case_modified_filter(self):
        return False

    @property
    def allow_case_property_filter(self):
        return True

    @property
    def allow_date_case_property_filter(self):
        return False

    @property
    def allow_locations_filter(self):
        return True

    @property
    def allow_parent_case_references(self):
        return False

    @property
    def allow_custom_filter(self):
        return False

    def __init__(self, domain, *args, **kwargs):
        couch_user = kwargs.get('couch_user', {})
        kwargs['is_system_admin'] = couch_user.is_superuser if couch_user else False
        super(DedupeCaseFilterForm, self).__init__(domain, *args, **kwargs)

        self.helper = HQFormHelper()
        self.helper.form_tag = False
        self.helper.layout = Layout(
            Fieldset(
                _("Cases Filter") if self.show_fieldset_title else "",
                HTML(
                    '<p class="help-block alert alert-info"><i class="fa fa-info-circle"></i> %s</p>' % self.fieldset_help_text
                ),
                hidden_bound_field('property_match_definitions', 'propertyMatchDefinitions'),
                hidden_bound_field('location_filter_definition', 'locationFilterDefinition'),
                Div(data_bind="template: {name: 'case-filters'}"),
                css_id="rule-criteria-panel",
            ),
        )
        self.form_beginning_helper = None

    def clean_filter_on_server_modified(self):
        return False

    def clean_server_modified_boundary(self):
        return None

    def clean_custom_match_definitions(self):
        return []

    def clean_filter_on_closed_parent(self):
        return False<|MERGE_RESOLUTION|>--- conflicted
+++ resolved
@@ -8,10 +8,6 @@
 from django.utils.html import format_html
 from django.utils.translation import gettext as _
 from django.utils.translation import gettext_lazy, gettext_noop
-<<<<<<< HEAD
-from corehq.apps.data_interfaces.const import CRITERIA_OPERATOR_CHOICES
-=======
->>>>>>> 0b3fe60a
 from corehq.apps.hqwebapp.widgets import SelectToggle
 
 from couchdbkit import ResourceNotFound
@@ -282,16 +278,11 @@
         label=gettext_lazy("Run when"),
         required=False,
         initial='ALL',
-<<<<<<< HEAD
-        choices=CRITERIA_OPERATOR_CHOICES,
-        widget=SelectToggle(choices=CRITERIA_OPERATOR_CHOICES, attrs={"ko_value": "criteriaOperator"}),
-=======
         choices=AutomaticUpdateRule.CriteriaOperator.choices,
         widget=SelectToggle(
             choices=AutomaticUpdateRule.CriteriaOperator.choices,
             attrs={"ko_value": "criteriaOperator"}
         ),
->>>>>>> 0b3fe60a
     )
 
     filter_on_server_modified = forms.CharField(required=False, initial='false')
@@ -310,10 +301,7 @@
             'property_match_definitions': json.loads(self['property_match_definitions'].value()),
             'filter_on_closed_parent': self['filter_on_closed_parent'].value(),
             'case_type': self['case_type'].value(),
-<<<<<<< HEAD
             'location_filter_definition': self['location_filter_definition'].value(),
-=======
->>>>>>> 0b3fe60a
             'criteria_operator': self['criteria_operator'].value(),
         }
 
@@ -423,11 +411,7 @@
         super(CaseRuleCriteriaForm, self).__init__(*args, **kwargs)
 
         self.set_case_type_choices(self.initial.get('case_type'))
-<<<<<<< HEAD
-        self.fields['criteria_operator'].choices = CRITERIA_OPERATOR_CHOICES
-=======
         self.fields['criteria_operator'].choices = AutomaticUpdateRule.CriteriaOperator.choices
->>>>>>> 0b3fe60a
 
         self.helper = HQFormHelper()
         self.helper.form_tag = False
@@ -648,20 +632,12 @@
 
     def save_criteria(self, rule, save_meta=True):
         with transaction.atomic():
-<<<<<<< HEAD
             if save_meta:
                 rule.case_type = self.cleaned_data['case_type']
                 rule.criteria_operator = self.cleaned_data['criteria_operator']
                 rule.filter_on_server_modified = self.cleaned_data['filter_on_server_modified']
                 rule.server_modified_boundary = self.cleaned_data['server_modified_boundary']
                 rule.save()
-=======
-            rule.case_type = self.cleaned_data['case_type']
-            rule.criteria_operator = self.cleaned_data['criteria_operator']
-            rule.filter_on_server_modified = self.cleaned_data['filter_on_server_modified']
-            rule.server_modified_boundary = self.cleaned_data['server_modified_boundary']
-            rule.save()
->>>>>>> 0b3fe60a
 
             rule.delete_criteria()
 
