import urllib
from datetime import datetime
import logging
from django.conf import settings
from django.contrib import messages
from django.contrib.auth import authenticate, login
from django.core.urlresolvers import reverse
from django.db import transaction
from django.http import HttpResponseRedirect, Http404
from django.shortcuts import redirect, render
from django.utils.decorators import method_decorator
from django.utils.translation import ugettext as _
import sys

from django.views.generic.base import TemplateView, View
from djangular.views.mixins import allow_remote_invocation, JSONResponseMixin

from corehq.apps.analytics import ab_tests
from corehq.apps.analytics.tasks import (
    track_workflow,
    track_confirmed_account_on_hubspot,
    track_clicked_signup_on_hubspot,
<<<<<<< HEAD
    update_hubspot_properties
)
from corehq.apps.analytics.utils import get_meta
from corehq.apps.analytics import ab_tests
from corehq.apps.app_manager.const import APP_V2
from corehq.apps.app_manager.dbaccessors import get_apps_in_domain
from corehq.apps.app_manager.models import Application, Module
from corehq.apps.app_manager.util import save_xform
=======
)
from corehq.apps.analytics.utils import get_meta
>>>>>>> f8e5f93e
from corehq.apps.domain.decorators import login_required
from corehq.apps.domain.models import Domain
from corehq.apps.domain.exceptions import NameUnavailableException
from corehq.apps.hqwebapp.views import BasePageView
from corehq.apps.registration.models import RegistrationRequest
from corehq.apps.registration.forms import NewWebUserRegistrationForm, DomainRegistrationForm, \
    RegisterNewWebUserForm
from corehq.apps.registration.utils import activate_new_user, send_new_request_update_email, request_new_domain, \
    send_domain_registration_email
from corehq.apps.style.decorators import use_blazy, use_jquery_ui, \
    use_ko_validation
from corehq.apps.users.models import WebUser, CouchUser
from django.contrib.auth.models import User
from dimagi.utils.couch.resource_conflict import retry_resource
from dimagi.utils.decorators.memoized import memoized
from dimagi.utils.web import get_ip
from corehq.util.context_processors import get_per_domain_context


def get_domain_context():
    return get_per_domain_context(Domain())


def registration_default(request):
    return redirect(UserRegistrationView.urlname)


def _get_url_with_email(url, email):
    if email:
        url = "{}?e={}".format(url, urllib.quote_plus(email))
    return url


class ProcessRegistrationView(JSONResponseMixin, View):
    urlname = 'process_registration'

    def get(self, request, *args, **kwargs):
        raise Http404()

    def _create_new_account(self, reg_form):
        activate_new_user(reg_form, ip=get_ip(self.request))
        new_user = authenticate(
            username=reg_form.cleaned_data['email'],
            password=reg_form.cleaned_data['password']
        )
        if 'phone_number' in reg_form.cleaned_data and reg_form.cleaned_data['phone_number']:
            web_user = WebUser.get_by_username(new_user.username)
            web_user.phone_numbers.append(reg_form.cleaned_data['phone_number'])
            web_user.save()
        track_workflow(new_user.email, "Requested new account")
        login(self.request, new_user)

    @property
    @memoized
    def ab(self):
        return ab_tests.ABTest(ab_tests.NEW_USER_NUMBER, self.request)

    @allow_remote_invocation
    def register_new_user(self, data):
        reg_form = RegisterNewWebUserForm(
            data['data'],
            show_number=(self.ab.version == ab_tests.NEW_USER_NUMBER_OPTION_SHOW_NUM)
        )
        if reg_form.is_valid():
            self._create_new_account(reg_form)
            try:
                request_new_domain(
                    self.request, reg_form, is_new_user=True
                )
            except NameUnavailableException:
                # technically, the form should never reach this as names are
                # auto-generated now. But, just in case...
                logging.error("There as an issue generating a unique domain name "
                              "for a user during new registration.")
                return {
                    'errors': {
                        'project name unavailable': [],
                    }
                }
            return {
                'success': True,
            }
        logging.error(
            "There was an error processing a new user registration form."
            "This shouldn't happen as validation should be top-notch "
            "client-side. Here is what the errors are: {}".format(reg_form.errors))
        return {
            'errors': reg_form.errors,
        }

    @allow_remote_invocation
    def check_username_availability(self, data):
        email = data['email'].strip()
        duplicate = CouchUser.get_by_username(email)
        is_existing = User.objects.filter(username__iexact=email).count() > 0 or duplicate
        return {
            'isValid': not is_existing,
        }


class UserRegistrationView(BasePageView):
    urlname = 'register_user'
    template_name = 'registration/register_new_user.html'

    @use_blazy
    @use_jquery_ui
    @use_ko_validation
    @method_decorator(transaction.atomic)
    def dispatch(self, request, *args, **kwargs):
        if request.user.is_authenticated():
            # Redirect to a page which lets user choose whether or not to create a new account
            domains_for_user = Domain.active_for_user(request.user)
            if len(domains_for_user) == 0:
                return redirect("registration_domain")
            else:
                return redirect("homepage")
        response = super(UserRegistrationView, self).dispatch(request, *args, **kwargs)
        self.ab.update_response(response)
        return response

    def get(self, request, *args, **kwargs):
        if self.prefilled_email:
            meta = get_meta(request)
            track_clicked_signup_on_hubspot.delay(self.prefilled_email, request.COOKIES, meta)
        return super(UserRegistrationView, self).get(request, *args, **kwargs)

    @property
    def prefilled_email(self):
        return self.request.GET.get('e', '')

    @property
    @memoized
    def ab(self):
        return ab_tests.ABTest(ab_tests.NEW_USER_NUMBER, self.request)

    @property
    def page_context(self):
        return {
            'reg_form': RegisterNewWebUserForm(
                initial={'email': self.prefilled_email},
                show_number=(self.ab.version == ab_tests.NEW_USER_NUMBER_OPTION_SHOW_NUM)
            ),
            'reg_form_defaults': {'email': self.prefilled_email} if self.prefilled_email else {},
            'hide_password_feedback': settings.ENABLE_DRACONIAN_SECURITY_FEATURES,
            'show_number': (self.ab.version == ab_tests.NEW_USER_NUMBER_OPTION_SHOW_NUM),
            'ab_test': self.ab.context,
        }

    @property
    def page_url(self):
        return reverse(self.urlname)


<<<<<<< HEAD
@transaction.atomic
def register_user(request):
    prefilled_email = request.POST.get('e', '')
    context = get_domain_context()

    if request.user.is_authenticated():
        # Redirect to a page which lets user choose whether or not to create a new account
        domains_for_user = Domain.active_for_user(request.user)
        if len(domains_for_user) == 0:
            return redirect("registration_domain")
        else:
            return redirect("homepage")
    else:
        ab = ab_tests.ABTest(ab_tests.NEW_USER_SIGNUP, request)
        if ab.version != ab_tests.NEW_USER_SIGNUP_OPTION_OLD:
            # TODO: deal with this, if this test is still going on when PR is merged
            response = HttpResponseRedirect(
                _get_url_with_email(reverse(NewUserRegistrationView.urlname), prefilled_email)
            )
            ab.update_response(response)
            return response

        if request.method == 'POST' and request.POST.get('prelogin_redirect', '') != '1':
            form = NewWebUserRegistrationForm(request.POST)
            if form.is_valid():
                activate_new_user(form, ip=get_ip(request))
                new_user = authenticate(username=form.cleaned_data['email'],
                                        password=form.cleaned_data['password'])

                track_workflow(new_user.email, "Requested new account")

                login(request, new_user)

                requested_domain = form.cleaned_data['hr_name']
                if form.cleaned_data['create_domain']:
                    try:
                        requested_domain = request_new_domain(
                            request, form, is_new_user=True)
                        if form.cleaned_data['xform']:
                            lang = 'en'
                            app = Application.new_app(requested_domain, "Untitled Application",
                                                      application_version=APP_V2)
                            module = Module.new_module(_("Untitled Module"), lang)
                            app.add_module(module)
                            save_xform(app, app.new_form(0, "Untitled Form", lang), form.cleaned_data['xform'])
                            app.save()
                            web_user = WebUser.get_by_username(new_user.email)
                            if web_user:
                                update_hubspot_properties(web_user, {
                                    'signup_via_demo': 'yes',
                                })
                    except NameUnavailableException:
                        context.update({
                            'current_page': {'page_name': _('Oops!')},
                            'error_msg': _('Project name already taken - please try another'),
                            'show_homepage_link': 1
                        })
                        return render(request, 'error.html', context)

                context.update({
                    'requested_domain': requested_domain,
                    'track_domain_registration': True,
                    'current_page': {'page_name': _('Confirmation Email Sent')},
                })
                return render(request, 'registration/confirmation_sent.html', context)
            context.update({'create_domain': form.cleaned_data['create_domain']})
        else:
            form = NewWebUserRegistrationForm(
                initial={'email': prefilled_email, 'create_domain': True, 'xform': request.POST.get('xform', '')})
            context.update({'create_domain': True})
            meta = get_meta(request)
            track_clicked_signup_on_hubspot(prefilled_email, request.COOKIES, meta)

        context.update({
            'form': form,
            'current_page': {'page_name': _('Create an Account')},
            'hide_password_feedback': settings.ENABLE_DRACONIAN_SECURITY_FEATURES,
            'is_register_user': True,
            'ab_test': ab.context,
        })
        response = render(request, 'registration/create_new_user.html', context)
        ab.update_response(response)
        return response


=======
>>>>>>> f8e5f93e
class RegisterDomainView(TemplateView):

    template_name = 'registration/domain_request.html'

    @method_decorator(login_required)
    def dispatch(self, request, *args, **kwargs):
        return super(RegisterDomainView, self).dispatch(request, *args, **kwargs)

    def get(self, request, *args, **kwargs):
        if self.is_new_user:
            pending_domains = Domain.active_for_user(request.user, is_active=False)
            if len(pending_domains) > 0:
                context = get_domain_context()
                context.update({
                    'requested_domain': pending_domains[0],
                    'current_page': {'page_name': _('Confirm Account')},
                })
                return render(request, 'registration/confirmation_waiting.html', context)
        return super(RegisterDomainView, self).get(request, *args, **kwargs)

    @property
    @memoized
    def is_new_user(self):
        user = self.request.user
        return not (Domain.active_for_user(user) or user.is_superuser)

    @transaction.atomic
    def post(self, request, *args, **kwargs):
        referer_url = request.GET.get('referer', '')
        nextpage = request.POST.get('next')
        form = DomainRegistrationForm(request.POST)
        context = self.get_context_data(form=form)
        if form.is_valid():
            reqs_today = RegistrationRequest.get_requests_today()
            max_req = settings.DOMAIN_MAX_REGISTRATION_REQUESTS_PER_DAY
            if reqs_today >= max_req:
                context.update({
                    'current_page': {'page_name': _('Oops!')},
                    'error_msg': _(
                        'Number of domains requested today exceeds limit (%d) - contact Dimagi'
                    ) % max_req,
                    'show_homepage_link': 1
                })
                return render(request, 'error.html', context)

            try:
                domain_name = request_new_domain(
                    request, form, is_new_user=self.is_new_user)
            except NameUnavailableException:
                context.update({
                    'current_page': {'page_name': _('Oops!')},
                    'error_msg': _('Project name already taken - please try another'),
                    'show_homepage_link': 1
                })
                return render(request, 'error.html', context)

            if self.is_new_user:
                context.update({
                    'requested_domain': domain_name,
                    'track_domain_registration': True,
                    'current_page': {'page_name': _('Confirm Account')},
                })
                return render(request, 'registration/confirmation_sent.html', context)
            else:
                if nextpage:
                    return HttpResponseRedirect(nextpage)
                if referer_url:
                    return redirect(referer_url)
                return HttpResponseRedirect(reverse("domain_homepage", args=[domain_name]))

        return self.render_to_response(context)

    def get_context_data(self, **kwargs):
        request = self.request
        if (not request.couch_user) or request.couch_user.is_commcare_user():
            raise Http404()

        context = super(RegisterDomainView, self).get_context_data(**kwargs)
        context.update(get_domain_context())

        context.update({
            'form': kwargs.get('form') or DomainRegistrationForm(),
            'is_new_user': self.is_new_user,
        })
        return context


@transaction.atomic
@login_required
def resend_confirmation(request):
    try:
        dom_req = RegistrationRequest.get_request_for_username(request.user.username)
    except Exception:
        dom_req = None

    if not dom_req:
        inactive_domains_for_user = Domain.active_for_user(request.user, is_active=False)
        if len(inactive_domains_for_user) > 0:
            for domain in inactive_domains_for_user:
                domain.is_active = True
                domain.save()
        return redirect('domain_select')

    context = get_domain_context()

    if request.method == 'POST':
        try:
            send_domain_registration_email(dom_req.new_user_username,
                    dom_req.domain, dom_req.activation_guid,
                    request.user.get_full_name())
        except Exception:
            context.update({
                'current_page': {'page_name': _('Oops!')},
                'error_msg': _('There was a problem with your request'),
                'error_details': sys.exc_info(),
                'show_homepage_link': 1,
            })
            return render(request, 'error.html', context)
        else:
            context.update({
                'requested_domain': dom_req.domain,
                'current_page': {'page_name': ('Confirmation Email Sent')},
            })
            return render(request, 'registration/confirmation_sent.html',
                context)

    context.update({
        'requested_domain': dom_req.domain,
        'current_page': {'page_name': _('Resend Confirmation Email')},
    })
    return render(request, 'registration/confirmation_resend.html', context)


@transaction.atomic
def confirm_domain(request, guid=None):
    error = None
    # Did we get a guid?
    if guid is None:
        error = _('An account activation key was not provided.  If you think this '
                  'is an error, please contact the system administrator.')

    # Does guid exist in the system?
    else:
        req = RegistrationRequest.get_by_guid(guid)
        if not req:
            error = _('The account activation key "%s" provided is invalid. If you '
                      'think this is an error, please contact the system '
                      'administrator.') % guid

    if error is not None:
        context = {
            'message_body': error,
            'current_page': {'page_name': 'Account Not Activated'},
        }
        return render(request, 'registration/confirmation_error.html', context)

    requested_domain = Domain.get_by_name(req.domain)

    # Has guid already been confirmed?
    if requested_domain.is_active:
        assert(req.confirm_time is not None and req.confirm_ip is not None)
        messages.success(request, 'Your account %s has already been activated. '
            'No further validation is required.' % req.new_user_username)
        return HttpResponseRedirect(reverse("dashboard_default", args=[requested_domain]))

    # Set confirm time and IP; activate domain and new user who is in the
    req.confirm_time = datetime.utcnow()
    req.confirm_ip = get_ip(request)
    req.save()
    requested_domain.is_active = True
    requested_domain.save()
    requesting_user = WebUser.get_by_username(req.new_user_username)

    send_new_request_update_email(requesting_user, get_ip(request), requested_domain.name, is_confirming=True)

    messages.success(request,
            'Your account has been successfully activated.  Thank you for taking '
            'the time to confirm your email address: %s.'
        % (requesting_user.username))
    track_workflow(requesting_user.email, "Confirmed new project")
    track_confirmed_account_on_hubspot.delay(requesting_user)
    url = reverse("dashboard_default", args=[requested_domain])

    # If user already created an app (via prelogin demo), send them there
    apps = get_apps_in_domain(requested_domain.name, include_remote=False)
    if len(apps) == 1:
        app = apps[0]
        if len(app.modules) == 1 and len(app.modules[0].forms) == 1:
            url = reverse('form_source', args=[requested_domain.name, app.id, 0, 0])

    return HttpResponseRedirect(url)


@retry_resource(3)
def eula_agreement(request):
    if request.method == 'POST':
        current_user = CouchUser.from_django_user(request.user)
        current_user.eula.signed = True
        current_user.eula.date = datetime.utcnow()
        current_user.eula.user_ip = get_ip(request)
        current_user.save()

    return HttpResponseRedirect(request.POST.get('next', '/'))<|MERGE_RESOLUTION|>--- conflicted
+++ resolved
@@ -20,19 +20,13 @@
     track_workflow,
     track_confirmed_account_on_hubspot,
     track_clicked_signup_on_hubspot,
-<<<<<<< HEAD
     update_hubspot_properties
 )
-from corehq.apps.analytics.utils import get_meta
-from corehq.apps.analytics import ab_tests
 from corehq.apps.app_manager.const import APP_V2
 from corehq.apps.app_manager.dbaccessors import get_apps_in_domain
 from corehq.apps.app_manager.models import Application, Module
 from corehq.apps.app_manager.util import save_xform
-=======
-)
 from corehq.apps.analytics.utils import get_meta
->>>>>>> f8e5f93e
 from corehq.apps.domain.decorators import login_required
 from corehq.apps.domain.models import Domain
 from corehq.apps.domain.exceptions import NameUnavailableException
@@ -186,94 +180,6 @@
         return reverse(self.urlname)
 
 
-<<<<<<< HEAD
-@transaction.atomic
-def register_user(request):
-    prefilled_email = request.POST.get('e', '')
-    context = get_domain_context()
-
-    if request.user.is_authenticated():
-        # Redirect to a page which lets user choose whether or not to create a new account
-        domains_for_user = Domain.active_for_user(request.user)
-        if len(domains_for_user) == 0:
-            return redirect("registration_domain")
-        else:
-            return redirect("homepage")
-    else:
-        ab = ab_tests.ABTest(ab_tests.NEW_USER_SIGNUP, request)
-        if ab.version != ab_tests.NEW_USER_SIGNUP_OPTION_OLD:
-            # TODO: deal with this, if this test is still going on when PR is merged
-            response = HttpResponseRedirect(
-                _get_url_with_email(reverse(NewUserRegistrationView.urlname), prefilled_email)
-            )
-            ab.update_response(response)
-            return response
-
-        if request.method == 'POST' and request.POST.get('prelogin_redirect', '') != '1':
-            form = NewWebUserRegistrationForm(request.POST)
-            if form.is_valid():
-                activate_new_user(form, ip=get_ip(request))
-                new_user = authenticate(username=form.cleaned_data['email'],
-                                        password=form.cleaned_data['password'])
-
-                track_workflow(new_user.email, "Requested new account")
-
-                login(request, new_user)
-
-                requested_domain = form.cleaned_data['hr_name']
-                if form.cleaned_data['create_domain']:
-                    try:
-                        requested_domain = request_new_domain(
-                            request, form, is_new_user=True)
-                        if form.cleaned_data['xform']:
-                            lang = 'en'
-                            app = Application.new_app(requested_domain, "Untitled Application",
-                                                      application_version=APP_V2)
-                            module = Module.new_module(_("Untitled Module"), lang)
-                            app.add_module(module)
-                            save_xform(app, app.new_form(0, "Untitled Form", lang), form.cleaned_data['xform'])
-                            app.save()
-                            web_user = WebUser.get_by_username(new_user.email)
-                            if web_user:
-                                update_hubspot_properties(web_user, {
-                                    'signup_via_demo': 'yes',
-                                })
-                    except NameUnavailableException:
-                        context.update({
-                            'current_page': {'page_name': _('Oops!')},
-                            'error_msg': _('Project name already taken - please try another'),
-                            'show_homepage_link': 1
-                        })
-                        return render(request, 'error.html', context)
-
-                context.update({
-                    'requested_domain': requested_domain,
-                    'track_domain_registration': True,
-                    'current_page': {'page_name': _('Confirmation Email Sent')},
-                })
-                return render(request, 'registration/confirmation_sent.html', context)
-            context.update({'create_domain': form.cleaned_data['create_domain']})
-        else:
-            form = NewWebUserRegistrationForm(
-                initial={'email': prefilled_email, 'create_domain': True, 'xform': request.POST.get('xform', '')})
-            context.update({'create_domain': True})
-            meta = get_meta(request)
-            track_clicked_signup_on_hubspot(prefilled_email, request.COOKIES, meta)
-
-        context.update({
-            'form': form,
-            'current_page': {'page_name': _('Create an Account')},
-            'hide_password_feedback': settings.ENABLE_DRACONIAN_SECURITY_FEATURES,
-            'is_register_user': True,
-            'ab_test': ab.context,
-        })
-        response = render(request, 'registration/create_new_user.html', context)
-        ab.update_response(response)
-        return response
-
-
-=======
->>>>>>> f8e5f93e
 class RegisterDomainView(TemplateView):
 
     template_name = 'registration/domain_request.html'
