from datetime import datetime
from django.conf import settings
from django.contrib import messages
from django.contrib.auth import authenticate, login
from django.db import transaction
from django.http import HttpResponseRedirect
from django.shortcuts import redirect, render
from django.template.loader import render_to_string
from corehq.apps.domain.decorators import login_required_late_eval_of_LOGIN_URL
from corehq.apps.domain.models import Domain
from corehq.apps.orgs.views import orgs_landing
from corehq.apps.registration.models import RegistrationRequest
from corehq.apps.registration.forms import NewWebUserRegistrationForm, DomainRegistrationForm, OrganizationRegistrationForm
from corehq.apps.registration.utils import *
from dimagi.utils.couch.resource_conflict import retry_resource
from dimagi.utils.web import get_ip
from corehq.apps.domain.decorators import require_superuser
from corehq.apps.orgs.models import Organization

DOMAIN_TYPES = (
    'commcare',
    'commtrack'
)

def registration_default(request):
    return redirect(register_user)

@transaction.commit_on_success
def register_user(request, domain_type=None):
    domain_type = domain_type or 'commcare'
    assert domain_type in DOMAIN_TYPES

    if request.user.is_authenticated():
        # Redirect to a page which lets user choose whether or not to create a new account
        vals = {}
        domains_for_user = Domain.active_for_user(request.user)
        if len(domains_for_user) == 0:
            return redirect("registration_domain")
        else:
            return redirect("domain_list")
    else:
        if request.method == 'POST':
            form = NewWebUserRegistrationForm(request.POST)
            if form.is_valid():
                activate_new_user(form, ip=get_ip(request))
                new_user = authenticate(username=form.cleaned_data['email'],
                                        password=form.cleaned_data['password'])
                login(request, new_user)

                return redirect(
                    'registration_domain', domain_type=domain_type)
        else:
            form = NewWebUserRegistrationForm(
                    initial={'domain_type': domain_type})

        return render(request, 'registration/create_new_user.html', {
            'form': form,
            'domain_type': domain_type
        })


@transaction.commit_on_success
@login_required_late_eval_of_LOGIN_URL
def register_org(request, template="registration/org_request.html"):
    referer_url = request.GET.get('referer', '')
    if request.method == "POST":
        form = OrganizationRegistrationForm(request.POST, request.FILES)
        if form.is_valid():
            name = form.cleaned_data["org_name"]
            title = form.cleaned_data["org_title"]
            email = form.cleaned_data["email"]
            url = form.cleaned_data["url"]
            location = form.cleaned_data["location"]
            # logo = form.cleaned_data["logo"]
            # if logo:
            #     logo_filename = logo.name
            # else:
            #     logo_filename = ''

            org = Organization(name=name, title=title, location=location, email=email, url=url)
            org.save()

            request.couch_user.add_org_membership(org.name, is_admin=True)
            request.couch_user.save()

            # if logo:
            #     org.put_attachment(content=logo.read(), name=logo.name)

            if referer_url:
                return redirect(referer_url)
<<<<<<< HEAD
            messages.info(request, render_to_string('orgs/partials/welcome_notification.html',
=======
            messages.info(request, render_to_string('orgs/partials/landing_notification.html',
>>>>>>> 0edadee2
                                                       {"org": org, "user": request.couch_user}), extra_tags="html")
            return HttpResponseRedirect(reverse("orgs_landing", args=[name]))
    else:
        form = OrganizationRegistrationForm()

    return render(request, template, {
        'form': form,
    })



@transaction.commit_on_success
@login_required_late_eval_of_LOGIN_URL
def register_domain(request, domain_type=None):
    domain_type = domain_type or 'commcare'
    assert domain_type in DOMAIN_TYPES

    is_new = False
    referer_url = request.GET.get('referer', '')

    active_domains_for_user = Domain.active_for_user(request.user)
    if len(active_domains_for_user) <= 0 and not request.user.is_superuser:
        is_new = True
        domains_for_user = Domain.active_for_user(request.user, is_active=False)
        if len(domains_for_user) > 0:
            vals = dict(requested_domain=domains_for_user[0])
            return render(request, 'registration/confirmation_waiting.html', vals)

    if request.method == 'POST':
        nextpage = request.POST.get('next')
        org = request.POST.get('org')
        form = DomainRegistrationForm(request.POST)
        if form.is_valid():
            reqs_today = RegistrationRequest.get_requests_today()
            max_req = settings.DOMAIN_MAX_REGISTRATION_REQUESTS_PER_DAY
            if reqs_today >= max_req:
                vals = {'error_msg':'Number of domains requested today exceeds limit ('+str(max_req)+') - contact Dimagi',
                        'show_homepage_link': 1 }
                return render(request, 'error.html', vals)

            request_new_domain(
                request, form, org, new_user=is_new, domain_type=domain_type)

            requested_domain = form.cleaned_data['domain_name']
            if is_new:
                vals = dict(alert_message="An email has been sent to %s." % request.user.username, requested_domain=requested_domain)
                return render(request, 'registration/confirmation_sent.html', vals)
            else:
                messages.success(request, '<strong>The project {project_name} was successfully created!</strong> An email has been sent to {username} for your records.'.format(
                    username=request.user.username,
                    project_name=requested_domain
                ), extra_tags="html")

                if nextpage:
                    return HttpResponseRedirect(nextpage)
                if referer_url:
                    return redirect(referer_url)
                return HttpResponseRedirect(reverse("domain_homepage", args=[requested_domain]))
        else:
            if nextpage:
#                messages.error(request, "The new project could not be created! Please make sure to fill out all fields of the form.")
                return orgs_landing(request, org, form=form)
    else:
        form = DomainRegistrationForm(initial={'domain_type': domain_type})

    return render(request, 'registration/domain_request.html', {
        'form': form,
        'is_new': is_new,
    })

@transaction.commit_on_success
@login_required_late_eval_of_LOGIN_URL
def resend_confirmation(request):
    try:
        dom_req = RegistrationRequest.get_request_for_username(request.user.username)
    except Exception:
        dom_req = None

    if not dom_req:
        inactive_domains_for_user = Domain.active_for_user(request.user, is_active=False)
        if len(inactive_domains_for_user) > 0:
            for domain in inactive_domains_for_user:
                domain.is_active = True
                domain.save()
        return redirect('domain_select')

    if request.method == 'POST':
        try:
            send_domain_registration_email(dom_req.new_user_username, dom_req.domain, dom_req.activation_guid)
        except Exception:
            vals = {'error_msg':'There was a problem with your request',
                    'error_details':sys.exc_info(),
                    'show_homepage_link': 1 }
            return render(request, 'error.html', vals)
        else:
            vals = dict(alert_message="An email has been sent to %s." % dom_req.new_user_username, requested_domain=dom_req.domain)
            return render(request, 'registration/confirmation_sent.html', vals)

    return render(request, 'registration/confirmation_resend.html', {
        'requested_domain': dom_req.domain
    })

@transaction.commit_on_success
def confirm_domain(request, guid=None):
    # Did we get a guid?
    vals = {}
    if guid is None:
        vals['message_title'] = 'Missing Activation Key'
        vals['message_subtitle'] = 'Account Activation Failed'
        vals['message_body'] = 'An account activation key was not provided. If you think this is an error, please contact the system administrator.'
        vals['is_error'] = True
        return render(request, 'registration/confirmation_complete.html', vals)

    # Does guid exist in the system?
    req = RegistrationRequest.get_by_guid(guid)
    if not req:
        vals['message_title'] = 'Invalid Activation Key'
        vals['message_subtitle'] = 'Account Activation Failed'
        vals['message_body'] = 'The account activation key "%s" provided is invalid. If you think this is an error, please contact the system administrator.'  % guid
        vals['is_error'] = True
        return render(request, 'registration/confirmation_complete.html', vals)

    # Has guid already been confirmed?
    vals['requested_domain'] = req.domain
    requested_domain = Domain.get_by_name(req.domain)
    if requested_domain.is_active:
        assert(req.confirm_time is not None and req.confirm_ip is not None)
        vals['message_title'] = 'Already Activated'
        vals['message_body'] = 'Your account %s has already been activated. No further validation is required.' % req.new_user_username
        vals['is_error'] = False
        return render(request, 'registration/confirmation_complete.html', vals)

    # Set confirm time and IP; activate domain and new user who is in the
    req.confirm_time = datetime.utcnow()
    req.confirm_ip = get_ip(request)
    req.save()
    requested_domain.is_active = True
    requested_domain.save()
    requesting_user = WebUser.get_by_username(req.new_user_username)

    send_new_domain_request_update_email(requesting_user, get_ip(request), requested_domain.name, is_confirming=True)

    vals['message_title'] = 'Account Confirmed'
    vals['message_subtitle'] = 'Thank you for activating your account, %s!' % requesting_user.first_name
    vals['message_body'] = 'Your account has been successfully activated. Thank you for taking the time to confirm your email address: %s.' % requesting_user.username
    vals['is_error'] = False
    return render(request, 'registration/confirmation_complete.html', vals)

@retry_resource(3)
def eula_agreement(request):
    if request.method == 'POST':
        current_user = CouchUser.from_django_user(request.user)
        current_user.eula.signed = True
        current_user.eula.date = datetime.utcnow()
        current_user.eula.type = 'End User License Agreement'
        current_user.eula.user_ip = get_ip(request)
        current_user.save()

    return HttpResponseRedirect(request.POST.get('next', '/'))<|MERGE_RESOLUTION|>--- conflicted
+++ resolved
@@ -88,11 +88,7 @@
 
             if referer_url:
                 return redirect(referer_url)
-<<<<<<< HEAD
-            messages.info(request, render_to_string('orgs/partials/welcome_notification.html',
-=======
             messages.info(request, render_to_string('orgs/partials/landing_notification.html',
->>>>>>> 0edadee2
                                                        {"org": org, "user": request.couch_user}), extra_tags="html")
             return HttpResponseRedirect(reverse("orgs_landing", args=[name]))
     else:
