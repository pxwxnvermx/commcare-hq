/* globals hqDefine, hqImport */
hqDefine('toggle_ui/js/flags.js', function () {
    var dataTableElem = '.datatable';
    var viewModel = {
        tagFilter: ko.observable(null)
    };
    $.fn.dataTableExt.afnFiltering.push(
        function( oSettings, aData, iDataIndex ) {
            if (viewModel.tagFilter() === null) {
                return true;
            }
            var tag = aData[0].replace(/\n/g," ").replace( /<.*?>/g, "" );
            return tag === viewModel.tagFilter();
        }
    );
    $('#table-filters').koApplyBindings(viewModel);
<<<<<<< HEAD
    var table = hqImport('reports/js/config.dataTables.bootstrap.js').HQReportDataTables({
=======
    var table = hqImport("reports/js/config.dataTables.bootstrap.js").HQReportDataTables({
>>>>>>> 65617641
        dataTableElem: dataTableElem,
        showAllRowsOption: true,
        includeFilter: true,
    });
    table.render();

    viewModel.tagFilter.subscribe(function(value){
        table.datatable.fnDraw();
    });
});<|MERGE_RESOLUTION|>--- conflicted
+++ resolved
@@ -14,11 +14,7 @@
         }
     );
     $('#table-filters').koApplyBindings(viewModel);
-<<<<<<< HEAD
-    var table = hqImport('reports/js/config.dataTables.bootstrap.js').HQReportDataTables({
-=======
     var table = hqImport("reports/js/config.dataTables.bootstrap.js").HQReportDataTables({
->>>>>>> 65617641
         dataTableElem: dataTableElem,
         showAllRowsOption: true,
         includeFilter: true,
