--- conflicted
+++ resolved
@@ -1,25 +1,15 @@
 import csv
 import inspect
+import sys
 from argparse import RawTextHelpFormatter
 from datetime import datetime
 
-import sys
 from dateutil.relativedelta import relativedelta
 from django.core.management.base import BaseCommand
 
-<<<<<<< HEAD
-from corehq.apps.formplayer_api.exceptions import FormplayerResponseException
-from corehq.apps.formplayer_api.sync_db import sync_db
-from corehq.apps.users.models import CouchUser
-from corehq.apps.users.util import format_username
-from corehq.util.argparse_types import validate_integer
-from corehq.util.log import with_progress_bar
-from custom.covid.tasks import get_users_for_priming, get_prime_restore_user_params
-=======
 from corehq.apps.users.models import CouchUser
 from corehq.util.argparse_types import validate_integer
 from custom.covid.tasks import get_users_for_priming, get_prime_restore_user_params, prime_formplayer_db_for_user
->>>>>>> c6ca27b7
 
 
 class Command(BaseCommand):
@@ -56,32 +46,19 @@
                                  'only users in this file will be synced.')
 
         parser.add_argument('--domains', nargs='+', help='Match users in these domains.')
-<<<<<<< HEAD
-        parser.add_argument('--last-synced-hours', action=validate_integer(gt=0, lt=169), default=48,
-                            help='Match users who have synced within the given window. '
-                                 'Defaults to 48 hours. Max = 168 (1 week).')
-        parser.add_argument('--not-synced-hours', action=validate_integer(gt=0, lt=169), default=8,
-                            help='Exclude users who have synced within the given window. '
-                                 'Defaults to 8 hours. Max = 168 (1 week).')
-=======
         parser.add_argument('--last-synced-hours', action=validate_integer(gt=0, lt=673), default=48,
                             help='Match users who have synced within the given window. '
                                  'Defaults to 48 hours. Max = 673 (4 weeks).')
         parser.add_argument('--not-synced-hours', action=validate_integer(gt=-1, lt=169),
                             help='Exclude users who have synced within the given window. '
                                  'Max = 168 (1 week).')
->>>>>>> c6ca27b7
         parser.add_argument('--min-cases', action=validate_integer(gt=0),
                             help='Match users with this many cases or more.')
 
         parser.add_argument('--limit', action=validate_integer(gt=0), help='Limit the number of users matched.')
         parser.add_argument('--dry-run', action='store_true', help='Only print the list of users.')
         parser.add_argument('--dry-run-count', action='store_true', help='Only print the count of matched users.')
-<<<<<<< HEAD
-        parser.add_argument('--quiet', action='store_true', help='Only output error rows to stdout')
-=======
         parser.add_argument('--clear-user-data', action='store_true', help='Clear user data prior to performing sync.')
->>>>>>> c6ca27b7
 
     def handle(self,
                from_csv=None,
@@ -92,10 +69,6 @@
                limit=None,
                **options
                ):
-<<<<<<< HEAD
-        pool_size = options['threads']
-=======
->>>>>>> c6ca27b7
         dry_run = options['dry_run']
         dry_run_count = options['dry_run_count']
         clear_user_data = options['clear_user_data']
@@ -118,16 +91,11 @@
                     )
         else:
             domains = [domain.strip() for domain in domains if domain.strip()]
-<<<<<<< HEAD
-            synced_since = datetime.utcnow().date() - relativedelta(hours=last_synced_hours)
-            not_synced_since = datetime.utcnow().date() - relativedelta(hours=not_synced_hours)
-=======
             synced_since = datetime.utcnow() - relativedelta(hours=last_synced_hours)
             not_synced_since = (
                 datetime.utcnow() - relativedelta(hours=not_synced_hours)
                 if not_synced_hours else None
             )
->>>>>>> c6ca27b7
             if dry_run_count:
                 users = list(_get_user_rows(domains, synced_since, not_synced_since, min_cases, limit))
                 sys.stderr.write(f"\nMatched {len(users)} users for filters:\n")
@@ -138,50 +106,7 @@
                 sys.stderr.write(f"\tLimit: {limit or '---'}\n")
                 return
 
-<<<<<<< HEAD
-            users = _get_users_from_db(domains, synced_since, not_synced_since, min_cases, limit)
-            validate = False
-
-        with futures.ThreadPoolExecutor(max_workers=pool_size) as executor:
-            sys.stderr.write("Spawning tasks\n")
-            results = {executor.submit(process_row, user, validate, dry_run, quiet): user for user in users}
-
-            for future in with_progress_bar(futures.as_completed(results), length=len(results), stream=sys.stderr):
-                user = results[future]
-                try:
-                    future.result()
-                except Exception as e:
-                    _log_message(user, f"unexpected error: {e}", is_error=True)
-
-        if not results:
-            sys.stderr.write("\nNo users processed")
-
-
-def _log_message(row, msg, is_error=True):
-    status = 'ERROR' if is_error else 'SUCCESS'
-    row_csv = ','.join(['' if f is None else f for f in row])
-    sys.stdout.write(f'{row_csv},{status},"{msg}"\n')
-
-
-def process_row(row, validate, dry_run, quiet):
-    domain, username, as_user = row
-    if validate:
-        user = CouchUser.get_by_username(username)
-        if not user:
-            _log_message(row, "unknown username")
-            return
-
-        if as_user:
-            as_username = format_username(as_user, domain) if '@' not in as_user else as_user
-            restore_as_user = CouchUser.get_by_username(as_username)
-            if not restore_as_user:
-                _log_message(row, "unknown as_user")
-
-            if domain != restore_as_user.domain:
-                _log_message(row, "domain mismatch with as_user")
-=======
             users = _get_user_rows(domains, synced_since, not_synced_since, min_cases, limit)
->>>>>>> c6ca27b7
 
             for domain, request_user_id, as_user_id in users:
                 request_user, as_username = get_prime_restore_user_params(request_user_id, as_user_id)
@@ -208,25 +133,6 @@
             yield row
 
 
-<<<<<<< HEAD
-def _get_user_rows(domains, synced_since, not_synced_since, min_cases, limit):
-    remaining_limit = limit
-    for domain in domains:
-        if remaining_limit <= 0:
-            break
-        users = get_users_for_priming(domain, synced_since, not_synced_since, min_cases)
-        users = users[:remaining_limit]
-        remaining_limit -= len(users)
-        for row in users:
-            yield (domain, *row)
-
-
-def _get_users_from_db(domains, synced_since, not_synced_since, min_cases, limit):
-    rows = _get_user_rows(domains, synced_since, not_synced_since, min_cases, limit)
-    for domain, request_user_id, as_user_id in rows:
-        request_user, as_username = get_prime_restore_user_params(request_user_id, as_user_id)
-        yield domain, request_user, as_username
-=======
 def _get_user_rows(domains, synced_since, not_synced_since=None, min_cases=None, limit=None):
     remaining_limit = limit
     for domain in domains:
@@ -237,5 +143,4 @@
             users = users[:remaining_limit]
             remaining_limit -= len(users)
         for row in users:
-            yield (domain, *row)
->>>>>>> c6ca27b7
+            yield (domain, *row)