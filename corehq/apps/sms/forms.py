from __future__ import absolute_import
from __future__ import unicode_literals
import re
import json
from couchdbkit.exceptions import ResourceNotFound
from crispy_forms.bootstrap import InlineField, StrictButton
from crispy_forms.layout import Div
from django import forms
from django.urls import reverse
from django.forms.forms import Form
from django.forms.fields import *
from crispy_forms import layout as crispy
from crispy_forms import bootstrap as twbscrispy
from django.utils.safestring import mark_safe
from corehq.apps.hqwebapp import crispy as hqcrispy
from corehq.apps.hqwebapp.crispy import HQFormHelper
from corehq.apps.app_manager.dbaccessors import get_built_app_ids
from corehq.apps.app_manager.models import Application
from corehq.apps.sms.models import FORWARD_ALL, FORWARD_BY_KEYWORD, SQLMobileBackend
from django.core.exceptions import ValidationError
from corehq.apps.reminders.forms import validate_time
from django.utils.translation import ugettext as _, ugettext_noop, ugettext_lazy
from corehq.apps.sms.util import (validate_phone_number, strip_plus,
    get_sms_backend_classes, ALLOWED_SURVEY_DATE_FORMATS)
from corehq.apps.domain.models import DayTimeWindow
from corehq.apps.users.models import CommCareUser
from corehq.apps.groups.models import Group
from corehq.apps.locations.models import SQLLocation
from dimagi.utils.django.fields import TrimmedCharField
from dimagi.utils.couch.database import iter_docs
from django.conf import settings
import six

FORWARDING_CHOICES = (
    (FORWARD_ALL, ugettext_noop("All messages")),
    (FORWARD_BY_KEYWORD, ugettext_noop("All messages starting with a keyword")),
)

ENABLED = "ENABLED"
DISABLED = "DISABLED"

ENABLED_DISABLED_CHOICES = (
    (DISABLED, ugettext_noop("Disabled")),
    (ENABLED, ugettext_noop("Enabled")),
)

DEFAULT = "DEFAULT"
CUSTOM = "CUSTOM"

DEFAULT_CUSTOM_CHOICES = (
    (DEFAULT, ugettext_noop("Default")),
    (CUSTOM, ugettext_noop("Custom")),
)

MESSAGE_COUNTER_CHOICES = (
    (DEFAULT, ugettext_noop("Don't use counter")),
    (CUSTOM, ugettext_noop("Use counter with threshold:")),
)

SMS_CONVERSATION_LENGTH_CHOICES = (
    (5, 5),
    (10, 10),
    (15, 15),
    (20, 20),
    (25, 25),
    (30, 30),
)

SHOW_ALL = "SHOW_ALL"
SHOW_INVALID = "SHOW_INVALID"
HIDE_ALL = "HIDE_ALL"

TIME_BEFORE = "BEFORE"
TIME_AFTER = "AFTER"
TIME_BETWEEN = "BETWEEN"

WELCOME_RECIPIENT_NONE = 'NONE'
WELCOME_RECIPIENT_CASE = 'CASE'
WELCOME_RECIPIENT_MOBILE_WORKER = 'MOBILE_WORKER'
WELCOME_RECIPIENT_ALL = 'ALL'

WELCOME_RECIPIENT_CHOICES = (
    (WELCOME_RECIPIENT_NONE, ugettext_lazy('Nobody')),
    (WELCOME_RECIPIENT_CASE, ugettext_lazy('Cases only')),
    (WELCOME_RECIPIENT_MOBILE_WORKER, ugettext_lazy('Mobile Workers only')),
    (WELCOME_RECIPIENT_ALL, ugettext_lazy('Cases and Mobile Workers')),
)


class ForwardingRuleForm(Form):
    forward_type = ChoiceField(choices=FORWARDING_CHOICES)
    keyword = CharField(required=False)
    backend_id = CharField()

    def __init__(self, *args, **kwargs):
        super(ForwardingRuleForm, self).__init__(*args, **kwargs)

        self.helper = HQFormHelper()
        self.helper.layout = crispy.Layout(
            crispy.Fieldset(
                _('Forwarding Rule Options'),
                'forward_type',
                crispy.Div(
                    'keyword',
                    css_id="keyword_row",
                    css_class='hide',
                ),
                'backend_id',
                hqcrispy.FormActions(
                    twbscrispy.StrictButton(
                        _("Submit"),
                        type="submit",
                        css_class="btn btn-primary",
                    ),
                ),
            )
        )

    def clean_keyword(self):
        forward_type = self.cleaned_data.get("forward_type")
        keyword = self.cleaned_data.get("keyword", "").strip()
        if forward_type == FORWARD_BY_KEYWORD:
            if keyword == "":
                raise ValidationError(_("This field is required."))
            return keyword
        else:
            return None


class LoadBalancingBackendFormMixin(Form):
    phone_numbers = CharField(required=False)

    def clean_phone_numbers(self):
        """
        Expects a list of [{"phone_number": <phone number>}] as the value.
        """
        value = self.cleaned_data.get("phone_numbers")
        result = []
        try:
            value = json.loads(value)
            assert isinstance(value, list)
            for item in value:
                assert isinstance(item, dict)
                assert "phone_number" in item
                result.append(item["phone_number"])
        except (AssertionError, ValueError):
            raise ValidationError(_("Something went wrong. Please reload the "
                "page and try again."))

        if len(result) == 0:
            raise ValidationError(_("You must specify at least one phone"
                "number."))

        for phone_number in result:
            validate_phone_number(phone_number)

        return result


class SettingsForm(Form):
    # General Settings
    use_default_sms_response = ChoiceField(
        required=False,
        label=ugettext_noop("Default SMS Response"),
        choices=ENABLED_DISABLED_CHOICES,
    )
    default_sms_response = TrimmedCharField(
        required=False,
        label="",
    )
    use_restricted_sms_times = ChoiceField(
        required=False,
        label=ugettext_noop("Send SMS on..."),
        choices=(
            (DISABLED, ugettext_noop("any day, at any time")),
            (ENABLED, ugettext_noop("only specific days and times")),
        ),
    )
    restricted_sms_times_json = CharField(
        required=False,
        widget=forms.HiddenInput,
    )

    sms_survey_date_format = ChoiceField(
        required=False,
        label=ugettext_lazy("SMS Survey Date Format"),
        choices=(
            (df.human_readable_format, ugettext_lazy(df.human_readable_format))
            for df in ALLOWED_SURVEY_DATE_FORMATS
        ),
    )

    # Chat Settings
    use_custom_case_username = ChoiceField(
        required=False,
        choices=DEFAULT_CUSTOM_CHOICES,
    )
    custom_case_username = TrimmedCharField(
        required=False,
        label=ugettext_noop("Enter a Case Property"),
    )
    use_custom_message_count_threshold = ChoiceField(
        required=False,
        choices=MESSAGE_COUNTER_CHOICES,
    )
    custom_message_count_threshold = IntegerField(
        required=False,
        label=ugettext_noop("Enter a Number"),
    )
    use_sms_conversation_times = ChoiceField(
        required=False,
        label=ugettext_noop("Delay Automated SMS"),
        choices=ENABLED_DISABLED_CHOICES,
    )
    sms_conversation_times_json = CharField(
        required=False,
        widget=forms.HiddenInput,
    )
    sms_conversation_length = ChoiceField(
        required=False,
        label=ugettext_noop("Conversation Duration"),
        choices=SMS_CONVERSATION_LENGTH_CHOICES,
    )
    survey_traffic_option = ChoiceField(
        required=False,
        label=ugettext_noop("Survey Traffic"),
        choices=(
            (SHOW_ALL, ugettext_noop("Show all survey traffic")),
            (SHOW_INVALID, ugettext_noop("Hide all survey traffic except "
                                         "invalid responses")),
            (HIDE_ALL, ugettext_noop("Hide all survey traffic")),
        ),
    )
    count_messages_as_read_by_anyone = ChoiceField(
        required=False,
        label=ugettext_noop("A Message is Read..."),
        choices=(
            (ENABLED, ugettext_noop("when it is read by anyone")),
            (DISABLED, ugettext_noop("only for the user that reads it")),
        ),
    )
    use_custom_chat_template = ChoiceField(
        required=False,
        choices=DEFAULT_CUSTOM_CHOICES,
    )
    custom_chat_template = TrimmedCharField(
        required=False,
        label=ugettext_noop("Enter Chat Template Identifier"),
    )

    # Registration settings
    sms_case_registration_enabled = ChoiceField(
        required=False,
        choices=ENABLED_DISABLED_CHOICES,
        label=ugettext_noop("Case Self-Registration"),
    )
    sms_case_registration_type = TrimmedCharField(
        required=False,
        label=ugettext_noop("Default Case Type"),
    )
    sms_case_registration_owner_id = CharField(
        required=False,
        label=ugettext_noop("Default Case Owner"),
    )
    sms_case_registration_user_id = CharField(
        required=False,
        label=ugettext_noop("Registration Submitter"),
    )
    sms_mobile_worker_registration_enabled = ChoiceField(
        required=False,
        choices=ENABLED_DISABLED_CHOICES,
        label=ugettext_noop("SMS Mobile Worker Registration"),
    )
    registration_welcome_message = ChoiceField(
        choices=WELCOME_RECIPIENT_CHOICES,
        label=ugettext_lazy("Send registration welcome message to"),
    )

    # Internal settings
    override_daily_outbound_sms_limit = ChoiceField(
        required=False,
        choices=ENABLED_DISABLED_CHOICES,
        label=ugettext_lazy("Override Daily Outbound SMS Limit"),
    )
    custom_daily_outbound_sms_limit = IntegerField(
        required=False,
        label=ugettext_noop("Daily Outbound SMS Limit"),
        min_value=1000,
    )

    @property
    def section_general(self):
        fields = [
            hqcrispy.B3MultiField(
                _("Default SMS Response"),
                crispy.Div(
                    InlineField(
                        "use_default_sms_response",
                        data_bind="value: use_default_sms_response",
                    ),
                    css_class='col-sm-4'
                ),
                crispy.Div(
                    InlineField(
                        "default_sms_response",
                        css_class="input-xxlarge",
                        placeholder=_("Enter Default Response"),
                        data_bind="visible: showDefaultSMSResponse",
                    ),
                    css_class='col-sm-8'
                ),
                help_bubble_text=_("Enable this option to provide a "
                                   "default response when a user's incoming SMS does not "
                                   "answer an open survey or match a known keyword."),
                css_id="default-sms-response-group",
                field_class='col-sm-6 col-md-9 col-lg-9'
            ),
            hqcrispy.FieldWithHelpBubble(
                "use_restricted_sms_times",
                data_bind="value: use_restricted_sms_times",
                help_bubble_text=_("Use this option to limit the times "
                                   "that SMS messages can be sent to users. Messages that "
                                   "are sent outside these windows will remained queued "
                                   "and will go out as soon as another window opens up."),
            ),
            hqcrispy.B3MultiField(
                "",
                hqcrispy.HiddenFieldWithErrors("restricted_sms_times_json",
                                      data_bind="value: restricted_sms_times_json"),
                crispy.Div(
                    data_bind="template: {"
                              " name: 'ko-template-restricted-sms-times', "
                              " data: $data"
                              "}",
                ),
                data_bind="visible: showRestrictedSMSTimes",
            ),
            hqcrispy.FieldWithHelpBubble(
                'sms_survey_date_format',
                help_bubble_text=_("Choose the format in which date questions "
                                   "should be answered in SMS surveys."),
            ),
        ]
        return crispy.Fieldset(
            _("General Settings"),
            *fields
        )

    @property
    def section_registration(self):
        fields = [
            hqcrispy.FieldWithHelpBubble(
                "sms_case_registration_enabled",
                help_bubble_text=_("When this option is enabled, a person "
                    "can send an SMS into the system saying 'join "
                    "[project]', where [project] is your project "
                    "space name, and the system will automatically "
                    "create a case tied to that person's phone number."),
                data_bind="value: sms_case_registration_enabled",
            ),
            crispy.Div(
                hqcrispy.FieldWithHelpBubble(
                    "sms_case_registration_type",
                    placeholder=_("Enter a Case Type"),
                    help_bubble_text=_("Cases that self-register over SMS "
                        "will be given this case type."),
                ),
                hqcrispy.FieldWithHelpBubble(
                    "sms_case_registration_owner_id",
                    help_bubble_text=_("Cases that self-register over SMS "
                        "will be owned by this user or user group."),
                ),
                hqcrispy.FieldWithHelpBubble(
                    "sms_case_registration_user_id",
                    help_bubble_text=_("The form submission for a "
                        "self-registration will belong to this user."),
                ),
                data_bind="visible: showRegistrationOptions",
            ),
            hqcrispy.FieldWithHelpBubble(
                "sms_mobile_worker_registration_enabled",
                help_bubble_text=_("When this option is enabled, a person "
                    "can send an SMS into the system saying 'join "
                    "[project] worker [username]' (where [project] is your "
                    " project space and [username] is an optional username)"
                    ", and the system will add them as a mobile worker."),
            ),
            hqcrispy.FieldWithHelpBubble(
                'registration_welcome_message',
                help_bubble_text=_("Choose whether to send an automatic "
                    "welcome message to cases, mobile workers, or both, "
                    "after they self-register. The welcome message can be "
                    "configured in the SMS languages and translations page "
                    "(Messaging -> Languages -> Messaging Translations)."),
            ),
        ]
        return crispy.Fieldset(
            _("Registration Settings"),
            *fields
        )

    @property
    def section_chat(self):
        fields = [
            hqcrispy.B3MultiField(
                _("Case Name Display"),
                crispy.Div(
                    InlineField(
                        "use_custom_case_username",
                        data_bind="value: use_custom_case_username",
                    ),
                    css_class='col-sm-4'
                ),
                crispy.Div(
                    InlineField(
                        "custom_case_username",
                        css_class="input-large",
                        data_bind="visible: showCustomCaseUsername",
                    ),
                    css_class='col-sm-8'
                ),
                help_bubble_text=_("By default, when chatting with a case, "
                    "the chat window will use the case's \"name\" case "
                    "property when displaying the case's name. To use a "
                    "different case property, specify it here."),
                css_id="custom-case-username-group",
                field_class='col-sm-6 col-md-9 col-lg-9'
            ),
            hqcrispy.B3MultiField(
                _("Message Counter"),
                crispy.Div(
                    InlineField(
                        "use_custom_message_count_threshold",
                        data_bind="value: use_custom_message_count_threshold",
                    ),
                    css_class='col-sm-4'
                ),
                crispy.Div(
                    InlineField(
                        "custom_message_count_threshold",
                        css_class="input-large",
                        data_bind="visible: showCustomMessageCountThreshold",
                    ),
                    css_class='col-sm-8'
                ),


                help_bubble_text=_("The chat window can use a counter to keep "
                    "track of how many messages are being sent and received "
                    "and highlight that number after a certain threshold is "
                    "reached. By default, the counter is disabled. To enable "
                    "it, enter the desired threshold here."),
                css_id="custom-message-count-threshold-group",
                field_class='col-sm-6 col-md-9 col-lg-9'
            ),
            hqcrispy.FieldWithHelpBubble(
                "use_sms_conversation_times",
                data_bind="value: use_sms_conversation_times",
                help_bubble_text=_("When this option is enabled, the system "
                    "will not send automated SMS to chat recipients when "
                    "those recipients are in the middle of a conversation."),
            ),
            hqcrispy.B3MultiField(
                "",
                hqcrispy.HiddenFieldWithErrors("sms_conversation_times_json",
                    data_bind="value: sms_conversation_times_json"),
                crispy.Div(
                    data_bind="template: {"
                              " name: 'ko-template-sms-conversation-times', "
                              " data: $data"
                              "}",
                ),
                data_bind="visible: showSMSConversationTimes",
                label_class='hide',
                field_class='col-md-12 col-lg-10'
            ),
            crispy.Div(
                hqcrispy.FieldWithHelpBubble(
                    "sms_conversation_length",
                    help_bubble_text=_("The number of minutes to wait "
                        "after receiving an incoming SMS from a chat "
                        "recipient before resuming automated SMS to that "
                        "recipient."),
                ),
                data_bind="visible: showSMSConversationTimes",
            ),
            hqcrispy.FieldWithHelpBubble(
                "survey_traffic_option",
                help_bubble_text=_("This option allows you to hide a chat "
                    "recipient's survey questions and responses from chat "
                    "windows. There is also the option to show only invalid "
                    "responses to questions in the chat window, which could "
                    "be attempts to converse."),
            ),
            hqcrispy.FieldWithHelpBubble(
                "count_messages_as_read_by_anyone",
                help_bubble_text=_("The chat window will mark unread "
                    "messages to the user viewing them. Use this option to "
                    "control whether a message counts as being read if it "
                    "is read by anyone, or if it counts as being read only "
                    "to the user who reads it."),
            ),
        ]
        return crispy.Fieldset(
            _("Chat Settings"),
            *fields
        )

    @property
    def section_internal(self):
        return crispy.Fieldset(
            _("Internal Settings (Dimagi Only)"),
            hqcrispy.B3MultiField(
                _("Override Daily Outbound SMS Limit"),
                crispy.Div(
                    InlineField(
                        'override_daily_outbound_sms_limit',
                        data_bind='value: override_daily_outbound_sms_limit',
                    ),
                    css_class='col-sm-4'
                ),
                crispy.Div(
                    InlineField('custom_daily_outbound_sms_limit'),
                    data_bind="visible: override_daily_outbound_sms_limit() === '%s'" % ENABLED,
                    css_class='col-sm-8'
                ),
            ),
            hqcrispy.B3MultiField(
                _("Chat Template"),
                crispy.Div(
                    InlineField(
                        "use_custom_chat_template",
                        data_bind="value: use_custom_chat_template",
                    ),
                    css_class='col-sm-4'
                ),
                crispy.Div(
                    InlineField(
                        "custom_chat_template",
                        data_bind="visible: showCustomChatTemplate",
                    ),
                    css_class='col-sm-8'
                ),
                help_bubble_text=_("To use a custom template to render the "
                    "chat window, enter it here."),
                css_id="custom-chat-template-group",
            ),
        )

    @property
    def sections(self):
        result = [
            self.section_general,
            self.section_registration,
            self.section_chat,
        ]

        if self._cchq_is_previewer:
            result.append(self.section_internal)

        result.append(
            hqcrispy.FormActions(
                twbscrispy.StrictButton(
                    _("Save"),
                    type="submit",
                    css_class="btn-primary",
                ),
            ),
        )

        return result

    def __init__(self, data=None, cchq_domain=None, cchq_is_previewer=False, new_reminders_migrator=False,
            *args, **kwargs):
        self._cchq_domain = cchq_domain
        self._cchq_is_previewer = cchq_is_previewer
        self.new_reminders_migrator = new_reminders_migrator
        super(SettingsForm, self).__init__(data, *args, **kwargs)

        self.helper = HQFormHelper()

        self.helper.layout = crispy.Layout(
            *self.sections
        )

        self.restricted_sms_times_widget_context = {
            "template_name": "ko-template-restricted-sms-times",
            "explanation_text": _("SMS will only be sent when any of the following is true:"),
            "ko_array_name": "restricted_sms_times",
            "remove_window_method": "$parent.removeRestrictedSMSTime",
            "add_window_method": "addRestrictedSMSTime",
        }
        self.sms_conversation_times_widget_context = {
            "template_name": "ko-template-sms-conversation-times",
            "explanation_text": _("Automated SMS will be suppressed during "
                                  "chat conversations when any of the following "
                                  "is true:"),
            "ko_array_name": "sms_conversation_times",
            "remove_window_method": "$parent.removeSMSConversationTime",
            "add_window_method": "addSMSConversationTime",
        }

    @property
    def enable_registration_welcome_sms_for_case(self):
        return (self.cleaned_data.get('registration_welcome_message') in
                (WELCOME_RECIPIENT_CASE, WELCOME_RECIPIENT_ALL))

    @property
    def enable_registration_welcome_sms_for_mobile_worker(self):
        return (self.cleaned_data.get('registration_welcome_message') in
                (WELCOME_RECIPIENT_MOBILE_WORKER, WELCOME_RECIPIENT_ALL))

    @property
    def current_values(self):
        current_values = {}
        for field_name in self.fields.keys():
            value = self[field_name].value()
            if field_name in ["restricted_sms_times_json",
                "sms_conversation_times_json"]:
                if isinstance(value, six.string_types):
                    current_values[field_name] = json.loads(value)
                else:
                    current_values[field_name] = value
            elif field_name in ['sms_case_registration_owner_id', 'sms_case_registration_user_id']:
                if value:
                    obj = self.get_user_group_or_location(value)
                    if isinstance(obj, SQLLocation):
                        current_values[field_name] = {'id': value, 'text': _("Organization: {}").format(obj.name)}
                    elif isinstance(obj, Group):
                        current_values[field_name] = {'id': value, 'text': _("User Group: {}").format(obj.name)}
                    elif isinstance(obj, CommCareUser):
                        current_values[field_name] = {'id': value, 'text': _("User: {}").format(obj.raw_username)}
            else:
                current_values[field_name] = value
        return current_values

    def _clean_dependent_field(self, bool_field, field):
        if self.cleaned_data.get(bool_field):
            value = self.cleaned_data.get(field, None)
            if not value:
                raise ValidationError(_("This field is required."))
            return value
        else:
            return None

    def clean_use_default_sms_response(self):
        return self.cleaned_data.get("use_default_sms_response") == ENABLED

    def clean_default_sms_response(self):
        return self._clean_dependent_field("use_default_sms_response",
            "default_sms_response")

    def clean_use_custom_case_username(self):
        return self.cleaned_data.get("use_custom_case_username") == CUSTOM

    def clean_custom_case_username(self):
        return self._clean_dependent_field("use_custom_case_username",
            "custom_case_username")

    def clean_use_custom_message_count_threshold(self):
        return (self.cleaned_data.get("use_custom_message_count_threshold")
            == CUSTOM)

    def clean_custom_message_count_threshold(self):
        value = self._clean_dependent_field("use_custom_message_count_threshold",
            "custom_message_count_threshold")
        if value is not None and value <= 0:
            raise ValidationError(_("Please enter a positive number"))
        return value

    def clean_use_custom_chat_template(self):
        if not self._cchq_is_previewer:
            return None
        return self.cleaned_data.get("use_custom_chat_template") == CUSTOM

    def clean_custom_chat_template(self):
        if not self._cchq_is_previewer:
            return None
        value = self._clean_dependent_field("use_custom_chat_template",
            "custom_chat_template")
        if value is not None and value not in settings.CUSTOM_CHAT_TEMPLATES:
            raise ValidationError(_("Unknown custom template identifier."))
        return value

    def _clean_time_window_json(self, field_name):
        try:
            time_window_json = json.loads(self.cleaned_data.get(field_name))
        except ValueError:
            raise ValidationError(_("An error has occurred. Please try again, "
                "and if the problem persists, please report an issue."))
        result = []
        for window in time_window_json:
            day = window.get("day")
            start_time = window.get("start_time")
            end_time = window.get("end_time")
            time_input_relationship = window.get("time_input_relationship")

            try:
                day = int(day)
                assert day >= -1 and day <= 6
            except (ValueError, AssertionError):
                raise ValidationError(_("Invalid day chosen."))

            if time_input_relationship == TIME_BEFORE:
                end_time = validate_time(end_time)
                result.append(DayTimeWindow(
                    day=day,
                    start_time=None,
                    end_time=end_time,
                ))
            elif time_input_relationship == TIME_AFTER:
                start_time = validate_time(start_time)
                result.append(DayTimeWindow(
                    day=day,
                    start_time=start_time,
                    end_time=None,
                ))
            else:
                start_time = validate_time(start_time)
                end_time = validate_time(end_time)
                if start_time >= end_time:
                    raise ValidationError(_("End time must come after start "
                        "time."))
                result.append(DayTimeWindow(
                    day=day,
                    start_time=start_time,
                    end_time=end_time,
                ))
        return result

    def clean_use_restricted_sms_times(self):
        return self.cleaned_data.get("use_restricted_sms_times") == ENABLED

    def clean_restricted_sms_times_json(self):
        if self.cleaned_data.get("use_restricted_sms_times"):
            return self._clean_time_window_json("restricted_sms_times_json")
        else:
            return []

    def clean_use_sms_conversation_times(self):
        return self.cleaned_data.get("use_sms_conversation_times") == ENABLED

    def clean_sms_conversation_times_json(self):
        if self.cleaned_data.get("use_sms_conversation_times"):
            return self._clean_time_window_json("sms_conversation_times_json")
        else:
            return []

    def clean_count_messages_as_read_by_anyone(self):
        return (self.cleaned_data.get("count_messages_as_read_by_anyone")
            == ENABLED)

    def clean_sms_case_registration_enabled(self):
        return (self.cleaned_data.get("sms_case_registration_enabled")
            == ENABLED)

    def clean_sms_case_registration_type(self):
        return self._clean_dependent_field("sms_case_registration_enabled",
            "sms_case_registration_type")

    def get_user_group_or_location(self, object_id):
        try:
            return SQLLocation.active_objects.get(
                domain=self._cchq_domain,
                location_id=object_id,
                location_type__shares_cases=True,
            )
        except SQLLocation.DoesNotExist:
            pass

        try:
            group = Group.get(object_id)
            if group.doc_type == 'Group' and group.domain == self._cchq_domain and group.case_sharing:
                return group
        except ResourceNotFound:
            pass

        return self.get_user(object_id)

    def get_user(self, object_id):
        try:
            user = CommCareUser.get(object_id)
            if user.doc_type == 'CommCareUser' and user.domain == self._cchq_domain:
                return user
        except ResourceNotFound:
            pass

        return None

    def clean_sms_case_registration_owner_id(self):
        if not self.cleaned_data.get("sms_case_registration_enabled"):
            return None

        value = self.cleaned_data.get("sms_case_registration_owner_id")
        if not value:
            raise ValidationError(_("This field is required."))

        obj = self.get_user_group_or_location(value)
        if not isinstance(obj, (CommCareUser, Group, SQLLocation)):
            raise ValidationError(_("Please select again"))

        return value

    def clean_sms_case_registration_user_id(self):
        if not self.cleaned_data.get("sms_case_registration_enabled"):
            return None

        value = self.cleaned_data.get("sms_case_registration_user_id")
        if not value:
            raise ValidationError(_("This field is required."))

        obj = self.get_user(value)
        if not isinstance(obj, CommCareUser):
            raise ValidationError(_("Please select again"))

        return value

    def clean_sms_mobile_worker_registration_enabled(self):
        return (self.cleaned_data.get("sms_mobile_worker_registration_enabled")
                == ENABLED)

    def clean_sms_conversation_length(self):
        # Just cast to int, the ChoiceField will validate that it is an integer
        return int(self.cleaned_data.get("sms_conversation_length"))

    def clean_custom_daily_outbound_sms_limit(self):
        if not self._cchq_is_previewer:
            return None

        if self.cleaned_data.get('override_daily_outbound_sms_limit') != ENABLED:
            return None

        value = self.cleaned_data.get("custom_daily_outbound_sms_limit")
        if not value:
            raise ValidationError(_("This field is required"))

        return value


class BackendForm(Form):
    _cchq_domain = None
    _cchq_backend_id = None
    name = CharField(
        label=ugettext_noop("Name")
    )
    description = CharField(
        label=ugettext_noop("Description"),
        widget=forms.Textarea,
        required=False,
    )
    give_other_domains_access = BooleanField(
        required=False,
        label=ugettext_noop("Give other domains access.")
    )
    authorized_domains = CharField(
        required=False,
        label=ugettext_noop("List of authorized domains")
    )
    reply_to_phone_number = CharField(
        required=False,
        label=ugettext_noop("Reply-To Phone Number"),
    )
    inbound_api_key = CharField(
        required=False,
        label=ugettext_lazy("Inbound API Key"),
        disabled=True,
    )

    @property
    def is_global_backend(self):
        return self._cchq_domain is None

    @property
    def general_fields(self):
        fields = [
            crispy.Field('name', css_class='input-xxlarge'),
            crispy.Field('description', css_class='input-xxlarge', rows="3"),
            crispy.Field('reply_to_phone_number', css_class='input-xxlarge'),
        ]

        if not self.is_global_backend:
            fields.extend([
                crispy.Field(
                    twbscrispy.PrependedText(
                        'give_other_domains_access', '', data_bind="checked: share_backend"
                    )
                ),
                crispy.Div(
                    'authorized_domains',
                    data_bind="visible: showAuthorizedDomains",
                ),
            ])

        if self._cchq_backend_id:
            backend = SQLMobileBackend.load(self._cchq_backend_id)
            if backend.show_inbound_api_key_during_edit:
                self.fields['inbound_api_key'].initial = backend.inbound_api_key
                fields.append(crispy.Field('inbound_api_key'))

        return fields

    def __init__(self, *args, **kwargs):
        button_text = kwargs.pop('button_text', _("Create SMS Gateway"))
        self._cchq_domain = kwargs.pop('domain')
        self._cchq_backend_id = kwargs.pop('backend_id')
        super(BackendForm, self).__init__(*args, **kwargs)
        self.helper = HQFormHelper()
        self.helper.form_method = 'POST'
        self.helper.layout = crispy.Layout(
            crispy.Fieldset(
                _('General Settings'),
                *self.general_fields
            ),
            self.gateway_specific_fields,
            crispy.Fieldset(
                _("Phone Numbers"),
                crispy.Div(
                    data_bind="template: {"
                              " name: 'ko-load-balancing-template', "
                              " data: $data"
                              "}",
                ),
                data_bind="visible: use_load_balancing",
            ),
            hqcrispy.FormActions(
                StrictButton(
                    button_text,
                    type="submit",
                    css_class='btn-primary'
                ),
            ),
        )

        if self._cchq_backend_id:
            #   When editing, don't allow changing the name because name might be
            # referenced as a contact-level backend preference.
            #   By setting disabled to True, Django makes sure the value won't change
            # even if something else gets posted.
            self.fields['name'].disabled = True

    @property
    def gateway_specific_fields(self):
        return crispy.Div()

    def clean_name(self):
        value = self.cleaned_data.get("name")
        if value is not None:
            value = value.strip().upper()
        if value is None or value == "":
            raise ValidationError(_("This field is required."))
        if re.compile("\s").search(value) is not None:
            raise ValidationError(_("Name may not contain any spaces."))

        if self.is_global_backend:
            # We're using the form to create a global backend, so
            # ensure name is not duplicated among other global backends
            is_unique = SQLMobileBackend.name_is_unique(
                value,
                backend_id=self._cchq_backend_id
            )
        else:
            # We're using the form to create a domain-level backend, so
            # ensure name is not duplicated among other backends owned by this domain
            is_unique = SQLMobileBackend.name_is_unique(
                value,
                domain=self._cchq_domain,
                backend_id=self._cchq_backend_id
            )

        if not is_unique:
            raise ValidationError(_("Name is already in use."))

        return value

    def clean_authorized_domains(self):
        if not self.cleaned_data.get("give_other_domains_access"):
            return []
        else:
            value = self.cleaned_data.get("authorized_domains")
            if value is None or value.strip() == "":
                return []
            else:
                return [domain.strip() for domain in value.split(",")]

    def clean_reply_to_phone_number(self):
        value = self.cleaned_data.get("reply_to_phone_number")
        if value is None:
            return None
        else:
            value = value.strip()
            if value == "":
                return None
            else:
                return value


class BackendMapForm(Form):
    catchall_backend_id = ChoiceField(
        label=ugettext_lazy("Catch-All Gateway"),
        required=False
    )
    backend_map = CharField(required=False)

    def __init__(self, *args, **kwargs):
        backends = kwargs.pop('backends')
        super(BackendMapForm, self).__init__(*args, **kwargs)
        self.set_catchall_choices(backends)
        self.setup_crispy()

    def set_catchall_choices(self, backends):
        backend_choices = [('', _("(none)"))]
        backend_choices.extend([
            (backend.pk, backend.name) for backend in backends
        ])
        self.fields['catchall_backend_id'].choices = backend_choices

    def setup_crispy(self):
        self.helper = HQFormHelper()
        self.helper.form_method = 'POST'
        self.helper.layout = crispy.Layout(
            crispy.Fieldset(
                _("Default Gateways"),
                hqcrispy.B3MultiField(
                    _("Default Gateway by Prefix"),
                    hqcrispy.ErrorsOnlyField('backend_map'),
                    crispy.Div(
                        data_bind="template: {"
                                  " name: 'ko-template-backend-map', "
                                  " data: $data"
                                  "}"
                    ),
                ),
                'catchall_backend_id',
            ),
            hqcrispy.FormActions(
                StrictButton(
                    _("Save"),
                    type="submit",
                    css_class='btn-primary'
                ),
            ),
        )

    def _clean_prefix(self, prefix):
        try:
            prefix = int(prefix)
            if prefix <= 0:
                raise ValueError()
        except (ValueError, TypeError):
            raise ValidationError(_("Please enter a positive number for the prefix."))

        return str(prefix)

    def _clean_backend_id(self, backend_id):
        try:
            backend_id = int(backend_id)
        except (ValueError, TypeError):
            raise ValidationError(_("Invalid Backend Specified."))

        try:
            backend = SQLMobileBackend.load(backend_id)
        except:
            raise ValidationError(_("Invalid Backend Specified."))

        if (
            backend.deleted or
            not backend.is_global or
            backend.backend_type != SQLMobileBackend.SMS
        ):
            raise ValidationError(_("Invalid Backend Specified."))

        return backend_id

    def clean_backend_map(self):
        value = self.cleaned_data.get('backend_map')
        try:
            value = json.loads(value)
        except:
            raise ValidationError(_("An unexpected error occurred. Please reload and try again"))

        cleaned_value = {}
        for mapping in value:
            prefix = self._clean_prefix(mapping.get('prefix'))
            if prefix in cleaned_value:
                raise ValidationError(_("Prefix is specified twice: %s") % prefix)

            cleaned_value[prefix] = self._clean_backend_id(mapping.get('backend_id'))
        return cleaned_value

    def clean_catchall_backend_id(self):
        value = self.cleaned_data.get('catchall_backend_id')
        if not value:
            return None

        return self._clean_backend_id(value)


class SendRegistrationInvitationsForm(Form):

    PHONE_TYPE_ANDROID_ONLY = 'ANDROID'
    PHONE_TYPE_ANY = 'ANY'

    PHONE_CHOICES = (
        (PHONE_TYPE_ANDROID_ONLY, ugettext_lazy("Android Only")),
        (PHONE_TYPE_ANY, ugettext_lazy("Android or Other")),
    )

    phone_numbers = TrimmedCharField(
        label=ugettext_lazy("Phone Number(s)"),
        required=True,
        widget=forms.Textarea,
    )

    app_id = ChoiceField(
        label=ugettext_lazy("Application"),
        required=True,
    )

    action = CharField(
        initial='invite',
        widget=forms.HiddenInput(),
    )

    registration_message_type = ChoiceField(
        required=True,
        choices=DEFAULT_CUSTOM_CHOICES,
    )

    custom_registration_message = TrimmedCharField(
        label=ugettext_lazy("Registration Message"),
        required=False,
        widget=forms.Textarea,
    )

    phone_type = ChoiceField(
        label=ugettext_lazy("Recipient phones are"),
        required=True,
        choices=PHONE_CHOICES,
    )

    make_email_required = ChoiceField(
        label=ugettext_lazy("Make email required at registration"),
        required=True,
        choices=ENABLED_DISABLED_CHOICES,
    )

    @property
    def android_only(self):
        return self.cleaned_data.get('phone_type') == self.PHONE_TYPE_ANDROID_ONLY

    @property
    def require_email(self):
        return self.cleaned_data.get('make_email_required') == ENABLED

    def set_app_id_choices(self):
        app_ids = get_built_app_ids(self.domain)
        choices = []
        for app_doc in iter_docs(Application.get_db(), app_ids):
            # This will return both Application and RemoteApp docs, but
            # they both have a name attribute
            choices.append((app_doc['_id'], app_doc['name']))
        choices.sort(key=lambda x: x[1])
        self.fields['app_id'].choices = choices

    def __init__(self, *args, **kwargs):
        if 'domain' not in kwargs:
            raise Exception('Expected kwargs: domain')
        self.domain = kwargs.pop('domain')

        super(SendRegistrationInvitationsForm, self).__init__(*args, **kwargs)
        self.set_app_id_choices()

        self.helper = HQFormHelper()
        self.helper.layout = crispy.Layout(
            crispy.Div(
                'app_id',
                crispy.Field(
                    'phone_numbers',
                    placeholder=_("Enter phone number(s) in international "
                        "format. Example: +27..., +91...,"),
                ),
                'phone_type',
                InlineField('action'),
                css_class='modal-body',
            ),
            hqcrispy.FieldsetAccordionGroup(
                _("Advanced"),
                crispy.Field(
                    'registration_message_type',
                    data_bind='value: registration_message_type',
                ),
                crispy.Div(
                    crispy.Field(
                        'custom_registration_message',
                        placeholder=_("Enter registration SMS"),
                    ),
                    data_bind='visible: showCustomRegistrationMessage',
                ),
                'make_email_required',
                active=False
            ),
            crispy.Div(
                twbscrispy.StrictButton(
                    _("Cancel"),
                    data_dismiss='modal',
                    css_class="btn btn-default",
                ),
                twbscrispy.StrictButton(
                    _("Send Invitation"),
                    type="submit",
                    css_class="btn btn-primary",
                ),
                css_class='modal-footer',
            ),
        )

    def clean_phone_numbers(self):
        value = self.cleaned_data.get('phone_numbers', '')
        phone_list = [strip_plus(s.strip()) for s in value.split(',')]
        phone_list = [phone for phone in phone_list if phone]
        if len(phone_list) == 0:
            raise ValidationError(_("This field is required."))
        for phone_number in phone_list:
            validate_phone_number(phone_number)
        return list(set(phone_list))

    def clean_custom_registration_message(self):
        value = self.cleaned_data.get('custom_registration_message')
        if self.cleaned_data.get('registration_message_type') == CUSTOM:
            if not value:
                raise ValidationError(_("Please enter a message"))
            return value

        return None


class InitiateAddSMSBackendForm(Form):
    action = CharField(
        initial='new_backend',
        widget=forms.HiddenInput(),
    )
    hq_api_id = ChoiceField(
        required=False,
        label="Gateway Type",
    )

    def __init__(self, is_superuser=False, *args, **kwargs):
        super(InitiateAddSMSBackendForm, self).__init__(*args, **kwargs)

        from corehq.messaging.smsbackends.telerivet.models import SQLTelerivetBackend
        backend_classes = get_sms_backend_classes()
        backend_choices = []
        for api_id, klass in backend_classes.items():
            if is_superuser or api_id == SQLTelerivetBackend.get_api_id():
                friendly_name = klass.get_generic_name()
                backend_choices.append((api_id, friendly_name))
        self.fields['hq_api_id'].choices = backend_choices

        self.helper = HQFormHelper()
        self.helper.layout = crispy.Layout(
            hqcrispy.B3MultiField(
                _("Create Another Gateway"),
                InlineField('action'),
                Div(InlineField('hq_api_id'), css_class='col-sm-6 col-md-6 col-lg-4'),
                Div(StrictButton(
                    mark_safe('<i class="fa fa-plus"></i> Add Another Gateway'),
<<<<<<< HEAD
                    css_class='btn-primary',
=======
                    css_class='btn-default',
>>>>>>> 02b7b645
                    type='submit',
                    style="margin-left:5px;"
                ), css_class='col-sm-3 col-md-2 col-lg-2'),
            ),
        )


class SubscribeSMSForm(Form):
    stock_out_facilities = BooleanField(
        label=ugettext_lazy("Receive stockout facilities SMS alert"),
        required=False,
        help_text=ugettext_lazy(
            "This will alert you with specific users/facilities that are "
            "stocked out of your commodities"
        )
    )
    stock_out_commodities = BooleanField(
        label=ugettext_lazy("Receive stockout commodities SMS alert"),
        required=False,
        help_text=ugettext_lazy(
            "This will alert you with specific commodities that are stocked "
            "out by your users/facilities"
        )
    )
    stock_out_rates = BooleanField(
        label=ugettext_lazy("Receive stockout SMS alert"),
        required=False,
        help_text=ugettext_lazy(
            "This will alert you with the percent of facilities that are "
            "stocked out of a specific commodity"
        )
    )
    non_report = BooleanField(
        label=ugettext_lazy("Receive non-reporting SMS alert"),
        required=False,
        help_text=ugettext_lazy(
            "This alert highlight users/facilities which have not submitted "
            "their CommCare Supply stock report."
        )
    )

    def __init__(self, *args, **kwargs):
        super(SubscribeSMSForm, self).__init__(*args, **kwargs)
        self.helper = HQFormHelper()
        self.helper.layout = crispy.Layout(
            crispy.Fieldset(
                _('Subscribe settings'),
                twbscrispy.PrependedText('stock_out_facilities', ''),
                twbscrispy.PrependedText('stock_out_commodities', ''),
                twbscrispy.PrependedText('stock_out_rates', ''),
                twbscrispy.PrependedText('non_report', '')
            ),
            hqcrispy.FormActions(
                twbscrispy.StrictButton(
                    _("Update settings"),
                    type="submit",
                    css_class="btn-primary",
                ),
            )
        )

    def save(self, commtrack_settings):
        alert_config = commtrack_settings.alert_config
        alert_config.stock_out_facilities = self.cleaned_data.get("stock_out_facilities", False)
        alert_config.stock_out_commodities = self.cleaned_data.get("stock_out_commodities", False)
        alert_config.stock_out_rates = self.cleaned_data.get("stock_out_rates", False)
        alert_config.non_report = self.cleaned_data.get("non_report", False)

        commtrack_settings.save()


class ComposeMessageForm(forms.Form):

    recipients = forms.CharField(widget=forms.Textarea,
                                 help_text=ugettext_lazy("Type a username, group name or 'send to all'"))
    message = forms.CharField(widget=forms.Textarea, help_text=ugettext_lazy('0 characters (160 max)'))

    def __init__(self, *args, **kwargs):
        domain = kwargs.pop('domain')
        super(ComposeMessageForm, self).__init__(*args, **kwargs)
        self.helper = HQFormHelper()
        self.helper.form_action = reverse('send_to_recipients', args=[domain])
        self.helper.layout = crispy.Layout(
            crispy.Field('recipients', rows=2, css_class='sms-typeahead'),
            crispy.Field('message', rows=2),
            hqcrispy.FormActions(
                twbscrispy.StrictButton(
                    _("Send Message"),
                    type="submit",
                    css_class="btn-primary",
                ),
            ),
        )<|MERGE_RESOLUTION|>--- conflicted
+++ resolved
@@ -1264,11 +1264,7 @@
                 Div(InlineField('hq_api_id'), css_class='col-sm-6 col-md-6 col-lg-4'),
                 Div(StrictButton(
                     mark_safe('<i class="fa fa-plus"></i> Add Another Gateway'),
-<<<<<<< HEAD
                     css_class='btn-primary',
-=======
-                    css_class='btn-default',
->>>>>>> 02b7b645
                     type='submit',
                     style="margin-left:5px;"
                 ), css_class='col-sm-3 col-md-2 col-lg-2'),
