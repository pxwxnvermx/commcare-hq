import base64
import json

from django.test import Client, TestCase

from django_prbac.models import Role
from mock import Mock, patch

from corehq.apps.accounting.models import (
    BillingAccount,
    DefaultProductPlan,
    SoftwarePlanEdition,
    Subscription,
    SubscriptionAdjustment,
)
from corehq.apps.domain.calculations import num_mobile_users
from corehq.apps.domain.models import Domain
from corehq.apps.sms.api import incoming
from corehq.apps.sms.models import (
    OUTGOING,
    SMS,
    SQLMobileBackendMapping,
)
from corehq.apps.sms.tests.util import BaseSMSTest, delete_domain_phone_numbers
from corehq.apps.users.models import CommCareUser
from corehq.apps.users.util import format_username
from corehq.messaging.smsbackends.test.models import SQLTestSMSBackend

DUMMY_APP_ODK_URL = 'http://localhost/testapp'
DUMMY_REGISTRATION_URL = 'http://localhost/register'
DUMMY_APP_INFO_URL = 'http://localhost/appinfo'
DUMMY_APP_INFO_URL_B64 = base64.b64encode(DUMMY_APP_INFO_URL.encode('utf-8')).decode('utf-8')


def noop(*args, **kwargs):
    pass


class RegistrationTestCase(BaseSMSTest):

    def setUp(self):
        super(RegistrationTestCase, self).setUp()

        self.domain = 'sms-reg-test-domain'
        self.domain_obj = Domain(name=self.domain)
        self.domain_obj.save()

        self.create_account_and_subscription(self.domain)
        self.domain_obj = Domain.get(self.domain_obj.get_id)

        self.backend = SQLTestSMSBackend.objects.create(
            name='BACKEND',
            is_global=False,
            domain=self.domain,
            hq_api_id=SQLTestSMSBackend.get_api_id()
        )

        SQLMobileBackendMapping.set_default_domain_backend(self.domain, self.backend)

        self.app_id = 'app_id'

    def tearDown(self):
        delete_domain_phone_numbers(self.domain)
        SQLMobileBackendMapping.unset_default_domain_backend(self.domain)
        self.backend.delete()
        self.domain_obj.delete()

        super(RegistrationTestCase, self).tearDown()

    def _get_last_sms(self, count=1, direction=None, phone_number=None):
        result = SMS.objects.filter(domain=self.domain)
        if direction:
            result = result.filter(direction=direction)

        if phone_number:
            result = result.filter(phone_number=phone_number)

        result = result.order_by('-date')
        result = list(result[:count])
        self.assertEqual(len(result), count)
        return result

    def assertLastOutgoingSMS(self, phone_number, expected_texts):
        result = self._get_last_sms(
            count=len(expected_texts),
            direction=OUTGOING,
            phone_number=phone_number
        )
        actual_texts = set([sms.text for sms in result])
        self.assertEqual(actual_texts, set(expected_texts))

    def test_sms_registration(self):
        formatted_username = format_username('tester', self.domain)

        # Test without mobile worker registration enabled
        incoming('+9991234567', 'JOIN {} WORKER tester'.format(self.domain), self.backend.hq_api_id)
        self.assertIsNone(CommCareUser.get_by_username(formatted_username))

        # Test with mobile worker registration enabled
        self.domain_obj.sms_mobile_worker_registration_enabled = True
        self.domain_obj.save()

        incoming('+9991234567', 'JOIN {} WORKER tester'.format(self.domain), self.backend.hq_api_id)
        self.assertIsNotNone(CommCareUser.get_by_username(formatted_username))

        # Test a duplicate registration
        prev_num_users = num_mobile_users(self.domain)
        incoming('+9991234568', 'JOIN {} WORKER tester'.format(self.domain), self.backend.hq_api_id)
        current_num_users = num_mobile_users(self.domain)
<<<<<<< HEAD
        self.assertEqual(prev_num_users, current_num_users)

    def test_other_registration_from_invite(self):
        self.domain_obj.sms_mobile_worker_registration_enabled = True
        self.domain_obj.enable_registration_welcome_sms_for_mobile_worker = True
        self.domain_obj.save()

        user_data = {'abc': 'def'}

        # Initiate Registration Workflow
        SelfRegistrationInvitation.initiate_workflow(
            self.domain,
            [SelfRegistrationUserInfo('999123', user_data)],
            app_id=self.app_id,
        )

        self.assertRegistrationInvitation(
            phone_number='999123',
            app_id=self.app_id,
            phone_type=None,
            android_only=False,
            require_email=False,
            custom_user_data=user_data,
            status=SelfRegistrationInvitation.STATUS_PENDING,
        )

        self.assertLastOutgoingSMS('+999123', [_MESSAGES[MSG_MOBILE_WORKER_INVITATION_START]])

        # Choose phone type 'other'
        incoming('+999123', '2', self.backend.hq_api_id)

        self.assertRegistrationInvitation(
            phone_number='999123',
            app_id=self.app_id,
            phone_type=SelfRegistrationInvitation.PHONE_TYPE_OTHER,
            android_only=False,
            require_email=False,
            custom_user_data=user_data,
            status=SelfRegistrationInvitation.STATUS_PENDING,
        )

        self.assertLastOutgoingSMS('+999123', [_MESSAGES[MSG_MOBILE_WORKER_JAVA_INVITATION].format(self.domain)])

        # Register over SMS
        incoming('+999123', 'JOIN {} WORKER test'.format(self.domain), self.backend.hq_api_id)
        user = CommCareUser.get_by_username(format_username('test', self.domain))
        self.assertIsNotNone(user)
        self.assertEqual(user.metadata, user_data)
        self.assertEqual(PhoneNumber.get_two_way_number('999123').owner_id, user.get_id)

        self.assertLastOutgoingSMS('+999123', [_MESSAGES[MSG_REGISTRATION_WELCOME_MOBILE_WORKER]])

        self.assertRegistrationInvitation(
            status=SelfRegistrationInvitation.STATUS_REGISTERED,
        )

    def test_android_registration_from_invite(self):
        self.domain_obj.sms_mobile_worker_registration_enabled = True
        self.domain_obj.enable_registration_welcome_sms_for_mobile_worker = True
        self.domain_obj.save()

        user_data = {'abc': 'def'}

        # Initiate Registration Workflow
        SelfRegistrationInvitation.initiate_workflow(
            self.domain,
            [SelfRegistrationUserInfo('999123', user_data)],
            app_id=self.app_id,
        )

        self.assertRegistrationInvitation(
            phone_number='999123',
            app_id=self.app_id,
            phone_type=None,
            android_only=False,
            require_email=False,
            custom_user_data=user_data,
            status=SelfRegistrationInvitation.STATUS_PENDING,
        )

        self.assertLastOutgoingSMS('+999123', [_MESSAGES[MSG_MOBILE_WORKER_INVITATION_START]])

        # Choose phone type 'android'
        with patch('corehq.apps.sms.models.SelfRegistrationInvitation.odk_url') as mock_odk_url, \
                patch.object(SelfRegistrationInvitation, 'get_user_registration_url', return_value=DUMMY_REGISTRATION_URL), \
                patch.object(SelfRegistrationInvitation, 'get_app_info_url', return_value=DUMMY_APP_INFO_URL):
            mock_odk_url.__get__ = Mock(return_value=DUMMY_APP_ODK_URL)
            incoming('+999123', '1', self.backend.hq_api_id)

        self.assertRegistrationInvitation(
            phone_number='999123',
            app_id=self.app_id,
            phone_type=SelfRegistrationInvitation.PHONE_TYPE_ANDROID,
            android_only=False,
            require_email=False,
            custom_user_data=user_data,
            status=SelfRegistrationInvitation.STATUS_PENDING,
        )

        self.assertLastOutgoingSMS('+999123', [
            _MESSAGES[MSG_MOBILE_WORKER_ANDROID_INVITATION].format(DUMMY_REGISTRATION_URL),
            '[commcare app - do not delete] {}'.format(DUMMY_APP_INFO_URL_B64),
        ])

        invite = self._get_sms_registration_invitation()
        c = Client()
        response = c.post('/a/{}/settings/users/commcare/register/{}/'.format(self.domain, invite.token), {
            'username': 'new_user',
            'password': 'abc',
            'password2': 'abc',
            'email': 'new_user@dimagi.com',
        })
        self.assertEqual(response.status_code, 200)

        user = CommCareUser.get_by_username(format_username('new_user', self.domain))
        self.assertIsNotNone(user)
        self.assertEqual(user.metadata, user_data)
        self.assertEqual(user.email, 'new_user@dimagi.com')
        self.assertEqual(PhoneNumber.get_two_way_number('999123').owner_id, user.get_id)

        self.assertRegistrationInvitation(
            status=SelfRegistrationInvitation.STATUS_REGISTERED,
        )

    def test_android_only_registration_from_invite(self):
        self.domain_obj.sms_mobile_worker_registration_enabled = True
        self.domain_obj.enable_registration_welcome_sms_for_mobile_worker = True
        self.domain_obj.save()

        # Initiate Registration Workflow
        with patch('corehq.apps.sms.models.SelfRegistrationInvitation.odk_url') as mock_odk_url, \
                patch.object(SelfRegistrationInvitation, 'get_user_registration_url', return_value=DUMMY_REGISTRATION_URL), \
                patch.object(SelfRegistrationInvitation, 'get_app_info_url', return_value=DUMMY_APP_INFO_URL):
            mock_odk_url.__get__ = Mock(return_value=DUMMY_APP_ODK_URL)
            SelfRegistrationInvitation.initiate_workflow(
                self.domain,
                [SelfRegistrationUserInfo('999123')],
                app_id=self.app_id,
                android_only=True,
            )

        self.assertRegistrationInvitation(
            phone_number='999123',
            app_id=self.app_id,
            phone_type=SelfRegistrationInvitation.PHONE_TYPE_ANDROID,
            android_only=True,
            require_email=False,
            custom_user_data={},
            status=SelfRegistrationInvitation.STATUS_PENDING,
        )

        self.assertLastOutgoingSMS('+999123', [
            _MESSAGES[MSG_MOBILE_WORKER_ANDROID_INVITATION].format(DUMMY_REGISTRATION_URL),
            '[commcare app - do not delete] {}'.format(DUMMY_APP_INFO_URL_B64),
        ])

        invite = self._get_sms_registration_invitation()
        c = Client()
        response = c.post('/a/{}/settings/users/commcare/register/{}/'.format(self.domain, invite.token), {
            'username': 'new_user',
            'password': 'abc',
            'password2': 'abc',
            'email': 'new_user@dimagi.com',
        })
        self.assertEqual(response.status_code, 200)

        user = CommCareUser.get_by_username(format_username('new_user', self.domain))
        self.assertIsNotNone(user)
        self.assertEqual(user.metadata, {})
        self.assertEqual(user.email, 'new_user@dimagi.com')
        self.assertEqual(PhoneNumber.get_two_way_number('999123').owner_id, user.get_id)

        self.assertRegistrationInvitation(
            status=SelfRegistrationInvitation.STATUS_REGISTERED,
        )

    def test_custom_message_for_normal_workflow(self):
        self.domain_obj.sms_mobile_worker_registration_enabled = True
        self.domain_obj.enable_registration_welcome_sms_for_mobile_worker = True
        self.domain_obj.save()

        # Initiate Registration Workflow
        SelfRegistrationInvitation.initiate_workflow(
            self.domain,
            [SelfRegistrationUserInfo('999123')],
            app_id=self.app_id,
            custom_first_message='Custom Message',
        )

        self.assertLastOutgoingSMS('+999123', ['Custom Message'])

    def test_custom_message_for_android_only_workflow(self):
        self.domain_obj.sms_mobile_worker_registration_enabled = True
        self.domain_obj.enable_registration_welcome_sms_for_mobile_worker = True
        self.domain_obj.save()

        # Initiate Registration Workflow
        with patch('corehq.apps.sms.models.SelfRegistrationInvitation.odk_url') as mock_odk_url, \
                patch.object(SelfRegistrationInvitation, 'get_user_registration_url', return_value=DUMMY_REGISTRATION_URL), \
                patch.object(SelfRegistrationInvitation, 'get_app_info_url', return_value=DUMMY_APP_INFO_URL):
            mock_odk_url.__get__ = Mock(return_value=DUMMY_APP_ODK_URL)
            SelfRegistrationInvitation.initiate_workflow(
                self.domain,
                [SelfRegistrationUserInfo('999123')],
                app_id=self.app_id,
                android_only=True,
                custom_first_message='Sign up here: {}',
            )

        self.assertLastOutgoingSMS('+999123', [
            'Sign up here: {}'.format(DUMMY_REGISTRATION_URL),
            '[commcare app - do not delete] {}'.format(DUMMY_APP_INFO_URL_B64),
        ])

    def test_resend_install_link(self):
        self.domain_obj.sms_mobile_worker_registration_enabled = True
        self.domain_obj.enable_registration_welcome_sms_for_mobile_worker = True
        self.domain_obj.save()

        with patch.object(SelfRegistrationInvitation, 'get_app_info_url', return_value=DUMMY_APP_INFO_URL):
            success_numbers, invalid_format_numbers, error_numbers = SelfRegistrationInvitation.send_install_link(
                self.domain,
                [SelfRegistrationUserInfo('999123')],
                self.app_id
            )
            self.assertEqual(success_numbers, ['999123'])
            self.assertEqual(invalid_format_numbers, [])
            self.assertEqual(error_numbers, [])

        self.assertLastOutgoingSMS('+999123', [
            _MESSAGES[MSG_REGISTRATION_INSTALL_COMMCARE].format(GOOGLE_PLAY_STORE_COMMCARE_URL),
            '[commcare app - do not delete] {}'.format(DUMMY_APP_INFO_URL_B64),
        ])

    def test_resend_install_link_with_custom_message(self):
        self.domain_obj.sms_mobile_worker_registration_enabled = True
        self.domain_obj.enable_registration_welcome_sms_for_mobile_worker = True
        self.domain_obj.save()

        with patch.object(SelfRegistrationInvitation, 'get_app_info_url', return_value=DUMMY_APP_INFO_URL):
            success_numbers, invalid_format_numbers, error_numbers = SelfRegistrationInvitation.send_install_link(
                self.domain,
                [SelfRegistrationUserInfo('999123')],
                self.app_id,
                custom_message='Click here to reinstall CommCare: {}'
            )
            self.assertEqual(success_numbers, ['999123'])
            self.assertEqual(invalid_format_numbers, [])
            self.assertEqual(error_numbers, [])

        self.assertLastOutgoingSMS('+999123', [
            'Click here to reinstall CommCare: {}'.format(GOOGLE_PLAY_STORE_COMMCARE_URL),
            '[commcare app - do not delete] {}'.format(DUMMY_APP_INFO_URL_B64),
        ])


class RegistrationAPITestCase(TestCase):

    @classmethod
    def setUpClass(cls):
        super(RegistrationAPITestCase, cls).setUpClass()
        Role.get_cache().clear()

        cls.domain1, cls.account1, cls.subscription1 = cls.setup_domain('reg-api-test-1')
        cls.domain2, cls.account2, cls.subscription2 = cls.setup_domain('reg-api-test-2')

        cls.admin_user1 = cls.setup_webuser('admin@reg-api-test-1', cls.domain1, 'admin')
        cls.read_only_user1 = cls.setup_webuser('readonly@reg-api-test-1', cls.domain1, 'read-only')
        cls.admin_user2 = cls.setup_webuser('admin@reg-api-test-2', cls.domain2, 'admin')

    @classmethod
    def setup_domain(cls, name):
        domain_obj = Domain(name=name, sms_mobile_worker_registration_enabled=True)
        domain_obj.save()

        plan = DefaultProductPlan.get_default_plan_version(edition=SoftwarePlanEdition.ADVANCED)
        account = BillingAccount.get_or_create_account_by_domain(
            name, created_by="automated-test-" + cls.__name__
        )[0]
        subscription = Subscription.new_domain_subscription(account, name, plan)
        subscription.is_active = True
        subscription.save()

        domain_obj = Domain.get(domain_obj.get_id)
        return (domain_obj, account, subscription)

    @classmethod
    def setup_webuser(cls, username, domain, role):
        user = WebUser.create(domain.name, username, '{}-password'.format(username), None, None)
        user.set_role(domain.name, role)
        user.save()
        return user

    @classmethod
    def tearDownClass(cls):
        SubscriptionAdjustment.objects.all().delete()

        for obj in [
            cls.admin_user1,
            cls.read_only_user1,
            cls.admin_user2,
        ]:
            obj.delete(deleted_by=None)

        for obj in [
            cls.subscription1,
            cls.account1,
            cls.domain1,
            cls.subscription2,
            cls.account2,
            cls.domain2,
        ]:
            obj.delete()

        super(RegistrationAPITestCase, cls).tearDownClass()

    def setUp(self):
        PhoneNumber.objects.all().delete()

    def tearDown(self):
        SelfRegistrationInvitation.objects.all().delete()
        PhoneNumber.objects.all().delete()

    def make_api_post(self, domain, username, password, payload):
        c = Client()
        auth = 'Basic ' + base64.b64encode('{}:{}'.format(username, password).encode('utf-8')).decode('utf-8')
        return c.post('/a/{}/api/v0_5/sms_user_registration/'.format(domain.name), json.dumps(payload),
            HTTP_AUTHORIZATION=auth, content_type='application/json')

    @patch('corehq.apps.sms.resources.v0_5.UserSelfRegistrationValidation._validate_app_id', new=noop)
    def test_auth(self):

        with patch.object(SelfRegistrationInvitation, 'initiate_workflow', return_value=([], [], [])):

            payload = {'app_id': '123', 'users': [{'phone_number': '999123'}]}

            # test wrong creds, right permission, right domain
            response = self.make_api_post(self.domain1, 'admin@reg-api-test-1',
                'wrong-password', payload)
            self.assertEqual(response.status_code, 401)

            # test right creds, right permission, right domain
            response = self.make_api_post(self.domain1, 'admin@reg-api-test-1',
                'admin@reg-api-test-1-password', payload)
            self.assertEqual(response.status_code, 200)

            # test right creds, wrong permission, right domain
            response = self.make_api_post(self.domain1, 'readonly@reg-api-test-1',
                'readonly@reg-api-test-1-password', payload)
            self.assertEqual(response.status_code, 403)

            # test right creds, right permission, wrong domain
            response = self.make_api_post(self.domain1, 'admin@reg-api-test-2',
                'admin@reg-api-test-2-password', payload)
            self.assertEqual(response.status_code, 403)

            # test right creds, right permission, right domain, for different domain
            response = self.make_api_post(self.domain2, 'admin@reg-api-test-2',
                'admin@reg-api-test-2-password', payload)
            self.assertEqual(response.status_code, 200)

    @patch('corehq.apps.sms.resources.v0_5.UserSelfRegistrationValidation._validate_app_id', new=noop)
    def test_parameter_passing(self):

        with patch.object(SelfRegistrationInvitation, 'initiate_workflow', return_value=([], [], [])) as init:

            response = self.make_api_post(
                self.domain1,
                'admin@reg-api-test-1',
                'admin@reg-api-test-1-password',
                {
                    'app_id': '123',
                    'users': [{'phone_number': '999123'}],
                },
            )
            self.assertEqual(response.status_code, 200)
            init.assert_called_once_with(
                self.domain1.name,
                [SelfRegistrationUserInfo('999123')],
                app_id='123',
                custom_first_message=None,
                android_only=False,
                require_email=False,
            )

        with patch.object(SelfRegistrationInvitation, 'initiate_workflow', return_value=([], [], [])) as init:

            response = self.make_api_post(
                self.domain1,
                'admin@reg-api-test-1',
                'admin@reg-api-test-1-password',
                {
                    'app_id': '123',
                    'users': [
                        {'phone_number': '999123',
                         'custom_user_data': {'abc': 'def'}}
                    ]
                },
            )
            self.assertEqual(response.status_code, 200)
            init.assert_called_once_with(
                self.domain1.name,
                [SelfRegistrationUserInfo('999123', {'abc': 'def'})],
                app_id='123',
                custom_first_message=None,
                android_only=False,
                require_email=False,
            )

        with patch.object(SelfRegistrationInvitation, 'initiate_workflow', return_value=([], [], [])) as init:

            response = self.make_api_post(
                self.domain1,
                'admin@reg-api-test-1',
                'admin@reg-api-test-1-password',
                {
                    'app_id': '123',
                    'users': [{'phone_number': '999123'}],
                    'android_only': True,
                },
            )
            self.assertEqual(response.status_code, 200)
            init.assert_called_once_with(
                self.domain1.name,
                [SelfRegistrationUserInfo('999123')],
                app_id='123',
                custom_first_message=None,
                android_only=True,
                require_email=False,
            )

        with patch.object(SelfRegistrationInvitation, 'initiate_workflow', return_value=([], [], [])) as init:

            response = self.make_api_post(
                self.domain1,
                'admin@reg-api-test-1',
                'admin@reg-api-test-1-password',
                {
                    'app_id': '123',
                    'users': [{'phone_number': '999123'}],
                    'require_email': True,
                },
            )
            self.assertEqual(response.status_code, 200)
            init.assert_called_once_with(
                self.domain1.name,
                [SelfRegistrationUserInfo('999123')],
                app_id='123',
                custom_first_message=None,
                android_only=False,
                require_email=True,
            )

        with patch.object(SelfRegistrationInvitation, 'initiate_workflow', return_value=([], [], [])) as init:

            response = self.make_api_post(
                self.domain1,
                'admin@reg-api-test-1',
                'admin@reg-api-test-1-password',
                {
                    'app_id': '123',
                    'users': [{'phone_number': '999123'}],
                    'custom_registration_message': 'Hello',
                },
            )
            self.assertEqual(response.status_code, 200)
            init.assert_called_once_with(
                self.domain1.name,
                [SelfRegistrationUserInfo('999123')],
                app_id='123',
                custom_first_message='Hello',
                android_only=False,
                require_email=False,
            )

    @patch('corehq.apps.sms.resources.v0_5.UserSelfRegistrationValidation._validate_app_id', new=noop)
    def test_validation(self):

        with patch.object(SelfRegistrationInvitation, 'initiate_workflow', return_value=([], [], [])):
            response = self.make_api_post(
                self.domain1,
                'admin@reg-api-test-1',
                'admin@reg-api-test-1-password',
                {},
            )
            self.assertEqual(response.status_code, 400)
            self.assertEqual(response.content.decode('utf-8'), '{"sms_user_registration": {"app_id": "This field is required"}}')

            response = self.make_api_post(
                self.domain1,
                'admin@reg-api-test-1',
                'admin@reg-api-test-1-password',
                {'app_id': 123},
            )
            self.assertEqual(response.status_code, 400)
            self.assertEqual(response.content.decode('utf-8'),
                '{"sms_user_registration": {"app_id": "Expected type: str"}}')

            response = self.make_api_post(
                self.domain1,
                'admin@reg-api-test-1',
                'admin@reg-api-test-1-password',
                {'app_id': '123'},
            )
            self.assertEqual(response.status_code, 400)
            self.assertEqual(response.content.decode('utf-8'), '{"sms_user_registration": {"users": "This field is required"}}')

            response = self.make_api_post(
                self.domain1,
                'admin@reg-api-test-1',
                'admin@reg-api-test-1-password',
                {'app_id': '123', 'users': [{}]},
            )
            self.assertEqual(response.status_code, 400)
            self.assertEqual(response.content.decode('utf-8'),
                '{"sms_user_registration": {"phone_number": "This field is required"}}')
=======
        self.assertEqual(prev_num_users, current_num_users)
>>>>>>> f6515f5c
<|MERGE_RESOLUTION|>--- conflicted
+++ resolved
@@ -107,523 +107,4 @@
         prev_num_users = num_mobile_users(self.domain)
         incoming('+9991234568', 'JOIN {} WORKER tester'.format(self.domain), self.backend.hq_api_id)
         current_num_users = num_mobile_users(self.domain)
-<<<<<<< HEAD
-        self.assertEqual(prev_num_users, current_num_users)
-
-    def test_other_registration_from_invite(self):
-        self.domain_obj.sms_mobile_worker_registration_enabled = True
-        self.domain_obj.enable_registration_welcome_sms_for_mobile_worker = True
-        self.domain_obj.save()
-
-        user_data = {'abc': 'def'}
-
-        # Initiate Registration Workflow
-        SelfRegistrationInvitation.initiate_workflow(
-            self.domain,
-            [SelfRegistrationUserInfo('999123', user_data)],
-            app_id=self.app_id,
-        )
-
-        self.assertRegistrationInvitation(
-            phone_number='999123',
-            app_id=self.app_id,
-            phone_type=None,
-            android_only=False,
-            require_email=False,
-            custom_user_data=user_data,
-            status=SelfRegistrationInvitation.STATUS_PENDING,
-        )
-
-        self.assertLastOutgoingSMS('+999123', [_MESSAGES[MSG_MOBILE_WORKER_INVITATION_START]])
-
-        # Choose phone type 'other'
-        incoming('+999123', '2', self.backend.hq_api_id)
-
-        self.assertRegistrationInvitation(
-            phone_number='999123',
-            app_id=self.app_id,
-            phone_type=SelfRegistrationInvitation.PHONE_TYPE_OTHER,
-            android_only=False,
-            require_email=False,
-            custom_user_data=user_data,
-            status=SelfRegistrationInvitation.STATUS_PENDING,
-        )
-
-        self.assertLastOutgoingSMS('+999123', [_MESSAGES[MSG_MOBILE_WORKER_JAVA_INVITATION].format(self.domain)])
-
-        # Register over SMS
-        incoming('+999123', 'JOIN {} WORKER test'.format(self.domain), self.backend.hq_api_id)
-        user = CommCareUser.get_by_username(format_username('test', self.domain))
-        self.assertIsNotNone(user)
-        self.assertEqual(user.metadata, user_data)
-        self.assertEqual(PhoneNumber.get_two_way_number('999123').owner_id, user.get_id)
-
-        self.assertLastOutgoingSMS('+999123', [_MESSAGES[MSG_REGISTRATION_WELCOME_MOBILE_WORKER]])
-
-        self.assertRegistrationInvitation(
-            status=SelfRegistrationInvitation.STATUS_REGISTERED,
-        )
-
-    def test_android_registration_from_invite(self):
-        self.domain_obj.sms_mobile_worker_registration_enabled = True
-        self.domain_obj.enable_registration_welcome_sms_for_mobile_worker = True
-        self.domain_obj.save()
-
-        user_data = {'abc': 'def'}
-
-        # Initiate Registration Workflow
-        SelfRegistrationInvitation.initiate_workflow(
-            self.domain,
-            [SelfRegistrationUserInfo('999123', user_data)],
-            app_id=self.app_id,
-        )
-
-        self.assertRegistrationInvitation(
-            phone_number='999123',
-            app_id=self.app_id,
-            phone_type=None,
-            android_only=False,
-            require_email=False,
-            custom_user_data=user_data,
-            status=SelfRegistrationInvitation.STATUS_PENDING,
-        )
-
-        self.assertLastOutgoingSMS('+999123', [_MESSAGES[MSG_MOBILE_WORKER_INVITATION_START]])
-
-        # Choose phone type 'android'
-        with patch('corehq.apps.sms.models.SelfRegistrationInvitation.odk_url') as mock_odk_url, \
-                patch.object(SelfRegistrationInvitation, 'get_user_registration_url', return_value=DUMMY_REGISTRATION_URL), \
-                patch.object(SelfRegistrationInvitation, 'get_app_info_url', return_value=DUMMY_APP_INFO_URL):
-            mock_odk_url.__get__ = Mock(return_value=DUMMY_APP_ODK_URL)
-            incoming('+999123', '1', self.backend.hq_api_id)
-
-        self.assertRegistrationInvitation(
-            phone_number='999123',
-            app_id=self.app_id,
-            phone_type=SelfRegistrationInvitation.PHONE_TYPE_ANDROID,
-            android_only=False,
-            require_email=False,
-            custom_user_data=user_data,
-            status=SelfRegistrationInvitation.STATUS_PENDING,
-        )
-
-        self.assertLastOutgoingSMS('+999123', [
-            _MESSAGES[MSG_MOBILE_WORKER_ANDROID_INVITATION].format(DUMMY_REGISTRATION_URL),
-            '[commcare app - do not delete] {}'.format(DUMMY_APP_INFO_URL_B64),
-        ])
-
-        invite = self._get_sms_registration_invitation()
-        c = Client()
-        response = c.post('/a/{}/settings/users/commcare/register/{}/'.format(self.domain, invite.token), {
-            'username': 'new_user',
-            'password': 'abc',
-            'password2': 'abc',
-            'email': 'new_user@dimagi.com',
-        })
-        self.assertEqual(response.status_code, 200)
-
-        user = CommCareUser.get_by_username(format_username('new_user', self.domain))
-        self.assertIsNotNone(user)
-        self.assertEqual(user.metadata, user_data)
-        self.assertEqual(user.email, 'new_user@dimagi.com')
-        self.assertEqual(PhoneNumber.get_two_way_number('999123').owner_id, user.get_id)
-
-        self.assertRegistrationInvitation(
-            status=SelfRegistrationInvitation.STATUS_REGISTERED,
-        )
-
-    def test_android_only_registration_from_invite(self):
-        self.domain_obj.sms_mobile_worker_registration_enabled = True
-        self.domain_obj.enable_registration_welcome_sms_for_mobile_worker = True
-        self.domain_obj.save()
-
-        # Initiate Registration Workflow
-        with patch('corehq.apps.sms.models.SelfRegistrationInvitation.odk_url') as mock_odk_url, \
-                patch.object(SelfRegistrationInvitation, 'get_user_registration_url', return_value=DUMMY_REGISTRATION_URL), \
-                patch.object(SelfRegistrationInvitation, 'get_app_info_url', return_value=DUMMY_APP_INFO_URL):
-            mock_odk_url.__get__ = Mock(return_value=DUMMY_APP_ODK_URL)
-            SelfRegistrationInvitation.initiate_workflow(
-                self.domain,
-                [SelfRegistrationUserInfo('999123')],
-                app_id=self.app_id,
-                android_only=True,
-            )
-
-        self.assertRegistrationInvitation(
-            phone_number='999123',
-            app_id=self.app_id,
-            phone_type=SelfRegistrationInvitation.PHONE_TYPE_ANDROID,
-            android_only=True,
-            require_email=False,
-            custom_user_data={},
-            status=SelfRegistrationInvitation.STATUS_PENDING,
-        )
-
-        self.assertLastOutgoingSMS('+999123', [
-            _MESSAGES[MSG_MOBILE_WORKER_ANDROID_INVITATION].format(DUMMY_REGISTRATION_URL),
-            '[commcare app - do not delete] {}'.format(DUMMY_APP_INFO_URL_B64),
-        ])
-
-        invite = self._get_sms_registration_invitation()
-        c = Client()
-        response = c.post('/a/{}/settings/users/commcare/register/{}/'.format(self.domain, invite.token), {
-            'username': 'new_user',
-            'password': 'abc',
-            'password2': 'abc',
-            'email': 'new_user@dimagi.com',
-        })
-        self.assertEqual(response.status_code, 200)
-
-        user = CommCareUser.get_by_username(format_username('new_user', self.domain))
-        self.assertIsNotNone(user)
-        self.assertEqual(user.metadata, {})
-        self.assertEqual(user.email, 'new_user@dimagi.com')
-        self.assertEqual(PhoneNumber.get_two_way_number('999123').owner_id, user.get_id)
-
-        self.assertRegistrationInvitation(
-            status=SelfRegistrationInvitation.STATUS_REGISTERED,
-        )
-
-    def test_custom_message_for_normal_workflow(self):
-        self.domain_obj.sms_mobile_worker_registration_enabled = True
-        self.domain_obj.enable_registration_welcome_sms_for_mobile_worker = True
-        self.domain_obj.save()
-
-        # Initiate Registration Workflow
-        SelfRegistrationInvitation.initiate_workflow(
-            self.domain,
-            [SelfRegistrationUserInfo('999123')],
-            app_id=self.app_id,
-            custom_first_message='Custom Message',
-        )
-
-        self.assertLastOutgoingSMS('+999123', ['Custom Message'])
-
-    def test_custom_message_for_android_only_workflow(self):
-        self.domain_obj.sms_mobile_worker_registration_enabled = True
-        self.domain_obj.enable_registration_welcome_sms_for_mobile_worker = True
-        self.domain_obj.save()
-
-        # Initiate Registration Workflow
-        with patch('corehq.apps.sms.models.SelfRegistrationInvitation.odk_url') as mock_odk_url, \
-                patch.object(SelfRegistrationInvitation, 'get_user_registration_url', return_value=DUMMY_REGISTRATION_URL), \
-                patch.object(SelfRegistrationInvitation, 'get_app_info_url', return_value=DUMMY_APP_INFO_URL):
-            mock_odk_url.__get__ = Mock(return_value=DUMMY_APP_ODK_URL)
-            SelfRegistrationInvitation.initiate_workflow(
-                self.domain,
-                [SelfRegistrationUserInfo('999123')],
-                app_id=self.app_id,
-                android_only=True,
-                custom_first_message='Sign up here: {}',
-            )
-
-        self.assertLastOutgoingSMS('+999123', [
-            'Sign up here: {}'.format(DUMMY_REGISTRATION_URL),
-            '[commcare app - do not delete] {}'.format(DUMMY_APP_INFO_URL_B64),
-        ])
-
-    def test_resend_install_link(self):
-        self.domain_obj.sms_mobile_worker_registration_enabled = True
-        self.domain_obj.enable_registration_welcome_sms_for_mobile_worker = True
-        self.domain_obj.save()
-
-        with patch.object(SelfRegistrationInvitation, 'get_app_info_url', return_value=DUMMY_APP_INFO_URL):
-            success_numbers, invalid_format_numbers, error_numbers = SelfRegistrationInvitation.send_install_link(
-                self.domain,
-                [SelfRegistrationUserInfo('999123')],
-                self.app_id
-            )
-            self.assertEqual(success_numbers, ['999123'])
-            self.assertEqual(invalid_format_numbers, [])
-            self.assertEqual(error_numbers, [])
-
-        self.assertLastOutgoingSMS('+999123', [
-            _MESSAGES[MSG_REGISTRATION_INSTALL_COMMCARE].format(GOOGLE_PLAY_STORE_COMMCARE_URL),
-            '[commcare app - do not delete] {}'.format(DUMMY_APP_INFO_URL_B64),
-        ])
-
-    def test_resend_install_link_with_custom_message(self):
-        self.domain_obj.sms_mobile_worker_registration_enabled = True
-        self.domain_obj.enable_registration_welcome_sms_for_mobile_worker = True
-        self.domain_obj.save()
-
-        with patch.object(SelfRegistrationInvitation, 'get_app_info_url', return_value=DUMMY_APP_INFO_URL):
-            success_numbers, invalid_format_numbers, error_numbers = SelfRegistrationInvitation.send_install_link(
-                self.domain,
-                [SelfRegistrationUserInfo('999123')],
-                self.app_id,
-                custom_message='Click here to reinstall CommCare: {}'
-            )
-            self.assertEqual(success_numbers, ['999123'])
-            self.assertEqual(invalid_format_numbers, [])
-            self.assertEqual(error_numbers, [])
-
-        self.assertLastOutgoingSMS('+999123', [
-            'Click here to reinstall CommCare: {}'.format(GOOGLE_PLAY_STORE_COMMCARE_URL),
-            '[commcare app - do not delete] {}'.format(DUMMY_APP_INFO_URL_B64),
-        ])
-
-
-class RegistrationAPITestCase(TestCase):
-
-    @classmethod
-    def setUpClass(cls):
-        super(RegistrationAPITestCase, cls).setUpClass()
-        Role.get_cache().clear()
-
-        cls.domain1, cls.account1, cls.subscription1 = cls.setup_domain('reg-api-test-1')
-        cls.domain2, cls.account2, cls.subscription2 = cls.setup_domain('reg-api-test-2')
-
-        cls.admin_user1 = cls.setup_webuser('admin@reg-api-test-1', cls.domain1, 'admin')
-        cls.read_only_user1 = cls.setup_webuser('readonly@reg-api-test-1', cls.domain1, 'read-only')
-        cls.admin_user2 = cls.setup_webuser('admin@reg-api-test-2', cls.domain2, 'admin')
-
-    @classmethod
-    def setup_domain(cls, name):
-        domain_obj = Domain(name=name, sms_mobile_worker_registration_enabled=True)
-        domain_obj.save()
-
-        plan = DefaultProductPlan.get_default_plan_version(edition=SoftwarePlanEdition.ADVANCED)
-        account = BillingAccount.get_or_create_account_by_domain(
-            name, created_by="automated-test-" + cls.__name__
-        )[0]
-        subscription = Subscription.new_domain_subscription(account, name, plan)
-        subscription.is_active = True
-        subscription.save()
-
-        domain_obj = Domain.get(domain_obj.get_id)
-        return (domain_obj, account, subscription)
-
-    @classmethod
-    def setup_webuser(cls, username, domain, role):
-        user = WebUser.create(domain.name, username, '{}-password'.format(username), None, None)
-        user.set_role(domain.name, role)
-        user.save()
-        return user
-
-    @classmethod
-    def tearDownClass(cls):
-        SubscriptionAdjustment.objects.all().delete()
-
-        for obj in [
-            cls.admin_user1,
-            cls.read_only_user1,
-            cls.admin_user2,
-        ]:
-            obj.delete(deleted_by=None)
-
-        for obj in [
-            cls.subscription1,
-            cls.account1,
-            cls.domain1,
-            cls.subscription2,
-            cls.account2,
-            cls.domain2,
-        ]:
-            obj.delete()
-
-        super(RegistrationAPITestCase, cls).tearDownClass()
-
-    def setUp(self):
-        PhoneNumber.objects.all().delete()
-
-    def tearDown(self):
-        SelfRegistrationInvitation.objects.all().delete()
-        PhoneNumber.objects.all().delete()
-
-    def make_api_post(self, domain, username, password, payload):
-        c = Client()
-        auth = 'Basic ' + base64.b64encode('{}:{}'.format(username, password).encode('utf-8')).decode('utf-8')
-        return c.post('/a/{}/api/v0_5/sms_user_registration/'.format(domain.name), json.dumps(payload),
-            HTTP_AUTHORIZATION=auth, content_type='application/json')
-
-    @patch('corehq.apps.sms.resources.v0_5.UserSelfRegistrationValidation._validate_app_id', new=noop)
-    def test_auth(self):
-
-        with patch.object(SelfRegistrationInvitation, 'initiate_workflow', return_value=([], [], [])):
-
-            payload = {'app_id': '123', 'users': [{'phone_number': '999123'}]}
-
-            # test wrong creds, right permission, right domain
-            response = self.make_api_post(self.domain1, 'admin@reg-api-test-1',
-                'wrong-password', payload)
-            self.assertEqual(response.status_code, 401)
-
-            # test right creds, right permission, right domain
-            response = self.make_api_post(self.domain1, 'admin@reg-api-test-1',
-                'admin@reg-api-test-1-password', payload)
-            self.assertEqual(response.status_code, 200)
-
-            # test right creds, wrong permission, right domain
-            response = self.make_api_post(self.domain1, 'readonly@reg-api-test-1',
-                'readonly@reg-api-test-1-password', payload)
-            self.assertEqual(response.status_code, 403)
-
-            # test right creds, right permission, wrong domain
-            response = self.make_api_post(self.domain1, 'admin@reg-api-test-2',
-                'admin@reg-api-test-2-password', payload)
-            self.assertEqual(response.status_code, 403)
-
-            # test right creds, right permission, right domain, for different domain
-            response = self.make_api_post(self.domain2, 'admin@reg-api-test-2',
-                'admin@reg-api-test-2-password', payload)
-            self.assertEqual(response.status_code, 200)
-
-    @patch('corehq.apps.sms.resources.v0_5.UserSelfRegistrationValidation._validate_app_id', new=noop)
-    def test_parameter_passing(self):
-
-        with patch.object(SelfRegistrationInvitation, 'initiate_workflow', return_value=([], [], [])) as init:
-
-            response = self.make_api_post(
-                self.domain1,
-                'admin@reg-api-test-1',
-                'admin@reg-api-test-1-password',
-                {
-                    'app_id': '123',
-                    'users': [{'phone_number': '999123'}],
-                },
-            )
-            self.assertEqual(response.status_code, 200)
-            init.assert_called_once_with(
-                self.domain1.name,
-                [SelfRegistrationUserInfo('999123')],
-                app_id='123',
-                custom_first_message=None,
-                android_only=False,
-                require_email=False,
-            )
-
-        with patch.object(SelfRegistrationInvitation, 'initiate_workflow', return_value=([], [], [])) as init:
-
-            response = self.make_api_post(
-                self.domain1,
-                'admin@reg-api-test-1',
-                'admin@reg-api-test-1-password',
-                {
-                    'app_id': '123',
-                    'users': [
-                        {'phone_number': '999123',
-                         'custom_user_data': {'abc': 'def'}}
-                    ]
-                },
-            )
-            self.assertEqual(response.status_code, 200)
-            init.assert_called_once_with(
-                self.domain1.name,
-                [SelfRegistrationUserInfo('999123', {'abc': 'def'})],
-                app_id='123',
-                custom_first_message=None,
-                android_only=False,
-                require_email=False,
-            )
-
-        with patch.object(SelfRegistrationInvitation, 'initiate_workflow', return_value=([], [], [])) as init:
-
-            response = self.make_api_post(
-                self.domain1,
-                'admin@reg-api-test-1',
-                'admin@reg-api-test-1-password',
-                {
-                    'app_id': '123',
-                    'users': [{'phone_number': '999123'}],
-                    'android_only': True,
-                },
-            )
-            self.assertEqual(response.status_code, 200)
-            init.assert_called_once_with(
-                self.domain1.name,
-                [SelfRegistrationUserInfo('999123')],
-                app_id='123',
-                custom_first_message=None,
-                android_only=True,
-                require_email=False,
-            )
-
-        with patch.object(SelfRegistrationInvitation, 'initiate_workflow', return_value=([], [], [])) as init:
-
-            response = self.make_api_post(
-                self.domain1,
-                'admin@reg-api-test-1',
-                'admin@reg-api-test-1-password',
-                {
-                    'app_id': '123',
-                    'users': [{'phone_number': '999123'}],
-                    'require_email': True,
-                },
-            )
-            self.assertEqual(response.status_code, 200)
-            init.assert_called_once_with(
-                self.domain1.name,
-                [SelfRegistrationUserInfo('999123')],
-                app_id='123',
-                custom_first_message=None,
-                android_only=False,
-                require_email=True,
-            )
-
-        with patch.object(SelfRegistrationInvitation, 'initiate_workflow', return_value=([], [], [])) as init:
-
-            response = self.make_api_post(
-                self.domain1,
-                'admin@reg-api-test-1',
-                'admin@reg-api-test-1-password',
-                {
-                    'app_id': '123',
-                    'users': [{'phone_number': '999123'}],
-                    'custom_registration_message': 'Hello',
-                },
-            )
-            self.assertEqual(response.status_code, 200)
-            init.assert_called_once_with(
-                self.domain1.name,
-                [SelfRegistrationUserInfo('999123')],
-                app_id='123',
-                custom_first_message='Hello',
-                android_only=False,
-                require_email=False,
-            )
-
-    @patch('corehq.apps.sms.resources.v0_5.UserSelfRegistrationValidation._validate_app_id', new=noop)
-    def test_validation(self):
-
-        with patch.object(SelfRegistrationInvitation, 'initiate_workflow', return_value=([], [], [])):
-            response = self.make_api_post(
-                self.domain1,
-                'admin@reg-api-test-1',
-                'admin@reg-api-test-1-password',
-                {},
-            )
-            self.assertEqual(response.status_code, 400)
-            self.assertEqual(response.content.decode('utf-8'), '{"sms_user_registration": {"app_id": "This field is required"}}')
-
-            response = self.make_api_post(
-                self.domain1,
-                'admin@reg-api-test-1',
-                'admin@reg-api-test-1-password',
-                {'app_id': 123},
-            )
-            self.assertEqual(response.status_code, 400)
-            self.assertEqual(response.content.decode('utf-8'),
-                '{"sms_user_registration": {"app_id": "Expected type: str"}}')
-
-            response = self.make_api_post(
-                self.domain1,
-                'admin@reg-api-test-1',
-                'admin@reg-api-test-1-password',
-                {'app_id': '123'},
-            )
-            self.assertEqual(response.status_code, 400)
-            self.assertEqual(response.content.decode('utf-8'), '{"sms_user_registration": {"users": "This field is required"}}')
-
-            response = self.make_api_post(
-                self.domain1,
-                'admin@reg-api-test-1',
-                'admin@reg-api-test-1-password',
-                {'app_id': '123', 'users': [{}]},
-            )
-            self.assertEqual(response.status_code, 400)
-            self.assertEqual(response.content.decode('utf-8'),
-                '{"sms_user_registration": {"phone_number": "This field is required"}}')
-=======
-        self.assertEqual(prev_num_users, current_num_users)
->>>>>>> f6515f5c
+        self.assertEqual(prev_num_users, current_num_users)