{% extends 'accounting/plans_base.html' %}
{% load hq_shared_tags %}
{% load crispy_forms_tags %}
{% load i18n %}

{% block js %}{{ block.super }}
<<<<<<< HEAD
    <script src="{% static 'hqwebapp/js/stay-on-tab.js' %}"></script>
=======
    <script src="{% static 'accounting/js/stay-on-tab.js' %}"></script>
    <script src="{% static 'hqwebapp/js/initial_page_data.js' %}"></script>
>>>>>>> e4ad983b
    <script src="{% static 'accounting/js/accounting.software_plan_version_handler.js' %}"></script>
{% endblock %}

{% block page_content %}
    {% initial_page_data 'role' plan_version_form.role_dict %}
    {% initial_page_data 'feature_rates' plan_version_form.feature_rates_dict %}
    {% initial_page_data 'product_rates' plan_version_form.product_rates_dict %}
    <ul class="nav nav-tabs" id="user-settings-tabs">
        <li><a href="#plan_info" data-toggle="tab">{% trans "Plan Information" %}</a></li>
        <li><a href="#roles" data-toggle="tab">{% trans "Roles and Features" %}</a></li>
        <li><a href="#versions" data-toggle="tab">{% trans "Version Summary" %}</a></li>
    </ul>

    <div class="tab-content tab-padded">
        <div class="tab-pane" id="plan_info">
            {{ block.super }}
        </div>

        <div class="tab-pane" id="roles">
            {% crispy plan_version_form %}
        </div>

        <div class="tab-pane" id="versions">
            {% include 'accounting/version_summary_tab.html' %}
        </div>
    </div>

    <script type="text/html" id="feature-rate-form-template">
        <div class="well">
            <div class="pull-right">
                <button type="button" class="btn btn-danger" data-bind="event: {click: $parent.featureRates.removeRate}">
                    <i class="fa fa-remove"></i>
                </button>
            </div>
            {% crispy feature_rate_form %}
        </div>
    </script>

    <script type="text/html" id="product-rate-form-template">
        <div class="well">
            <div class="pull-right">
                <button type="button" class="btn btn-danger" data-bind="event: {click: $parent.productRates.removeRate}">
                    <i class="fa fa-remove"></i>
                </button>
            </div>
            {% crispy product_rate_form %}
        </div>
    </script>

    <script type="text/html" id="select-role-type-template">
        <label class="radio">
            <input type="radio" data-bind="checked: roleType" name="role_type" value="existing">
            Use Existing Role
        </label>
        <label class="radio">
            <input type="radio" data-bind="checked: roleType" name="role_type" value="new">
            Create New Role
        </label>
    </script>

    <script type="text/html" id="selected-role-privileges-template">
        <div class="alert alert-info" style="margin-top: 20px;">
            <h4>Included Privileges</h4>
            <ul data-bind="foreach: privileges">
                <li data-bind="text: name"></li>
            </ul>
            <p data-bind="visible:hasNoPrivileges">
                There are no privileges for this role.
            </p>
        </div>
    </script>

    <script type="text/html" id="privileges-match-role-template">
        <div class="alert alert-info" style="margin-top: 20px;">
            <p>These privileges match the existing set for the <strong data-bind="text: role().name"></strong> role.</p>
            <p data-bind="text: role().description"></p>
        </div>
    </script>
{% endblock %}<|MERGE_RESOLUTION|>--- conflicted
+++ resolved
@@ -4,12 +4,8 @@
 {% load i18n %}
 
 {% block js %}{{ block.super }}
-<<<<<<< HEAD
     <script src="{% static 'hqwebapp/js/stay-on-tab.js' %}"></script>
-=======
-    <script src="{% static 'accounting/js/stay-on-tab.js' %}"></script>
     <script src="{% static 'hqwebapp/js/initial_page_data.js' %}"></script>
->>>>>>> e4ad983b
     <script src="{% static 'accounting/js/accounting.software_plan_version_handler.js' %}"></script>
 {% endblock %}
 
