import logging
from collections import defaultdict, namedtuple
from datetime import datetime

from django.db import DEFAULT_DB_ALIAS

from corehq.apps.enterprise.models import EnterpriseMobileWorkerSettings
from dimagi.utils.logging import notify_exception
from django.utils.translation import gettext as _

from couchdbkit.exceptions import (
    BulkSaveError,
    MultipleResultsFound,
    ResourceNotFound,
    ResourceConflict
)

from django.core.exceptions import ValidationError
from corehq import privileges
from corehq.apps.accounting.utils import domain_has_privilege
from corehq.apps.commtrack.util import get_supply_point_and_location
from corehq.apps.custom_data_fields.models import (
    CustomDataFieldsDefinition,
)
from corehq.apps.domain.models import Domain
from corehq.apps.groups.models import Group
from corehq.apps.locations.models import SQLLocation
from corehq.apps.user_importer.exceptions import UserUploadError
from corehq.apps.user_importer.helpers import (
    spec_value_to_boolean_or_none,
)
from corehq.apps.user_importer.validation import (
    get_user_import_validators,
    is_password,
)
from corehq.apps.users.audit.change_messages import UserChangeMessage
from corehq.apps.users.account_confirmation import (
    send_account_confirmation_if_necessary,
    send_account_confirmation_sms_if_necessary,
)
from corehq.apps.users.models import (
    CommCareUser,
    CouchUser,
    Invitation,
    UserRole,
    InvitationStatus
)
from corehq.apps.users.util import normalize_username
from corehq.const import USER_CHANGE_VIA_BULK_IMPORTER
from corehq.toggles import DOMAIN_PERMISSIONS_MIRROR
from corehq.apps.sms.util import validate_phone_number

required_headers = set(['username'])
web_required_headers = set(['username', 'role'])
allowed_headers = set([
    'data', 'email', 'group', 'language', 'name', 'password', 'phone-number',
    'uncategorized_data', 'user_id', 'is_active', 'is_account_confirmed', 'send_confirmation_email',
    'location_code', 'role', 'user_profile',
    'User IMEIs (read only)', 'registered_on (read only)', 'last_submission (read only)',
    'last_sync (read only)', 'web_user', 'remove_web_user', 'remove', 'last_access_date (read only)',
    'last_login (read only)', 'last_name', 'status', 'first_name',
    'send_confirmation_sms',
]) | required_headers
old_headers = {
    # 'old_header_name': 'new_header_name'
    'location-sms-code': 'location_code'
}


def check_headers(user_specs, domain, is_web_upload=False):
    messages = []
    headers = set(user_specs.fieldnames)

    # Backwards warnings
    for (old_name, new_name) in old_headers.items():
        if old_name in headers:
            messages.append(
                _("'The column header '{old_name}' is deprecated, please use '{new_name}' instead.").format(
                    old_name=old_name, new_name=new_name
                ))
            headers.discard(old_name)

    if DOMAIN_PERMISSIONS_MIRROR.enabled(domain):
        allowed_headers.add('domain')

    if not is_web_upload and EnterpriseMobileWorkerSettings.is_domain_using_custom_deactivation(domain):
        allowed_headers.add('deactivate_after')

    illegal_headers = headers - allowed_headers

    if is_web_upload:
        missing_headers = web_required_headers - headers
    else:
        missing_headers = required_headers - headers

    for header_set, label in (missing_headers, 'required'), (illegal_headers, 'illegal'):
        if header_set:
            messages.append(_('The following are {label} column headers: {headers}.').format(
                label=label, headers=', '.join(header_set)))
    if messages:
        raise UserUploadError('\n'.join(messages))


class GroupMemoizer(object):
    """

    If you use this to get a group, do not set group.name directly;
    use group_memoizer.rename_group(group, name) instead.
    """

    def __init__(self, domain):
        self.groups_by_name = {}
        self.groups_by_id = {}
        self.groups = set()
        self.updated_groups = set()
        self.domain = domain
        self.groups_by_user_id = defaultdict(set)
        self.loaded = False

    def load_all(self):
        if not self.loaded:
            for group in Group.by_domain(self.domain):
                self.add_group(group)
            self.loaded = True

    def add_group(self, new_group):
        # todo
        # this has the possibility of missing two rows one with id one with name
        # that actually refer to the same group
        # and overwriting one with the other
        assert new_group.name
        if new_group.get_id:
            self.groups_by_id[new_group.get_id] = new_group
            for user_id in new_group.users:
                self.groups_by_user_id[user_id].add(new_group.get_id)
        self.groups_by_name[new_group.name] = new_group
        self.groups.add(new_group)

    def by_name(self, group_name):
        if group_name not in self.groups_by_name:
            group = Group.by_name(self.domain, group_name)
            if not group:
                self.groups_by_name[group_name] = None
                return None
            self.add_group(group)
        return self.groups_by_name[group_name]

    def by_user_id(self, user_id):
        group_ids = self.groups_by_user_id.get(user_id)
        if not group_ids:
            return []
        return [
            self.get(group_id) for group_id in group_ids
        ]

    def get(self, group_id):
        if group_id not in self.groups_by_id:
            group = Group.get(group_id)
            if group.domain != self.domain:
                raise ResourceNotFound()
            self.add_group(group)
        return self.groups_by_id[group_id]

    def create(self, domain, name):
        group = Group(domain=domain, name=name)
        self.add_group(group)
        return group

    def rename_group(self, group, name):
        # This isn't always true, you can rename A => B and then B => C,
        # and what was A will now be called B when you try to change
        # what was B to be called C. That's fine, but you don't want to
        # delete someone else's entry
        if self.groups_by_name.get(group.name) is group:
            del self.groups_by_name[group.name]
        group.name = name
        self.add_group(group)

    def group_updated(self, group_id):
        self.updated_groups.add(group_id)

    def save_updated(self):
        updated = [self.groups_by_id[_id] for _id in self.updated_groups]
        Group.bulk_save(updated)
        self.updated_groups.clear()

    def save_all(self):
        Group.bulk_save(self.groups)


class BulkCacheBase(object):

    def __init__(self, domain):
        self.domain = domain
        self.cache = {}

    def get(self, key):
        if not key:
            return None
        if key not in self.cache:
            self.cache[key] = self.lookup(key)
        return self.cache[key]

    def lookup(self, key):
        # base classes must implement this themselves
        raise NotImplementedError


class SiteCodeToSupplyPointCache(BulkCacheBase):
    """
    Cache the lookup of a supply point object from
    the site code used in upload.
    """

    def lookup(self, site_code):
        case_location = get_supply_point_and_location(
            self.domain,
            site_code
        )
        return case_location.case


class SiteCodeToLocationCache(BulkCacheBase):

    def __init__(self, domain):
        self.non_admin_types = [
            loc_type.name for loc_type in Domain.get_by_name(domain).location_types
            if not loc_type.administrative
        ]
        super(SiteCodeToLocationCache, self).__init__(domain)

    def lookup(self, site_code):
        """
        Note that this can raise SQLLocation.DoesNotExist if the location with the
        given site code is not found.
        """
        return SQLLocation.objects.using(DEFAULT_DB_ALIAS).get(
            domain=self.domain,
            site_code__iexact=site_code
        )


def create_or_update_groups(domain, group_specs):
    log = {"errors": []}
    group_memoizer = GroupMemoizer(domain)
    group_memoizer.load_all()
    group_names = set()
    for row in group_specs:
        group_id = row.get('id')
        group_name = str(row.get('name') or '')
        case_sharing = row.get('case-sharing')
        reporting = row.get('reporting')
        data = row.get('data')

        # check that group_names are unique
        if group_name in group_names:
            log['errors'].append('Your spreadsheet has multiple groups called "%s" and only the first was processed' % group_name)
            continue
        else:
            group_names.add(group_name)

        # check that there's a group_id or a group_name
        if not group_id and not group_name:
            log['errors'].append('Your spreadsheet has a group with no name or id and it has been ignored')
            continue

        try:
            if group_id:
                group = group_memoizer.get(group_id)
            else:
                group = group_memoizer.by_name(group_name)
                if not group:
                    group = group_memoizer.create(domain=domain, name=group_name)
        except ResourceNotFound:
            log["errors"].append('There are no groups on CommCare HQ with id "%s"' % group_id)
        except MultipleResultsFound:
            log["errors"].append("There are multiple groups on CommCare HQ named: %s" % group_name)
        else:
            if group_name:
                group_memoizer.rename_group(group, group_name)
            group.case_sharing = case_sharing
            group.reporting = reporting
            group.metadata = data
    return group_memoizer, log


def get_location_from_site_code(site_code, location_cache):
    if isinstance(site_code, str):
        site_code = site_code.lower()
    elif isinstance(site_code, int):
        site_code = str(site_code)
    else:
        raise UserUploadError(
            _("Unexpected format received for site code '%(site_code)s'") %
            {'site_code': site_code}
        )

    try:
        return location_cache.get(site_code)
    except SQLLocation.DoesNotExist:
        raise UserUploadError(
            _("Could not find organization with site code '%(site_code)s'") %
            {'site_code': site_code}
        )


DomainInfo = namedtuple('DomainInfo', [
    'validators', 'can_assign_locations', 'location_cache',
    'roles_by_name', 'profiles_by_name', 'profile_name_by_id', 'group_memoizer'
])


def create_or_update_web_user_invite(email, domain, role_qualified_id, upload_user, location_id,
                                     user_change_logger=None, send_email=True):
    invite, invite_created = Invitation.objects.update_or_create(
        email=email,
        domain=domain,
        is_accepted=False,
        defaults={
            'invited_by': upload_user.user_id,
            'invited_on': datetime.utcnow(),
            'supply_point': location_id,
            'role': role_qualified_id
        },
    )
    if invite_created and send_email:
        invite.send_activation_email()
    if invite_created and user_change_logger:
        user_change_logger.add_info(UserChangeMessage.invited_to_domain(domain))


def find_location_id(location_codes, location_cache):
    location_ids = []
    for code in location_codes:
        loc = get_location_from_site_code(code, location_cache)
        location_ids.append(loc.location_id)
    return location_ids


def check_modified_user_loc(location_ids, loc_id, assigned_loc_ids):
    locations_updated = set(assigned_loc_ids) != set(location_ids)
    primary_location_removed = bool(loc_id and (not location_ids or loc_id not in location_ids))
    return locations_updated, primary_location_removed


def get_domain_info(domain, upload_domain, user_specs, domain_info_by_domain, upload_user=None, group_memoizer=None, is_web_upload=False):
    from corehq.apps.users.views.mobile.custom_data_fields import UserFieldsView
    from corehq.apps.users.views.utils import get_editable_role_choices

    domain_info = domain_info_by_domain.get(domain)
    if domain_info:
        return domain_info
    if domain == upload_domain:
        domain_group_memoizer = group_memoizer or GroupMemoizer(domain)
    else:
        domain_group_memoizer = GroupMemoizer(domain)
    domain_group_memoizer.load_all()
    can_assign_locations = domain_has_privilege(domain, privileges.LOCATIONS)
    location_cache = None
    if can_assign_locations:
        location_cache = SiteCodeToLocationCache(domain)

    domain_obj = Domain.get_by_name(domain)
    if domain_obj is None:
        raise UserUploadError(_("Domain cannot be set to '{domain}'".format(domain=domain)))

    allowed_group_names = [group.name for group in domain_group_memoizer.groups]
    profiles_by_name = {}
    profile_name_by_id = {}
    domain_user_specs = [spec for spec in user_specs if spec.get('domain', upload_domain) == domain]
    if is_web_upload:
        roles_by_name = {role[1]: role[0] for role in get_editable_role_choices(domain, upload_user,
                                                                                allow_admin_role=True)}
        validators = get_user_import_validators(
            domain_obj,
            domain_user_specs,
            True,
            allowed_roles=list(roles_by_name),
            upload_domain=upload_domain,
        )
    else:
        roles_by_name = {role.name: role.get_qualified_id() for role in UserRole.objects.get_by_domain(domain)}
        definition = CustomDataFieldsDefinition.get(domain, UserFieldsView.field_type)
        if definition:
            profiles = definition.get_profiles()
            profiles_by_name = {
                profile.name: profile
                for profile in profiles
            }
            profile_name_by_id = {
                profile.pk: profile.name
                for profile in profiles
            }
        validators = get_user_import_validators(
            domain_obj,
            domain_user_specs,
            False,
            allowed_group_names,
            list(roles_by_name),
            list(profiles_by_name),
            upload_domain
        )

    domain_info = DomainInfo(
        validators,
        can_assign_locations,
        location_cache,
        roles_by_name,
        profiles_by_name,
        profile_name_by_id,
        domain_group_memoizer
    )
    domain_info_by_domain[domain] = domain_info
    return domain_info


def format_location_codes(location_codes):
    if location_codes and not isinstance(location_codes, list):
        location_codes = [location_codes]
    if location_codes is not None:
        # ignore empty
        location_codes = [code for code in location_codes if code]
    return location_codes


def clean_phone_numbers(phone_numbers):
    cleaned_numbers = []
    for number in phone_numbers:
        if number:
            validate_phone_number(number, f'Invalid phone number detected: {number}')
            cleaned_numbers.append(number)
    return cleaned_numbers


def create_or_update_commcare_users_and_groups(upload_domain, user_specs, upload_user, upload_record_id,
                                               group_memoizer=None,
                                               update_progress=None):
    """"
    Creates and Updates CommCare Users
    For the associated web user username passed, for each CommCareUser
        if corresponding web user is present
            if web user has confirmed account but not a member of domain
                adds them to the domain with same role and primary location as the CommCareUser
            if already a member of domain
                update their role and primary location to be same as that of the CommCareUser
        else creates or updates user invitation
           sets Invitation with the CommCare user's role and primary location
    All changes to users only, are tracked using UserChangeLogger, as an audit trail.
    """
    from corehq.apps.user_importer.helpers import CommCareUserImporter, WebUserImporter

    domain_info_by_domain = {}

    ret = {"errors": [], "rows": []}
    current = 0
    update_deactivate_after_date = EnterpriseMobileWorkerSettings.is_domain_using_custom_deactivation(
        upload_domain
    )

    for row in user_specs:
        if update_progress:
            update_progress(current)
            current += 1

        username = row.get('username')
        domain = row.get('domain') or upload_domain
        username = normalize_username(str(username), domain) if username else None
        status_row = {
            'username': username,
            'row': row,
        }

        try:
            domain_info = get_domain_info(domain, upload_domain, user_specs, domain_info_by_domain,
                                        group_memoizer)

            for validator in domain_info.validators:
                validator(row)
        except UserUploadError as e:
            status_row['flag'] = str(e)
            ret['rows'].append(status_row)
            continue

        data = row.get('data', {})
        email = row.get('email')
        group_names = list(map(str, row.get('group') or []))
        language = row.get('language')
        name = row.get('name')
        password = row.get('password')
        uncategorized_data = row.get('uncategorized_data', {})
        user_id = row.get('user_id')
        location_codes = row.get('location_code', []) if 'location_code' in row else None
        location_codes = format_location_codes(location_codes)
        role = row.get('role', None)
        profile = row.get('user_profile', None)
        web_user_username = row.get('web_user')
        phone_numbers = row.get('phone-number', []) if 'phone-number' in row else None

        deactivate_after = row.get('deactivate_after', None) if update_deactivate_after_date else None
        if isinstance(deactivate_after, datetime):
            deactivate_after = deactivate_after.strftime("%m-%Y")
            row['deactivate_after'] = deactivate_after

        try:
            password = str(password) if password else None

            send_account_confirmation_sms = spec_value_to_boolean_or_none(row, 'send_confirmation_sms')
            is_active = spec_value_to_boolean_or_none(row, 'is_active')
            is_account_confirmed = spec_value_to_boolean_or_none(row, 'is_account_confirmed')
            send_account_confirmation_email = spec_value_to_boolean_or_none(row, 'send_confirmation_email')
<<<<<<< HEAD
            send_account_confirmation_sms = spec_value_to_boolean_or_none(row, 'send_confirmation_sms')
=======

>>>>>>> 2466195f
            remove_web_user = spec_value_to_boolean_or_none(row, 'remove_web_user')

            if send_account_confirmation_sms:
                is_active = False
                is_account_confirmed = False

            user = _get_or_create_commcare_user(domain, user_id, username, is_account_confirmed,
                                                web_user_username, password, upload_user)
            commcare_user_importer = CommCareUserImporter(upload_domain, domain, user, upload_user,
                                                        is_new_user=not bool(user_id),
                                                        via=USER_CHANGE_VIA_BULK_IMPORTER,
                                                        upload_record_id=upload_record_id)
            if user_id:
                if is_password(password):
                    commcare_user_importer.update_password(password)
                    # overwrite password in results so we do not save it to the db
                    status_row['row']['password'] = 'REDACTED'
                status_row['flag'] = 'updated'
            else:
                status_row['flag'] = 'created'

            if phone_numbers is not None:
                phone_numbers = clean_phone_numbers(phone_numbers)
                commcare_user_importer.update_phone_numbers(phone_numbers)

            if name:
                commcare_user_importer.update_name(name)

            commcare_user_importer.update_user_data(data, uncategorized_data, profile, domain_info)

            if update_deactivate_after_date:
                commcare_user_importer.update_deactivate_after(deactivate_after)

            if language:
                commcare_user_importer.update_language(language)
            if email:
                commcare_user_importer.update_email(email)
            if is_active is not None:
                commcare_user_importer.update_status(is_active)

            # Do this here so that we validate the location code before we
            # save any other information to the user, this way either all of
            # the user's information is updated, or none of it
            # Do not update location info if the column is not included at all
            if domain_info.can_assign_locations and location_codes is not None:
                commcare_user_importer.update_locations(location_codes, domain_info)

            if role:
                role_qualified_id = domain_info.roles_by_name[role]
                commcare_user_importer.update_role(role_qualified_id)
            elif not commcare_user_importer.logger.is_new_user and 'role' in row:
                commcare_user_importer.update_role('none')

            if web_user_username:
                user.update_metadata({'login_as_user': web_user_username})

            user.save()
            log = commcare_user_importer.save_log()

            if web_user_username:
                check_can_upload_web_users(domain, upload_user)
                web_user = CouchUser.get_by_username(web_user_username)
                if web_user:
                    web_user_importer = WebUserImporter(upload_domain, domain, web_user, upload_user,
                                                        is_new_user=False,
                                                        via=USER_CHANGE_VIA_BULK_IMPORTER,
                                                        upload_record_id=upload_record_id)
                    user_change_logger = web_user_importer.logger
                else:
                    web_user_importer = None
                    user_change_logger = None
                if remove_web_user:
                    remove_web_user_from_domain(domain, web_user, username, upload_user,
                                                user_change_logger)
                else:
                    check_user_role(username, role)
                    if not web_user and is_account_confirmed:
                        raise UserUploadError(_(
                            "You can only set 'Is Account Confirmed' to 'True' on an existing Web User. "
                            f"{web_user_username} is a new username."
                        ).format(web_user_username=web_user_username))
                    if web_user and not web_user.is_member_of(domain) and is_account_confirmed:
                        # add confirmed account to domain
                        # role_qualified_id would be be present here as confirmed in check_user_role
                        web_user_importer.add_to_domain(role_qualified_id, user.location_id)
                    elif not web_user or not web_user.is_member_of(domain):
                        create_or_update_web_user_invite(web_user_username, domain, role_qualified_id,
                                                        upload_user, user.location_id, user_change_logger,
                                                        send_email=send_account_confirmation_email)
                    elif web_user.is_member_of(domain):
                        # edit existing user in the domain
                        web_user_importer.update_role(role_qualified_id)
                        if location_codes is not None:
                            web_user_importer.update_primary_location(user.location_id)
                        web_user.save()
                if web_user_importer:
                    web_user_importer.save_log()
            if not web_user_username:
                if send_account_confirmation_email:
                    send_account_confirmation_if_necessary(user)
                if send_account_confirmation_sms:
                    send_account_confirmation_sms_if_necessary(user)

            if is_password(password):
                # Without this line, digest auth doesn't work.
                # With this line, digest auth works.
                # Other than that, I'm not sure what's going on
                # Passing use_primary_db=True because of https://dimagi-dev.atlassian.net/browse/ICDS-465
                user.get_django_user(use_primary_db=True).check_password(password)

            group_change_message = commcare_user_importer.update_user_groups(domain_info, group_names)

            try:
                domain_info.group_memoizer.save_updated()
            except BulkSaveError as e:
                _error_message = (
                    "Oops! We were not able to save some of your group changes. "
                    "Please make sure no one else is editing your groups "
                    "and try again."
                )
                logging.exception((
                    'BulkSaveError saving groups. '
                    'User saw error message "%s". Errors: %s'
                ) % (_error_message, e.errors))
                ret['errors'].append(_error_message)

            if log and group_change_message:
                log.change_messages.update(group_change_message)
                log.save()
            elif group_change_message:
                log = commcare_user_importer.logger.save_only_group_changes(group_change_message)

        except ValidationError as e:
            status_row['flag'] = e.message
        except (UserUploadError, CouchUser.Inconsistent) as e:
            status_row['flag'] = str(e)

        ret["rows"].append(status_row)

    return ret


def _get_or_create_commcare_user(domain, user_id, username, is_account_confirmed, web_user_username, password,
                                 upload_user):
    if user_id:
        user = CommCareUser.get_by_user_id(user_id, domain)
        if not user:
            raise UserUploadError(_(
                "User with ID '{user_id}' not found"
            ).format(user_id=user_id, domain=domain))
        check_changing_username(user, username)

        # note: explicitly not including "None" here because that's the default value if not set.
        # False means it was set explicitly to that value
        if is_account_confirmed is False and not web_user_username:
            raise UserUploadError(_(
                "You can only set 'Is Account Confirmed' to 'False' on a new User."
            ))
    else:
        kwargs = {}
        if is_account_confirmed is not None and not web_user_username:
            kwargs['is_account_confirmed'] = is_account_confirmed
        user = CommCareUser.create(domain, username, password, created_by=upload_user,
                                   created_via=USER_CHANGE_VIA_BULK_IMPORTER, commit=False, **kwargs)
    return user


def create_or_update_web_users(upload_domain, user_specs, upload_user, upload_record_id, update_progress=None):
    from corehq.apps.user_importer.helpers import WebUserImporter

    domain_info_by_domain = {}

    ret = {"errors": [], "rows": []}
    current = 0

    for row in user_specs:
        if update_progress:
            update_progress(current)
            current += 1

        username = row.get('username')
        domain = row.get('domain') or upload_domain
        status_row = {
            'username': username,
            'row': row,
        }
        try:
            domain_info = get_domain_info(domain, upload_domain, user_specs, domain_info_by_domain,
                                          upload_user=upload_user, is_web_upload=True)
            for validator in domain_info.validators:
                validator(row)
        except UserUploadError as e:
            status_row['flag'] = str(e)
            ret['rows'].append(status_row)
            continue

        role = row.get('role', None)
        status = row.get('status')

        location_codes = row.get('location_code', []) if 'location_code' in row else None
        location_codes = format_location_codes(location_codes)

        try:
            remove = spec_value_to_boolean_or_none(row, 'remove')
            check_user_role(username, role)
            role_qualified_id = domain_info.roles_by_name[role]
            check_can_upload_web_users(domain, upload_user)

            user = CouchUser.get_by_username(username, strict=True)
            if user:
                check_changing_username(user, username)
                web_user_importer = WebUserImporter(upload_domain, domain, user, upload_user,
                                                    is_new_user=False,
                                                    via=USER_CHANGE_VIA_BULK_IMPORTER,
                                                    upload_record_id=upload_record_id)
                user_change_logger = web_user_importer.logger
                if remove:
                    remove_web_user_from_domain(domain, user, username, upload_user, user_change_logger,
                                                is_web_upload=True)
                else:
                    membership = user.get_domain_membership(domain)
                    if membership:
                        modify_existing_user_in_domain(upload_domain, domain, domain_info, location_codes,
                                                       membership, role_qualified_id, upload_user, user,
                                                       web_user_importer)
                    else:
                        create_or_update_web_user_invite(username, domain, role_qualified_id, upload_user,
                                                         user.location_id, user_change_logger)
                web_user_importer.save_log()
                status_row['flag'] = 'updated'

            else:
                if remove:
                    remove_invited_web_user(domain, username)
                    status_row['flag'] = 'updated'
                else:
                    if status == "Invited":
                        try:
                            invitation = Invitation.objects.get(domain=domain, email=username, is_accepted=False)
                        except Invitation.DoesNotExist:
                            raise UserUploadError(_("You can only set 'Status' to 'Invited' on a pending Web "
                                                    "User. {web_user} has no invitations for this project "
                                                    "space.").format(web_user=username))
                        if invitation.email_status == InvitationStatus.BOUNCED and invitation.email == username:
                            raise UserUploadError(_("The email has bounced for this user's invite. Please try "
                                                    "again with a different username").format(web_user=username))
                    user_invite_loc_id = None
                    if domain_info.can_assign_locations and location_codes is not None:
                        # set invite location to first item in location_codes
                        if len(location_codes) > 0:
                            user_invite_loc = get_location_from_site_code(location_codes[0], domain_info.location_cache)
                            user_invite_loc_id = user_invite_loc.location_id
                    create_or_update_web_user_invite(username, domain, role_qualified_id, upload_user,
                                                     user_invite_loc_id)
                    status_row['flag'] = 'invited'

        except (UserUploadError, CouchUser.Inconsistent) as e:
            status_row['flag'] = str(e)

        ret["rows"].append(status_row)

    return ret


def modify_existing_user_in_domain(upload_domain, domain, domain_info, location_codes, membership,
                                   role_qualified_id, upload_user, current_user, web_user_importer,
                                   max_tries=3):
    if domain_info.can_assign_locations and location_codes is not None:
        web_user_importer.update_locations(location_codes, membership, domain_info)
    web_user_importer.update_role(role_qualified_id)
    try:
        current_user.save()
    except ResourceConflict:
        notify_exception(None, message="ResouceConflict during web user import",
                         details={'domain': domain, 'username': current_user.username})
        if max_tries > 0:
            current_user.clear_quickcache_for_user()
            updated_user = CouchUser.get_by_username(current_user.username, strict=True)
            modify_existing_user_in_domain(domain, domain_info, location_codes, membership, role_qualified_id,
                                           upload_user, updated_user, web_user_importer, max_tries=max_tries - 1)
        else:
            raise


def check_user_role(username, role):
    if not role:
        raise UserUploadError(_(
            "You cannot upload a web user without a role. {username} does not have "
            "a role").format(username=username))


def check_can_upload_web_users(domain, upload_user):
    if not upload_user.can_edit_web_users(domain):
        raise UserUploadError(_(
            "Only users with the edit web users permission can upload web users"
        ))


def check_changing_username(user, username):
    if username and user.username != username:
        raise UserUploadError(_(
            'Changing usernames is not supported: %(username)r to %(new_username)r'
        ) % {'username': user.username, 'new_username': username})


def remove_invited_web_user(domain, username):
    try:
        invitation = Invitation.objects.get(domain=domain, email=username)
    except Invitation.DoesNotExist:
        raise UserUploadError(_("You cannot remove a web user that is not a member or invited to this project. "
                                "{username} is not a member or invited.").format(username=username))
    invitation.delete()


def remove_web_user_from_domain(domain, user, username, upload_user, user_change_logger=None,
                                is_web_upload=False):
    if not user or not user.is_member_of(domain):
        if is_web_upload:
            remove_invited_web_user(domain, username)
            if user_change_logger:
                user_change_logger.add_info(UserChangeMessage.invitation_revoked_for_domain(domain))
        else:
            raise UserUploadError(_("You cannot remove a web user that is not a member of this project."
                                    " {web_user} is not a member.").format(web_user=user))
    elif username == upload_user.username:
        raise UserUploadError(_("You cannot remove yourself from a domain via bulk upload"))
    else:
        user.delete_domain_membership(domain)
        user.save()
        if user_change_logger:
            user_change_logger.add_info(UserChangeMessage.domain_removal(domain))<|MERGE_RESOLUTION|>--- conflicted
+++ resolved
@@ -508,11 +508,7 @@
             is_active = spec_value_to_boolean_or_none(row, 'is_active')
             is_account_confirmed = spec_value_to_boolean_or_none(row, 'is_account_confirmed')
             send_account_confirmation_email = spec_value_to_boolean_or_none(row, 'send_confirmation_email')
-<<<<<<< HEAD
-            send_account_confirmation_sms = spec_value_to_boolean_or_none(row, 'send_confirmation_sms')
-=======
-
->>>>>>> 2466195f
+
             remove_web_user = spec_value_to_boolean_or_none(row, 'remove_web_user')
 
             if send_account_confirmation_sms:
