import datetime
from copy import deepcopy

from django.contrib.admin.models import LogEntry
from django.test import SimpleTestCase, TestCase, override_settings
from django.utils.translation import gettext as _

from unittest.mock import patch

from corehq import toggles
from corehq.apps.accounting.tests.utils import DomainSubscriptionMixin
from corehq.apps.commtrack.tests.util import make_loc
from corehq.apps.enterprise.models import EnterpriseMobileWorkerSettings
from corehq.apps.enterprise.tests.utils import (
    create_enterprise_permissions,
    get_enterprise_software_plan,
    get_enterprise_account,
    add_domains_to_enterprise_account,
)
from corehq.apps.custom_data_fields.models import (
    PROFILE_SLUG,
    CustomDataFieldsDefinition,
    CustomDataFieldsProfile,
    Field,
)
from corehq.apps.domain.models import Domain
from corehq.apps.user_importer.exceptions import UserUploadError
from corehq.apps.user_importer.helpers import UserChangeLogger
from corehq.apps.user_importer.importer import (
    create_or_update_commcare_users_and_groups,
)
from corehq.apps.user_importer.models import UserUploadRecord
from corehq.apps.user_importer.tasks import import_users_and_groups
from corehq.apps.users.audit.change_messages import UserChangeMessage
from corehq.apps.users.dbaccessors import delete_all_users
from corehq.apps.users.models import (
    CommCareUser,
    Invitation,
    UserRole,
    UserHistory,
    WebUser,
    DeactivateMobileWorkerTrigger,
    DeactivateMobileWorkerTriggerUpdateMessage,
    HqPermissions,
)
from corehq.apps.users.model_log import UserModelAction
from corehq.apps.users.views.mobile.custom_data_fields import UserFieldsView
from corehq.const import USER_CHANGE_VIA_BULK_IMPORTER
from corehq.extensions.interface import disable_extensions

from corehq.apps.groups.models import Group
from dimagi.utils.dates import add_months_to_date

<<<<<<< HEAD
from django.conf import settings

=======
>>>>>>> 5e423ce0

class TestMobileUserBulkUpload(TestCase, DomainSubscriptionMixin):
    @classmethod
    def setUpClass(cls):
        super().setUpClass()
        delete_all_users()
        cls.domain_name = 'mydomain'
        cls.domain = Domain.get_or_create_with_name(name=cls.domain_name)
        cls.other_domain = Domain.get_or_create_with_name(name='other-domain')
        create_enterprise_permissions("a@a.com", cls.domain_name, [cls.other_domain.name])

        cls.role_with_upload_permission = UserRole.create(
            cls.domain, 'edit-web-users', permissions=HqPermissions(edit_web_users=True)
        )
        cls.uploading_user = WebUser.create(cls.domain_name, "admin@xyz.com", 'password', None, None,
                                            role_id=cls.role_with_upload_permission.get_id)

        cls.emw_domain = Domain.get_or_create_with_name(name='emw-domain')
        cls.uploading_user.add_as_web_user(cls.emw_domain.name, 'admin')
        one_year_ago = add_months_to_date(datetime.datetime.utcnow(), -12)
        enterprise_plan = get_enterprise_software_plan()
        cls.enterprise_account = get_enterprise_account()
        add_domains_to_enterprise_account(
            cls.enterprise_account,
            [cls.emw_domain],
            enterprise_plan,
            one_year_ago
        )
        toggles.AUTO_DEACTIVATE_MOBILE_WORKERS.set(
            cls.emw_domain.name, True, namespace=toggles.NAMESPACE_DOMAIN
        )
        cls.emw_settings = EnterpriseMobileWorkerSettings.objects.create(
            account=cls.enterprise_account,
            allow_custom_deactivation=True,
        )

        cls.role = UserRole.create(cls.domain.name, 'edit-apps')
        cls.other_role = UserRole.create(cls.domain.name, 'admin')
        cls.upload_record = UserUploadRecord(
            domain=cls.domain_name,
            user_id=cls.uploading_user.get_id
        )
        cls.upload_record.save()
        cls.patcher = patch('corehq.apps.user_importer.tasks.UserUploadRecord')
        cls.patcher.start()

        cls.definition = CustomDataFieldsDefinition(domain=cls.domain_name,
                                                    field_type=UserFieldsView.field_type)
        cls.definition.save()
        cls.definition.set_fields([
            Field(
                slug='key',
                is_required=False,
                label='Key',
                regex='^[A-G]',
                regex_msg='Starts with A-G',
            ),
            Field(
                slug='mode',
                is_required=False,
                label='Mode',
                choices=['major', 'minor']
            ),
        ])
        cls.definition.save()
        cls.profile = CustomDataFieldsProfile(
            name='melancholy',
            fields={'mode': 'minor'},
            definition=cls.definition,
        )
        cls.profile.save()

    def setUp(self):
        if WebUser.get_by_user_id(self.uploading_user.get_id) is None:
            self.uploading_user = WebUser.create(self.domain_name, "admin@xyz.com", 'password', None, None,
                                                role_id=self.role_with_upload_permission.get_id)

    @classmethod
    def tearDownClass(cls):
        EnterpriseMobileWorkerSettings.objects.all().delete()
        cls.upload_record.delete()
        cls.domain.delete()
        cls.other_domain.delete()
        cls.emw_domain.delete()
        cls.patcher.stop()
        cls.definition.delete()
        super().tearDownClass()

    def tearDown(self):
        Invitation.objects.all().delete()
        delete_all_users()

    @property
    def user(self):
        return CommCareUser.get_by_username('{}@{}.commcarehq.org'.format(
            'hello',
            self.domain.name))

    def _get_spec(self, delete_keys=None, **kwargs):
        spec = {
            'username': 'hello',
            'name': 'Another One',
            'language': None,
            'is_active': 'True',
            'phone-number': ['23424123'],
            'password': 123,
            'email': None
        }
        if delete_keys:
            for key in delete_keys:
                spec.pop(key)
        spec.update(kwargs)
        return spec

    def test_upload_with_missing_user_id(self):
        import_users_and_groups(
            self.domain.name,
            [self._get_spec(user_id='missing')],
            [],
            self.uploading_user.get_id,
            self.upload_record.pk,
            False
        )

        self.assertIsNone(self.user)

    @patch('corehq.apps.user_importer.importer.domain_has_privilege', lambda x, y: True)
    def test_location_not_list(self):
        self.setup_locations()

        # location_code can also just be string instead of array for single location assignmentss
        import_users_and_groups(
            self.domain.name,
            [self._get_spec(location_code=self.loc1.site_code)],
            [],
            self.uploading_user.get_id,
            self.upload_record.pk,
            False
        )
        self.assertEqual(self.user.location_id, self.loc1._id)
        self.assertEqual(self.user.location_id, self.user.metadata.get('commcare_location_id'))
        # multiple locations
        self.assertListEqual([self.loc1._id], self.user.assigned_location_ids)

        user_history = UserHistory.objects.get(action=UserModelAction.CREATE.value,
                                               user_id=self.user.get_id,
                                               changed_by=self.uploading_user.get_id)
        change_messages = {}
        change_messages.update(UserChangeMessage.assigned_locations_info([self.loc1]))
        change_messages.update(UserChangeMessage.primary_location_info(self.loc1))
        self.assertEqual(user_history.change_messages, change_messages)
        self.assertEqual(user_history.changes['assigned_location_ids'],
                         [self.loc1.get_id])
        self.assertEqual(user_history.changes['location_id'], self.loc1.get_id)
        self.assertEqual(user_history.changed_via, USER_CHANGE_VIA_BULK_IMPORTER)

    @patch('corehq.apps.user_importer.importer.domain_has_privilege', lambda x, y: True)
    def test_location_unknown_site_code(self):
        self.setup_locations()

        # location_code should be an array of multiple excel columns
        # with self.assertRaises(UserUploadError):
        result = create_or_update_commcare_users_and_groups(
            self.domain.name,
            [self._get_spec(location_code='unknownsite')],
            self.uploading_user,
            self.upload_record.pk,
        )
        self.assertEqual(len(result["rows"]), 1)

    @patch('corehq.apps.user_importer.importer.domain_has_privilege', lambda x, y: True)
    def test_location_add(self):
        self.setup_locations()
        import_users_and_groups(
            self.domain.name,
            [self._get_spec(location_code=[a.site_code for a in [self.loc1, self.loc2]])],
            [],
            self.uploading_user.get_id,
            self.upload_record.pk,
            False
        )
        # first location should be primary location
        self.assertEqual(self.user.location_id, self.loc1._id)
        self.assertEqual(self.user.location_id, self.user.metadata.get('commcare_location_id'))
        # multiple locations
        self.assertListEqual([l._id for l in [self.loc1, self.loc2]], self.user.assigned_location_ids)
        # non-primary location
        self.assertTrue(self.loc2._id in self.user.metadata.get('commcare_location_ids'))

        user_history = UserHistory.objects.get(action=UserModelAction.CREATE.value,
                                               user_id=self.user.get_id,
                                               changed_by=self.uploading_user.get_id)
        change_messages = {}
        change_messages.update(UserChangeMessage.assigned_locations_info([self.loc1, self.loc2]))
        change_messages.update(UserChangeMessage.primary_location_info(self.loc1))
        self.assertDictEqual(user_history.change_messages, change_messages)
        self.assertEqual(user_history.changes['assigned_location_ids'],
                         [self.loc1.get_id, self.loc2.get_id])
        self.assertEqual(user_history.changes['location_id'], self.loc1.get_id)
        self.assertEqual(user_history.changed_via, USER_CHANGE_VIA_BULK_IMPORTER)

    @patch('corehq.apps.user_importer.importer.domain_has_privilege', lambda x, y: True)
    def test_location_remove(self):
        self.setup_locations()
        # first assign both locations
        import_users_and_groups(
            self.domain.name,
            [self._get_spec(location_code=[a.site_code for a in [self.loc1, self.loc2]])],
            [],
            self.uploading_user.get_id,
            self.upload_record.pk,
            False
        )

        user_history = UserHistory.objects.get(action=UserModelAction.CREATE.value,
                                               user_id=self.user.get_id,
                                               changed_by=self.uploading_user.get_id)
        change_messages = {}
        change_messages.update(UserChangeMessage.assigned_locations_info([self.loc1, self.loc2]))
        change_messages.update(UserChangeMessage.primary_location_info(self.loc1))
        self.assertDictEqual(user_history.change_messages, change_messages)
        self.assertEqual(user_history.changes['location_id'], self.loc1.get_id)
        self.assertEqual(user_history.changes['assigned_location_ids'],
                         [self.loc1.get_id, self.loc2.get_id])
        self.assertEqual(user_history.changed_via, USER_CHANGE_VIA_BULK_IMPORTER)

        # deassign all locations
        import_users_and_groups(
            self.domain.name,
            [self._get_spec(location_code=[], user_id=self.user._id, delete_keys=['password'])],
            [],
            self.uploading_user.get_id,
            self.upload_record.pk,
            False
        )

        # user should have no locations
        self.assertEqual(self.user.location_id, None)
        self.assertEqual(self.user.metadata.get('commcare_location_id'), None)
        self.assertListEqual(self.user.assigned_location_ids, [])

        user_history = UserHistory.objects.get(action=UserModelAction.UPDATE.value,
                                               user_id=self.user.get_id,
                                               changed_by=self.uploading_user.get_id)
        change_messages = {}
        change_messages.update(UserChangeMessage.assigned_locations_info([]))
        change_messages.update(UserChangeMessage.primary_location_removed())
        self.assertEqual(user_history.change_messages, change_messages)
        self.assertEqual(user_history.changes['assigned_location_ids'], [])
        self.assertEqual(user_history.changes['location_id'], None)
        self.assertEqual(user_history.changed_via, USER_CHANGE_VIA_BULK_IMPORTER)

    @patch('corehq.apps.user_importer.importer.domain_has_privilege', lambda x, y: True)
    def test_primary_location_replace(self):
        self.setup_locations()
        # first assign to loc1
        create_or_update_commcare_users_and_groups(
            self.domain.name,
            [self._get_spec(location_code=[a.site_code for a in [self.loc1, self.loc2]])],
            self.uploading_user,
            self.upload_record.pk,
        )

        # user's primary location should be loc1
        self.assertEqual(self.user.location_id, self.loc1._id)
        self.assertEqual(self.user.metadata.get('commcare_location_id'), self.loc1._id)
        self.assertEqual(self.user.metadata.get('commcare_location_ids'), " ".join([self.loc1._id, self.loc2._id]))
        self.assertListEqual(self.user.assigned_location_ids, [self.loc1._id, self.loc2._id])

        user_history = UserHistory.objects.get(action=UserModelAction.CREATE.value,
                                               user_id=self.user.get_id,
                                               changed_by=self.uploading_user.get_id)
        change_messages = {}
        change_messages.update(UserChangeMessage.assigned_locations_info([self.loc1, self.loc2]))
        change_messages.update(UserChangeMessage.primary_location_info(self.loc1))
        self.assertDictEqual(user_history.change_messages, change_messages)
        self.assertEqual(user_history.changes['location_id'], self.loc1._id)
        self.assertEqual(user_history.changes['assigned_location_ids'],
                         [self.loc1.get_id, self.loc2.get_id])
        self.assertEqual(user_history.changed_via, USER_CHANGE_VIA_BULK_IMPORTER)

        # reassign to loc2
        create_or_update_commcare_users_and_groups(
            self.domain.name,
            [self._get_spec(location_code=[self.loc2.site_code], user_id=self.user._id)],
            self.uploading_user,
            self.upload_record.pk,
        )

        # user's location should now be loc2
        self.assertEqual(self.user.location_id, self.loc2._id)
        self.assertEqual(self.user.metadata.get('commcare_location_ids'), self.loc2._id)
        self.assertEqual(self.user.metadata.get('commcare_location_id'), self.loc2._id)
        self.assertListEqual(self.user.assigned_location_ids, [self.loc2._id])

        user_history = UserHistory.objects.get(action=UserModelAction.UPDATE.value,
                                               user_id=self.user.get_id,
                                               changed_by=self.uploading_user.get_id)
        change_messages = {}
        change_messages.update(UserChangeMessage.assigned_locations_info([self.loc2]))
        change_messages.update(UserChangeMessage.primary_location_info(self.loc2))
        change_messages.update(UserChangeMessage.password_reset())
        self.assertDictEqual(user_history.change_messages, change_messages)
        self.assertEqual(user_history.changes['assigned_location_ids'], [self.loc2.get_id])
        self.assertEqual(user_history.changes['location_id'], self.loc2._id)
        self.assertEqual(user_history.changed_via, USER_CHANGE_VIA_BULK_IMPORTER)

    @patch('corehq.apps.user_importer.importer.domain_has_privilege', lambda x, y: True)
    def test_location_replace(self):
        self.setup_locations()

        # first assign to loc1
        create_or_update_commcare_users_and_groups(
            self.domain.name,
            [self._get_spec(location_code=[self.loc1.site_code])],
            self.uploading_user,
            self.upload_record.pk,
        )

        user_history = UserHistory.objects.get(action=UserModelAction.CREATE.value,
                                               user_id=self.user.get_id,
                                               changed_by=self.uploading_user.get_id)
        change_messages = {}
        change_messages.update(UserChangeMessage.assigned_locations_info([self.loc1]))
        change_messages.update(UserChangeMessage.primary_location_info(self.loc1))
        self.assertDictEqual(user_history.change_messages, change_messages)
        self.assertEqual(user_history.changes['location_id'], self.loc1._id)
        self.assertEqual(user_history.changes['assigned_location_ids'], [self.loc1.get_id])
        self.assertEqual(user_history.changed_via, USER_CHANGE_VIA_BULK_IMPORTER)

        # reassign to loc2
        create_or_update_commcare_users_and_groups(
            self.domain.name,
            [self._get_spec(location_code=[self.loc2.site_code], user_id=self.user._id)],
            self.uploading_user,
            self.upload_record.pk,
        )

        # user's location should now be loc2
        self.assertEqual(self.user.location_id, self.loc2._id)
        self.assertEqual(self.user.metadata.get('commcare_location_id'), self.loc2._id)
        self.assertListEqual(self.user.assigned_location_ids, [self.loc2._id])

        user_history = UserHistory.objects.get(action=UserModelAction.UPDATE.value,
                                               user_id=self.user.get_id,
                                               changed_by=self.uploading_user.get_id)
        change_messages = {}
        change_messages.update(UserChangeMessage.assigned_locations_info([self.loc2]))
        change_messages.update(UserChangeMessage.primary_location_info(self.loc2))
        change_messages.update(UserChangeMessage.password_reset())
        self.assertDictEqual(user_history.change_messages, change_messages)
        self.assertEqual(user_history.changes['location_id'], self.loc2._id)
        self.assertEqual(user_history.changes['assigned_location_ids'], [self.loc2.get_id])
        self.assertEqual(user_history.changed_via, USER_CHANGE_VIA_BULK_IMPORTER)

    def get_emw_user(self):
        return CommCareUser.get_by_username(
            f'hello@{self.emw_domain.name}.commcarehq.org'
        )

    def test_deactivate_after_updates(self):
        create_or_update_commcare_users_and_groups(
            self.emw_domain.name,
            [self._get_spec(deactivate_after='02-2022')],
            self.uploading_user,
            self.upload_record.pk,
        )
        created_user = self.get_emw_user()
        trigger = DeactivateMobileWorkerTrigger.objects.filter(
            domain=self.emw_domain.name,
            user_id=created_user.user_id
        ).first()
        self.assertEqual(
            trigger.deactivate_after,
            datetime.date(2022, 2, 1)
        )
        user_history = UserHistory.objects.get(
            action=UserModelAction.CREATE.value,
            user_id=created_user.user_id,
            changed_by=self.uploading_user.get_id
        )
        change_messages = {}
        change_messages.update(UserChangeMessage.updated_deactivate_after(
            '02-2022', DeactivateMobileWorkerTriggerUpdateMessage.CREATED
        ))
        self.assertDictEqual(user_history.change_messages, change_messages)

        create_or_update_commcare_users_and_groups(
            self.emw_domain.name,
            [self._get_spec(user_id=created_user.user_id, deactivate_after='03-2022')],
            self.uploading_user,
            self.upload_record.pk,
        )
        created_user = self.get_emw_user()
        trigger = DeactivateMobileWorkerTrigger.objects.filter(
            domain=self.emw_domain.name,
            user_id=created_user.user_id
        ).first()
        self.assertEqual(
            trigger.deactivate_after,
            datetime.date(2022, 3, 1)
        )
        user_history = UserHistory.objects.get(
            action=UserModelAction.UPDATE.value,
            user_id=created_user.user_id,
            changed_by=self.uploading_user.get_id
        )
        change_messages = {}
        change_messages.update(UserChangeMessage.updated_deactivate_after(
            '03-2022', DeactivateMobileWorkerTriggerUpdateMessage.UPDATED
        ))
        change_messages.update(UserChangeMessage.password_reset())
        self.assertDictEqual(user_history.change_messages, change_messages)

        create_or_update_commcare_users_and_groups(
            self.emw_domain.name,
            [self._get_spec(user_id=created_user.user_id, deactivate_after='')],
            self.uploading_user,
            self.upload_record.pk,
        )
        created_user = self.get_emw_user()
        user_history = UserHistory.objects.filter(
            action=UserModelAction.UPDATE.value,
            user_id=created_user.user_id,
            changed_by=self.uploading_user.get_id
        ).last()
        self.assertFalse(DeactivateMobileWorkerTrigger.objects.filter(
            domain=self.emw_domain.name,
            user_id=created_user.user_id
        ).exists())
        change_messages = {}
        change_messages.update(UserChangeMessage.updated_deactivate_after(
            None, DeactivateMobileWorkerTriggerUpdateMessage.DELETED
        ))
        change_messages.update(UserChangeMessage.password_reset())
        self.assertDictEqual(user_history.change_messages, change_messages)

    def setup_locations(self):
        self.loc1 = make_loc('loc1', type='state', domain=self.domain_name)
        self.loc2 = make_loc('loc2', type='state', domain=self.domain_name)

    def test_numeric_user_name(self):
        """
        Test that bulk upload doesn't choke if the user's name is a number
        """
        import_users_and_groups(
            self.domain.name,
            [self._get_spec(name=1234)],
            [],
            self.uploading_user.get_id,
            self.upload_record.pk,
            False
        )
        self.assertEqual(self.user.full_name, "1234")

    def test_empty_user_name(self):
        """
        This test confirms that a name of None doesn't set the users name to
        "None" or anything like that.
        """
        import_users_and_groups(
            self.domain.name,
            [self._get_spec(name=None)],
            [],
            self.uploading_user.get_id,
            self.upload_record.pk,
            False
        )
        self.assertEqual(self.user.full_name, "")

    def test_metadata(self):
        # Set metadata
        import_users_and_groups(
            self.domain.name,
            [self._get_spec(data={'key': 'F#'})],
            [],
            self.uploading_user.get_id,
            self.upload_record.pk,
            False
        )
        self.assertEqual(self.user.metadata, {'commcare_project': 'mydomain', 'key': 'F#'})

        # Update metadata
        import_users_and_groups(
            self.domain.name,
            [self._get_spec(data={'key': 'Bb'}, user_id=self.user._id)],
            [],
            self.uploading_user.get_id,
            self.upload_record.pk,
            False
        )
        self.assertEqual(self.user.metadata, {'commcare_project': 'mydomain', 'key': 'Bb'})

        # Clear metadata
        import_users_and_groups(
            self.domain.name,
            [self._get_spec(data={'key': ''}, user_id=self.user._id)],
            [],
            self.uploading_user.get_id,
            self.upload_record.pk,
            False
        )
        self.assertEqual(self.user.metadata, {'commcare_project': 'mydomain'})

        # Allow falsy but non-blank values
        import_users_and_groups(
            self.domain.name,
            [self._get_spec(data={'play_count': 0}, user_id=self.user._id)],
            [],
            self.uploading_user.get_id,
            self.upload_record.pk,
            False
        )
        self.assertEqual(self.user.metadata, {'commcare_project': 'mydomain', 'play_count': 0})

    def test_uncategorized_data(self):
        # Set data
        import_users_and_groups(
            self.domain.name,
            [self._get_spec(uncategorized_data={'tempo': 'presto'})],
            [],
            self.uploading_user.get_id,
            self.upload_record.pk,
            False
        )
        self.assertEqual(self.user.metadata, {'commcare_project': 'mydomain', 'tempo': 'presto'})

        # Update data
        import_users_and_groups(
            self.domain.name,
            [self._get_spec(uncategorized_data={'tempo': 'andante'}, user_id=self.user._id)],
            [],
            self.uploading_user.get_id,
            self.upload_record.pk,
            False
        )
        self.assertEqual(self.user.metadata, {'commcare_project': 'mydomain', 'tempo': 'andante'})

        # Clear metadata
        import_users_and_groups(
            self.domain.name,
            [self._get_spec(uncategorized_data={'tempo': ''}, user_id=self.user._id)],
            [],
            self.uploading_user.get_id,
            self.upload_record.pk,
            False
        )
        self.assertEqual(self.user.metadata, {'commcare_project': 'mydomain'})

    def test_uncategorized_data_clear(self):
        import_users_and_groups(
            self.domain.name,
            [self._get_spec(data={'tempo': 'andante'})],
            [],
            self.uploading_user.get_id,
            self.upload_record.pk,
            False
        )
        self.assertEqual(self.user.metadata, {'commcare_project': 'mydomain', 'tempo': 'andante'})

        import_users_and_groups(
            self.domain.name,
            [self._get_spec(data={'tempo': ''}, user_id=self.user._id)],
            [],
            self.uploading_user.get_id,
            self.upload_record.pk,
            False
        )
        self.assertEqual(self.user.metadata, {'commcare_project': 'mydomain'})

    @patch('corehq.apps.user_importer.importer.domain_has_privilege', lambda x, y: True)
    def test_metadata_ignore_system_fields(self):
        self.setup_locations()
        import_users_and_groups(
            self.domain.name,
            [self._get_spec(data={'key': 'F#'}, location_code=self.loc1.site_code)],
            [],
            self.uploading_user.get_id,
            self.upload_record.pk,
            False
        )
        self.assertEqual(self.user.metadata, {
            'commcare_project': 'mydomain',
            'commcare_location_id': self.loc1.location_id,
            'commcare_location_ids': self.loc1.location_id,
            'commcare_primary_case_sharing_id': self.loc1.location_id,
            'key': 'F#',
        })

        import_users_and_groups(
            self.domain.name,
            [self._get_spec(user_id=self.user.user_id, data={'key': 'G#'}, location_code=self.loc1.site_code)],
            [],
            self.uploading_user.get_id,
            self.upload_record.pk,
            False
        )
        self.assertEqual(self.user.metadata, {
            'commcare_project': 'mydomain',
            'key': 'G#',
            'commcare_location_id': self.loc1.location_id,
            'commcare_location_ids': self.loc1.location_id,
            'commcare_primary_case_sharing_id': self.loc1.location_id,
        })

    def test_metadata_profile(self):
        import_users_and_groups(
            self.domain.name,
            [self._get_spec(data={'key': 'F#', PROFILE_SLUG: self.profile.id})],
            [],
            self.uploading_user.get_id,
            self.upload_record.pk,
            False
        )
        self.assertEqual(self.user.metadata, {
            'commcare_project': 'mydomain',
            'key': 'F#',
            'mode': 'minor',
            PROFILE_SLUG: self.profile.id,
        })

        user_history = UserHistory.objects.get(user_id=self.user.get_id, changed_by=self.uploading_user.get_id,
                                               action=UserModelAction.CREATE.value)
        change_messages = UserChangeMessage.profile_info(self.profile.id, self.profile.name)
        self.assertDictEqual(user_history.change_messages, change_messages)

        import_users_and_groups(
            self.domain.name,
            [self._get_spec(
                data={'key': 'F#', PROFILE_SLUG: ''},
                password="skyfall",
                user_id=self.user.get_id)],
            [],
            self.uploading_user.get_id,
            self.upload_record.pk,
            False
        )

        user_history = UserHistory.objects.get(
            user_id=self.user.get_id, changed_by=self.uploading_user.get_id,
            action=UserModelAction.UPDATE.value)

        change_messages = UserChangeMessage.password_reset()
        self.assertDictEqual(user_history.change_messages, change_messages)

        import_users_and_groups(
            self.domain.name,
            [self._get_spec(
                data={'key': 'F#', PROFILE_SLUG: self.profile.id},
                password="******",
                user_id=self.user.get_id)],
            [],
            self.uploading_user.get_id,
            self.upload_record.pk,
            False
        )

        user_history = UserHistory.objects.filter(
            user_id=self.user.get_id, changed_by=self.uploading_user.get_id,
            action=UserModelAction.UPDATE.value
        ).last()
        change_messages = UserChangeMessage.profile_info(self.profile.id, self.profile.name)
        self.assertDictEqual(user_history.change_messages, change_messages)

    def test_metadata_profile_redundant(self):
        import_users_and_groups(
            self.domain.name,
            [self._get_spec(data={PROFILE_SLUG: self.profile.id, 'mode': 'minor'})],
            [],
            self.uploading_user.get_id,
            self.upload_record.pk,
            False
        )
        self.assertEqual(self.user.metadata, {
            'commcare_project': 'mydomain',
            'mode': 'minor',
            PROFILE_SLUG: self.profile.id,
        })
        # Profile fields shouldn't actually be added to user_data
        self.assertEqual(self.user.user_data, {
            'commcare_project': 'mydomain',
            PROFILE_SLUG: self.profile.id,
        })

    def test_metadata_profile_blank(self):
        import_users_and_groups(
            self.domain.name,
            [self._get_spec(data={PROFILE_SLUG: self.profile.id, 'mode': ''})],
            [],
            self.uploading_user.get_id,
            self.upload_record.pk,
            False
        )
        self.assertEqual(self.user.metadata, {
            'commcare_project': 'mydomain',
            'mode': 'minor',
            PROFILE_SLUG: self.profile.id,
        })

    def test_metadata_profile_conflict(self):
        rows = import_users_and_groups(
            self.domain.name,
            [self._get_spec(data={PROFILE_SLUG: self.profile.id, 'mode': 'major'})],
            [],
            self.uploading_user.get_id,
            self.upload_record.pk,
            False
        )['messages']['rows']
        self.assertEqual(rows[0]['flag'], "metadata properties conflict with profile: mode")

    def test_metadata_profile_unknown(self):
        bad_id = self.profile.id + 100
        rows = import_users_and_groups(
            self.domain.name,
            [self._get_spec(data={PROFILE_SLUG: bad_id})],
            [],
            self.uploading_user.get_id,
            self.upload_record.pk,
            False
        )['messages']['rows']
        self.assertEqual(rows[0]['flag'], "Could not find profile with id {}".format(bad_id))

    def test_upper_case_email(self):
        """
        Ensure that bulk upload throws a proper error when the email has caps in it
        """
        email = 'IlOvECaPs@gmaiL.Com'
        import_users_and_groups(
            self.domain.name,
            [self._get_spec(email=email)],
            [],
            self.uploading_user.get_id,
            self.upload_record.pk,
            False
        )
        self.assertEqual(self.user.email, email.lower())

    def test_set_role(self):
        import_users_and_groups(
            self.domain.name,
            [self._get_spec(role=self.role.name)],
            [],
            self.uploading_user.get_id,
            self.upload_record.pk,
            False
        )
        self.assertEqual(self.user.get_role(self.domain_name).name, self.role.name)

    def test_tracking_new_commcare_user(self):
        self.assertEqual(
            UserHistory.objects.filter(
                action=UserModelAction.CREATE.value, changed_by=self.uploading_user.get_id).count(),
            0
        )
        import_users_and_groups(
            self.domain.name,
            [self._get_spec(role=self.role.name)],
            [],
            self.uploading_user.get_id,
            self.upload_record.pk,
            False
        )

        # create
        created_user = self.user
        self.assertEqual(
            LogEntry.objects.filter(action_flag=UserModelAction.CREATE.value).count(),
            0
        )  # deprecated
        user_history = UserHistory.objects.get(action=UserModelAction.CREATE.value,
                                               changed_by=self.uploading_user.get_id)
        self.assertEqual(user_history.by_domain, self.domain.name)
        self.assertEqual(user_history.by_domain, self.domain.name)
        self.assertEqual(user_history.user_type, "CommCareUser")
        self.assertEqual(user_history.user_id, created_user.get_id)
        self.assertEqual(user_history.changed_via, USER_CHANGE_VIA_BULK_IMPORTER)
        self.assertEqual(user_history.changes['username'], created_user.username)
        change_messages = UserChangeMessage.role_change(self.role)
        self.assertDictEqual(user_history.change_messages, change_messages)

    def test_tracking_update_to_existing_commcare_user(self):
        CommCareUser.create(self.domain_name, f"hello@{self.domain.name}.commcarehq.org", "*******",
                            created_by=None, created_via=None)
        import_users_and_groups(
            self.domain.name,
            [self._get_spec(
                password="skyfall",
                name="James Bond",
                language='hin',
                email="hello@gmail.org",
                is_active=False,
                data={'post': 'SE'},
                role=self.role.name,
                user_id=self.user._id,
            )],
            [],
            self.uploading_user.get_id,
            self.upload_record.pk,
            False
        )
        user_history = UserHistory.objects.get(action=UserModelAction.UPDATE.value,
                                               changed_by=self.uploading_user.get_id)
        self.assertDictEqual(
            user_history.changes,
            {
                'first_name': 'James',
                'last_name': 'Bond',
                'language': 'hin',
                'email': 'hello@gmail.org',
                'is_active': False,
                'user_data': {'commcare_project': 'mydomain', 'post': 'SE'}
            }
        )
        self.assertEqual(user_history.changed_via, USER_CHANGE_VIA_BULK_IMPORTER)
        change_messages = {}
        change_messages.update(UserChangeMessage.password_reset())
        change_messages.update(UserChangeMessage.phone_numbers_added(['23424123']))
        change_messages.update(UserChangeMessage.role_change(self.role))
        self.assertDictEqual(user_history.change_messages, change_messages)

    def test_blank_is_active(self):
        import_users_and_groups(
            self.domain.name,
            [self._get_spec(is_active='')],
            [],
            self.uploading_user.get_id,
            self.upload_record.pk,
            False
        )
        self.assertTrue(self.user.is_active)

    def test_password_is_not_string(self):
        rows = import_users_and_groups(
            self.domain.name,
            [self._get_spec(password=123)],
            [],
            self.uploading_user.get_id,
            self.upload_record.pk,
            False
        )['messages']['rows']
        self.assertEqual(rows[0]['row']['password'], "123")

    def test_update_user_no_username(self):
        import_users_and_groups(
            self.domain.name,
            [self._get_spec()],
            [],
            self.uploading_user.get_id,
            self.upload_record.pk,
            False
        )
        self.assertIsNotNone(self.user)

        import_users_and_groups(
            self.domain.name,
            [self._get_spec(user_id=self.user._id, username='')],
            [],
            self.uploading_user.get_id,
            self.upload_record.pk,
            False
        )

    def test_update_user_numeric_username(self):
        import_users_and_groups(
            self.domain.name,
            [self._get_spec(username=123)],
            [],
            self.uploading_user.get_id,
            self.upload_record.pk,
            False
        )
        self.assertIsNotNone(
            CommCareUser.get_by_username('{}@{}.commcarehq.org'.format('123', self.domain.name))
        )

    def test_upload_with_unconfirmed_account(self):
        import_users_and_groups(
            self.domain.name,
            [self._get_spec(delete_keys=['is_active'], is_account_confirmed='False')],
            [],
            self.uploading_user.get_id,
            self.upload_record.pk,
            False
        )
        user = self.user
        self.assertIsNotNone(user)
        self.assertEqual(False, user.is_active)
        self.assertEqual(False, user.is_account_confirmed)

    @patch('corehq.apps.user_importer.importer.send_account_confirmation_if_necessary')
    def test_upload_with_unconfirmed_account_send_email(self, mock_account_confirm_email):
        import_users_and_groups(
            self.domain.name,
            [
                self._get_spec(
                    username='with_email',
                    delete_keys=['is_active'],
                    is_account_confirmed='False',
                    send_confirmation_email='True',
                ),
                self._get_spec(
                    username='no_email',
                    delete_keys=['is_active'],
                    is_account_confirmed='False',
                    send_confirmation_email='False',
                ),
                self._get_spec(
                    username='email_missing',
                    delete_keys=['is_active'],
                    is_account_confirmed='False',
                ),
            ],
            [],
            self.uploading_user.get_id,
            self.upload_record.pk,
            False
        )
        self.assertEqual(mock_account_confirm_email.call_count, 1)
        self.assertEqual('with_email', mock_account_confirm_email.call_args[0][0].raw_username)

    @patch('corehq.apps.user_importer.importer.Invitation.send_activation_email')
    def test_upload_invite_web_user(self, mock_send_activation_email):
        import_users_and_groups(
            self.domain.name,
            [
                self._get_spec(
                    web_user='a@a.com',
                    is_account_confirmed='False',
                    send_confirmation_email='True',
                    role=self.role.name
                )
            ],
            [],
            self.uploading_user.get_id,
            self.upload_record.pk,
            False
        )
        self.assertEqual(mock_send_activation_email.call_count, 1)

        # only one entry for the mobile worker created
        user_history = UserHistory.objects.get(changed_by=self.uploading_user.get_id)
        self.assertEqual(user_history.user_id, self.user.get_id)
        self.assertEqual(user_history.action, UserModelAction.CREATE.value)

    @patch('corehq.apps.user_importer.importer.Invitation')
    def test_upload_add_web_user(self, mock_invitation_class):
        self.loc1 = make_loc('loc1', type='state', domain=self.domain_name)

        username = 'a@a.com'
        web_user = WebUser.create(self.other_domain.name, username, 'password', None, None)
        mock_invite = mock_invitation_class.return_value
        import_users_and_groups(
            self.domain.name,
            [self._get_spec(web_user='a@a.com', is_account_confirmed='True', role=self.role.name,
                            location_code=[self.loc1.site_code])],
            [],
            self.uploading_user.get_id,
            self.upload_record.pk,
            False
        )
        web_user = WebUser.get_by_username(username)
        self.assertFalse(mock_invite.send_activation_email.called)
        self.assertTrue(web_user.is_member_of(self.domain.name))

        # History record for the web user getting added as web user
        user_history = UserHistory.objects.get(action=UserModelAction.UPDATE.value,
                                               user_id=web_user.get_id,
                                               changed_by=self.uploading_user.get_id)
        change_messages = {}
        change_messages.update(UserChangeMessage.added_as_web_user(self.domain.name))
        change_messages.update(UserChangeMessage.primary_location_info(self.loc1))
        change_messages.update(UserChangeMessage.role_change(self.role))
        self.assertDictEqual(user_history.change_messages, change_messages)
        self.assertEqual(user_history.changes, {})
        self.assertEqual(user_history.changed_via, USER_CHANGE_VIA_BULK_IMPORTER)

    def test_upload_edit_web_user(self):
        username = 'a@a.com'
        web_user = WebUser.create(self.domain.name, username, 'password', None, None)
        import_users_and_groups(
            self.domain.name,
            [self._get_spec(web_user='a@a.com', role=self.role.name)],
            [],
            self.uploading_user.get_id,
            self.upload_record.pk,
            False
        )
        web_user = WebUser.get_by_username(username)
        self.assertEqual(web_user.get_role(self.domain.name).name, self.role.name)

        user_history = UserHistory.objects.get(action=UserModelAction.UPDATE.value,
                                               user_id=web_user.get_id,
                                               changed_by=self.uploading_user.get_id)
        change_messages = UserChangeMessage.role_change(self.role)
        self.assertDictEqual(user_history.change_messages, change_messages)
        self.assertEqual(user_history.changes, {})
        self.assertEqual(user_history.changed_via, USER_CHANGE_VIA_BULK_IMPORTER)

    def test_remove_web_user(self):
        username = 'a@a.com'
        web_user = WebUser.create(self.domain.name, username, 'password', None, None)
        import_users_and_groups(
            self.domain.name,
            [self._get_spec(web_user='a@a.com', remove_web_user='True')],
            [],
            self.uploading_user.get_id,
            self.upload_record.pk,
            False
        )
        web_user = WebUser.get_by_username(username)
        self.assertFalse(web_user.is_member_of(self.domain.name))

        user_history = UserHistory.objects.get(action=UserModelAction.UPDATE.value,
                                               user_id=web_user.get_id,
                                               changed_by=self.uploading_user.get_id)
        change_messages = UserChangeMessage.domain_removal(self.domain.name)
        self.assertDictEqual(user_history.change_messages, change_messages)
        self.assertEqual(user_history.changes, {})
        self.assertEqual(user_history.changed_via, USER_CHANGE_VIA_BULK_IMPORTER)

    def test_multi_domain(self):
        import_users_and_groups(
            self.domain.name,
            [self._get_spec(username=123, domain=self.other_domain.name)],
            [],
            self.uploading_user.get_id,
            self.upload_record.pk,
            False
        )
        commcare_user = CommCareUser.get_by_username('{}@{}.commcarehq.org'.format('123', self.other_domain.name))
        self.assertIsNotNone(commcare_user)

        # logged under correct domain
        user_history = UserHistory.objects.get(changed_by=self.uploading_user.get_id)
        self.assertEqual(user_history.by_domain, self.domain.name)
        self.assertEqual(user_history.for_domain, self.other_domain.name)
        self.assertEqual(user_history.user_id, commcare_user.get_id)
        self.assertEqual(user_history.action, UserModelAction.CREATE.value)

    @patch('corehq.apps.user_importer.importer.Invitation.send_activation_email')
    def test_update_pending_user_role(self, mock_send_activation_email):
        import_users_and_groups(
            self.domain.name,
            [
                self._get_spec(
                    web_user='a@a.com',
                    is_account_confirmed='False',
                    send_confirmation_email='True',
                    role=self.role.name
                )
            ],
            [],
            self.uploading_user.get_id,
            self.upload_record.pk,
            False
        )
        self.assertEqual(mock_send_activation_email.call_count, 1)
        self.assertEqual(self.user.get_role(self.domain_name).name, self.role.name)
        self.assertEqual(Invitation.by_email('a@a.com')[0].role.split(":")[1], self.role.get_id)

        # only one entry for mobile user create, none for corresponding web user
        user_history = UserHistory.objects.get(changed_by=self.uploading_user.get_id)
        self.assertEqual(user_history.user_id, self.user.get_id)
        self.assertEqual(user_history.action, UserModelAction.CREATE.value)

        added_user_id = self.user._id
        import_users_and_groups(
            self.domain.name,
            [
                self._get_spec(
                    web_user='a@a.com',
                    user_id=added_user_id,
                    is_account_confirmed='False',
                    send_confirmation_email='True',
                    role=self.other_role.name
                )
            ],
            [],
            self.uploading_user.get_id,
            self.upload_record.pk,
            False
        )
        self.assertEqual(mock_send_activation_email.call_count, 1)  # invite only sent once
        self.assertEqual(len(Invitation.by_email('a@a.com')), 1)  # only one invite associated with user
        self.assertEqual(self.user.get_role(self.domain.name).name, self.other_role.name)
        self.assertEqual(Invitation.by_email('a@a.com')[0].role, self.other_role.get_qualified_id())

        # one more added just for commcare user update, none for corresponding web user
        user_historys = list(UserHistory.objects.filter(changed_by=self.uploading_user.get_id))
        self.assertEqual(len(user_historys), 2)
        last_entry = user_historys[1]
        self.assertEqual(last_entry.user_id, self.user.user_id)
        self.assertEqual(last_entry.action, UserModelAction.UPDATE.value)

    def test_ensure_user_history_on_only_userdata_update(self):
        user = CommCareUser.create(self.domain_name, f"hello@{self.domain.name}.commcarehq.org", "*******",
                                   created_by=None, created_via=None)
        import_users_and_groups(
            self.domain.name,
            [{'data': {'key': 'F#'}, 'user_id': user._id}],
            [],
            self.uploading_user.get_id,
            self.upload_record.pk,
            False
        )
        user_history = UserHistory.objects.get(action=UserModelAction.UPDATE.value,
                                               changed_by=self.uploading_user.get_id)
        self.assertDictEqual(
            user_history.changes,
            {
                'user_data': {'commcare_project': 'mydomain', 'key': 'F#'}
            }
        )
        self.assertEqual(user_history.changed_via, USER_CHANGE_VIA_BULK_IMPORTER)
        self.assertEqual(user_history.change_messages, {})

    def test_upload_with_phone_number(self):
        user_specs = self._get_spec()
        user_specs['phone-number'] = ['8765547824']

        import_users_and_groups(
            self.domain.name,
            [user_specs],
            [],
            self.uploading_user.get_id,
            self.upload_record.pk,
            False
        )
        user_history = UserHistory.objects.get(changed_by=self.uploading_user.get_id)

        numbers = user_history.changes['phone_numbers']
        self.assertEqual(numbers, ['8765547824'])

    def test_upload_with_multiple_phone_numbers(self):
        initial_default_number = '12345678912'
        user = CommCareUser.create(self.domain_name, f"hello@{self.domain.name}.commcarehq.org", "*******",
                                   created_by=None, created_via=None, phone_number='12345678912')

        number1 = '8765547824'
        number2 = '7765547823'

        user_specs = self._get_spec(delete_keys=['phone-number'], user_id=user._id)
        user_specs['phone-number'] = [number1, number2]

        import_users_and_groups(
            self.domain.name,
            [user_specs],
            [],
            self.uploading_user.get_id,
            self.upload_record.pk,
            False
        )
        user_history = UserHistory.objects.get(changed_by=self.uploading_user.get_id)

        change_messages = {"phone_numbers": {}}
        change_messages["phone_numbers"].update(
            UserChangeMessage.phone_numbers_added([number1, number2])['phone_numbers']
        )
        change_messages["phone_numbers"].update(
            UserChangeMessage.phone_numbers_removed([initial_default_number])['phone_numbers']
        )
        self.assertEqual(
            set(user_history.change_messages["phone_numbers"]["add_phone_numbers"]["phone_numbers"]),
            set(change_messages["phone_numbers"]["add_phone_numbers"]["phone_numbers"])
        )
        self.assertEqual(
            set(user_history.change_messages["phone_numbers"]["remove_phone_numbers"]["phone_numbers"]),
            set(change_messages["phone_numbers"]["remove_phone_numbers"]["phone_numbers"])
        )

        # Check if user is updated
        users = CommCareUser.by_domain(self.domain.name)
        user = next((u for u in users if u._id == user._id))

        self.assertEqual(user.default_phone_number, number1)
        self.assertEqual(user.phone_numbers, [number1, number2])

    def test_upload_with_multiple_phone_numbers_and_some_blank(self):
        initial_default_number = '12345678912'
        user = CommCareUser.create(self.domain_name, f"hello@{self.domain.name}.commcarehq.org", "*******",
                                   created_by=None, created_via=None, phone_number='12345678912')
        number1 = ''
        number2 = '7765547823'

        user_specs = self._get_spec(delete_keys=['phone-number'], user_id=user._id)
        user_specs['phone-number'] = [number1, number2]

        import_users_and_groups(
            self.domain.name,
            [user_specs],
            [],
            self.uploading_user.get_id,
            self.upload_record.pk,
            False
        )
        user_history = UserHistory.objects.get(changed_by=self.uploading_user.get_id)

        change_messages = {"phone_numbers": {}}
        change_messages["phone_numbers"].update(
            UserChangeMessage.phone_numbers_added([number2])["phone_numbers"]
        )
        change_messages["phone_numbers"].update(
            UserChangeMessage.phone_numbers_removed([initial_default_number])["phone_numbers"]
        )
        change_messages.update(UserChangeMessage.password_reset())
        self.assertDictEqual(user_history.change_messages, change_messages)

        # Check if user is updated
        users = CommCareUser.by_domain(self.domain.name)
        user = next((u for u in users if u._id == user._id))

        self.assertEqual(user.default_phone_number, number2)
        self.assertEqual(user.phone_numbers, [number2])

    def test_upload_with_multiple_phone_numbers_with_duplicates(self):
        user = CommCareUser.create(self.domain_name, f"hello@{self.domain.name}.commcarehq.org", "*******",
                                   created_by=None, created_via=None, phone_number='12345678912')
        number1 = '7765547823'
        duplicate_number = number1

        user_specs = self._get_spec(delete_keys=['phone-number'], user_id=user._id)
        user_specs['phone-number'] = [number1, duplicate_number]

        import_users_and_groups(
            self.domain.name,
            [user_specs],
            [],
            self.uploading_user.get_id,
            self.upload_record.pk,
            False
        )
        user_history = UserHistory.objects.get(changed_by=self.uploading_user.get_id)

        change_messages = {"phone_numbers": {}}
        change_messages["phone_numbers"].update(
            UserChangeMessage.phone_numbers_added([number1])["phone_numbers"]
        )
        change_messages["phone_numbers"].update(
            UserChangeMessage.phone_numbers_removed(["12345678912"])["phone_numbers"]
        )
        change_messages.update(UserChangeMessage.password_reset())
        self.assertDictEqual(user_history.change_messages, change_messages)

        # Check if user is updated
        users = CommCareUser.by_domain(self.domain.name)
        user = next((u for u in users if u._id == user._id))

        self.assertEqual(user.default_phone_number, number1)
        self.assertEqual(user.phone_numbers, [number1])

    def test_upload_with_badly_formatted_phone_numbers(self):
        number1 = '+27893224921'
        bad_number = '2o34532445665'

        user_specs = self._get_spec(delete_keys=['phone-number'])
        user_specs['phone-number'] = [number1, bad_number]

        res = import_users_and_groups(
            self.domain.name,
            [user_specs],
            [],
            self.uploading_user.get_id,
            self.upload_record.pk,
            False
        )

        self.assertEqual(res['messages']['rows'][0]['flag'], f'Invalid phone number detected: {bad_number}')

    def test_upload_with_no_phone_numbers(self):
        user = CommCareUser.create(self.domain_name, f"hello@{self.domain.name}.commcarehq.org", "*******",
                                   created_by=None, created_via=None, phone_number='12345678912')

        user_specs = self._get_spec(delete_keys=['phone-number'], user_id=user._id)
        user_specs['phone-number'] = []

        import_users_and_groups(
            self.domain.name,
            [user_specs],
            [],
            self.uploading_user.get_id,
            self.upload_record.pk,
            False
        )
        user_history = UserHistory.objects.get(changed_by=self.uploading_user.get_id)
        change_messages = {}
        change_messages.update(UserChangeMessage.phone_numbers_removed(['12345678912']))
        change_messages.update(UserChangeMessage.password_reset())
        self.assertDictEqual(user_history.change_messages, change_messages)

        # Check if user is updated
        users = CommCareUser.by_domain(self.domain.name)
        user = next((u for u in users if u._id == user._id))

        self.assertEqual(user.default_phone_number, None)
        self.assertEqual(user.phone_number, None)
        self.assertEqual(user.phone_numbers, [])

    def test_upload_with_no_phone_number_in_row(self):
        user = CommCareUser.create(self.domain_name, f"hello@{self.domain.name}.commcarehq.org", "*******",
                                   created_by=None, created_via=None, phone_number='12345678912')

        user_specs = self._get_spec(delete_keys=['phone-number'], user_id=user._id)

        import_users_and_groups(
            self.domain.name,
            [user_specs],
            [],
            self.uploading_user.get_id,
            self.upload_record.pk,
            False
        )
        user_history = UserHistory.objects.get(changed_by=self.uploading_user.get_id)
        # assert no phone number change
        self.assertFalse("phone_numbers" in user_history.change_messages)

        # Check if user is updated
        users = CommCareUser.by_domain(self.domain.name)
        user = next((u for u in users if u._id == user._id))

        self.assertEqual(user.default_phone_number, '12345678912')
        self.assertEqual(user.phone_number, '12345678912')
        self.assertEqual(user.phone_numbers, ['12345678912'])

    def test_upload_with_group(self):
        user = CommCareUser.create(self.domain_name, f"hello@{self.domain.name}.commcarehq.org", "*******",
                                   created_by=None, created_via=None)
        user_specs = self._get_spec(user_id=user._id)
        group = Group(domain=self.domain.name, name="test_group")
        group.save()

        self.addCleanup(group.delete)

        user_specs['group'] = ["test_group"]

        import_users_and_groups(
            self.domain.name,
            [user_specs],
            [{'id': group._id, 'name': 'test_group', 'case-sharing': False, 'reporting': True}],
            self.uploading_user.get_id,
            self.upload_record.pk,
            False
        )

        user_history = UserHistory.objects.get(changed_by=self.uploading_user.get_id)

        self.assertEqual(user_history.change_messages['groups'],
            UserChangeMessage.groups_info([group])['groups'])

    def test_upload_with_no_group(self):
        user = CommCareUser.create(self.domain_name, f"hello@{self.domain.name}.commcarehq.org", "*******",
                                   created_by=None, created_via=None)
        user_specs = self._get_spec(user_id=user._id)
        group = Group(domain=self.domain.name, name="test_group")
        group.save()
        group.add_user(user._id)

        self.addCleanup(group.delete)

        user_specs['group'] = []

        import_users_and_groups(
            self.domain.name,
            [user_specs],
            [],
            self.uploading_user.get_id,
            self.upload_record.pk,
            False
        )

        user_history = UserHistory.objects.get(changed_by=self.uploading_user.get_id)

        self.assertEqual(user_history.change_messages['groups'],
            UserChangeMessage.groups_info([])['groups'])


class TestUserBulkUploadStrongPassword(TestCase, DomainSubscriptionMixin):
    @classmethod
    def setUpClass(cls):
        super().setUpClass()
        cls.patcher = patch('corehq.apps.user_importer.tasks.UserUploadRecord')
        cls.patcher.start()
        cls.domain_name = 'mydomain'
        cls.domain = Domain(name=cls.domain_name)
        cls.domain.strong_mobile_passwords = True
        cls.domain.save()
        cls.uploading_user = WebUser.create(cls.domain_name, "admin@xyz.com", 'password', None, None,
                                            is_superuser=True)
        cls.upload_record = UserUploadRecord(
            domain=cls.domain_name,
            user_id=cls.uploading_user.get_id
        )
        cls.upload_record.save()

    @classmethod
    def tearDownClass(cls):
        cls.upload_record.delete()
        cls.domain.delete()
        cls.patcher.stop()
        super().tearDownClass()

    def setUp(self):
        super(TestUserBulkUploadStrongPassword, self).setUp()
        delete_all_users()
        self.user_specs = [{
            'username': 'tswift',
            'user_id': '1989',
            'name': 'Taylor Swift',
            'language': None,
            'is_active': 'True',
            'phone-number': '8675309',
            'password': 'TaylorSwift89!',
            'email': None
        }]

    def test_duplicate_password(self):
        user_spec = [{
            'username': 'thiddleston',
            'user_id': '1990',
            'name': 'Tom Hiddleston',
            'language': None,
            'is_active': 'True',
            'phone-number': '8675309',
            'password': 'TaylorSwift89!',
            'email': None
        }]

        rows = import_users_and_groups(
            self.domain.name,
            list(user_spec + self.user_specs),
            [],
            self.uploading_user.get_id,
            self.upload_record.pk,
            False
        )['messages']['rows']
        self.assertEqual(rows[0]['flag'], "'password' values must be unique")

    @disable_extensions('corehq.apps.domain.extension_points.validate_password_rules')
    @override_settings(MINIMUM_PASSWORD_LENGTH=8)
    def test_weak_password(self):
        updated_user_spec = deepcopy(self.user_specs[0])
        updated_user_spec["password"] = '123'

        rows = import_users_and_groups(
            self.domain.name,
            list([updated_user_spec]),
            [],
            self.uploading_user.get_id,
            self.upload_record.pk,
            False
        )['messages']['rows']
        self.assertEqual(rows[0]['flag'],
        _("Password must have at least 8 characters."))


class TestUserUploadRecord(TestCase):

    @classmethod
    def setUpClass(cls):
        super().setUpClass()
        delete_all_users()
        cls.domain_name = 'mydomain'
        cls.domain = Domain.get_or_create_with_name(name=cls.domain_name)
        cls.uploading_user = WebUser.create(cls.domain_name, "admin@xyz.com", 'password', None, None,
                                            is_superuser=True)
        cls.spec = {
            'username': 'hello',
            'name': 'Another One',
            'password': 123,
        }

    @classmethod
    def tearDownClass(cls):
        cls.domain.delete()
        UserUploadRecord.objects.all().delete()
        super().tearDownClass()

    def tearDown(self):
        delete_all_users()

    def test_user_upload_record(self):
        upload_record = UserUploadRecord(
            domain=self.domain,
            user_id=self.uploading_user.get_id
        )
        upload_record.save()
        self.addCleanup(upload_record.delete)

        task_result = import_users_and_groups.si(
            self.domain.name,
            [self.spec],
            [],
            self.uploading_user.get_id,
            upload_record.pk,
            False
        ).apply()
        rows = task_result.result

        upload_record.refresh_from_db()
        self.assertEqual(rows['messages'], upload_record.result)


class TestWebUserBulkUpload(TestCase, DomainSubscriptionMixin):
    @classmethod
    def setUpClass(cls):
        super().setUpClass()
        delete_all_users()
        cls.domain_name = 'mydomain'
        cls.domain = Domain.get_or_create_with_name(name=cls.domain_name)
        cls.other_domain = Domain.get_or_create_with_name(name='other-domain')
        cls.role = UserRole.create(cls.domain.name, 'edit-apps')
        cls.other_role = UserRole.create(cls.domain.name, 'admin')
        cls.other_domain_role = UserRole.create(cls.other_domain.name, 'view-apps')
        create_enterprise_permissions("a@a.com", cls.domain_name, [cls.other_domain.name])
        cls.patcher = patch('corehq.apps.user_importer.tasks.UserUploadRecord')
        cls.patcher.start()

        cls.upload_record = UserUploadRecord(
            domain=cls.domain_name,
            user_id=1,
        )
        cls.upload_record.save()

    @classmethod
    def tearDownClass(cls):
        cls.upload_record.delete()
        cls.domain.delete()
        cls.other_domain.delete()
        cls.patcher.stop()
        super().tearDownClass()

    def tearDown(self):
        Invitation.objects.all().delete()
        delete_all_users()

    def setup_users(self):
        self.user1 = WebUser.create(self.domain_name, 'hello@world.com', 'password', None, None,
                                    email='hello@world.com', is_superuser=False, first_name='Sally',
                                    last_name='Sitwell')
        self.uploading_user = WebUser.create(self.domain_name, 'upload@user.com', 'password', None, None,
                                             email='upload@user.com', is_superuser=True)

    @property
    def user(self):
        return WebUser.get_by_username('hello@world.com')

    @property
    def user_invite(self):
        return Invitation.objects.filter(domain=self.domain_name, email='invited@user.com').first()

    def _get_spec(self, delete_keys=None, **kwargs):
        spec = {
            'username': 'hello@world.com',
            'first_name': 'Sally',
            'last_name': 'Sitwell',
            'status': 'Active User',
            'email': 'hello@world.com',
            'role': self.role.name,
        }
        if delete_keys:
            for key in delete_keys:
                spec.pop(key)
        spec.update(kwargs)
        return spec

    def _get_invited_spec(self, delete_keys=None, **kwargs):
        spec = {
            'username': 'invited@user.com',
            'status': 'Invited User',
            'email': 'invited@user.com',
            'role': self.role.name,
        }
        if delete_keys:
            for key in delete_keys:
                spec.pop(key)
        spec.update(kwargs)
        return spec

    def test_upload_with_missing_role(self):
        self.setup_users()
        import_users_and_groups(
            self.domain.name,
            [self._get_invited_spec(role='')],
            [],
            self.uploading_user.get_id,
            self.upload_record.pk,
            True
        )
        self.assertIsNone(self.user_invite)

    def test_upload_existing_web_user(self):
        self.setup_users()
        web_user = WebUser.create(self.other_domain.name, 'existing@user.com', 'abc', None, None,
                                  email='existing@user.com')
        self.assertIsNone(Invitation.objects.filter(email='existing@user.com').first())
        import_users_and_groups(
            self.domain.name,
            [{'username': 'existing@user.com',
              'status': 'Active User',
              'email': 'existing@user.com',
              'role': self.role.name}],
            [],
            self.uploading_user.get_id,
            self.upload_record.pk,
            True
        )
        self.assertIsNotNone(Invitation.objects.filter(email='existing@user.com').first())
        user_history = UserHistory.objects.get(
            user_id=web_user.get_id, changed_by=self.uploading_user.get_id, action=UserModelAction.UPDATE.value
        )
        self.assertEqual(user_history.by_domain, self.domain.name)
        self.assertEqual(user_history.for_domain, self.domain.name)
        change_messages = UserChangeMessage.invited_to_domain(self.domain.name)
        self.assertDictEqual(user_history.change_messages, change_messages)
        self.assertEqual(user_history.changed_via, USER_CHANGE_VIA_BULK_IMPORTER)
        self.assertEqual(user_history.changes, {})

    def test_web_user_user_name_change(self):
        self.setup_users()
        import_users_and_groups(
            self.domain.name,
            [self._get_spec(first_name='', last_name='')],
            [],
            self.uploading_user.get_id,
            self.upload_record.pk,
            True
        )
        # should not be changed
        self.assertNotEqual(self.user.first_name, "")
        self.assertNotEqual(self.user.last_name, "")

        user_history = UserHistory.objects.get()
        self.assertNotIn('first_name', user_history.changes)
        self.assertNotIn('last_name', user_history.changes)

    def test_upper_case_email(self):
        self.setup_users()
        email = 'hELlo@WoRld.Com'
        import_users_and_groups(
            self.domain.name,
            [self._get_spec(email=email)],
            [],
            self.uploading_user.get_id,
            self.upload_record.pk,
            True
        )
        self.assertEqual(self.user.email, email.lower())

        # no change recorded for email
        user_history = UserHistory.objects.get()
        self.assertNotIn('email', user_history.changes)

    def test_set_role(self):
        self.setup_users()
        import_users_and_groups(
            self.domain.name,
            [self._get_spec(role=self.role.name)],
            [],
            self.uploading_user.get_id,
            self.upload_record.pk,
            True
        )
        self.assertEqual(self.user.get_role(self.domain_name).name, self.role.name)
        user_history = UserHistory.objects.get(
            changed_by=self.uploading_user.get_id, action=UserModelAction.UPDATE.value
        )
        change_messages = UserChangeMessage.role_change(self.role)
        self.assertDictEqual(user_history.change_messages, change_messages)
        self.assertEqual(user_history.changed_via, USER_CHANGE_VIA_BULK_IMPORTER)
        self.assertEqual(user_history.changes, {})

    def test_update_role_current_user(self):
        self.setup_users()
        import_users_and_groups(
            self.domain.name,
            [self._get_spec(role=self.role.name)],
            [],
            self.uploading_user.get_id,
            self.upload_record.pk,
            True
        )
        self.assertEqual(self.user.get_role(self.domain_name).name, self.role.name)
        import_users_and_groups(
            self.domain.name,
            [self._get_spec(role=self.other_role.name)],
            [],
            self.uploading_user.get_id,
            self.upload_record.pk,
            True
        )
        self.assertEqual(self.user.get_role(self.domain_name).name, self.other_role.name)

    def test_update_role_invited_user(self):
        self.setup_users()
        import_users_and_groups(
            self.domain.name,
            [self._get_invited_spec(role=self.role.name)],
            [],
            self.uploading_user.get_id,
            self.upload_record.pk,
            True
        )
        self.assertEqual(self.user_invite.get_role_name(), self.role.name)

        import_users_and_groups(
            self.domain.name,
            [self._get_invited_spec(role=self.other_role.name)],
            [],
            self.uploading_user.get_id,
            self.upload_record.pk,
            True
        )
        self.assertEqual(self.user_invite.get_role_name(), self.other_role.name)

    def test_remove_user(self):
        self.setup_users()
        username = 'a@a.com'
        WebUser.create(self.domain.name, username, 'password', None, None)
        import_users_and_groups(
            self.domain.name,
            [self._get_spec(username='a@a.com', remove='True')],
            [],
            self.uploading_user.get_id,
            self.upload_record.pk,
            True
        )
        web_user = WebUser.get_by_username(username)
        self.assertFalse(web_user.is_member_of(self.domain.name))
        self.assertIsNone(Invitation.objects.filter(domain=self.domain_name, email=username).first())

        user_history = UserHistory.objects.filter(
            user_id=web_user.get_id, changed_by=self.uploading_user.get_id, action=UserModelAction.UPDATE.value
        ).last()
        change_messages = UserChangeMessage.domain_removal(self.domain.name)
        self.assertDictEqual(user_history.change_messages, change_messages)

    def test_remove_invited_user(self):
        Invitation.objects.all().delete()
        self.setup_users()
        import_users_and_groups(
            self.domain.name,
            [self._get_invited_spec()],
            [],
            self.uploading_user.get_id,
            self.upload_record.pk,
            True
        )
        self.assertIsNotNone(self.user_invite)
        import_users_and_groups(
            self.domain.name,
            [self._get_invited_spec(remove='True')],
            [],
            self.uploading_user.get_id,
            self.upload_record.pk,
            True
        )
        self.assertIsNone(self.user_invite)

    def test_remove_uploading_user(self):
        self.setup_users()
        import_users_and_groups(
            self.domain.name,
            [self._get_spec(username=self.uploading_user.username, remove='True')],
            [],
            self.uploading_user.get_id,
            self.upload_record.pk,
            True
        )
        web_user = WebUser.get_by_username(self.uploading_user.username)
        self.assertTrue(web_user.is_member_of(self.domain.name))

    @patch('corehq.apps.user_importer.importer.Invitation.send_activation_email')
    def test_upload_invite(self, mock_send_activation_email):
        self.setup_users()
        import_users_and_groups(
            self.domain.name,
            [self._get_invited_spec()],
            [],
            self.uploading_user.get_id,
            self.upload_record.pk,
            True
        )
        self.assertEqual(mock_send_activation_email.call_count, 1)

    def test_multi_domain(self):
        self.setup_users()
        import_users_and_groups(
            self.domain.name,
            [self._get_spec(username='123@email.com',
                            domain=self.other_domain.name,
                            role=self.other_domain_role.name,
                            email='123@email.com'
                            )],
            [],
            self.uploading_user.get_id,
            self.upload_record.pk,
            True
        )
        self.assertIsNotNone(Invitation.objects.filter(email='123@email.com').first())
        self.assertEqual(Invitation.objects.filter(email='123@email.com').first().domain, self.other_domain.name)

    @patch('corehq.apps.user_importer.importer.domain_has_privilege', lambda x, y: True)
    def test_web_user_location_add(self):
        self.setup_users()
        self.setup_locations()
        import_users_and_groups(
            self.domain.name,
            [self._get_spec(location_code=[a.site_code for a in [self.loc1, self.loc2]])],
            [],
            self.uploading_user.get_id,
            self.upload_record.pk,
            True
        )
        membership = self.user.get_domain_membership(self.domain_name)
        # test that first location should be primary location
        self.assertEqual(membership.location_id, self.loc1._id)
        # test for multiple locations
        self.assertListEqual([loc._id for loc in [self.loc1, self.loc2]], membership.assigned_location_ids)

        user_history = UserHistory.objects.get()
        change_messages = {}
        change_messages.update(UserChangeMessage.assigned_locations_info([self.loc1, self.loc2]))
        change_messages.update(UserChangeMessage.primary_location_info(self.loc1))
        change_messages.update(UserChangeMessage.role_change(self.role))
        self.assertDictEqual(user_history.change_messages, change_messages)

    @patch('corehq.apps.user_importer.importer.domain_has_privilege', lambda x, y: True)
    def test_web_user_location_remove(self):
        self.setup_users()
        self.setup_locations()
        import_users_and_groups(
            self.domain.name,
            [self._get_spec(location_code=[a.site_code for a in [self.loc1, self.loc2]])],
            [],
            self.uploading_user.get_id,
            self.upload_record.pk,
            True
        )

        user_history = UserHistory.objects.get()
        change_messages = {}
        change_messages.update(UserChangeMessage.assigned_locations_info([self.loc1, self.loc2]))
        change_messages.update(UserChangeMessage.primary_location_info(self.loc1))
        change_messages.update(UserChangeMessage.role_change(self.role))
        self.assertDictEqual(user_history.change_messages, change_messages)

        import_users_and_groups(
            self.domain.name,
            [self._get_spec(location_code=[], user_id=self.user._id)],
            [],
            self.uploading_user.get_id,
            self.upload_record.pk,
            True
        )
        membership = self.user.get_domain_membership(self.domain_name)
        self.assertEqual(membership.location_id, None)
        self.assertListEqual(membership.assigned_location_ids, [])
        user_history = UserHistory.objects.filter(user_id=self.user.get_id).last()
        change_messages = {}
        change_messages.update(UserChangeMessage.assigned_locations_info([]))
        change_messages.update(UserChangeMessage.primary_location_info(None))
        self.assertDictEqual(user_history.change_messages, change_messages)

    @patch('corehq.apps.user_importer.importer.domain_has_privilege', lambda x, y: True)
    def test_invite_location_add(self):
        self.setup_users()
        self.setup_locations()
        import_users_and_groups(
            self.domain.name,
            [self._get_invited_spec(location_code=[a.site_code for a in [self.loc1]])],
            [],
            self.uploading_user.get_id,
            self.upload_record.pk,
            True
        )
        self.assertEqual(self.user_invite.supply_point, self.loc1._id)

    def setup_locations(self):
        self.loc1 = make_loc('loc1', type='state', domain=self.domain_name)
        self.loc2 = make_loc('loc2', type='state', domain=self.domain_name)


class TestUserChangeLogger(SimpleTestCase):
    @classmethod
    def setUpClass(cls):
        super().setUpClass()
        cls.domain_name = 'mydomain'
        cls.uploading_user = WebUser(username="admin@xyz.com")
        cls.upload_record = UserUploadRecord(
            domain=cls.domain_name,
            user_id=cls.uploading_user.get_id
        )

    def test_add_change_message_duplicate_slug_entry(self):
        user = CommCareUser()
        user_change_logger = UserChangeLogger(
            upload_domain=self.domain_name,
            user_domain=self.domain_name,
            user=user,
            is_new_user=True,
            changed_by_user=self.uploading_user,
            changed_via=USER_CHANGE_VIA_BULK_IMPORTER,
            upload_record_id=1
        )
        user_change_logger.add_change_message(UserChangeMessage.password_reset())

        # no change noted for new user
        self.assertEqual(user_change_logger.change_messages, {})

        # no exception raised for new user
        user_change_logger.add_change_message(UserChangeMessage.password_reset())

        user_change_logger = UserChangeLogger(
            upload_domain=self.domain_name,
            user_domain=self.domain_name,
            user=user,
            is_new_user=False,
            changed_by_user=self.uploading_user,
            changed_via=USER_CHANGE_VIA_BULK_IMPORTER,
            upload_record_id=self.upload_record.pk
        )
        user_change_logger.add_change_message(UserChangeMessage.password_reset())

        self.assertEqual(user_change_logger.change_messages, UserChangeMessage.password_reset())

        with self.assertRaisesMessage(UserUploadError, "Double Entry for password"):
            user_change_logger.add_change_message(UserChangeMessage.password_reset())

    def test_add_info_duplicate_slug_entry(self):
        user = CommCareUser()
        user_change_logger = UserChangeLogger(
            upload_domain=self.domain_name,
            user_domain=self.domain_name,
            user=user,
            is_new_user=True,
            changed_by_user=self.uploading_user,
            changed_via=USER_CHANGE_VIA_BULK_IMPORTER,
            upload_record_id=self.upload_record.pk
        )
        user_change_logger.add_info(UserChangeMessage.program_change(None))

        self.assertEqual(user_change_logger.change_messages, UserChangeMessage.program_change(None))

        with self.assertRaisesMessage(UserUploadError, "Double Entry for program"):
            user_change_logger.add_info(UserChangeMessage.program_change(None))

        user_change_logger = UserChangeLogger(
            upload_domain=self.domain_name,
            user_domain=self.domain_name,
            user=user,
            is_new_user=False,
            changed_by_user=self.uploading_user,
            changed_via=USER_CHANGE_VIA_BULK_IMPORTER,
            upload_record_id=self.upload_record.pk
        )
        user_change_logger.add_info(UserChangeMessage.program_change(None))

        self.assertEqual(user_change_logger.change_messages, UserChangeMessage.program_change(None))

        with self.assertRaisesMessage(UserUploadError, "Double Entry for program"):
            user_change_logger.add_info(UserChangeMessage.program_change(None))<|MERGE_RESOLUTION|>--- conflicted
+++ resolved
@@ -51,11 +51,6 @@
 from corehq.apps.groups.models import Group
 from dimagi.utils.dates import add_months_to_date
 
-<<<<<<< HEAD
-from django.conf import settings
-
-=======
->>>>>>> 5e423ce0
 
 class TestMobileUserBulkUpload(TestCase, DomainSubscriptionMixin):
     @classmethod
