--- conflicted
+++ resolved
@@ -139,17 +139,15 @@
             raise RegistryAccessDenied()
         return True
 
-<<<<<<< HEAD
+    def check_ownership(self, domain):
+        if self.domain != domain:
+            raise RegistryAccessDenied()
+
     @property
     def case_types(self):
         return [
             item["case_type"] for item in self.schema
         ] if self.schema else []
-=======
-    def check_ownership(self, domain):
-        if self.domain != domain:
-            raise RegistryAccessDenied()
->>>>>>> 364be1aa
 
     @cached_property
     def logger(self):
