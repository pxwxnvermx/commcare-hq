--- conflicted
+++ resolved
@@ -1,4 +1,3 @@
-from django.conf import settings
 from django.test import SimpleTestCase, TestCase
 
 from corehq.util.es.elasticsearch import ConnectionError
@@ -25,68 +24,6 @@
 @es_test
 class TestFilterDsl(ElasticTestMixin, SimpleTestCase):
 
-<<<<<<< HEAD
-    def is_es7(self):
-        return settings.ELASTICSEARCH_MAJOR_VERSION == 7
-
-    def test_simple_filter(self):
-        parsed = parse_xpath("name = 'farid'")
-
-        if self.is_es7():
-            expected_filter = {
-                "nested": {
-                    "path": "case_properties",
-                    "query": {
-                        "bool": {
-                            "filter": [
-                                {
-                                    "bool": {
-                                        "filter": (
-                                            {
-                                                "term": {
-                                                    "case_properties.key.exact": "name"
-                                                }
-                                            },
-                                            {
-                                                "term": {
-                                                    "case_properties.value.exact": "farid"
-                                                }
-                                            }
-                                        )
-                                    }
-                                }
-                            ],
-                            "must": {
-                                "match_all": {}
-                            }
-                        }
-                    }
-                }
-            }
-        else:
-            expected_filter = {
-                "nested": {
-                    "path": "case_properties",
-                    "query": {
-                        "filtered": {
-                            "query": {
-                                "match_all": {}
-                            },
-                            "filter": {
-                                "and": (
-                                    {
-                                        "term": {
-                                            "case_properties.key.exact": "name"
-                                        }
-                                    },
-                                    {
-                                        "term": {
-                                            "case_properties.value.exact": "farid"
-                                        }
-                                    }
-                                )
-                            }
-=======
     def test_simple_filter(self):
         parsed = parse_xpath("name = 'farid'")
 
@@ -115,64 +52,16 @@
                         ],
                         "must": {
                             "match_all": {}
->>>>>>> e052d340
                         }
                     }
                 }
             }
+        }
         built_filter = build_filter_from_ast("domain", parsed)
         self.checkQuery(expected_filter, built_filter, is_raw_query=True)
 
     def test_date_comparison(self):
         parsed = parse_xpath("dob >= '2017-02-12'")
-<<<<<<< HEAD
-        if self.is_es7():
-            expected_filter = {
-                "bool": {
-                    "filter": [
-                        {
-                            "nested": {
-                                "path": "case_properties",
-                                "query": {
-                                    "bool": {
-                                        "filter": [
-                                            {
-                                                "term": {
-                                                    "case_properties.key.exact": "dob"
-                                                }
-                                            }
-                                        ],
-                                        "must": {
-                                            "range": {
-                                                "case_properties.value.date": {
-                                                    "gte": "2017-02-12"
-                                                }
-                                            }
-                                        }
-                                    }
-                                }
-                            }
-                        }
-                    ]
-                }
-            }
-        else:
-            expected_filter = {
-                "nested": {
-                    "path": "case_properties",
-                    "query": {
-                        "filtered": {
-                            "filter": {
-                                "term": {
-                                    "case_properties.key.exact": "dob"
-                                }
-                            },
-                            "query": {
-                                "range": {
-                                    "case_properties.value.date": {
-                                        "gte": "2017-02-12",
-                                    }
-=======
         expected_filter = {
             "bool": {
                 "filter": [
@@ -195,69 +84,17 @@
                                             }
                                         }
                                     }
->>>>>>> e052d340
                                 }
                             }
                         }
                     }
                 ]
             }
-<<<<<<< HEAD
-=======
-        }
->>>>>>> e052d340
+        }
         self.checkQuery(expected_filter, build_filter_from_ast("domain", parsed), is_raw_query=True)
 
     def test_numeric_comparison(self):
         parsed = parse_xpath("number <= '100.32'")
-<<<<<<< HEAD
-        if self.is_es7():
-            expected_filter = {
-                "bool": {
-                    "filter": [
-                        {
-                            "nested": {
-                                "path": "case_properties",
-                                "query": {
-                                    "bool": {
-                                        "filter": [
-                                            {
-                                                "term": {
-                                                    "case_properties.key.exact": "number"
-                                                }
-                                            }
-                                        ],
-                                        "must": {
-                                            "range": {
-                                                "case_properties.value.numeric": {
-                                                    "lte": 100.32
-                                                }
-                                            }
-                                        }
-                                    }
-                                }
-                            }
-                        }
-                    ]
-                }
-            }
-        else:
-            expected_filter = {
-                "nested": {
-                    "path": "case_properties",
-                    "query": {
-                        "filtered": {
-                            "filter": {
-                                "term": {
-                                    "case_properties.key.exact": "number"
-                                }
-                            },
-                            "query": {
-                                "range": {
-                                    "case_properties.value.numeric": {
-                                        "lte": 100.32,
-                                    }
-=======
         expected_filter = {
             "bool": {
                 "filter": [
@@ -280,69 +117,17 @@
                                             }
                                         }
                                     }
->>>>>>> e052d340
                                 }
                             }
                         }
                     }
                 ]
             }
-<<<<<<< HEAD
-=======
-        }
->>>>>>> e052d340
+        }
         self.checkQuery(expected_filter, build_filter_from_ast("domain", parsed), is_raw_query=True)
 
     def test_numeric_comparison_negative(self):
         parsed = parse_xpath("number <= -100.32")
-<<<<<<< HEAD
-        if self.is_es7():
-            expected_filter = {
-                "bool": {
-                    "filter": [
-                        {
-                            "nested": {
-                                "path": "case_properties",
-                                "query": {
-                                    "bool": {
-                                        "filter": [
-                                            {
-                                                "term": {
-                                                    "case_properties.key.exact": "number"
-                                                }
-                                            }
-                                        ],
-                                        "must": {
-                                            "range": {
-                                                "case_properties.value.numeric": {
-                                                    "lte": -100.32
-                                                }
-                                            }
-                                        }
-                                    }
-                                }
-                            }
-                        }
-                    ]
-                }
-            }
-        else:
-            expected_filter = {
-                "nested": {
-                    "path": "case_properties",
-                    "query": {
-                        "filtered": {
-                            "filter": {
-                                "term": {
-                                    "case_properties.key.exact": "number"
-                                }
-                            },
-                            "query": {
-                                "range": {
-                                    "case_properties.value.numeric": {
-                                        "lte": -100.32,
-                                    }
-=======
         expected_filter = {
             "bool": {
                 "filter": [
@@ -365,77 +150,17 @@
                                             }
                                         }
                                     }
->>>>>>> e052d340
                                 }
                             }
                         }
                     }
                 ]
             }
-<<<<<<< HEAD
-=======
-        }
->>>>>>> e052d340
+        }
         self.checkQuery(expected_filter, build_filter_from_ast("domain", parsed), is_raw_query=True)
 
     def test_numeric_equality_negative(self):
         parsed = parse_xpath("number = -100.32")
-<<<<<<< HEAD
-        if self.is_es7():
-            expected_filter = {
-                "nested": {
-                    "path": "case_properties",
-                    "query": {
-                        "bool": {
-                            "filter": [
-                                {
-                                    "bool": {
-                                        "filter": (
-                                            {
-                                                "term": {
-                                                    "case_properties.key.exact": "number"
-                                                }
-                                            },
-                                            {
-                                                "term": {
-                                                    "case_properties.value.exact": -100.32
-                                                }
-                                            }
-                                        )
-                                    }
-                                }
-                            ],
-                            "must": {
-                                "match_all": {}
-                            }
-                        }
-                    }
-                }
-            }
-        else:
-            expected_filter = {
-                "nested": {
-                    "path": "case_properties",
-                    "query": {
-                        "filtered": {
-                            "query": {
-                                "match_all": {}
-                            },
-                            "filter": {
-                                "and": (
-                                    {
-                                        "term": {
-                                            "case_properties.key.exact": "number"
-                                        }
-                                    },
-                                    {
-                                        "term": {
-                                            "case_properties.value.exact": -100.32,
-                                        }
-                                    }
-                                )
-                            }
-=======
         expected_filter = {
             "nested": {
                 "path": "case_properties",
@@ -461,123 +186,16 @@
                         ],
                         "must": {
                             "match_all": {}
->>>>>>> e052d340
                         }
                     }
                 }
             }
+        }
         built_filter = build_filter_from_ast("domain", parsed)
         self.checkQuery(expected_filter, built_filter, is_raw_query=True)
 
     def test_case_property_existence(self):
         parsed = parse_xpath("property != ''")
-<<<<<<< HEAD
-        if self.is_es7():
-            expected_filter = {
-                "bool": {
-                    "must_not": {
-                        "bool": {
-                            "should": [
-                                {
-                                    "bool": {
-                                        "must_not": {
-                                            "nested": {
-                                                "path": "case_properties",
-                                                "query": {
-                                                    "bool": {
-                                                        "filter": [
-                                                            {
-                                                                "term": {
-                                                                    "case_properties.key.exact": "property"
-                                                                }
-                                                            }
-                                                        ],
-                                                        "must": {
-                                                            "match_all": {}
-                                                        }
-                                                    }
-                                                }
-                                            }
-                                        }
-                                    }
-                                },
-                                {
-                                    "nested": {
-                                        "path": "case_properties",
-                                        "query": {
-                                            "bool": {
-                                                "filter": [
-                                                    {
-                                                        "bool": {
-                                                            "filter": [
-                                                                {
-                                                                    "term": {
-                                                                        "case_properties.key.exact": "property"
-                                                                    }
-                                                                },
-                                                                {
-                                                                    "term": {
-                                                                        "case_properties.value.exact": ""
-                                                                    }
-                                                                }
-                                                            ]
-                                                        }
-                                                    }
-                                                ],
-                                                "must": {
-                                                    "match_all": {}
-                                                }
-                                            }
-                                        }
-                                    }
-                                }
-                            ]
-                        }
-                    }
-                }
-            }
-        else:
-            expected_filter = {
-                "and": (
-                    {
-                        "nested": {
-                            "path": "case_properties",
-                            "query": {
-                                "filtered": {
-                                    "query": {
-                                        "match_all": {
-                                        }
-                                    },
-                                    "filter": {
-                                        "term": {
-                                            "case_properties.key.exact": "property"
-                                        }
-                                    }
-                                }
-                            }
-                        }
-                    },
-                    {
-                        "not": {
-                            "nested": {
-                                "path": "case_properties",
-                                "query": {
-                                    "filtered": {
-                                        "query": {
-                                            "match_all": {
-                                            }
-                                        },
-                                        "filter": {
-                                            "and": (
-                                                {
-                                                    "term": {
-                                                        "case_properties.key.exact": "property"
-                                                    }
-                                                },
-                                                {
-                                                    "term": {
-                                                        "case_properties.value.exact": ""
-=======
         expected_filter = {
             "bool": {
                 "must_not": {
@@ -673,7 +291,6 @@
                                                                 }
                                                             ]
                                                         }
->>>>>>> e052d340
                                                     }
                                                 ],
                                                 "must": {
@@ -682,109 +299,6 @@
                                             }
                                         }
                                     }
-<<<<<<< HEAD
-                                }
-                            }
-                        }
-                    }
-                )
-            }
-
-        self.checkQuery(expected_filter, build_filter_from_ast("domain", parsed), is_raw_query=True)
-
-    def test_nested_filter(self):
-        parsed = parse_xpath("(name = 'farid' or name = 'leila') and dob <= '2017-02-11'")
-        if self.is_es7():
-            expected_filter = {
-                "bool": {
-                    "filter": [
-                        {
-                            "bool": {
-                                "should": [
-                                    {
-                                        "nested": {
-                                            "path": "case_properties",
-                                            "query": {
-                                                "bool": {
-                                                    "filter": [
-                                                        {
-                                                            "bool": {
-                                                                "filter": [
-                                                                    {
-                                                                        "term": {
-                                                                            "case_properties.key.exact": "name"
-                                                                        }
-                                                                    },
-                                                                    {
-                                                                        "term": {
-                                                                            "case_properties.value.exact": "farid"
-                                                                        }
-                                                                    }
-                                                                ]
-                                                            }
-                                                        }
-                                                    ],
-                                                    "must": {
-                                                        "match_all": {}
-                                                    }
-                                                }
-                                            }
-                                        }
-                                    },
-                                    {
-                                        "nested": {
-                                            "path": "case_properties",
-                                            "query": {
-                                                "bool": {
-                                                    "filter": [
-                                                        {
-                                                            "bool": {
-                                                                "filter": [
-                                                                    {
-                                                                        "term": {
-                                                                            "case_properties.key.exact": "name"
-                                                                        }
-                                                                    },
-                                                                    {
-                                                                        "term": {
-                                                                            "case_properties.value.exact": "leila"
-                                                                        }
-                                                                    }
-                                                                ]
-                                                            }
-                                                        }
-                                                    ],
-                                                    "must": {
-                                                        "match_all": {}
-                                                    }
-                                                }
-                                            }
-                                        }
-                                    }
-                                ]
-                            }
-                        },
-                        {
-                            "bool": {
-                                "filter": [
-                                    {
-                                        "nested": {
-                                            "path": "case_properties",
-                                            "query": {
-                                                "bool": {
-                                                    "filter": [
-                                                        {
-                                                            "term": {
-                                                                "case_properties.key.exact": "dob"
-                                                            }
-                                                        }
-                                                    ],
-                                                    "must": {
-                                                        "range": {
-                                                            "case_properties.value.date": {
-                                                                "lte": "2017-02-11"
-                                                            }
-=======
                                 },
                                 {
                                     "nested": {
@@ -806,7 +320,6 @@
                                                                     }
                                                                 }
                                                             ]
->>>>>>> e052d340
                                                         }
                                                     }
                                                 ],
@@ -816,89 +329,6 @@
                                             }
                                         }
                                     }
-<<<<<<< HEAD
-                                ]
-                            }
-                        }
-                    ]
-                }
-            }
-        else:
-            expected_filter = {
-                "and": (
-                    {
-                        "or": (
-                            {
-                                "nested": {
-                                    "path": "case_properties",
-                                    "query": {
-                                        "filtered": {
-                                            "query": {
-                                                "match_all": {
-                                                }
-                                            },
-                                            "filter": {
-                                                "and": (
-                                                    {
-                                                        "term": {
-                                                            "case_properties.key.exact": "name"
-                                                        }
-                                                    },
-                                                    {
-                                                        "term": {
-                                                            "case_properties.value.exact": "farid"
-                                                        }
-                                                    }
-                                                )
-                                            }
-                                        }
-                                    }
-                                }
-                            },
-                            {
-                                "nested": {
-                                    "path": "case_properties",
-                                    "query": {
-                                        "filtered": {
-                                            "query": {
-                                                "match_all": {
-                                                }
-                                            },
-                                            "filter": {
-                                                "and": (
-                                                    {
-                                                        "term": {
-                                                            "case_properties.key.exact": "name"
-                                                        }
-                                                    },
-                                                    {
-                                                        "term": {
-                                                            "case_properties.value.exact": "leila"
-                                                        }
-                                                    }
-                                                )
-                                            }
-                                        }
-                                    }
-                                }
-                            }
-                        )
-                    },
-                    {
-                        "nested": {
-                            "path": "case_properties",
-                            "query": {
-                                "filtered": {
-                                    "filter": {
-                                        "term": {
-                                            "case_properties.key.exact": "dob"
-                                        }
-                                    },
-                                    "query": {
-                                        "range": {
-                                            "case_properties.value.date": {
-                                                "lte": "2017-02-11"
-=======
                                 }
                             ]
                         }
@@ -925,7 +355,6 @@
                                                         }
                                                     }
                                                 }
->>>>>>> e052d340
                                             }
                                         }
                                     }
@@ -933,14 +362,9 @@
                             ]
                         }
                     }
-<<<<<<< HEAD
-                )
-            }
-=======
                 ]
             }
         }
->>>>>>> e052d340
 
         built_filter = build_filter_from_ast("domain", parsed)
         self.checkQuery(expected_filter, built_filter, is_raw_query=True)
@@ -959,9 +383,6 @@
 @es_test
 class TestFilterDslLookups(ElasticTestMixin, TestCase):
     maxDiff = None
-
-    def is_es7(self):
-        return settings.ELASTICSEARCH_MAJOR_VERSION == 7
 
     @classmethod
     def setUpClass(cls):
@@ -1033,63 +454,6 @@
         parsed = parse_xpath("father/name = 'Mace'")
         # return all the cases who's parent (relationship named 'father') has case property 'name' = 'Mace'
 
-<<<<<<< HEAD
-        if self.is_es7():
-            expected_filter = {
-                "nested": {
-                    "path": "indices",
-                    "query": {
-                        "bool": {
-                            "filter": [
-                                {
-                                    "bool": {
-                                        "filter": (
-                                            {
-                                                "terms": {
-                                                    "indices.referenced_id": [self.parent_case_id]
-                                                }
-                                            },
-                                            {
-                                                "term": {
-                                                    "indices.identifier": "father"
-                                                }
-                                            }
-                                        )
-                                    }
-                                }
-                            ],
-                            "must": {
-                                "match_all": {}
-                            }
-                        }
-                    }
-                }
-            }
-        else:
-            expected_filter = {
-                "nested": {
-                    "path": "indices",
-                    "query": {
-                        "filtered": {
-                            "query": {
-                                "match_all": {
-                                },
-                            },
-                            "filter": {
-                                "and": (
-                                    {
-                                        "terms": {
-                                            "indices.referenced_id": [self.parent_case_id],
-                                        }
-                                    },
-                                    {
-                                        "term": {
-                                            "indices.identifier": "father"
-                                        }
-                                    }
-                                )
-                            }
-=======
         expected_filter = {
             "nested": {
                 "path": "indices",
@@ -1115,11 +479,11 @@
                         ],
                         "must": {
                             "match_all": {}
->>>>>>> e052d340
                         }
                     }
                 }
             }
+        }
         built_filter = build_filter_from_ast(self.domain, parsed)
         self.checkQuery(expected_filter, built_filter, is_raw_query=True)
         self.assertEqual([self.child_case_id], CaseSearchES().filter(built_filter).values_list('_id', flat=True))
@@ -1127,63 +491,6 @@
     def test_nested_parent_lookups(self):
         parsed = parse_xpath("father/mother/house = 'Tyrell'")
 
-<<<<<<< HEAD
-        if self.is_es7():
-            expected_filter = {
-                "nested": {
-                    "path": "indices",
-                    "query": {
-                        "bool": {
-                            "filter": [
-                                {
-                                    "bool": {
-                                        "filter": (
-                                            {
-                                                "terms": {
-                                                    "indices.referenced_id": [self.parent_case_id]
-                                                }
-                                            },
-                                            {
-                                                "term": {
-                                                    "indices.identifier": "father"
-                                                }
-                                            }
-                                        )
-                                    }
-                                }
-                            ],
-                            "must": {
-                                "match_all": {}
-                            }
-                        }
-                    }
-                }
-            }
-        else:
-            expected_filter = {
-                "nested": {
-                    "path": "indices",
-                    "query": {
-                        "filtered": {
-                            "query": {
-                                "match_all": {
-                                },
-                            },
-                            "filter": {
-                                "and": (
-                                    {
-                                        "terms": {
-                                            "indices.referenced_id": [self.parent_case_id],
-                                        }
-                                    },
-                                    {
-                                        "term": {
-                                            "indices.identifier": "father"
-                                        }
-                                    }
-                                )
-                            }
-=======
         expected_filter = {
             "nested": {
                 "path": "indices",
@@ -1209,11 +516,11 @@
                         ],
                         "must": {
                             "match_all": {}
->>>>>>> e052d340
                         }
                     }
                 }
             }
+        }
         built_filter = build_filter_from_ast(self.domain, parsed)
         self.checkQuery(expected_filter, built_filter, is_raw_query=True)
         self.assertEqual([self.child_case_id], CaseSearchES().filter(built_filter).values_list('_id', flat=True))
