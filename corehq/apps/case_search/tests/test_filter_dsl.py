--- conflicted
+++ resolved
@@ -1,4 +1,3 @@
-from django.conf import settings
 from django.test import SimpleTestCase, TestCase
 
 from corehq.util.es.elasticsearch import ConnectionError
@@ -25,71 +24,9 @@
 @es_test
 class TestFilterDsl(ElasticTestMixin, SimpleTestCase):
 
-<<<<<<< HEAD
-    def is_es7(self):
-        return settings.ELASTICSEARCH_MAJOR_VERSION == 7
-
     def test_simple_filter(self):
         parsed = parse_xpath("name = 'farid'")
 
-        if self.is_es7():
-            expected_filter = {
-                "nested": {
-                    "path": "case_properties",
-                    "query": {
-                        "bool": {
-                            "filter": [
-                                {
-                                    "bool": {
-                                        "filter": (
-                                            {
-                                                "term": {
-                                                    "case_properties.key.exact": "name"
-                                                }
-                                            },
-                                            {
-                                                "term": {
-                                                    "case_properties.value.exact": "farid"
-                                                }
-                                            }
-                                        )
-                                    }
-                                }
-                            ],
-                            "must": {
-                                "match_all": {}
-                            }
-                        }
-                    }
-                }
-            }
-        else:
-            expected_filter = {
-                "nested": {
-                    "path": "case_properties",
-                    "query": {
-                        "filtered": {
-                            "query": {
-                                "match_all": {}
-                            },
-                            "filter": {
-                                "and": (
-                                    {
-                                        "term": {
-                                            "case_properties.key.exact": "name"
-                                        }
-                                    },
-                                    {
-                                        "term": {
-                                            "case_properties.value.exact": "farid"
-                                        }
-                                    }
-                                )
-                            }
-=======
-    def test_simple_filter(self):
-        parsed = parse_xpath("name = 'farid'")
-
         expected_filter = {
             "nested": {
                 "path": "case_properties",
@@ -115,70 +52,16 @@
                         ],
                         "must": {
                             "match_all": {}
->>>>>>> 5410287b
-                        }
-                    }
-                }
-            }
+                        }
+                    }
+                }
+            }
+        }
         built_filter = build_filter_from_ast("domain", parsed)
         self.checkQuery(expected_filter, built_filter, is_raw_query=True)
 
     def test_date_comparison(self):
         parsed = parse_xpath("dob >= '2017-02-12'")
-<<<<<<< HEAD
-        if self.is_es7():
-            expected_filter = {
-                "bool": {
-                    "filter": [
-                        {
-                            "nested": {
-                                "path": "case_properties",
-                                "query": {
-                                    "bool": {
-                                        "filter": [
-                                            {
-                                                "term": {
-                                                    "case_properties.key.exact": "dob"
-                                                }
-                                            }
-                                        ],
-                                        "must": {
-                                            "range": {
-                                                "case_properties.value.date": {
-                                                    "gte": "2017-02-12"
-                                                }
-                                            }
-                                        }
-                                    }
-                                }
-                            }
-                        }
-                    ]
-                }
-            }
-        else:
-            expected_filter = {
-                "nested": {
-                    "path": "case_properties",
-                    "query": {
-                        "filtered": {
-                            "filter": {
-                                "term": {
-                                    "case_properties.key.exact": "dob"
-                                }
-                            },
-                            "query": {
-                                "range": {
-                                    "case_properties.value.date": {
-                                        "gte": "2017-02-12",
-                                    }
-                                }
-                            }
-                        }
-                    }
-                }
-            }
-=======
         expected_filter = {
             "nested": {
                 "path": "case_properties",
@@ -202,65 +85,10 @@
                 }
             }
         }
->>>>>>> 5410287b
         self.checkQuery(expected_filter, build_filter_from_ast("domain", parsed), is_raw_query=True)
 
     def test_numeric_comparison(self):
         parsed = parse_xpath("number <= '100.32'")
-<<<<<<< HEAD
-        if self.is_es7():
-            expected_filter = {
-                "bool": {
-                    "filter": [
-                        {
-                            "nested": {
-                                "path": "case_properties",
-                                "query": {
-                                    "bool": {
-                                        "filter": [
-                                            {
-                                                "term": {
-                                                    "case_properties.key.exact": "number"
-                                                }
-                                            }
-                                        ],
-                                        "must": {
-                                            "range": {
-                                                "case_properties.value.numeric": {
-                                                    "lte": 100.32
-                                                }
-                                            }
-                                        }
-                                    }
-                                }
-                            }
-                        }
-                    ]
-                }
-            }
-        else:
-            expected_filter = {
-                "nested": {
-                    "path": "case_properties",
-                    "query": {
-                        "filtered": {
-                            "filter": {
-                                "term": {
-                                    "case_properties.key.exact": "number"
-                                }
-                            },
-                            "query": {
-                                "range": {
-                                    "case_properties.value.numeric": {
-                                        "lte": 100.32,
-                                    }
-                                }
-                            }
-                        }
-                    }
-                }
-            }
-=======
         expected_filter = {
             "nested": {
                 "path": "case_properties",
@@ -284,65 +112,10 @@
                 }
             }
         }
->>>>>>> 5410287b
         self.checkQuery(expected_filter, build_filter_from_ast("domain", parsed), is_raw_query=True)
 
     def test_numeric_comparison_negative(self):
         parsed = parse_xpath("number <= -100.32")
-<<<<<<< HEAD
-        if self.is_es7():
-            expected_filter = {
-                "bool": {
-                    "filter": [
-                        {
-                            "nested": {
-                                "path": "case_properties",
-                                "query": {
-                                    "bool": {
-                                        "filter": [
-                                            {
-                                                "term": {
-                                                    "case_properties.key.exact": "number"
-                                                }
-                                            }
-                                        ],
-                                        "must": {
-                                            "range": {
-                                                "case_properties.value.numeric": {
-                                                    "lte": -100.32
-                                                }
-                                            }
-                                        }
-                                    }
-                                }
-                            }
-                        }
-                    ]
-                }
-            }
-        else:
-            expected_filter = {
-                "nested": {
-                    "path": "case_properties",
-                    "query": {
-                        "filtered": {
-                            "filter": {
-                                "term": {
-                                    "case_properties.key.exact": "number"
-                                }
-                            },
-                            "query": {
-                                "range": {
-                                    "case_properties.value.numeric": {
-                                        "lte": -100.32,
-                                    }
-                                }
-                            }
-                        }
-                    }
-                }
-            }
-=======
         expected_filter = {
             "nested": {
                 "path": "case_properties",
@@ -366,67 +139,10 @@
                 }
             }
         }
->>>>>>> 5410287b
         self.checkQuery(expected_filter, build_filter_from_ast("domain", parsed), is_raw_query=True)
 
     def test_numeric_equality_negative(self):
         parsed = parse_xpath("number = -100.32")
-<<<<<<< HEAD
-        if self.is_es7():
-            expected_filter = {
-                "nested": {
-                    "path": "case_properties",
-                    "query": {
-                        "bool": {
-                            "filter": [
-                                {
-                                    "bool": {
-                                        "filter": (
-                                            {
-                                                "term": {
-                                                    "case_properties.key.exact": "number"
-                                                }
-                                            },
-                                            {
-                                                "term": {
-                                                    "case_properties.value.exact": -100.32
-                                                }
-                                            }
-                                        )
-                                    }
-                                }
-                            ],
-                            "must": {
-                                "match_all": {}
-                            }
-                        }
-                    }
-                }
-            }
-        else:
-            expected_filter = {
-                "nested": {
-                    "path": "case_properties",
-                    "query": {
-                        "filtered": {
-                            "query": {
-                                "match_all": {}
-                            },
-                            "filter": {
-                                "and": (
-                                    {
-                                        "term": {
-                                            "case_properties.key.exact": "number"
-                                        }
-                                    },
-                                    {
-                                        "term": {
-                                            "case_properties.value.exact": -100.32,
-                                        }
-                                    }
-                                )
-                            }
-=======
         expected_filter = {
             "nested": {
                 "path": "case_properties",
@@ -452,123 +168,16 @@
                         ],
                         "must": {
                             "match_all": {}
->>>>>>> 5410287b
-                        }
-                    }
-                }
-            }
+                        }
+                    }
+                }
+            }
+        }
         built_filter = build_filter_from_ast("domain", parsed)
         self.checkQuery(expected_filter, built_filter, is_raw_query=True)
 
     def test_case_property_existence(self):
         parsed = parse_xpath("property != ''")
-<<<<<<< HEAD
-        if self.is_es7():
-            expected_filter = {
-                "bool": {
-                    "must_not": {
-                        "bool": {
-                            "should": [
-                                {
-                                    "bool": {
-                                        "must_not": {
-                                            "nested": {
-                                                "path": "case_properties",
-                                                "query": {
-                                                    "bool": {
-                                                        "filter": [
-                                                            {
-                                                                "term": {
-                                                                    "case_properties.key.exact": "property"
-                                                                }
-                                                            }
-                                                        ],
-                                                        "must": {
-                                                            "match_all": {}
-                                                        }
-                                                    }
-                                                }
-                                            }
-                                        }
-                                    }
-                                },
-                                {
-                                    "nested": {
-                                        "path": "case_properties",
-                                        "query": {
-                                            "bool": {
-                                                "filter": [
-                                                    {
-                                                        "bool": {
-                                                            "filter": [
-                                                                {
-                                                                    "term": {
-                                                                        "case_properties.key.exact": "property"
-                                                                    }
-                                                                },
-                                                                {
-                                                                    "term": {
-                                                                        "case_properties.value.exact": ""
-                                                                    }
-                                                                }
-                                                            ]
-                                                        }
-                                                    }
-                                                ],
-                                                "must": {
-                                                    "match_all": {}
-                                                }
-                                            }
-                                        }
-                                    }
-                                }
-                            ]
-                        }
-                    }
-                }
-            }
-        else:
-            expected_filter = {
-                "and": (
-                    {
-                        "nested": {
-                            "path": "case_properties",
-                            "query": {
-                                "filtered": {
-                                    "query": {
-                                        "match_all": {
-                                        }
-                                    },
-                                    "filter": {
-                                        "term": {
-                                            "case_properties.key.exact": "property"
-                                        }
-                                    }
-                                }
-                            }
-                        }
-                    },
-                    {
-                        "not": {
-                            "nested": {
-                                "path": "case_properties",
-                                "query": {
-                                    "filtered": {
-                                        "query": {
-                                            "match_all": {
-                                            }
-                                        },
-                                        "filter": {
-                                            "and": (
-                                                {
-                                                    "term": {
-                                                        "case_properties.key.exact": "property"
-                                                    }
-                                                },
-                                                {
-                                                    "term": {
-                                                        "case_properties.value.exact": ""
-=======
         expected_filter = {
             "bool": {
                 "must_not": {
@@ -664,7 +273,6 @@
                                                                 }
                                                             ]
                                                         }
->>>>>>> 5410287b
                                                     }
                                                 ],
                                                 "must": {
@@ -673,109 +281,6 @@
                                             }
                                         }
                                     }
-<<<<<<< HEAD
-                                }
-                            }
-                        }
-                    }
-                )
-            }
-
-        self.checkQuery(expected_filter, build_filter_from_ast("domain", parsed), is_raw_query=True)
-
-    def test_nested_filter(self):
-        parsed = parse_xpath("(name = 'farid' or name = 'leila') and dob <= '2017-02-11'")
-        if self.is_es7():
-            expected_filter = {
-                "bool": {
-                    "filter": [
-                        {
-                            "bool": {
-                                "should": [
-                                    {
-                                        "nested": {
-                                            "path": "case_properties",
-                                            "query": {
-                                                "bool": {
-                                                    "filter": [
-                                                        {
-                                                            "bool": {
-                                                                "filter": [
-                                                                    {
-                                                                        "term": {
-                                                                            "case_properties.key.exact": "name"
-                                                                        }
-                                                                    },
-                                                                    {
-                                                                        "term": {
-                                                                            "case_properties.value.exact": "farid"
-                                                                        }
-                                                                    }
-                                                                ]
-                                                            }
-                                                        }
-                                                    ],
-                                                    "must": {
-                                                        "match_all": {}
-                                                    }
-                                                }
-                                            }
-                                        }
-                                    },
-                                    {
-                                        "nested": {
-                                            "path": "case_properties",
-                                            "query": {
-                                                "bool": {
-                                                    "filter": [
-                                                        {
-                                                            "bool": {
-                                                                "filter": [
-                                                                    {
-                                                                        "term": {
-                                                                            "case_properties.key.exact": "name"
-                                                                        }
-                                                                    },
-                                                                    {
-                                                                        "term": {
-                                                                            "case_properties.value.exact": "leila"
-                                                                        }
-                                                                    }
-                                                                ]
-                                                            }
-                                                        }
-                                                    ],
-                                                    "must": {
-                                                        "match_all": {}
-                                                    }
-                                                }
-                                            }
-                                        }
-                                    }
-                                ]
-                            }
-                        },
-                        {
-                            "bool": {
-                                "filter": [
-                                    {
-                                        "nested": {
-                                            "path": "case_properties",
-                                            "query": {
-                                                "bool": {
-                                                    "filter": [
-                                                        {
-                                                            "term": {
-                                                                "case_properties.key.exact": "dob"
-                                                            }
-                                                        }
-                                                    ],
-                                                    "must": {
-                                                        "range": {
-                                                            "case_properties.value.date": {
-                                                                "lte": "2017-02-11"
-                                                            }
-=======
                                 },
                                 {
                                     "nested": {
@@ -797,7 +302,6 @@
                                                                     }
                                                                 }
                                                             ]
->>>>>>> 5410287b
                                                         }
                                                     }
                                                 ],
@@ -807,92 +311,14 @@
                                             }
                                         }
                                     }
-<<<<<<< HEAD
-                                ]
-                            }
-                        }
-                    ]
-                }
-            }
-        else:
-            expected_filter = {
-                "and": (
-                    {
-                        "or": (
-                            {
-                                "nested": {
-                                    "path": "case_properties",
-                                    "query": {
-                                        "filtered": {
-                                            "query": {
-                                                "match_all": {
-                                                }
-                                            },
-                                            "filter": {
-                                                "and": (
-                                                    {
-                                                        "term": {
-                                                            "case_properties.key.exact": "name"
-                                                        }
-                                                    },
-                                                    {
-                                                        "term": {
-                                                            "case_properties.value.exact": "farid"
-                                                        }
-                                                    }
-                                                )
-                                            }
-                                        }
-                                    }
-                                }
-                            },
-                            {
-                                "nested": {
-                                    "path": "case_properties",
-                                    "query": {
-                                        "filtered": {
-                                            "query": {
-                                                "match_all": {
-                                                }
-                                            },
-                                            "filter": {
-                                                "and": (
-                                                    {
-                                                        "term": {
-                                                            "case_properties.key.exact": "name"
-                                                        }
-                                                    },
-                                                    {
-                                                        "term": {
-                                                            "case_properties.value.exact": "leila"
-                                                        }
-                                                    }
-                                                )
-                                            }
-                                        }
-                                    }
-                                }
-                            }
-                        )
-=======
                                 }
                             ]
                         }
->>>>>>> 5410287b
                     },
                     {
                         "nested": {
                             "path": "case_properties",
                             "query": {
-<<<<<<< HEAD
-                                "filtered": {
-                                    "filter": {
-                                        "term": {
-                                            "case_properties.key.exact": "dob"
-                                        }
-                                    },
-                                    "query": {
-=======
                                 "bool": {
                                     "filter": [
                                         {
@@ -902,7 +328,6 @@
                                         }
                                     ],
                                     "must": {
->>>>>>> 5410287b
                                         "range": {
                                             "case_properties.value.date": {
                                                 "lte": "2017-02-11"
@@ -913,14 +338,9 @@
                             }
                         }
                     }
-<<<<<<< HEAD
-                )
-            }
-=======
                 ]
             }
         }
->>>>>>> 5410287b
 
         built_filter = build_filter_from_ast("domain", parsed)
         self.checkQuery(expected_filter, built_filter, is_raw_query=True)
@@ -939,9 +359,6 @@
 @es_test
 class TestFilterDslLookups(ElasticTestMixin, TestCase):
     maxDiff = None
-
-    def is_es7(self):
-        return settings.ELASTICSEARCH_MAJOR_VERSION == 7
 
     @classmethod
     def setUpClass(cls):
@@ -1013,63 +430,6 @@
         parsed = parse_xpath("father/name = 'Mace'")
         # return all the cases who's parent (relationship named 'father') has case property 'name' = 'Mace'
 
-<<<<<<< HEAD
-        if self.is_es7():
-            expected_filter = {
-                "nested": {
-                    "path": "indices",
-                    "query": {
-                        "bool": {
-                            "filter": [
-                                {
-                                    "bool": {
-                                        "filter": (
-                                            {
-                                                "terms": {
-                                                    "indices.referenced_id": [self.parent_case_id]
-                                                }
-                                            },
-                                            {
-                                                "term": {
-                                                    "indices.identifier": "father"
-                                                }
-                                            }
-                                        )
-                                    }
-                                }
-                            ],
-                            "must": {
-                                "match_all": {}
-                            }
-                        }
-                    }
-                }
-            }
-        else:
-            expected_filter = {
-                "nested": {
-                    "path": "indices",
-                    "query": {
-                        "filtered": {
-                            "query": {
-                                "match_all": {
-                                },
-                            },
-                            "filter": {
-                                "and": (
-                                    {
-                                        "terms": {
-                                            "indices.referenced_id": [self.parent_case_id],
-                                        }
-                                    },
-                                    {
-                                        "term": {
-                                            "indices.identifier": "father"
-                                        }
-                                    }
-                                )
-                            }
-=======
         expected_filter = {
             "nested": {
                 "path": "indices",
@@ -1095,11 +455,11 @@
                         ],
                         "must": {
                             "match_all": {}
->>>>>>> 5410287b
-                        }
-                    }
-                }
-            }
+                        }
+                    }
+                }
+            }
+        }
         built_filter = build_filter_from_ast(self.domain, parsed)
         self.checkQuery(expected_filter, built_filter, is_raw_query=True)
         self.assertEqual([self.child_case_id], CaseSearchES().filter(built_filter).values_list('_id', flat=True))
@@ -1107,63 +467,6 @@
     def test_nested_parent_lookups(self):
         parsed = parse_xpath("father/mother/house = 'Tyrell'")
 
-<<<<<<< HEAD
-        if self.is_es7():
-            expected_filter = {
-                "nested": {
-                    "path": "indices",
-                    "query": {
-                        "bool": {
-                            "filter": [
-                                {
-                                    "bool": {
-                                        "filter": (
-                                            {
-                                                "terms": {
-                                                    "indices.referenced_id": [self.parent_case_id]
-                                                }
-                                            },
-                                            {
-                                                "term": {
-                                                    "indices.identifier": "father"
-                                                }
-                                            }
-                                        )
-                                    }
-                                }
-                            ],
-                            "must": {
-                                "match_all": {}
-                            }
-                        }
-                    }
-                }
-            }
-        else:
-            expected_filter = {
-                "nested": {
-                    "path": "indices",
-                    "query": {
-                        "filtered": {
-                            "query": {
-                                "match_all": {
-                                },
-                            },
-                            "filter": {
-                                "and": (
-                                    {
-                                        "terms": {
-                                            "indices.referenced_id": [self.parent_case_id],
-                                        }
-                                    },
-                                    {
-                                        "term": {
-                                            "indices.identifier": "father"
-                                        }
-                                    }
-                                )
-                            }
-=======
         expected_filter = {
             "nested": {
                 "path": "indices",
@@ -1189,11 +492,11 @@
                         ],
                         "must": {
                             "match_all": {}
->>>>>>> 5410287b
-                        }
-                    }
-                }
-            }
+                        }
+                    }
+                }
+            }
+        }
         built_filter = build_filter_from_ast(self.domain, parsed)
         self.checkQuery(expected_filter, built_filter, is_raw_query=True)
         self.assertEqual([self.child_case_id], CaseSearchES().filter(built_filter).values_list('_id', flat=True))
