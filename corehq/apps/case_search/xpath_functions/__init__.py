from .query_functions import (
    fuzzy_match,
    not_,
    selected_all,
    selected_any,
    within_distance,
<<<<<<< HEAD
    phonetic_match,
=======
    starts_with
>>>>>>> 612604d7
)
from .subcase_functions import subcase
from .value_functions import date, date_add, today

# functions that transform or produce a value
XPATH_VALUE_FUNCTIONS = {
    'date': date,
    'date-add': date_add,
    'today': today,
}


XPATH_QUERY_FUNCTIONS = {
    'not': not_,
    'subcase-exists': subcase,
    'subcase-count': subcase,
    'selected': selected_any,  # selected and selected_any function identically.
    'selected-any': selected_any,
    'selected-all': selected_all,
    'within-distance': within_distance,
    'fuzzy-match': fuzzy_match,
<<<<<<< HEAD
    'phonetic-match': phonetic_match,
=======
    'starts-with': starts_with,
>>>>>>> 612604d7
}<|MERGE_RESOLUTION|>--- conflicted
+++ resolved
@@ -4,11 +4,8 @@
     selected_all,
     selected_any,
     within_distance,
-<<<<<<< HEAD
     phonetic_match,
-=======
     starts_with
->>>>>>> 612604d7
 )
 from .subcase_functions import subcase
 from .value_functions import date, date_add, today
@@ -30,9 +27,6 @@
     'selected-all': selected_all,
     'within-distance': within_distance,
     'fuzzy-match': fuzzy_match,
-<<<<<<< HEAD
     'phonetic-match': phonetic_match,
-=======
     'starts-with': starts_with,
->>>>>>> 612604d7
 }