--- conflicted
+++ resolved
@@ -9,11 +9,7 @@
 from corehq.apps.case_search.xpath_functions import XPATH_VALUE_FUNCTIONS
 
 
-<<<<<<< HEAD
-def unwrap_value(domain, value):
-=======
-def unwrap_value(node, context):
->>>>>>> cc74f21f
+def unwrap_value(value, context):
     """Returns the value of the node if it is wrapped in a function, otherwise just returns the node
     """
     if isinstance(value, (str, int, float, bool)):
@@ -23,11 +19,7 @@
     if not isinstance(value, FunctionCall):
         return value
     try:
-<<<<<<< HEAD
-        return XPATH_VALUE_FUNCTIONS[value.name](domain, value)
-=======
-        return XPATH_VALUE_FUNCTIONS[node.name](node, context)
->>>>>>> cc74f21f
+        return XPATH_VALUE_FUNCTIONS[value.name](value, context)
     except KeyError:
         raise CaseFilterError(
             _("We don't know what to do with the function \"{}\". Accepted functions are: {}").format(
