.text-hq-copyright {
  margin: 6px 0;
  line-height: 15px;
  font-size: 11px;
}

.text-hq-nav-header {
  padding: 4px 20px;
  font-size: @font-size-base;
  text-transform: uppercase;
  font-weight: bold;
}

<<<<<<< HEAD
/*
https://css-tricks.com/snippets/css/prevent-long-urls-from-breaking-out-of-container/
*/
.dont-break-out {
  /* These are technically the same, but use both */
  overflow-wrap: break-word;
  word-wrap: break-word;

  -ms-word-break: break-all;
  /* This is the dangerous one in WebKit, as it breaks things wherever */
  word-break: break-all;
  /* Instead use this non-standard one: */
  word-break: break-word;

  /* Adds a hyphen where the word breaks, if supported (No Blink) */
  -ms-hyphens: auto;
  -moz-hyphens: auto;
  -webkit-hyphens: auto;
  hyphens: auto;

=======
.noselect {
  -webkit-touch-callout: none;
  -webkit-user-select: none;
  -khtml-user-select: none;
  -moz-user-select: none;
  -ms-user-select: none;
  user-select: none;
>>>>>>> 0508a944
}<|MERGE_RESOLUTION|>--- conflicted
+++ resolved
@@ -11,7 +11,6 @@
   font-weight: bold;
 }
 
-<<<<<<< HEAD
 /*
 https://css-tricks.com/snippets/css/prevent-long-urls-from-breaking-out-of-container/
 */
@@ -31,8 +30,8 @@
   -moz-hyphens: auto;
   -webkit-hyphens: auto;
   hyphens: auto;
+}
 
-=======
 .noselect {
   -webkit-touch-callout: none;
   -webkit-user-select: none;
@@ -40,5 +39,4 @@
   -moz-user-select: none;
   -ms-user-select: none;
   user-select: none;
->>>>>>> 0508a944
 }