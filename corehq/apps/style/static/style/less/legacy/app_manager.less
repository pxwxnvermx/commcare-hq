--- conflicted
+++ resolved
@@ -90,7 +90,6 @@
     }
 }
 
-<<<<<<< HEAD
 // Deploy page
 #releases-table {
     .build {
@@ -133,7 +132,9 @@
     .released {
         color: #ffff00;
         text-shadow: 1px 0px #ffa500, -1px 0px #ffa500, 0px 1px #ffa500, 0px -1px #ffa500;
-=======
+    }
+}
+
 .casexml ul {
    margin-left: 15px;
 }
@@ -149,6 +150,5 @@
 
     .form-inline {
         margin-left: 50px;
->>>>>>> 3eee9a39
     }
 }