--- conflicted
+++ resolved
@@ -116,12 +116,8 @@
             </form>
         </div>
     </div>
-<<<<<<< HEAD
     {% addtoblock js-inline %}
-    <script type="text/javascript">
-=======
     <script>
->>>>>>> 1cca5c4d
         $(window).load(function(){
             $('#modalTrial30Day').modal('show');
         });
