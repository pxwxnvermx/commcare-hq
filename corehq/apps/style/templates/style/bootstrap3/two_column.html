{% extends 'style/bootstrap3/base.html' %}
{% load hq_shared_tags %}
{% load menu_tags %}

{% block content %}
    {% block page_breadcrumbs %}{% endblock %}
<div class="container-fluid">
    <div class="row">
        <div id="hq-sidebar" class="col-xs-4 col-sm-3 col-lg-2 col-hq-sidebar">
            {% block page_navigation %}{% format_sidebar %}{% endblock page_navigation %}
        </div>
        <div id="hq-content" class="col-xs-8 col-sm-9 col-lg-10">
            {% block two_column_header %}
            <div class="page-header" style="margin-top: 0;">
                <h1 style="font-size: 1.8em;">{% block page_title %}{% endblock %}</h1>
            </div>
<<<<<<< HEAD
            <div id="hq-content" class="col-xs-8 col-sm-9 col-lg-10">
                {% captureas page_title_block %}{% block page_title %}{% endblock page_title %}{% endcaptureas %}
                {% if page_title_block %}
                <div class="page-header" style="margin-top: 0;">
                    <h1 style="font-size: 1.8em;">{{ page_title_block }}</h1>
                </div>
                {% else %}
                <div class="spacer"></div>
                {% endif %}
                {% block page_content %}{% endblock page_content %}
=======
            {% endblock%}
            {% block page_content %}{% endblock page_content %}
>>>>>>> 5235668f
        </div>
    </div>
{% endblock content %}<|MERGE_RESOLUTION|>--- conflicted
+++ resolved
@@ -4,31 +4,24 @@
 
 {% block content %}
     {% block page_breadcrumbs %}{% endblock %}
-<div class="container-fluid">
-    <div class="row">
-        <div id="hq-sidebar" class="col-xs-4 col-sm-3 col-lg-2 col-hq-sidebar">
-            {% block page_navigation %}{% format_sidebar %}{% endblock page_navigation %}
-        </div>
-        <div id="hq-content" class="col-xs-8 col-sm-9 col-lg-10">
-            {% block two_column_header %}
-            <div class="page-header" style="margin-top: 0;">
-                <h1 style="font-size: 1.8em;">{% block page_title %}{% endblock %}</h1>
+    <div class="container-fluid">
+        <div class="row">
+            <div id="hq-sidebar" class="col-xs-4 col-sm-3 col-lg-2 col-hq-sidebar">
+                {% block page_navigation %}{% format_sidebar %}{% endblock page_navigation %}
             </div>
-<<<<<<< HEAD
             <div id="hq-content" class="col-xs-8 col-sm-9 col-lg-10">
+                {% block two_column_header %}
                 {% captureas page_title_block %}{% block page_title %}{% endblock page_title %}{% endcaptureas %}
                 {% if page_title_block %}
                 <div class="page-header" style="margin-top: 0;">
                     <h1 style="font-size: 1.8em;">{{ page_title_block }}</h1>
                 </div>
                 {% else %}
-                <div class="spacer"></div>
+                    <div class="spacer"></div>
                 {% endif %}
+                {% endblock%}
                 {% block page_content %}{% endblock page_content %}
-=======
-            {% endblock%}
-            {% block page_content %}{% endblock page_content %}
->>>>>>> 5235668f
+            </div>
         </div>
     </div>
 {% endblock content %}