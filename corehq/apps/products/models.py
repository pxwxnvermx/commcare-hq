--- conflicted
+++ resolved
@@ -8,8 +8,6 @@
 import jsonfield
 from couchdbkit.exceptions import ResourceNotFound
 
-<<<<<<< HEAD
-=======
 from dimagi.ext.couchdbkit import (
     BooleanProperty,
     DateTimeProperty,
@@ -20,32 +18,13 @@
 )
 from dimagi.utils.couch.database import iter_docs
 
->>>>>>> 140a8024
 from corehq.apps.commtrack.exceptions import (
     DuplicateProductCodeException,
     InvalidProductException,
 )
 
 
-<<<<<<< HEAD
 class ProductQueriesMixin(object):
-=======
-class Product(Document):
-    """
-    A product, e.g. "coartem" or "tylenol"
-    """
-    domain = StringProperty()
-    name = StringProperty()
-    unit = StringProperty()
-    code_ = StringProperty()
-    description = StringProperty()
-    category = StringProperty()
-    program_id = StringProperty()
-    cost = DecimalProperty()
-    product_data = DictProperty()
-    is_archived = BooleanProperty(default=False)
-    last_modified = DateTimeProperty()
->>>>>>> 140a8024
 
     def product_ids(self):
         return self.values_list('product_id', flat=True)
