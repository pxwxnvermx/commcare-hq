--- conflicted
+++ resolved
@@ -142,8 +142,6 @@
         self.code_ = val.lower() if val else None
 
     @classmethod
-<<<<<<< HEAD
-=======
     def clear_caches(cls, domain):
         from casexml.apps.phone.utils import clear_fixture_cache
         from corehq.apps.products.fixtures import ALL_CACHE_PREFIXES
@@ -151,7 +149,6 @@
             clear_fixture_cache(domain, prefix)
 
     @classmethod
->>>>>>> 6e7ebc8e
     def by_domain(cls, domain, wrap=True, include_archived=False):
         queryset = SQLProduct.objects.filter(domain=domain)
         if not include_archived:
