--- conflicted
+++ resolved
@@ -558,15 +558,6 @@
         self.assertEqual(self.get_rows(), ['orange'])
 
     def test_upload_progress_and_result(self):
-<<<<<<< HEAD
-        task = FakeTask()
-        result = self.upload([
-            (None, 'N', 'apple'),
-            (None, 'N', 'banana'),
-            (None, 'N', 'coconut'),
-            (None, 'N', 'doughnut'),
-        ], task=task)
-=======
         from datetime import timedelta
         task = FakeTask()
         with patch.object(mod, "timedelta", lambda **k: timedelta()):
@@ -576,16 +567,12 @@
                 (None, 'N', 'coconut'),
                 (None, 'N', 'doughnut'),
             ], task=task)
->>>>>>> c0893d78
         self.assertEqual(task.states, [
             {'state': 'PROGRESS', 'meta': {'current': 0.0, 'total': 10}},
             {'state': 'PROGRESS', 'meta': {'current': 2.5, 'total': 10}},
             {'state': 'PROGRESS', 'meta': {'current': 5.0, 'total': 10}},
             {'state': 'PROGRESS', 'meta': {'current': 7.5, 'total': 10}},
-<<<<<<< HEAD
-=======
             {'state': 'PROGRESS', 'meta': {'current': 7.5, 'total': 10}},
->>>>>>> c0893d78
         ])
         self.assertEqual(result.number_of_fixtures, 1)
         self.assertTrue(result.success)
