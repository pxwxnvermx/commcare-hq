import io
from collections import defaultdict
from datetime import datetime, timedelta
from itertools import zip_longest

from django.template.defaultfilters import yesno
from django.utils.translation import gettext as _

from couchexport.export import export_raw
from couchexport.models import Format
from dimagi.utils.couch.database import iter_docs
from soil import DownloadBase
from soil.util import expose_cached_download

from corehq.apps.fixtures.exceptions import FixtureDownloadError
from corehq.apps.fixtures.models import (
    LookupTable,
    LookupTableRow,
    LookupTableRowOwner,
    OwnerType,
)
from corehq.apps.fixtures.upload import DELETE_HEADER
from corehq.apps.groups.models import Group
from corehq.apps.locations.models import SQLLocation
from corehq.apps.users.models import CommCareUser


def prepare_fixture_download(table_ids, domain, task, download_id, owner_id, combine_sheets=False):
    """Prepare fixture data for Excel download
    """
    header_groups = []
    value_groups = []
    if combine_sheets:
        sheets, excel_sheets = _prepare_fixture_collated(table_ids, domain, task=task)
        for sheet in sheets:
            header_groups.append((sheet, excel_sheets[sheet]["headers"]))
            value_groups.append((sheet, excel_sheets[sheet]["rows"]))
    else:
        data_types_book, excel_sheets = _prepare_fixture(table_ids, domain, task=task)
        header_groups.append(("types", excel_sheets["types"]["headers"]))
        value_groups.append(("types", excel_sheets["types"]["rows"]))
        for data_type in data_types_book:
            header_groups.append((data_type.tag, excel_sheets[data_type.tag]["headers"]))
            value_groups.append((data_type.tag, excel_sheets[data_type.tag]["rows"]))

    file = io.BytesIO()
    format = Format.XLS_2007
    export_raw(tuple(header_groups), tuple(value_groups), file, format)
    return expose_cached_download(
        file.getvalue(),
        60 * 60 * 2,
        file_extension=".xlsx",
        mimetype=Format.from_format(format).mimetype,
        content_disposition='attachment; filename="%s_lookup-tables.xlsx"' % domain,
        download_id=download_id,
        owner_ids=[owner_id],
    )


def prepare_fixture_html(table_ids, domain):
    """Prepare fixture data for HTML view
    """
    return _prepare_fixture(table_ids, domain, html_response=True)[1]


def _prepare_fixture(table_ids, domain, html_response=False, task=None):
    # HELPME
    #
    # This method has been flagged for refactoring due to its complexity and
    # frequency of touches in changesets
    #
    # If you are writing code that touches this method, your changeset
    # should leave the method better than you found it.
    #
    # Please remove this flag when this method no longer triggers an 'E' or 'F'
    # classification from the radon code static analysis

    if table_ids and table_ids[0]:
        try:
            data_types_view = [LookupTable.objects.get(id=id) for id in table_ids]
        except LookupTable.DoesNotExist:
            if html_response:
                raise FixtureDownloadError(
                    _("Sorry, we couldn't find that table. If you think this "
                      "is a mistake please report an issue."))
            data_types_view = LookupTable.objects.by_domain(domain)
    else:
        data_types_view = LookupTable.objects.by_domain(domain)

    if html_response:
        data_types_view = list(data_types_view)[0:1]
    else:
        data_types_view = list(data_types_view)

    total_tables = len(data_types_view)
    # when total_tables < 4 the final percentage can be >= 100%, but for
    # a small number of tables it renders more accurate progress
    total_events = (total_tables + (0 if total_tables < 4 else 1)) * 10
    last_update = [datetime.utcnow()]

    # book-keeping data from view_results for repeated use
    data_types_book = []
    data_items_book_by_type = {}
    item_helpers_by_type = {}
    """
        Contains all excel sheets in following format
        excel_sheets = {
            "types": {
                "headers": [],
                "rows": [(row), (row), (row)]
            }
            "next-sheet": {
                "headers": [],
                "rows": [(row), (row), (row)]
            },
            ...
        }
    """
    excel_sheets = {}

    max_fields = 0
    max_item_attributes = 0
    """
        - Helper to generate headers like "field 2: property 1"
        - Captures max_num_of_properties for any field of any type at the list-index.
        Example values:
            [0, 1] -> "field 2: property 1" (first-field has zero-props, second has 1 property)
            [1, 1] -> "field 1: property 1" (first-field has 1 property, second has 1 property)
            [0, 2] -> "field 2: property 1", "field 2: property 2"
    """
    field_prop_count = []
    """
        captures all possible 'field-property' values for each data-type
        Example value
          {
            u'clinics': {'field 2 : property 1': u'lang'},
            u'growth_chart': {'field 2 : property 2': u'maxWeight'}
          }
    """
    owner_names = OwnerNames(data_types_view)
    type_field_properties = {}
    for event_count, data_type in enumerate(data_types_view):
        # Helpers to generate 'types' sheet
        type_field_properties[data_type.tag] = {}
        data_types_book.append(data_type)
        if len(data_type.fields) > max_fields:
            max_fields = len(data_type.fields)
        if len(data_type.item_attributes) > max_item_attributes:
            max_item_attributes = len(data_type.item_attributes)
        for index, field in enumerate(data_type.fields):
            if len(field_prop_count) <= index:
                field_prop_count.append(len(field.properties))
            elif field_prop_count[index] <= len(field.properties):
                field_prop_count[index] = len(field.properties)
            if len(field.properties) > 0:
                for prop_index, property in enumerate(field.properties):
                    prop_key = get_field_prop_format(index + 1, prop_index + 1)
                    type_field_properties[data_type.tag][prop_key] = property

        # Helpers to generate item-sheets
        data_items_book_by_type[data_type.tag] = []
        max_users = 0
        max_groups = 0
        max_locations = 0
        max_field_prop_combos = {field.name: 0 for field in data_type.fields}
        fixture_data = LookupTableRow.objects.iter_rows(domain, table_id=data_type.id)
        num_rows = LookupTableRow.objects.filter(domain=domain, table_id=data_type.id).count()
        for n, item_row in enumerate(fixture_data):
            _update_progress(task, last_update, event_count, n, num_rows, total_events)
            data_items_book_by_type[data_type.tag].append(item_row)
            max_groups = max(max_groups, owner_names.count(item_row, OwnerType.User))
            max_users = max(max_users, owner_names.count(item_row, OwnerType.Group))
            max_locations = max(max_locations, owner_names.count(item_row, OwnerType.Location))
            for field_key in item_row.fields:
                if field_key in max_field_prop_combos:
                    max_field_prop_combos[field_key] = max(
                        max_field_prop_combos[field_key],
                        len(item_row.fields[field_key]),
                    )

        item_helpers = {
            "max_users": max_users,
            "max_groups": max_groups,
            "max_locations": max_locations,
            "max_field_prop_combos": max_field_prop_combos,
        }
        item_helpers_by_type[data_type.tag] = item_helpers

    # Prepare 'types' sheet data
    indexed_field_numbers = get_indexed_field_numbers(data_types_view)
    types_sheet = {"headers": [], "rows": []}
    types_sheet["headers"] = [DELETE_HEADER, "table_id", 'is_global?']
    types_sheet["headers"].extend(iter_types_headers(max_fields, indexed_field_numbers))
    types_sheet["headers"].extend(["property %d" % x for x in range(1, max_item_attributes + 1)])
    field_prop_headers = []
    for field_num, prop_num in enumerate(field_prop_count):
        if prop_num > 0:
            for c in range(0, prop_num):
                prop_key = get_field_prop_format(field_num + 1, c + 1)
                field_prop_headers.append(prop_key)
                types_sheet["headers"].append(prop_key)

    for data_type in data_types_book:
        common_vals = ["N", data_type.tag, yesno(data_type.is_global)]
        field_vals = []
        # Count "is_indexed?" columns added, because data types with fewer fields will add fewer columns
        indexed_field_count = 0
        for i, field in enumerate(data_type.fields):
            field_vals.append(field.field_name)
            if i in indexed_field_numbers:
                field_vals.append('yes' if field.is_indexed else 'no')
                indexed_field_count += 1
        field_vals.extend(empty_padding_list(
            max_fields - len(data_type.fields)
            + len(indexed_field_numbers) - indexed_field_count
        ))
        item_att_vals = (data_type.item_attributes + empty_padding_list(
            max_item_attributes - len(data_type.item_attributes)
        ))
        prop_vals = []
        if data_type.tag in type_field_properties:
            props = type_field_properties.get(data_type.tag)
            prop_vals.extend([props.get(key, "") for key in field_prop_headers])
        row = tuple(common_vals[2 if html_response else 0:] + field_vals + item_att_vals + prop_vals)
        types_sheet["rows"].append(row)

    types_sheet["rows"] = tuple(types_sheet["rows"])
    types_sheet["headers"] = tuple(types_sheet["headers"])
    excel_sheets["types"] = types_sheet

    # Prepare 'items' sheet data for each data-type
    for n, data_type in enumerate(data_types_book):
        _update_progress(task, last_update, total_tables, n, total_tables, total_events)
        item_sheet = {"headers": [], "rows": []}
        item_helpers = item_helpers_by_type[data_type.tag]
        max_users = item_helpers["max_users"]
        max_groups = item_helpers["max_groups"]
        max_locations = item_helpers["max_locations"]
        max_field_prop_combos = item_helpers["max_field_prop_combos"]
        common_headers = ["UID", DELETE_HEADER]
        user_headers = ["user %d" % x for x in range(1, max_users + 1)]
        group_headers = ["group %d" % x for x in range(1, max_groups + 1)]
        location_headers = ["location %d" % x for x in range(1, max_locations + 1)]
        field_headers = []
        item_att_headers = ["property: " + attribute for attribute in data_type.item_attributes]
        for field in data_type.fields:
            if len(field.properties) == 0:
                field_headers.append("field: " + field.field_name)
            else:
                prop_headers = []
                for x in range(1, max_field_prop_combos[field.field_name] + 1):
                    for property in field.properties:
                        prop_headers.append("%(name)s: %(prop)s %(count)s" % {
                            "name": field.field_name,
                            "prop": property,
                            "count": x
                        })
                    prop_headers.append("field: %(name)s %(count)s" % {
                        "name": field.field_name,
                        "count": x
                    })
                field_headers.extend(prop_headers)
        item_sheet["headers"] = tuple(
            common_headers[2 if html_response else 0:]
            + field_headers
            + item_att_headers
            + user_headers
            + group_headers
            + location_headers
        )
        for item_row in data_items_book_by_type[data_type.tag]:
            common_vals = [str(item_row.id.hex), "N"]
            users = owner_names.get_usernames(item_row)
            groups = owner_names.get_group_names(item_row)
            locations = owner_names.get_location_codes(item_row)
            user_vals = (users + empty_padding_list(max_users - len(users)))
            group_vals = (groups + empty_padding_list(max_groups - len(groups)))
            location_vals = (locations + empty_padding_list(max_locations - len(locations)))
            field_vals = []
            item_att_vals = [item_row.item_attributes[attribute] for attribute in data_type.item_attributes]
            for field in data_type.fields:
                if len(field.properties) == 0:
                    field_values = item_row.fields[field.name]
                    value = field_values[0].value if field_values else ""
                    field_vals.append(value)
                else:
                    field_prop_vals = []
                    cur_combo_count = len(item_row.fields[field.name])
                    cur_prop_count = len(field.properties)
                    for field_prop_combo in item_row.fields[field.name]:
                        for property in field.properties:
                            field_prop_vals.append(field_prop_combo.properties.get(property, None) or "")
                        field_prop_vals.append(field_prop_combo.value)
                    padding_list_len = ((max_field_prop_combos[field.name] - cur_combo_count)
                                        * (cur_prop_count + 1))
                    field_prop_vals.extend(empty_padding_list(padding_list_len))
                    field_vals.extend(field_prop_vals)
            row = tuple(
                common_vals[2 if html_response else 0:]
                + field_vals
                + item_att_vals
                + user_vals
                + group_vals
                + location_vals
            )
            item_sheet["rows"].append(row)
        item_sheet["rows"] = tuple(item_sheet["rows"])
        excel_sheets[data_type.tag] = item_sheet

    return data_types_book, excel_sheets


<<<<<<< HEAD
class OwnerNames:

    def __init__(self, tables):
        # owners = {row_id: {owner_type: owner_ids_set, ...}, ...}
        self.owners = owners = defaultdict(lambda: defaultdict(set))
        row_owners = LookupTableRowOwner.objects.filter(
            row__table_id__in=[t.id for t in tables]
        ).values_list("row_id", "owner_type", "owner_id", named=True)
        for rec in row_owners:
            owners[rec.row_id][rec.owner_type].add(rec.owner_id)
        self.usernames = self._load_usernames(owners)
        self.group_names = self._load_group_names(owners)
        self.location_codes = self._load_location_codes(owners)

    def _load_usernames(self, owners):
        docs = self._iter_couch_docs(owners, OwnerType.User, CommCareUser)
        return {u._id: u.raw_username for u in docs}

    def _load_group_names(self, owners):
        docs = self._iter_couch_docs(owners, OwnerType.Group, Group)
        return {g._id: g.name for g in docs}

    def _iter_couch_docs(self, owners, owner_type, couch_model):
        doc_ids = {id for ids in owners.values() for id in ids[owner_type]}
        if doc_ids:
            db = couch_model.get_db()
            yield from (couch_model.wrap(g) for g in iter_docs(db, doc_ids))

    def _load_location_codes(self, owners):
        loc_ids = {id for ids in owners.values() for id in ids[OwnerType.Location]}
        if not loc_ids:
            return {}
        codes = SQLLocation.objects.filter(
            location_id__in=list(loc_ids)).values_list("location_id", "site_code")
        return dict(codes)

    def count(self, row, owner_type):
        return len(self.owners[row.id][owner_type])

    def get_usernames(self, row):
        user_ids = self.owners[row.id][OwnerType.User]
        return sorted(self.usernames[doc_id] for doc_id in user_ids)

    def get_group_names(self, row):
        group_ids = self.owners[row.id][OwnerType.Group]
        return sorted(self.group_names[doc_id] for doc_id in group_ids)

    def get_location_codes(self, row):
        loc_ids = self.owners[row.id][OwnerType.Location]
        return sorted(self.location_codes[loc_id] for loc_id in loc_ids)
=======
def _prepare_fixture_collated(table_ids, domain, task=None):

    # Feature flag only function
    # Collects all separate sheets into one master sheet and adds a "table_id" column
    # that indicates which table that row came from.

    if table_ids and table_ids[0]:
        try:
            data_types_view = [FixtureDataType.get(id) for id in table_ids]
        except ResourceNotFound:
            data_types_view = FixtureDataType.by_domain(domain)
    else:
        data_types_view = FixtureDataType.by_domain(domain)

    total_tables = len(data_types_view)
    # when total_tables < 4 the final percentage can be >= 100%, but for
    # a small number of tables it renders more accurate progress
    total_events = (total_tables + (0 if total_tables < 4 else 1)) * 10
    last_update = [datetime.utcnow()]

    # book-keeping data from view_results for repeated use
    data_types_book = []
    data_items_book_by_type = {}
    combined_item_helper = {
        "max_users": 0,
        "max_groups": 0,
        "max_locations": 0,
    }
    excel_sheets = {}  # will contain only "types" and "combined_sheets" sheets
    all_fields = []
    all_item_attrs = []
    max_fields = 0
    max_item_attributes = 0
    field_prop_count = []
    type_field_properties = {}

    # Types sheet generator code will be merged with the original function as they're essentially the same
    for event_count, data_type in enumerate(data_types_view):
        # Helpers to generate 'types' sheet
        type_field_properties[data_type.tag] = {}
        data_types_book.append(data_type)
        if len(data_type.fields) > max_fields:
            max_fields = len(data_type.fields)
        if len(data_type.item_attributes) > max_item_attributes:
            max_item_attributes = len(data_type.item_attributes)
        for attribute in data_type.item_attributes:
            if attribute not in all_item_attrs:
                all_item_attrs.append(attribute)
        for index, field in enumerate(data_type.fields):
            # this might pose a problem when fields of the same name have different properties..
            if field not in all_fields:
                all_fields.append(field)
            if len(field_prop_count) <= index:
                field_prop_count.append(len(field.properties))
            elif field_prop_count[index] <= len(field.properties):
                field_prop_count[index] = len(field.properties)
            if len(field.properties) > 0:
                for prop_index, property in enumerate(field.properties):
                    prop_key = get_field_prop_format(index + 1, prop_index + 1)
                    type_field_properties[data_type.tag][prop_key] = property

        # Helpers to generate item-sheets
        data_items_book_by_type[data_type.tag] = []
        max_users = 0
        max_groups = 0
        max_locations = 0
        if "field_prop_combos" in combined_item_helper:
            field_prop_combos = combined_item_helper["field_prop_combos"]
        else:
            field_prop_combos = {field_name: [] for field_name in data_type.fields_without_attributes}
        fixture_data = sorted(FixtureDataItem.by_data_type(domain, data_type.get_id),
                              key=lambda x: x.sort_key)
        num_rows = len(fixture_data)
        for n, item_row in enumerate(fixture_data):
            _update_progress(task, last_update, event_count, n, num_rows, total_events)
            data_items_book_by_type[data_type.tag].append(item_row)
            max_groups = max(max_groups, len(item_row.groups))
            max_users = max(max_users, len(item_row.users))
            max_locations = max(max_locations, len(item_row.locations))
        for field in data_type.fields:
            # need for a check to see if field.field_name is in max_field_prop_combos?
            for property in field.properties:
                if property not in field_prop_combos[field.field_name]:
                    field_prop_combos[field.field_name].append(property)

        combined_item_helper["max_users"] = max(combined_item_helper["max_users"], max_users)
        combined_item_helper["max_groups"] = max(combined_item_helper["max_groups"], max_groups)
        combined_item_helper["max_locations"] = max(combined_item_helper["max_locations"], max_locations)
        combined_item_helper["field_prop_combos"] = field_prop_combos

    # Prepare 'types' sheet data
    indexed_field_numbers = get_indexed_field_numbers(data_types_view)
    types_sheet = {"headers": [], "rows": []}
    types_sheet["headers"] = [DELETE_HEADER, "table_id", 'is_global?']
    types_sheet["headers"].extend(iter_types_headers(max_fields, indexed_field_numbers))
    types_sheet["headers"].extend(["property %d" % x for x in range(1, max_item_attributes + 1)])
    field_prop_headers = []
    for field_num, prop_num in enumerate(field_prop_count):
        if prop_num > 0:
            for c in range(0, prop_num):
                prop_key = get_field_prop_format(field_num + 1, c + 1)
                field_prop_headers.append(prop_key)
                types_sheet["headers"].append(prop_key)

    for data_type in data_types_book:
        common_vals = ["N", data_type.tag, yesno(data_type.is_global)]
        field_vals = []
        # Count "is_indexed?" columns added, because data types with fewer fields will add fewer columns
        indexed_field_count = 0
        for i, field in enumerate(data_type.fields):
            field_vals.append(field.field_name)
            if i in indexed_field_numbers:
                field_vals.append('yes' if field.is_indexed else 'no')
                indexed_field_count += 1
        field_vals.extend(empty_padding_list(
            max_fields - len(data_type.fields)
            + len(indexed_field_numbers) - indexed_field_count
        ))
        item_att_vals = (data_type.item_attributes + empty_padding_list(
            max_item_attributes - len(data_type.item_attributes)
        ))
        prop_vals = []
        if data_type.tag in type_field_properties:
            props = type_field_properties.get(data_type.tag)
            prop_vals.extend([props.get(key, "") for key in field_prop_headers])
        row = tuple(common_vals + field_vals + item_att_vals + prop_vals)
        types_sheet["rows"].append(row)

    types_sheet["rows"] = tuple(types_sheet["rows"])
    types_sheet["headers"] = tuple(types_sheet["headers"])
    excel_sheets["types"] = types_sheet

    # Making the collated master sheet
    item_sheet = {"headers": [], "rows": []}
    common_headers = ["UID", DELETE_HEADER]
    user_headers = ["user %d" % x for x in range(1, combined_item_helper["max_users"] + 1)]
    group_headers = ["group %d" % x for x in range(1, combined_item_helper["max_groups"] + 1)]
    location_headers = ["location %d" % x for x in range(1, combined_item_helper["max_locations"] + 1)]
    item_att_headers = ["property: " + attribute for attribute in all_item_attrs]
    all_field_headers = []
    # building the all_field_headers list
    for field in all_fields:
        if len(field.properties) == 0:
            field_value = "field: " + field.field_name
            if field_value not in all_field_headers:
                all_field_headers.append(field_value)
        else:
            # will need to revisit this
            prop_headers = []
            for x in range(1, len(combined_item_helper["max_field_prop_combos"][field.field_name]) + 1):
                for property in combined_item_helper["max_field_prop_combos"][field.field_name]:
                    prop_headers.append("%(name)s: %(prop)s %(count)s" % {
                        "name": field.field_name,
                        "prop": property,
                        "count": x
                    })
                prop_headers.append("field: %(name)s %(count)s" % {
                    "name": field.field_name,
                    "count": x
                })
            all_field_headers.extend(prop_headers)

    # building the rows
    for n, data_type in enumerate(data_types_book):
        _update_progress(task, last_update, total_tables, n, total_tables, total_events)
        for item_row in data_items_book_by_type[data_type.tag]:
            common_vals = [str(_id_from_doc(item_row)), "N"]
            user_vals = ([user.raw_username for user in item_row.users]
                         + empty_padding_list(combined_item_helper["max_users"] - len(item_row.users)))
            group_vals = ([group.name for group in item_row.groups]
                          + empty_padding_list(combined_item_helper["max_groups"] - len(item_row.groups)))
            location_vals = ([loc.site_code for loc in item_row.locations]
                             + empty_padding_list(combined_item_helper["max_locations"] - len(item_row.locations)))
            field_vals = []
            item_att_vals = []
            for attribute in all_item_attrs:
                if attribute in item_row.item_attributes:
                    item_att_vals.append(item_row.item_attributes[attribute])
                else:
                    item_att_vals.append("")
            for field in all_fields:
                if len(field.properties) == 0:
                    fixture_fields = item_row.fields.get(field.field_name)
                    if fixture_fields and any(fixture_fields.field_list):
                        value = item_row.fields.get(field.field_name).field_list[0].field_value
                    else:
                        value = ""
                    field_vals.append(value)
                else:
                    # there needs to be a check here that the field exists for this item row
                    # similar to what's happening above actually...
                    # if not, refer to the max_field_prop_combos and add a padding list
                    # need to revisit this section (and corresponding headers)
                    field_prop_vals = []
                    cur_combo_count = len(item_row.fields.get(field.field_name).field_list)
                    cur_prop_count = len(field.properties)
                    for count, field_prop_combo in enumerate(item_row.fields.get(field.field_name).field_list):
                        for property in field.properties:
                            field_prop_vals.append(field_prop_combo.properties.get(property, None) or "")
                        field_prop_vals.append(field_prop_combo.field_value)
                    padding_list_len = ((combined_item_helper["max_field_prop_combos"][field.field_name]
                                         - cur_combo_count) * (cur_prop_count + 1))
                    field_prop_vals.extend(empty_padding_list(padding_list_len))
                    field_vals.extend(field_prop_vals)
            row = tuple(
                common_vals
                + field_vals
                + item_att_vals
                + user_vals
                + group_vals
                + location_vals
                + [data_type.tag]
            )
            item_sheet["rows"].append(row)
    item_sheet["headers"] = tuple(
        common_headers
        + all_field_headers
        + item_att_headers
        + user_headers
        + group_headers
        + location_headers
        + ['table_id']
    )
    item_sheet["rows"] = tuple(item_sheet["rows"])
    excel_sheets['combined_sheet'] = item_sheet
    return ["types", "combined_sheet"], excel_sheets


def _update_progress(task, last_update, event_count, item_count, items_in_table, total_events):
    update_period = timedelta(seconds=1)  # do not update progress more than once a second
    if task and datetime.utcnow() - last_update[0] > update_period:
        last_update[0] = datetime.utcnow()
        processed = event_count * 10 + (10 * item_count / items_in_table)
        processed = min(processed, total_events)  # limit at 100%
        DownloadBase.set_progress(task, processed, total_events)


def get_field_prop_format(field_number, property_number):
    return f"field {field_number} : property {property_number}"


def empty_padding_list(length):
    return [""] * length
>>>>>>> f8b14314


def get_indexed_field_numbers(tables):
    class no_index:
        is_indexed = False
    field_lists = zip_longest(*(t.fields for t in tables), fillvalue=no_index)
    return {i for i, fields in enumerate(field_lists) if any(f.is_indexed for f in fields)}


def iter_types_headers(max_fields, indexed_field_numbers):
    for i in range(max_fields):
        yield f"field {i + 1}"
        if i in indexed_field_numbers:
            yield f"field {i + 1}: is_indexed?"<|MERGE_RESOLUTION|>--- conflicted
+++ resolved
@@ -5,6 +5,8 @@
 
 from django.template.defaultfilters import yesno
 from django.utils.translation import gettext as _
+
+from couchdbkit import ResourceNotFound
 
 from couchexport.export import export_raw
 from couchexport.models import Format
@@ -18,6 +20,8 @@
     LookupTableRow,
     LookupTableRowOwner,
     OwnerType,
+    FixtureDataItem,
+    FixtureDataType,
 )
 from corehq.apps.fixtures.upload import DELETE_HEADER
 from corehq.apps.groups.models import Group
@@ -310,7 +314,6 @@
     return data_types_book, excel_sheets
 
 
-<<<<<<< HEAD
 class OwnerNames:
 
     def __init__(self, tables):
@@ -361,7 +364,8 @@
     def get_location_codes(self, row):
         loc_ids = self.owners[row.id][OwnerType.Location]
         return sorted(self.location_codes[loc_id] for loc_id in loc_ids)
-=======
+
+
 def _prepare_fixture_collated(table_ids, domain, task=None):
 
     # Feature flag only function
@@ -528,7 +532,7 @@
     for n, data_type in enumerate(data_types_book):
         _update_progress(task, last_update, total_tables, n, total_tables, total_events)
         for item_row in data_items_book_by_type[data_type.tag]:
-            common_vals = [str(_id_from_doc(item_row)), "N"]
+            common_vals = [str(item_row.id.hex), "N"]
             user_vals = ([user.raw_username for user in item_row.users]
                          + empty_padding_list(combined_item_helper["max_users"] - len(item_row.users)))
             group_vals = ([group.name for group in item_row.groups]
@@ -605,7 +609,6 @@
 
 def empty_padding_list(length):
     return [""] * length
->>>>>>> f8b14314
 
 
 def get_indexed_field_numbers(tables):
