--- conflicted
+++ resolved
@@ -113,11 +113,7 @@
         self.assertEqual(user_history.domain, self.domain.name)
         self.assertEqual(user_history.changed_by, self.user.get_id)
         self.assertEqual(user_history.user_id, self.transfer.from_user.get_id)
-<<<<<<< HEAD
-        self.assertEqual(user_history.message, "Removed from domain")
-=======
         self.assertEqual(user_history.message, f"Removed from domain {self.domain}")
->>>>>>> f1ba20d5
         self.assertEqual(user_history.details['changed_via'], 'test')
         self.assertEqual(user_history.details['changes'], {})
 
