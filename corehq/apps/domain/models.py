import uuid
from collections import defaultdict
from datetime import datetime
from functools import reduce

from django.conf import settings
from django.contrib.auth.models import AnonymousUser
from django.db import models
from django.db.models import F
from django.contrib.postgres.fields import ArrayField
from django.db.transaction import atomic
from django.template.loader import render_to_string
from django.urls import reverse
from django.utils.translation import gettext_lazy as _

from memoized import memoized

from couchforms.analytics import domain_has_submission_in_last_30_days
from dimagi.ext.couchdbkit import (
    BooleanProperty,
    DateTimeProperty,
    DecimalProperty,
    DictProperty,
    Document,
    DocumentSchema,
    IntegerProperty,
    SchemaListProperty,
    SchemaProperty,
    StringListProperty,
    StringProperty,
    TimeProperty,
)
from dimagi.utils.couch.database import (
    get_safe_write_kwargs,
    iter_bulk_delete,
    iter_docs,
)
from dimagi.utils.logging import log_signal_errors
from dimagi.utils.next_available_name import next_available_name
from dimagi.utils.web import get_url_base

from corehq import toggles
from corehq.apps.app_manager.const import (
    AMPLIFIES_NO,
    AMPLIFIES_NOT_SET,
    AMPLIFIES_YES,
)
from corehq.apps.app_manager.dbaccessors import get_brief_apps_in_domain
from corehq.apps.appstore.models import SnapshotMixin
from corehq.apps.cachehq.mixins import QuickCachedDocumentMixin
from corehq.apps.hqwebapp.tasks import send_html_email_async
from corehq.apps.users.audit.change_messages import UserChangeMessage
from corehq.apps.users.util import log_user_change
from corehq.blobs import CODES as BLOB_CODES
from corehq.blobs.mixin import BlobMixin
from corehq.dbaccessors.couchapps.all_docs import (
    get_all_doc_ids_for_domain_grouped_by_db,
)
from corehq.util.quickcache import quickcache, get_session_key
from corehq.util.soft_assert import soft_assert
from langcodes import langs as all_langs

from .exceptions import (
    InactiveTransferDomainException,
    NameUnavailableException,
)
from .project_access.models import SuperuserProjectEntryRecord  # noqa

from django.core.validators import MaxValueValidator, MinValueValidator

lang_lookup = defaultdict(str)

DATA_DICT = settings.INTERNAL_DATA
AREA_CHOICES = [a["name"] for a in DATA_DICT["area"]]
SUB_AREA_CHOICES = reduce(list.__add__, [a["sub_areas"] for a in DATA_DICT["area"]], [])
DATE_FORMAT = '%Y-%m-%dT%H:%M:%SZ'

BUSINESS_UNITS = [
    "DSA",
    "DSI",
    "DWA",
    "INC",
]

# These are the UCR Expressions (Data Transformation Engine expressions) that are not currently
# supported by SaaS. If any domain wants to use them them it can be
# enabled from  Project Settings > Project Information Internal
RESTRICTED_UCR_EXPRESSIONS = [
    ('base_item_expression', 'Base Item Expressions'),
    ('related_doc', 'Related Document Expressions')
]


def all_restricted_ucr_expressions():
    return [exp[0] for exp in RESTRICTED_UCR_EXPRESSIONS]


for lang in all_langs:
    lang_lookup[lang['three']] = lang['names'][0]  # arbitrarily using the first name if there are multiple
    if lang['two'] != '':
        lang_lookup[lang['two']] = lang['names'][0]


LICENSES = {
    'cc': 'Creative Commons Attribution (CC BY)',
    'cc-sa': 'Creative Commons Attribution, Share Alike (CC BY-SA)',
    'cc-nd': 'Creative Commons Attribution, No Derivatives (CC BY-ND)',
    'cc-nc': 'Creative Commons Attribution, Non-Commercial (CC BY-NC)',
    'cc-nc-sa': 'Creative Commons Attribution, Non-Commercial, and Share Alike (CC BY-NC-SA)',
    'cc-nc-nd': 'Creative Commons Attribution, Non-Commercial, and No Derivatives (CC BY-NC-ND)'
}

LICENSE_LINKS = {
    'cc': 'http://creativecommons.org/licenses/by/4.0',
    'cc-sa': 'http://creativecommons.org/licenses/by-sa/4.0',
    'cc-nd': 'http://creativecommons.org/licenses/by-nd/4.0',
    'cc-nc': 'http://creativecommons.org/licenses/by-nc/4.0',
    'cc-nc-sa': 'http://creativecommons.org/licenses/by-nc-sa/4.0',
    'cc-nc-nd': 'http://creativecommons.org/licenses/by-nc-nd/4.0',
}


def cached_property(method):
    def find_cached(self):
        try:
            return self.cached_properties[method.__name__]
        except KeyError:
            self.cached_properties[method.__name__] = method(self)
            self.save()
            return self.cached_properties[method.__name__]
    return find_cached


def icds_conditional_session_key():
    if settings.SERVER_ENVIRONMENT in settings.ICDS_ENVS:
        # memoize for process lifecycle
        return None
    else:
        # memoize for request lifecycle
        return get_session_key


class UpdatableSchema(object):

    def update(self, new_dict):
        for kw in new_dict:
            self[kw] = new_dict[kw]


class Deployment(DocumentSchema, UpdatableSchema):
    city = StringProperty()
    countries = StringListProperty()
    region = StringProperty()  # e.g. US, LAC, SA, Sub-saharn Africa, East Africa, West Africa, Southeast Asia)
    description = StringProperty()
    public = BooleanProperty(default=False)


class CallCenterProperties(DocumentSchema):
    enabled = BooleanProperty(default=False)
    use_fixtures = BooleanProperty(default=True)

    case_owner_id = StringProperty()
    use_user_location_as_owner = BooleanProperty(default=False)
    user_location_ancestor_level = IntegerProperty(default=0)

    case_type = StringProperty()

    form_datasource_enabled = BooleanProperty(default=True)
    case_datasource_enabled = BooleanProperty(default=True)
    case_actions_datasource_enabled = BooleanProperty(default=True)

    def fixtures_are_active(self):
        return self.enabled and self.use_fixtures

    def config_is_valid(self):
        return (self.use_user_location_as_owner or self.case_owner_id) and self.case_type

    def update_from_app_config(self, config):
        """Update datasources enabled based on app config.

        Follows similar logic to CallCenterIndicators
        :returns: True if changes were made
        """
        pre = (self.form_datasource_enabled, self.case_datasource_enabled, self.case_actions_datasource_enabled)
        self.form_datasource_enabled = config.forms_submitted.enabled or bool(config.custom_form)
        self.case_datasource_enabled = (
            config.cases_total.enabled
            or config.cases_opened.enabled
            or config.cases_closed.enabled
        )
        self.case_actions_datasource_enabled = config.cases_active.enabled
        post = (self.form_datasource_enabled, self.case_datasource_enabled, self.case_actions_datasource_enabled)
        return pre != post


class LicenseAgreement(DocumentSchema):
    signed = BooleanProperty(default=False)
    type = StringProperty()
    date = DateTimeProperty()
    user_id = StringProperty()
    user_ip = StringProperty()
    version = StringProperty()


class InternalProperties(DocumentSchema, UpdatableSchema):
    """
    Project properties that should only be visible/editable by superusers
    """
    sf_contract_id = StringProperty()
    sf_account_id = StringProperty()
    commcare_edition = StringProperty(
        choices=['', "plus", "community", "standard", "pro", "advanced", "enterprise"],
        default="community"
    )
    initiative = StringListProperty()
    workshop_region = StringProperty()
    project_state = StringProperty(choices=["", "POC", "transition", "at-scale"], default="")
    self_started = BooleanProperty(default=True)
    area = StringProperty()
    sub_area = StringProperty()
    using_adm = BooleanProperty()
    using_call_center = BooleanProperty()
    custom_eula = BooleanProperty()
    can_use_data = BooleanProperty(default=True)
    notes = StringProperty()
    organization_name = StringProperty()
    platform = StringListProperty()
    project_manager = StringProperty()
    phone_model = StringProperty()
    goal_time_period = IntegerProperty()
    goal_followup_rate = DecimalProperty()
    # intentionally different from and commtrack_enabled so that FMs can change
    commtrack_domain = BooleanProperty()
    performance_threshold = IntegerProperty()
    experienced_threshold = IntegerProperty()
    amplifies_workers = StringProperty(
        choices=[AMPLIFIES_YES, AMPLIFIES_NO, AMPLIFIES_NOT_SET],
        default=AMPLIFIES_NOT_SET
    )
    amplifies_project = StringProperty(
        choices=[AMPLIFIES_YES, AMPLIFIES_NO, AMPLIFIES_NOT_SET],
        default=AMPLIFIES_NOT_SET
    )
    business_unit = StringProperty(choices=BUSINESS_UNITS + [""], default="")
    data_access_threshold = IntegerProperty()
    partner_technical_competency = IntegerProperty()
    support_prioritization = IntegerProperty()
    gs_continued_involvement = StringProperty()
    technical_complexity = StringProperty()
    app_design_comments = StringProperty()
    training_materials = StringProperty()
    partner_comments = StringProperty()
    partner_contact = StringProperty()
    dimagi_contact = StringProperty()


class CaseDisplaySettings(DocumentSchema):
    case_details = DictProperty(
        verbose_name="Mapping of case type to definitions of properties "
                     "to display above the fold on case details")
    form_details = DictProperty(
        verbose_name="Mapping of form xmlns to definitions of properties "
                     "to display for individual forms")


LOGO_ATTACHMENT = 'logo.png'


class DayTimeWindow(DocumentSchema):
    """
    Defines a window of time in a day of the week.
    Day/time combinations will be interpreted in the domain's timezone.
    """
    # 0 - 6 is Monday - Sunday; -1 means it applies to all days
    day = IntegerProperty()
    # For times, None means there's no lower/upper bound
    start_time = TimeProperty()
    end_time = TimeProperty()


class Domain(QuickCachedDocumentMixin, BlobMixin, Document, SnapshotMixin):
    """
        Domain is the highest level collection of people/stuff
        in the system.  Pretty much everything happens at the
        domain-level, including user membership, permission to
        see data, reports, charts, etc.

        Exceptions: accounting has some models that combine multiple domains,
        which make "enterprise" multi-domain features like the enterprise console possible.

        Naming conventions:
        Most often, variables representing domain names are named `domain`, and
        variables representing domain objects are named `domain_obj`. New code should
        follow this convention, unless it's in an area that consistently uses `domain`
        for the object and `domain_name` for the string.

        There's a `project` attribute attached to requests that's a domain object.
        In spite of this, don't use `project` in new code.
   """

    _blobdb_type_code = BLOB_CODES.domain

    name = StringProperty()
    is_active = BooleanProperty()
    date_created = DateTimeProperty()
    default_timezone = StringProperty(default=getattr(settings, "TIME_ZONE", "UTC"))
    default_geocoder_location = DictProperty()
    case_sharing = BooleanProperty(default=False)
    secure_submissions = BooleanProperty(default=False)
    cloudcare_releases = StringProperty(choices=['stars', 'nostars', 'default'], default='default')
    organization = StringProperty()
    hr_name = StringProperty()  # the human-readable name for this project
    project_description = StringProperty()  # Brief description of the project
    creating_user = StringProperty()  # username of the user who created this domain

    # domain metadata
    project_type = StringProperty()  # e.g. MCH, HIV
    is_test = StringProperty(choices=["true", "false", "none"], default="none")
    description = StringProperty()
    short_description = StringProperty()
    is_shared = BooleanProperty(default=False)
    commtrack_enabled = BooleanProperty(default=False)
    call_center_config = SchemaProperty(CallCenterProperties)
    restrict_superusers = BooleanProperty(default=False)
    allow_domain_requests = BooleanProperty(default=False)
    location_restriction_for_users = BooleanProperty(default=False)
    usercase_enabled = BooleanProperty(default=False)
    hipaa_compliant = BooleanProperty(default=False)
    first_domain_for_user = BooleanProperty(default=False)

    # CommConnect settings
    survey_management_enabled = BooleanProperty(default=False)
    # Whether or not a case can register via sms
    sms_case_registration_enabled = BooleanProperty(default=False)
    # Case type to apply to cases registered via sms
    sms_case_registration_type = StringProperty()
    # Owner to apply to cases registered via sms
    sms_case_registration_owner_id = StringProperty()
    # Submitting user to apply to cases registered via sms
    sms_case_registration_user_id = StringProperty()
    # Whether or not a mobile worker can register via sms
    sms_mobile_worker_registration_enabled = BooleanProperty(default=False)
    use_default_sms_response = BooleanProperty(default=False)
    default_sms_response = StringProperty()
    chat_message_count_threshold = IntegerProperty()
    sms_language_fallback = StringProperty()
    custom_chat_template = StringProperty()  # See settings.CUSTOM_CHAT_TEMPLATES
    custom_case_username = StringProperty()  # Case property to use when showing the case's name in a chat window
    # If empty, sms can be sent at any time. Otherwise, only send during
    # these windows of time. SMS_QUEUE_ENABLED must be True in localsettings
    # for this be considered.
    restricted_sms_times = SchemaListProperty(DayTimeWindow)
    # If empty, this is ignored. Otherwise, the framework will make sure
    # that during these days/times, no automated outbound sms will be sent
    # to someone if they have sent in an sms within sms_conversation_length
    # minutes. Outbound sms sent from a user in a chat window, however, will
    # still be sent. This is meant to prevent chat conversations from being
    # interrupted by automated sms reminders.
    # SMS_QUEUE_ENABLED must be True in localsettings for this to be
    # considered.
    sms_conversation_times = SchemaListProperty(DayTimeWindow)
    # In minutes, see above.
    sms_conversation_length = IntegerProperty(default=10)
    # Set to True to prevent survey questions and answers form being seen in
    # SMS chat windows.
    filter_surveys_from_chat = BooleanProperty(default=False)
    # The below option only matters if filter_surveys_from_chat = True.
    # If set to True, invalid survey responses will still be shown in the chat
    # window, while questions and valid responses will be filtered out.
    show_invalid_survey_responses_in_chat = BooleanProperty(default=False)
    # If set to True, if a message is read by anyone it counts as being read by
    # everyone. Set to False so that a message is only counted as being read
    # for a user if only that user has read it.
    count_messages_as_read_by_anyone = BooleanProperty(default=False)
    enable_registration_welcome_sms_for_case = BooleanProperty(default=False)
    enable_registration_welcome_sms_for_mobile_worker = BooleanProperty(default=False)
    sms_worker_registration_alert_emails = StringListProperty()
    sms_survey_date_format = StringProperty()

    granted_messaging_access = BooleanProperty(default=False)

    # Allowed outbound SMS per day
    # If this is None, then the default is applied. See get_daily_outbound_sms_limit()
    custom_daily_outbound_sms_limit = IntegerProperty()

    # Twilio Whatsapp-enabled phone number
    twilio_whatsapp_phone_number = StringProperty()

    # Allowed number of case updates or closes from automatic update rules in the daily rule run.
    # If this value is None, the value in settings.MAX_RULE_UPDATES_IN_ONE_RUN is used.
    auto_case_update_limit = IntegerProperty()

    # Time to run auto case update rules. Expected values are 0-23.
    # If this value is None, the value in settings.RULE_UPDATE_HOUR is used.
    auto_case_update_hour = IntegerProperty()

    # Allowed number of max OData feeds that this domain can create.
    # NOTE: This value is generally None. If you want the value the system will use,
    # please use the `get_odata_feed_limit` method instead
    odata_feed_limit = IntegerProperty()

    # exchange/domain copying stuff
    is_snapshot = BooleanProperty(default=False)
    is_approved = BooleanProperty(default=False)
    snapshot_time = DateTimeProperty()
    published = BooleanProperty(default=False)
    license = StringProperty(choices=LICENSES, default='cc')
    title = StringProperty()
    cda = SchemaProperty(LicenseAgreement)
    multimedia_included = BooleanProperty(default=True)
    downloads = IntegerProperty(default=0)  # number of downloads for this specific snapshot
    full_downloads = IntegerProperty(default=0)  # number of downloads for all snapshots from this domain
    author = StringProperty()
    phone_model = StringProperty()
    attribution_notes = StringProperty()
    publisher = StringProperty(choices=["organization", "user"], default="user")
    yt_id = StringProperty()
    snapshot_head = BooleanProperty(default=False)

    deployment = SchemaProperty(Deployment)

    cached_properties = DictProperty()

    internal = SchemaProperty(InternalProperties)

    # extra user specified properties
    tags = StringListProperty()
    area = StringProperty(choices=AREA_CHOICES)
    sub_area = StringProperty(choices=SUB_AREA_CHOICES)

    last_modified = DateTimeProperty(default=datetime(2015, 1, 1))

    # when turned on, use settings.SECURE_TIMEOUT for sessions of users who are members of this domain
    secure_sessions = BooleanProperty(default=False)
    secure_sessions_timeout = IntegerProperty()

    two_factor_auth = BooleanProperty(default=False)
    strong_mobile_passwords = BooleanProperty(default=False)
    disable_mobile_login_lockout = BooleanProperty(default=False)

    requested_report_builder_subscription = StringListProperty()

    # seconds between sending mobile UCRs to users. Can be overridden per user
    default_mobile_ucr_sync_interval = IntegerProperty()

    ga_opt_out = BooleanProperty(default=False)

    restrict_mobile_access = BooleanProperty(default=False)

    @classmethod
    def wrap(cls, data):
        # for domains that still use original_doc
        should_save = False
        if 'original_doc' in data:
            original_doc = data['original_doc']
            del data['original_doc']
            should_save = True
            if original_doc:
                original_doc = Domain.get_by_name(original_doc)
                data['copy_history'] = [original_doc._id]

        # for domains that have a public domain license
        if 'license' in data:
            if data.get("license", None) == "public":
                data["license"] = "cc"
                should_save = True

        if 'slug' in data and data["slug"]:
            data["hr_name"] = data["slug"]
            del data["slug"]

        if 'is_test' in data and isinstance(data["is_test"], bool):
            data["is_test"] = "true" if data["is_test"] else "false"
            should_save = True

        if 'cloudcare_releases' not in data:
            data['cloudcare_releases'] = 'nostars'  # legacy default setting

        # Don't actually remove location_types yet.  We can migrate fully and
        # remove this after everything's hunky-dory in production.  2015-03-06
        if 'location_types' in data:
            data['obsolete_location_types'] = data.pop('location_types')

        if 'granted_messaging_access' not in data:
            # enable messaging for domains created before this flag was added
            data['granted_messaging_access'] = True

        self = super(Domain, cls).wrap(data)
        if self.deployment is None:
            self.deployment = Deployment()
        if should_save:
            self.save()
        return self

    def get_default_timezone(self):
        """return a timezone object from self.default_timezone"""
        import pytz
        return pytz.timezone(self.default_timezone)

    @staticmethod
    @quickcache(['name'], timeout=24 * 60 * 60)
    def is_secure_session_required(name):
        domain_obj = Domain.get_by_name(name)
        return domain_obj and domain_obj.secure_sessions

    @staticmethod
    @quickcache(['name'], timeout=24 * 60 * 60)
    def secure_timeout(name):
        domain_obj = Domain.get_by_name(name)
        if not domain_obj:
            return None

        if domain_obj.secure_sessions:
            if toggles.SECURE_SESSION_TIMEOUT.enabled(name):
                return domain_obj.secure_sessions_timeout or settings.SECURE_TIMEOUT
            return settings.SECURE_TIMEOUT

        return None

    @staticmethod
    @quickcache(['couch_user._id', 'is_active'], timeout=5 * 60, memoize_timeout=10)
    def active_for_couch_user(couch_user, is_active=True):
        domain_names = couch_user.get_domains()
        return Domain.view(
            "domain/by_status",
            keys=[[is_active, d] for d in domain_names],
            reduce=False,
            include_docs=True,
        ).all()

    @staticmethod
    def active_for_user(user, is_active=True):
        if isinstance(user, AnonymousUser):
            return []
        from corehq.apps.users.models import CouchUser
        if isinstance(user, CouchUser):
            couch_user = user
        else:
            couch_user = CouchUser.from_django_user(user)
        if couch_user:
            return Domain.active_for_couch_user(couch_user, is_active=is_active)
        else:
            return []

    def add(self, model_instance, is_active=True):
        """
        Add something to this domain, through the generic relation.
        Returns the created membership object
        """
        # Add membership info to Couch
        couch_user = model_instance.get_profile().get_couch_user()
        couch_user.add_domain_membership(self.name)
        couch_user.save()

    def applications(self):
        return get_brief_apps_in_domain(self.name)

    def full_applications(self, include_builds=True):
        from corehq.apps.app_manager.util import get_correct_app_class
        from corehq.apps.app_manager.models import Application

        def wrap_application(a):
            return get_correct_app_class(a['doc']).wrap(a['doc'])

        if include_builds:
            startkey = [self.name]
            endkey = [self.name, {}]
        else:
            startkey = [self.name, None]
            endkey = [self.name, None, {}]

        return Application.get_db().view('app_manager/applications',
            startkey=startkey,
            endkey=endkey,
            include_docs=True,
            wrapper=wrap_application).all()

    @cached_property
    def versions(self):
        apps = self.applications()
        return list(set(a.application_version for a in apps))

    @cached_property
    def has_media(self):
        from corehq.apps.app_manager.util import is_remote_app
        for app in self.full_applications():
            if not is_remote_app(app) and app.has_media():
                return True
        return False

    @property
    def use_cloudcare_releases(self):
        return self.cloudcare_releases != 'nostars'

    def all_users(self):
        from corehq.apps.users.models import CouchUser
        return CouchUser.by_domain(self.name)

    def recent_submissions(self):
        return domain_has_submission_in_last_30_days(self.name)

    @classmethod
    @quickcache(['name'], skip_arg='strict', timeout=30 * 60,
        session_function=icds_conditional_session_key())
    def get_by_name(cls, name, strict=False):
        if not name:
            # get_by_name should never be called with name as None (or '', etc)
            # I fixed the code in such a way that if I raise a ValueError
            # all tests pass and basic pages load,
            # but in order not to break anything in the wild,
            # I'm opting to notify by email if/when this happens
            # but fall back to the previous behavior of returning None
            if settings.DEBUG:
                raise ValueError('%r is not a valid domain name' % name)
            else:
                _assert = soft_assert(notify_admins=True, exponential_backoff=False)
                _assert(False, '%r is not a valid domain name' % name)
                return None

        def _get_by_name(stale=False):
            extra_args = {'stale': settings.COUCH_STALE_QUERY} if stale else {}
            result = cls.view("domain/domains", key=name, reduce=False, include_docs=True, **extra_args).first()
            if not isinstance(result, Domain):
                # A stale view may return a result with no doc if the doc has just been deleted.
                # In this case couchdbkit just returns the raw view result as a dict
                return None
            else:
                return result

        domain = _get_by_name(stale=(not strict))
        if domain is None and not strict:
            # on the off chance this is a brand new domain, try with strict
            domain = _get_by_name(stale=False)
        return domain

    @classmethod
    def get_or_create_with_name(cls, name, is_active=False, secure_submissions=True):
        result = cls.view("domain/domains", key=name, reduce=False, include_docs=True).first()
        if result:
            return result
        else:
            new_domain = Domain(
                name=name,
                is_active=is_active,
                date_created=datetime.utcnow(),
                secure_submissions=secure_submissions,
            )
            new_domain.save(**get_safe_write_kwargs())
            return new_domain

    @classmethod
    def generate_name(cls, hr_name, max_length=25):
        '''
        Generate a URL-friendly name based on a given human-readable name.
        Normalizes given name, then looks for conflicting domains, addressing
        conflicts by adding "-1", "-2", etc. May return None if it fails to
        generate a new, unique name. Throws exception if it can't figure out
        a name, which shouldn't happen unless max_length is absurdly short.
        '''
        from corehq.apps.domain.utils import get_domain_url_slug
        from corehq.apps.domain.dbaccessors import domain_or_deleted_domain_exists
        name = get_domain_url_slug(hr_name, max_length=max_length)
        if not name:
            raise NameUnavailableException
        if domain_or_deleted_domain_exists(name):
            prefix = name
            while len(prefix):
                name = next_available_name(prefix, Domain.get_names_by_prefix(prefix + '-'))
                if domain_or_deleted_domain_exists(name):
                    # should never happen
                    raise NameUnavailableException
                if len(name) <= max_length:
                    return name
                prefix = prefix[:-1]
            raise NameUnavailableException

        return name

    @classmethod
    def get_all(cls, include_docs=True):
        domains = Domain.view("domain/not_snapshots", include_docs=False).all()
        if not include_docs:
            return domains
        else:
            return map(cls.wrap, iter_docs(cls.get_db(), [d['id'] for d in domains]))

    @classmethod
    def get_all_names(cls):
        return sorted({d['key'] for d in cls.get_all(include_docs=False)})

    @classmethod
    def get_deleted_domain_names(cls):
        domains = Domain.view("domain/deleted_domains", include_docs=False, reduce=False).all()
<<<<<<< HEAD
        return sorted({d['key'] for d in domains})
=======
        return {d['key'] for d in domains}
>>>>>>> 8f2d3493

    @classmethod
    def get_all_ids(cls):
        return [d['id'] for d in cls.get_all(include_docs=False)]

    @classmethod
    def get_names_by_prefix(cls, prefix):
        return [d['key'] for d in Domain.view(
            "domain/domains",
            startkey=prefix,
            endkey=prefix + "zzz",
            reduce=False,
            include_docs=False
        ).all()] + [d['key'] for d in Domain.view(
            "domain/deleted_domains",
            startkey=prefix,
            endkey=prefix + "zzz",
            reduce=False,
            include_docs=False
        ).all()]

    def case_sharing_included(self):
        return self.case_sharing or reduce(
            lambda x, y: x or y, [getattr(app, 'case_sharing', False) for app in self.applications()], False
        )

    def save(self, **params):
        from corehq.apps.domain.dbaccessors import domain_or_deleted_domain_exists

        self.last_modified = datetime.utcnow()
        if not self._rev:
            if domain_or_deleted_domain_exists(self.name):
                raise NameUnavailableException(self.name)
        super(Domain, self).save(**params)

        from corehq.apps.domain.signals import commcare_domain_post_save
        results = commcare_domain_post_save.send_robust(sender='domain', domain=self)
        log_signal_errors(results, "Error occurred during domain post_save (%s)", {'domain': self.name})

    def snapshots(self, **view_kwargs):
        return Domain.view('domain/snapshots',
            startkey=[self._id, {}],
            endkey=[self._id],
            include_docs=True,
            reduce=False,
            descending=True,
            **view_kwargs
        )

    def update_deployment(self, **kwargs):
        self.deployment.update(kwargs)
        self.save()

    def update_internal(self, **kwargs):
        self.internal.update(kwargs)
        self.save()

    def display_name(self):
        if self.is_snapshot:
            return "Snapshot of %s" % self.copied_from.display_name()
        return self.hr_name or self.name

    __str__ = display_name

    def get_license_display(self):
        return LICENSES.get(self.license)

    def get_license_url(self):
        return LICENSE_LINKS.get(self.license)

    def copies(self):
        return Domain.view('domain/copied_from_snapshot', key=self._id, include_docs=True)

    def copies_of_parent(self):
        return Domain.view(
            'domain/copied_from_snapshot', keys=[s._id for s in self.copied_from.snapshots()], include_docs=True
        )

    def delete(self, leave_tombstone=False):
        if not leave_tombstone and not settings.UNIT_TESTING:
            raise ValueError(
                'Cannot delete domain without leaving a tombstone except during testing')
        self._pre_delete()
        if leave_tombstone:
            domain = self.get(self._id)
            if not domain.doc_type.endswith('-Deleted'):
                domain.doc_type = '{}-Deleted'.format(domain.doc_type)
                domain.save()
        else:
            super().delete()

        # The save signals can undo effect of clearing the cache within the save
        # because they query the stale view (but attaches the up to date doc).
        # This is only a problem on delete/soft-delete,
        # because these change the presence in the index, not just the doc content.
        # Since this is rare, I'm opting to just re-clear the cache here
        # rather than making the signals use a strict lookup or something like that.
        self.clear_caches()

    def _pre_delete(self):
        from corehq.apps.domain.deletion import apply_deletion_operations

        # delete SQL models first because UCR tables are indexed by configs in couch
        apply_deletion_operations(self.name)

        # delete couch docs
        for db, related_doc_ids in get_all_doc_ids_for_domain_grouped_by_db(self.name):
            iter_bulk_delete(db, related_doc_ids, chunksize=500)

    @property
    @memoized
    def commtrack_settings(self):
        # this import causes some dependency issues so lives in here
        from corehq.apps.commtrack.models import CommtrackConfig
        if self.commtrack_enabled:
            return CommtrackConfig.for_domain(self.name)
        else:
            return None

    @property
    def has_custom_logo(self):
        return self.has_attachment(LOGO_ATTACHMENT)

    def get_custom_logo(self):
        if not self.has_custom_logo:
            return None

        return (
            self.fetch_attachment(LOGO_ATTACHMENT),
            self.blobs[LOGO_ATTACHMENT].content_type
        )

    def get_odata_feed_limit(self):
        return self.odata_feed_limit or settings.DEFAULT_ODATA_FEED_LIMIT

    def put_attachment(self, *args, **kw):
        return super(Domain, self).put_attachment(domain=self.name, *args, **kw)

    @property
    def location_types(self):
        from corehq.apps.locations.models import LocationType
        return LocationType.objects.filter(domain=self.name).all()

    @memoized
    def has_privilege(self, privilege):
        from corehq.apps.accounting.utils import domain_has_privilege
        return domain_has_privilege(self, privilege)

    @property
    @memoized
    def uses_locations(self):
        from corehq import privileges
        from corehq.apps.locations.models import LocationType
        return (self.has_privilege(privileges.LOCATIONS)
                and (self.commtrack_enabled
                     or LocationType.objects.filter(domain=self.name).exists()))

    def convert_to_commtrack(self):
        """
        One-stop-shop to make a domain CommTrack
        """
        from corehq.apps.commtrack.util import make_domain_commtrack
        make_domain_commtrack(self)

    def clear_caches(self):
        from .utils import domain_restricts_superusers
        super(Domain, self).clear_caches()
        self.get_by_name.clear(self.__class__, self.name)
        self.is_secure_session_required.clear(self.name)
        self.secure_timeout.clear(self.name)
        domain_restricts_superusers.clear(self.name)

    def get_daily_outbound_sms_limit(self):
        if self.custom_daily_outbound_sms_limit:
            return self.custom_daily_outbound_sms_limit

        # https://manage.dimagi.com/default.asp?274299
        return 50000


class TransferDomainRequest(models.Model):
    active = models.BooleanField(default=True, blank=True)
    request_time = models.DateTimeField(null=True, blank=True)
    request_ip = models.CharField(max_length=80, null=True, blank=True)
    confirm_time = models.DateTimeField(null=True, blank=True)
    confirm_ip = models.CharField(max_length=80, null=True, blank=True)
    transfer_guid = models.CharField(max_length=32, null=True, blank=True)

    domain = models.CharField(max_length=256)
    from_username = models.CharField(max_length=80)
    to_username = models.CharField(max_length=80)

    TRANSFER_TO_EMAIL = 'domain/email/domain_transfer_to_request'
    TRANSFER_FROM_EMAIL = 'domain/email/domain_transfer_from_request'
    DIMAGI_CONFIRM_EMAIL = 'domain/email/domain_transfer_confirm'

    class Meta(object):
        app_label = 'domain'

    @property
    @memoized
    def to_user(self):
        from corehq.apps.users.models import WebUser
        return WebUser.get_by_username(self.to_username)

    @property
    @memoized
    def from_user(self):
        from corehq.apps.users.models import WebUser
        return WebUser.get_by_username(self.from_username)

    @classmethod
    def get_by_guid(cls, guid):
        try:
            return cls.objects.get(transfer_guid=guid, active=True)
        except TransferDomainRequest.DoesNotExist:
            return None

    @classmethod
    def get_active_transfer(cls, domain, from_username):
        try:
            return cls.objects.get(domain=domain, from_username=from_username, active=True)
        except TransferDomainRequest.DoesNotExist:
            return None
        except TransferDomainRequest.MultipleObjectsReturned:
            # Deactivate all active transfer except for most recent
            latest = cls.objects \
                .filter(domain=domain, from_username=from_username, active=True, request_time__isnull=False) \
                .latest('request_time')
            cls.objects \
                .filter(domain=domain, from_username=from_username) \
                .exclude(pk=latest.pk) \
                .update(active=False)

            return latest

    def requires_active_transfer(fn):
        def decorate(self, *args, **kwargs):
            if not self.active:
                raise InactiveTransferDomainException(_("Transfer domain request is no longer active"))
            return fn(self, *args, **kwargs)
        return decorate

    @requires_active_transfer
    def send_transfer_request(self):
        self.transfer_guid = uuid.uuid4().hex
        self.request_time = datetime.utcnow()
        self.save()

        self.email_to_request()
        self.email_from_request()

    def activate_url(self):
        return "{url_base}/domain/transfer/{guid}/activate".format(
            url_base=get_url_base(),
            guid=self.transfer_guid
        )

    def deactivate_url(self):
        return "{url_base}/domain/transfer/{guid}/deactivate".format(
            url_base=get_url_base(),
            guid=self.transfer_guid
        )

    def email_to_request(self):
        context = self.as_dict()

        html_content = render_to_string("{template}.html".format(template=self.TRANSFER_TO_EMAIL), context)
        text_content = render_to_string("{template}.txt".format(template=self.TRANSFER_TO_EMAIL), context)

        send_html_email_async.delay(
            _('Transfer of ownership for CommCare project space.'),
            self.to_user.get_email(),
            html_content,
            text_content=text_content)

    def email_from_request(self):
        context = self.as_dict()
        context.update({
            'settings_url': "{url_base}{path}".format(url_base=get_url_base(),
                                                      path=reverse('transfer_domain_view', args=[self.domain])),
            'support_email': settings.SUPPORT_EMAIL,
        })

        html_content = render_to_string("{template}.html".format(template=self.TRANSFER_FROM_EMAIL), context)
        text_content = render_to_string("{template}.txt".format(template=self.TRANSFER_FROM_EMAIL), context)

        send_html_email_async.delay(
            _('Transfer of ownership for CommCare project space.'),
            self.from_user.get_email(),
            html_content,
            text_content=text_content)

    @requires_active_transfer
    def transfer_domain(self, by_user, *args, transfer_via=None, **kwargs):

        self.confirm_time = datetime.utcnow()
        if 'ip' in kwargs:
            self.confirm_ip = kwargs['ip']

        self.from_user.transfer_domain_membership(self.domain, self.to_user, is_admin=True)
        self.from_user.save()
        if by_user:
            log_user_change(by_domain=self.domain, for_domain=self.domain, couch_user=self.from_user,
                            changed_by_user=by_user, changed_via=transfer_via,
                            change_messages=UserChangeMessage.domain_removal(self.domain))
            log_user_change(by_domain=self.domain, for_domain=self.domain, couch_user=self.to_user,
                            changed_by_user=by_user, changed_via=transfer_via,
                            change_messages=UserChangeMessage.domain_addition(self.domain))
        self.to_user.save()
        self.active = False
        self.save()

        html_content = render_to_string(
            "{template}.html".format(template=self.DIMAGI_CONFIRM_EMAIL),
            self.as_dict())
        text_content = render_to_string(
            "{template}.txt".format(template=self.DIMAGI_CONFIRM_EMAIL),
            self.as_dict())

        send_html_email_async.delay(
            _('There has been a transfer of ownership of {domain}').format(domain=self.domain),
            settings.SUPPORT_EMAIL, html_content, text_content=text_content,
        )

    def as_dict(self):
        return {
            'domain': self.domain,
            'from_username': self.from_username,
            'to_username': self.to_username,
            'guid': self.transfer_guid,
            'request_time': self.request_time,
            'deactivate_url': self.deactivate_url(),
            'activate_url': self.activate_url(),
        }


class DomainAuditRecordEntry(models.Model):
    domain = models.TextField(unique=True, db_index=True)
    cp_n_downloads_custom_exports = models.BigIntegerField(default=0)
    cp_n_viewed_ucr_reports = models.BigIntegerField(default=0)
    cp_n_viewed_non_ucr_reports = models.BigIntegerField(default=0)
    cp_n_reports_created = models.BigIntegerField(default=0)
    cp_n_reports_edited = models.BigIntegerField(default=0)
    cp_n_saved_scheduled_reports = models.BigIntegerField(default=0)
    cp_n_click_app_deploy = models.BigIntegerField(default=0)
    cp_n_form_builder_entered = models.BigIntegerField(default=0)
    cp_n_saved_app_changes = models.BigIntegerField(default=0)

    @classmethod
    @atomic
    def update_calculations(cls, domain, property_to_update):
        obj, is_new = cls.objects.get_or_create(domain=domain)
        setattr(obj, property_to_update, F(property_to_update) + 1)
        # update_fields prevents the possibility of a race condition
        # https://stackoverflow.com/a/1599090
        obj.save(update_fields=[property_to_update])


class AllowedUCRExpressionSettings(models.Model):
    """
    Model contains UCR(aka Data Transformation Engine) expressions settings for a domain.
    The expressions defined in RESTRICTED_UCR_EXPRESSIONS are not generally available yet.
    But these expressions are enabled by default on every domain so that current flow does not change.
    If any expression's usage is to be restricted on any domain
    then the  Expressions should be explicitly removed from
    Domain settings page on HQ.
    """

    domain = models.CharField(unique=True, max_length=256)
    allowed_ucr_expressions = ArrayField(
        models.CharField(max_length=32, choices=RESTRICTED_UCR_EXPRESSIONS),
        default=all_restricted_ucr_expressions
    )

    @classmethod
    @quickcache(['domain_name'])
    def get_allowed_ucr_expressions(cls, domain_name):
        try:
            ucr_expressions_obj = AllowedUCRExpressionSettings.objects.get(domain=domain_name)
            allowed_ucr_expressions = ucr_expressions_obj.allowed_ucr_expressions
        except AllowedUCRExpressionSettings.DoesNotExist:
            allowed_ucr_expressions = all_restricted_ucr_expressions()
        return allowed_ucr_expressions

    @classmethod
    def save_allowed_ucr_expressions(cls, domain_name, expressions):
        AllowedUCRExpressionSettings.objects.update_or_create(
            domain=domain_name,
            defaults={
                'allowed_ucr_expressions': expressions
            }
        )

    @classmethod
    def disallowed_ucr_expressions(cls, domain_name):
        allowed_expressions_for_domain = set(cls.get_allowed_ucr_expressions(domain_name))
        restricted_expressions = set(all_restricted_ucr_expressions())
        return restricted_expressions - allowed_expressions_for_domain


class ProjectLimitType():
    LIVE_GOOGLE_SHEETS = 'lgs'

    CHOICES = (
        (LIVE_GOOGLE_SHEETS, "Live Google Sheets"),
    )


class ProjectLimit(models.Model):
    domain = models.CharField(max_length=256, db_index=True)
    limit_type = models.CharField(max_length=5, choices=ProjectLimitType.CHOICES)
    limit_value = models.IntegerField(default=20)


class OperatorCallLimitSettings(models.Model):
    CALL_LIMIT_MINIMUM = 1
    CALL_LIMIT_MAXIMUM = 1000
    CALL_LIMIT_DEFAULT = 120

    domain = models.CharField(max_length=256, db_index=True)
    call_limit = models.IntegerField(
        default=CALL_LIMIT_DEFAULT,
        validators=[
            MinValueValidator(CALL_LIMIT_MINIMUM),
            MaxValueValidator(CALL_LIMIT_MAXIMUM)
        ]
    )


class SMSAccountConfirmationSettings(models.Model):
    PROJECT_NAME_DEFAULT = "CommCare HQ"
    PROJECT_NAME_MAX_LENGTH = 30
    CONFIRMATION_LINK_EXPIRY_DAYS_DEFAULT = 14
    CONFIRMATION_LINK_EXPIRY_DAYS_MINIMUM = 1
    CONFIRMATION_LINK_EXPIRY_DAYS_MAXIMUM = 30

    domain = models.CharField(max_length=256, db_index=True)
    project_name = models.CharField(
        default=PROJECT_NAME_DEFAULT,
        max_length=PROJECT_NAME_MAX_LENGTH,
    )
    confirmation_link_expiry_time = models.IntegerField(
        default=CONFIRMATION_LINK_EXPIRY_DAYS_DEFAULT,
        validators=[
            MinValueValidator(CONFIRMATION_LINK_EXPIRY_DAYS_MINIMUM),
            MaxValueValidator(CONFIRMATION_LINK_EXPIRY_DAYS_MAXIMUM),
        ]
    )

    @staticmethod
    def get_settings(domain):
        domain_obj, _ = SMSAccountConfirmationSettings.objects.get_or_create(domain=domain)
        return domain_obj<|MERGE_RESOLUTION|>--- conflicted
+++ resolved
@@ -691,11 +691,7 @@
     @classmethod
     def get_deleted_domain_names(cls):
         domains = Domain.view("domain/deleted_domains", include_docs=False, reduce=False).all()
-<<<<<<< HEAD
-        return sorted({d['key'] for d in domains})
-=======
         return {d['key'] for d in domains}
->>>>>>> 8f2d3493
 
     @classmethod
     def get_all_ids(cls):
