from datetime import datetime, timedelta
from itertools import imap
import hashlib
import json
import logging
from couchdbkit.exceptions import ResourceConflict
from django.conf import settings
from django.contrib.auth.models import AnonymousUser
from couchdbkit.ext.django.schema import (
    Document, StringProperty, BooleanProperty, DateTimeProperty, IntegerProperty,
    DocumentSchema, SchemaProperty, DictProperty,
    StringListProperty, SchemaListProperty, TimeProperty, DecimalProperty
)
from django.core.cache import cache
from corehq.apps.appstore.models import SnapshotMixin
from dimagi.utils.couch.cache import cache_core
from dimagi.utils.couch.database import (
    iter_docs, get_db, get_safe_write_kwargs, apply_update, iter_bulk_delete
)
from dimagi.utils.decorators.memoized import memoized
from dimagi.utils.html import format_html
from dimagi.utils.logging import notify_exception
from itertools import chain
from langcodes import langs as all_langs
from collections import defaultdict
from django.utils.importlib import import_module
<<<<<<< HEAD
=======
from corehq.apps.locations.schema import LocationType
from corehq import toggles
>>>>>>> ea1600b0


lang_lookup = defaultdict(str)

DATA_DICT = settings.INTERNAL_DATA
AREA_CHOICES = [a["name"] for a in DATA_DICT["area"]]
SUB_AREA_CHOICES = reduce(list.__add__, [a["sub_areas"] for a in DATA_DICT["area"]], [])


for lang in all_langs:
    lang_lookup[lang['three']] = lang['names'][0] # arbitrarily using the first name if there are multiple
    if lang['two'] != '':
        lang_lookup[lang['two']] = lang['names'][0]


class DomainMigrations(DocumentSchema):
    has_migrated_permissions = BooleanProperty(default=False)

    def apply(self, domain):
        if not self.has_migrated_permissions:
            logging.info("Applying permissions migration to domain %s" % domain.name)
            from corehq.apps.users.models import UserRole, WebUser
            UserRole.init_domain_with_presets(domain.name)
            for web_user in WebUser.by_domain(domain.name):
                try:
                    web_user.save()
                except ResourceConflict:
                    # web_user has already been saved by another thread in the last few seconds
                    pass

            self.has_migrated_permissions = True
            domain.save()

LICENSES = {
    'cc': 'Creative Commons Attribution (CC BY)',
    'cc-sa': 'Creative Commons Attribution, Share Alike (CC BY-SA)',
    'cc-nd': 'Creative Commons Attribution, No Derivatives (CC BY-ND)',
    'cc-nc': 'Creative Commons Attribution, Non-Commercial (CC BY-NC)',
    'cc-nc-sa': 'Creative Commons Attribution, Non-Commercial, and Share Alike (CC BY-NC-SA)',
    'cc-nc-nd': 'Creative Commons Attribution, Non-Commercial, and No Derivatives (CC BY-NC-ND)'
}

LICENSE_LINKS = {
    'cc': 'http://creativecommons.org/licenses/by/4.0',
    'cc-sa': 'http://creativecommons.org/licenses/by-sa/4.0',
    'cc-nd': 'http://creativecommons.org/licenses/by-nd/4.0',
    'cc-nc': 'http://creativecommons.org/licenses/by-nc/4.0',
    'cc-nc-sa': 'http://creativecommons.org/licenses/by-nc-sa/4.0',
    'cc-nc-nd': 'http://creativecommons.org/licenses/by-nc-nd/4.0',
}

def cached_property(method):
    def find_cached(self):
        try:
            return self.cached_properties[method.__name__]
        except KeyError:
            self.cached_properties[method.__name__] = method(self)
            self.save()
            return self.cached_properties[method.__name__]
    return find_cached


class UpdatableSchema():
    def update(self, new_dict):
        for kw in new_dict:
            self[kw] = new_dict[kw]

class Deployment(DocumentSchema, UpdatableSchema):
    date = DateTimeProperty()
    city = StringProperty()
    countries = StringListProperty()
    region = StringProperty() # e.g. US, LAC, SA, Sub-saharn Africa, East Africa, West Africa, Southeast Asia)
    description = StringProperty()
    public = BooleanProperty(default=False)

class CallCenterProperties(DocumentSchema):
    enabled = BooleanProperty(default=False)
    case_owner_id = StringProperty()
    case_type = StringProperty()

class LicenseAgreement(DocumentSchema):
    signed = BooleanProperty(default=False)
    type = StringProperty()
    date = DateTimeProperty()
    user_id = StringProperty()
    user_ip = StringProperty()
    version = StringProperty()

class InternalProperties(DocumentSchema, UpdatableSchema):
    """
    Project properties that should only be visible/editable by superusers
    """
    sf_contract_id = StringProperty()
    sf_account_id = StringProperty()
    commcare_edition = StringProperty(
        choices=['', "plus", "community", "standard", "pro", "advanced", "enterprise"],
        default="community"
    )
    services = StringProperty(choices=["", "basic", "plus", "full", "custom"], default="")
    initiative = StringListProperty()
    workshop_region = StringProperty()
    project_state = StringProperty(choices=["", "POC", "transition", "at-scale"], default="")
    self_started = BooleanProperty()
    area = StringProperty()
    sub_area = StringProperty()
    using_adm = BooleanProperty()
    using_call_center = BooleanProperty()
    custom_eula = BooleanProperty()
    can_use_data = BooleanProperty(default=True)
    notes = StringProperty()
    organization_name = StringProperty()
    platform = StringListProperty()
    project_manager = StringProperty()
    phone_model = StringProperty()
    goal_time_period = IntegerProperty()
    goal_followup_rate = DecimalProperty()
    # intentionally different from and commtrack_enabled so that FMs can change
    commtrack_domain = BooleanProperty()


class CaseDisplaySettings(DocumentSchema):
    case_details = DictProperty(
        verbose_name="Mapping of case type to definitions of properties "
                     "to display above the fold on case details")
    form_details = DictProperty(
        verbose_name="Mapping of form xmlns to definitions of properties "
                     "to display for individual forms")

    # todo: case list

class DynamicReportConfig(DocumentSchema):
    """configurations of generic/template reports to be set up for this domain"""
    report = StringProperty() # fully-qualified path to template report class
    name = StringProperty() # report display name in sidebar
    kwargs = DictProperty() # arbitrary settings to configure report
    previewers_only = BooleanProperty()

class DynamicReportSet(DocumentSchema):
    """a set of dynamic reports grouped under a section header in the sidebar"""
    section_title = StringProperty()
    reports = SchemaListProperty(DynamicReportConfig)


LOGO_ATTACHMENT = 'logo.png'

class DayTimeWindow(DocumentSchema):
    """
    Defines a window of time in a day of the week.
    Day/time combinations will be interpreted in the domain's timezone.
    """
    # 0 - 6 is Monday - Sunday; -1 means it applies to all days
    day = IntegerProperty()
    # For times, None means there's no lower/upper bound
    start_time = TimeProperty()
    end_time = TimeProperty()


class Domain(Document, SnapshotMixin):
    """Domain is the highest level collection of people/stuff
       in the system.  Pretty much everything happens at the
       domain-level, including user membership, permission to
       see data, reports, charts, etc."""

    name = StringProperty()
    is_active = BooleanProperty()
    is_public = BooleanProperty(default=False)
    date_created = DateTimeProperty()
    default_timezone = StringProperty(default=getattr(settings, "TIME_ZONE", "UTC"))
    case_sharing = BooleanProperty(default=False)
    secure_submissions = BooleanProperty(default=False)
    cloudcare_releases = StringProperty(choices=['stars', 'nostars', 'default'], default='default')
    organization = StringProperty()
    hr_name = StringProperty() # the human-readable name for this project within an organization
    creating_user = StringProperty() # username of the user who created this domain

    # domain metadata
    project_type = StringProperty() # e.g. MCH, HIV
    customer_type = StringProperty() # plus, full, etc.
    is_test = StringProperty(choices=["true", "false", "none"], default="none")
    description = StringProperty()
    short_description = StringProperty()
    is_shared = BooleanProperty(default=False)
    commtrack_enabled = BooleanProperty(default=False)
    locations_enabled = BooleanProperty(default=False)
    call_center_config = SchemaProperty(CallCenterProperties)
    has_careplan = BooleanProperty(default=False)
    restrict_superusers = BooleanProperty(default=False)
    location_restriction_for_users = BooleanProperty(default=True)

    case_display = SchemaProperty(CaseDisplaySettings)

    # CommConnect settings
    commconnect_enabled = BooleanProperty(default=False)
    survey_management_enabled = BooleanProperty(default=False)
    sms_case_registration_enabled = BooleanProperty(default=False) # Whether or not a case can register via sms
    sms_case_registration_type = StringProperty() # Case type to apply to cases registered via sms
    sms_case_registration_owner_id = StringProperty() # Owner to apply to cases registered via sms
    sms_case_registration_user_id = StringProperty() # Submitting user to apply to cases registered via sms
    sms_mobile_worker_registration_enabled = BooleanProperty(default=False) # Whether or not a mobile worker can register via sms
    default_sms_backend_id = StringProperty()
    use_default_sms_response = BooleanProperty(default=False)
    default_sms_response = StringProperty()
    chat_message_count_threshold = IntegerProperty()
    custom_chat_template = StringProperty() # See settings.CUSTOM_CHAT_TEMPLATES
    custom_case_username = StringProperty() # Case property to use when showing the case's name in a chat window
    # If empty, sms can be sent at any time. Otherwise, only send during
    # these windows of time. SMS_QUEUE_ENABLED must be True in localsettings
    # for this be considered.
    restricted_sms_times = SchemaListProperty(DayTimeWindow)
    # If empty, this is ignored. Otherwise, the framework will make sure
    # that during these days/times, no automated outbound sms will be sent
    # to someone if they have sent in an sms within sms_conversation_length
    # minutes. Outbound sms sent from a user in a chat window, however, will
    # still be sent. This is meant to prevent chat conversations from being
    # interrupted by automated sms reminders.
    # SMS_QUEUE_ENABLED must be True in localsettings for this to be
    # considered.
    sms_conversation_times = SchemaListProperty(DayTimeWindow)
    # In minutes, see above.
    sms_conversation_length = IntegerProperty(default=10)
    # Set to True to prevent survey questions and answers form being seen in
    # SMS chat windows.
    filter_surveys_from_chat = BooleanProperty(default=False)
    # The below option only matters if filter_surveys_from_chat = True.
    # If set to True, invalid survey responses will still be shown in the chat
    # window, while questions and valid responses will be filtered out.
    show_invalid_survey_responses_in_chat = BooleanProperty(default=False)
    # If set to True, if a message is read by anyone it counts as being read by
    # everyone. Set to False so that a message is only counted as being read
    # for a user if only that user has read it.
    count_messages_as_read_by_anyone = BooleanProperty(default=False)
    # Set to True to allow sending sms and all-label surveys to cases whose
    # phone number is duplicated with another contact
    send_to_duplicated_case_numbers = BooleanProperty(default=True)

    # exchange/domain copying stuff
    is_snapshot = BooleanProperty(default=False)
    is_approved = BooleanProperty(default=False)
    snapshot_time = DateTimeProperty()
    published = BooleanProperty(default=False)
    license = StringProperty(choices=LICENSES, default='cc')
    title = StringProperty()
    cda = SchemaProperty(LicenseAgreement)
    multimedia_included = BooleanProperty(default=True)
    downloads = IntegerProperty(default=0) # number of downloads for this specific snapshot
    full_downloads = IntegerProperty(default=0) # number of downloads for all snapshots from this domain
    author = StringProperty()
    phone_model = StringProperty()
    attribution_notes = StringProperty()
    publisher = StringProperty(choices=["organization", "user"], default="user")
    yt_id = StringProperty()

    deployment = SchemaProperty(Deployment)

    image_path = StringProperty()
    image_type = StringProperty()

    migrations = SchemaProperty(DomainMigrations)

    cached_properties = DictProperty()

    internal = SchemaProperty(InternalProperties)

    dynamic_reports = SchemaListProperty(DynamicReportSet)

    # extra user specified properties
    tags = StringListProperty()
    area = StringProperty(choices=AREA_CHOICES)
    sub_area = StringProperty(choices=SUB_AREA_CHOICES)
    launch_date = DateTimeProperty

    # to be eliminated from projects and related documents when they are copied for the exchange
    _dirty_fields = ('admin_password', 'admin_password_charset', 'city', 'countries', 'region', 'customer_type')

    default_mobile_worker_redirect = StringProperty(default=None)

    @property
    def domain_type(self):
        """
        The primary type of this domain.  Used to determine site-specific
        branding.
        """
        if self.commtrack_enabled:
            return 'commtrack'
        else:
            return 'commcare'

    @classmethod
    def wrap(cls, data):
        # for domains that still use original_doc
        should_save = False
        if 'original_doc' in data:
            original_doc = data['original_doc']
            del data['original_doc']
            should_save = True
            if original_doc:
                original_doc = Domain.get_by_name(original_doc)
                data['copy_history'] = [original_doc._id]

        # for domains that have a public domain license
        if 'license' in data:
            if data.get("license", None) == "public":
                data["license"] = "cc"
                should_save = True

        if 'slug' in data and data["slug"]:
            data["hr_name"] = data["slug"]
            del data["slug"]

        if 'is_test' in data and isinstance(data["is_test"], bool):
            data["is_test"] = "true" if data["is_test"] else "false"
            should_save = True

        if 'cloudcare_releases' not in data:
            data['cloudcare_releases'] = 'nostars'  # legacy default setting

        self = super(Domain, cls).wrap(data)
        if self.deployment is None:
            self.deployment = Deployment()
        if self.get_id:
            self.apply_migrations()
        if should_save:
            self.save()
        return self

    @staticmethod
    def active_for_user(user, is_active=True):
        if isinstance(user, AnonymousUser):
            return []
        from corehq.apps.users.models import CouchUser
        if isinstance(user, CouchUser):
            couch_user = user
        else:
            couch_user = CouchUser.from_django_user(user)
        if couch_user:
            domain_names = couch_user.get_domains()
            return cache_core.cached_view(Domain.get_db(), "domain/by_status",
                                          keys=[[is_active, d] for d in domain_names],
                                          reduce=False,
                                          include_docs=True,
                                          wrapper=Domain.wrap
            )
        else:
            return []

    @classmethod
    def field_by_prefix(cls, field, prefix='', is_approved=True):
        # unichr(0xfff8) is something close to the highest character available
        res = cls.view("domain/fields_by_prefix",
                                    group=True,
                                    startkey=[field, is_approved, prefix],
                                    endkey=[field, is_approved, "%s%c" % (prefix, unichr(0xfff8)), {}])
        vals = [(d['value'], d['key'][2]) for d in res]
        vals.sort(reverse=True)
        return [(v[1], v[0]) for v in vals]

    @classmethod
    def get_by_field(cls, field, value, is_approved=True):
        return cls.view('domain/fields_by_prefix', key=[field, is_approved, value], reduce=False, include_docs=True).all()

    def apply_migrations(self):
        self.migrations.apply(self)

    @staticmethod
    def all_for_user(user):
        if not hasattr(user,'get_profile'):
            # this had better be an anonymous user
            return []
        from corehq.apps.users.models import CouchUser
        couch_user = CouchUser.from_django_user(user)
        if couch_user:
            domain_names = couch_user.get_domains()
            return Domain.view("domain/domains",
                keys=domain_names,
                reduce=False,
                include_docs=True).all()
        else:
            return []

    def add(self, model_instance, is_active=True):
        """
        Add something to this domain, through the generic relation.
        Returns the created membership object
        """
        # Add membership info to Couch
        couch_user = model_instance.get_profile().get_couch_user()
        couch_user.add_domain_membership(self.name)
        couch_user.save()

    def applications(self):
        from corehq.apps.app_manager.models import ApplicationBase
        return ApplicationBase.view('app_manager/applications_brief',
                                    startkey=[self.name],
                                    endkey=[self.name, {}]).all()

    def full_applications(self, include_builds=True):
        from corehq.apps.app_manager.models import Application, RemoteApp
        WRAPPERS = {'Application': Application, 'RemoteApp': RemoteApp}
        def wrap_application(a):
            return WRAPPERS[a['doc']['doc_type']].wrap(a['doc'])

        if include_builds:
            startkey = [self.name]
            endkey = [self.name, {}]
        else:
            startkey = [self.name, None]
            endkey = [self.name, None, {}]

        return get_db().view('app_manager/applications',
            startkey=startkey,
            endkey=endkey,
            include_docs=True,
            wrapper=wrap_application).all()

    @cached_property
    def versions(self):
        apps = self.applications()
        return list(set(a.application_version for a in apps))

    @cached_property
    def has_case_management(self):
        for app in self.full_applications():
            if app.doc_type == 'Application':
                if app.has_case_management():
                    return True
        return False

    @cached_property
    def has_media(self):
        for app in self.full_applications():
            if app.doc_type == 'Application' and app.has_media():
                return True
        return False

    @property
    def use_cloudcare_releases(self):
        return self.cloudcare_releases != 'nostars'

    def all_users(self):
        from corehq.apps.users.models import CouchUser
        return CouchUser.by_domain(self.name)

    def has_shared_media(self):
        return False

    def recent_submissions(self):
        from corehq.apps.reports.util import make_form_couch_key
        key = make_form_couch_key(self.name)
        res = get_db().view('reports_forms/all_forms',
            startkey=key+[{}],
            endkey=key,
            descending=True,
            reduce=False,
            include_docs=False,
            limit=1).all()
        if len(res) > 0: # if there have been any submissions in the past 30 days
            return (datetime.now() <=
                    datetime.strptime(res[0]['key'][2], "%Y-%m-%dT%H:%M:%SZ")
                    + timedelta(days=30))
        else:
            return False

    @cached_property
    def languages(self):
        apps = self.applications()
        return set(chain.from_iterable([a.langs for a in apps]))

    def readable_languages(self):
        return ', '.join(lang_lookup[lang] or lang for lang in self.languages())

    def __unicode__(self):
        return self.name

    @classmethod
    def get_by_name(cls, name, strict=False):
        if not name:
            # get_by_name should never be called with name as None (or '', etc)
            # I fixed the code in such a way that if I raise a ValueError
            # all tests pass and basic pages load,
            # but in order not to break anything in the wild,
            # I'm opting to notify by email if/when this happens
            # but fall back to the previous behavior of returning None
            try:
                raise ValueError('%r is not a valid domain name' % name)
            except ValueError:
                if settings.DEBUG:
                    raise
                else:
                    notify_exception(None, '%r is not a valid domain name' % name)
                    return None

        cache_key = _domain_cache_key(name)
        if not strict:
            MISSING = object()
            res = cache.get(cache_key, MISSING)
            if res != MISSING:
                return res

        domain = cls._get_by_name(name, strict)
        # 30 mins, so any unforeseen invalidation bugs aren't too bad.
        cache.set(cache_key, domain, 30*60)
        return domain

    @classmethod
    def _get_by_name(cls, name, strict=False):
        extra_args = {'stale': settings.COUCH_STALE_QUERY} if not strict else {}

        db = cls.get_db()
        res = cache_core.cached_view(db, "domain/domains", key=name, reduce=False,
                                     include_docs=True, wrapper=cls.wrap, force_invalidate=strict,
                                     **extra_args)

        if len(res) > 0:
            result = res[0]
        else:
            result = None

        if result is None and not strict:
            # on the off chance this is a brand new domain, try with strict
            return cls.get_by_name(name, strict=True)

        return result

    @classmethod
    def get_by_organization(cls, organization):
        result = cache_core.cached_view(
            cls.get_db(), "domain/by_organization",
            startkey=[organization],
            endkey=[organization, {}],
            reduce=False,
            include_docs=True,
            wrapper=cls.wrap
        )
        from corehq.apps.accounting.utils import domain_has_privilege
        from corehq import privileges
        result = filter(
            lambda x: domain_has_privilege(x.name, privileges.CROSS_PROJECT_REPORTS),
            result
        )
        return result

    @classmethod
    def get_by_organization_and_hrname(cls, organization, hr_name):
        result = cls.view("domain/by_organization",
                          key=[organization, hr_name],
                          reduce=False,
                          include_docs=True)
        return result

    @classmethod
    def get_or_create_with_name(cls, name, is_active=False,
                                secure_submissions=True):
        result = cls.view("domain/domains", key=name, reduce=False, include_docs=True).first()
        if result:
            return result
        else:
            new_domain = Domain(
                name=name,
                is_active=is_active,
                date_created=datetime.utcnow(),
                secure_submissions=secure_submissions,
            )
            new_domain.migrations = DomainMigrations(has_migrated_permissions=True)
            new_domain.save(**get_safe_write_kwargs())
            return new_domain

    def password_format(self):
        """
        This was a performance hit, so for now we'll just return 'a' no matter what
        If a single application is alphanumeric, return alphanumeric; otherwise, return numeric
        """
        return 'a'

    @classmethod
    def get_all(cls, include_docs=True):
        domains = Domain.view("domain/not_snapshots", include_docs=False).all()
        if not include_docs:
            return domains
        else:
            return imap(cls, iter_docs(cls.get_db(), [d['id'] for d in domains]))

    @classmethod
    def get_all_names(cls):
        return [d['key'] for d in Domain.get_all(include_docs=False)]

    def case_sharing_included(self):
        return self.case_sharing or reduce(lambda x, y: x or y, [getattr(app, 'case_sharing', False) for app in self.applications()], False)

    def save(self, **params):
        super(Domain, self).save(**params)
        cache.delete(_domain_cache_key(self.name))

        from corehq.apps.domain.signals import commcare_domain_post_save
        results = commcare_domain_post_save.send_robust(sender='domain', domain=self)
        for result in results:
            # Second argument is None if there was no error
            if result[1]:
                notify_exception(
                    None,
                    message="Error occured during domain post_save %s: %s" %
                            (self.name, str(result[1]))
                )

    def save_copy(self, new_domain_name=None, user=None, ignore=None,
                  copy_by_id=None):
        from corehq.apps.app_manager.models import get_app
        from corehq.apps.reminders.models import CaseReminderHandler
        from corehq.apps.fixtures.models import FixtureDataItem

        ignore = ignore if ignore is not None else []
        if new_domain_name is not None and Domain.get_by_name(new_domain_name):
            return None

        db = Domain.get_db()

        new_id = db.copy_doc(self.get_id)['id']
        if new_domain_name is None:
            new_domain_name = new_id
        new_domain = Domain.get(new_id)
        new_domain.name = new_domain_name
        new_domain.copy_history = self.get_updated_history()
        new_domain.is_snapshot = False
        new_domain.snapshot_time = None
        new_domain.organization = None # TODO: use current user's organization (?)

        # reset stuff
        new_domain.cda.signed = False
        new_domain.cda.date = None
        new_domain.cda.type = None
        new_domain.cda.user_id = None
        new_domain.cda.user_ip = None
        new_domain.is_test = "none"
        new_domain.internal = InternalProperties()
        new_domain.creating_user = user.username if user else None

        for field in self._dirty_fields:
            if hasattr(new_domain, field):
                delattr(new_domain, field)

        new_comps = {}  # a mapping of component's id to it's copy

        def copy_data_items(old_type_id, new_type_id):
            for item in FixtureDataItem.by_data_type(self.name, old_type_id):
                comp = self.copy_component(item.doc_type, item._id,
                                           new_domain_name, user=user)
                comp.data_type_id = new_type_id
                comp.save()

        for res in db.view('domain/related_to_domain', key=[self.name, True]):
            if (copy_by_id and res['value']['_id'] not in copy_by_id and
                res['value']['doc_type'] in ('Application', 'RemoteApp',
                                             'FixtureDataType')):
                continue
            if not self.is_snapshot and res['value']['doc_type'] in ('Application', 'RemoteApp'):
                app = get_app(self.name, res['value']['_id']).get_latest_saved()
                if app:
                    comp = self.copy_component(app.doc_type, app._id, new_domain_name, user=user)
                else:
                    comp = self.copy_component(res['value']['doc_type'], res['value']['_id'], new_domain_name, user=user)
            elif res['value']['doc_type'] not in ignore:
                comp = self.copy_component(res['value']['doc_type'], res['value']['_id'], new_domain_name, user=user)
                if res['value']['doc_type'] == 'FixtureDataType':
                    copy_data_items(res['value']['_id'], comp._id)
            else:
                comp = None

            if comp:
                new_comps[res['value']['_id']] = comp

        new_domain.save()

        if user:
            def add_dom_to_user(user):
                user.add_domain_membership(new_domain_name, is_admin=True)
            apply_update(user, add_dom_to_user)

        def update_events(handler):
            """
            Change the form_unique_id to the proper form for each event in a newly copied CaseReminderHandler
            """
            from corehq.apps.app_manager.models import FormBase
            for event in handler.events:
                if not event.form_unique_id:
                    continue
                form = FormBase.get_form(event.form_unique_id)
                form_app = form.get_app()
                m_index, f_index = form_app.get_form_location(form.unique_id)
                form_copy = new_comps[form_app._id].get_module(m_index).get_form(f_index)
                event.form_unique_id = form_copy.unique_id

        def update_for_copy(handler):
            handler.active = False
            update_events(handler)

        if 'CaseReminderHandler' not in ignore:
            for handler in CaseReminderHandler.get_handlers(new_domain_name):
                apply_update(handler, update_for_copy)

        return new_domain

    def reminder_should_be_copied(self, handler):
        from corehq.apps.reminders.models import ON_DATETIME
        return (handler.start_condition_type != ON_DATETIME and
                handler.user_group_id is None)

    def copy_component(self, doc_type, id, new_domain_name, user=None):
        from corehq.apps.app_manager.models import import_app
        from corehq.apps.users.models import UserRole
        from corehq.apps.reminders.models import CaseReminderHandler
        from corehq.apps.fixtures.models import FixtureDataType, FixtureDataItem

        str_to_cls = {
            'UserRole': UserRole,
            'CaseReminderHandler': CaseReminderHandler,
            'FixtureDataType': FixtureDataType,
            'FixtureDataItem': FixtureDataItem,
        }
        db = get_db()
        if doc_type in ('Application', 'RemoteApp'):
            new_doc = import_app(id, new_domain_name)
            new_doc.copy_history.append(id)
        else:
            cls = str_to_cls[doc_type]

            if doc_type == 'CaseReminderHandler':
                cur_doc = cls.get(id)
                if not self.reminder_should_be_copied(cur_doc):
                    return None

            new_id = db.copy_doc(id)['id']

            new_doc = cls.get(new_id)

            for field in self._dirty_fields:
                if hasattr(new_doc, field):
                    delattr(new_doc, field)

            if hasattr(cls, '_meta_fields'):
                for field in cls._meta_fields:
                    if not field.startswith('_') and hasattr(new_doc, field):
                        delattr(new_doc, field)

            new_doc.domain = new_domain_name

            if doc_type == 'FixtureDataType':
                new_doc.copy_from = id

        if self.is_snapshot and doc_type == 'Application':
            new_doc.prepare_multimedia_for_exchange()

        new_doc.save()
        return new_doc

    def save_snapshot(self, ignore=None, copy_by_id=None):
        if self.is_snapshot:
            return self
        else:
            copy = self.save_copy(ignore=ignore, copy_by_id=copy_by_id)
            if copy is None:
                return None
            copy.is_snapshot = True
            copy.snapshot_time = datetime.now()
            del copy.deployment
            copy.save()
            return copy

    def from_snapshot(self):
        return not self.is_snapshot and self.original_doc is not None

    def snapshots(self):
        return Domain.view('domain/snapshots',
            startkey=[self._id, {}],
            endkey=[self._id],
            include_docs=True,
            reduce=False,
            descending=True
        )

    @memoized
    def published_snapshot(self):
        snapshots = self.snapshots().all()
        for snapshot in snapshots:
            if snapshot.published:
                return snapshot
        return None

    @classmethod
    def published_snapshots(cls, include_unapproved=False, page=None, per_page=10):
        skip = None
        limit = None
        if page:
            skip = (page - 1) * per_page
            limit = per_page
        if include_unapproved:
            return cls.view('domain/published_snapshots', startkey=[False, {}], include_docs=True, descending=True, limit=limit, skip=skip)
        else:
            return cls.view('domain/published_snapshots', endkey=[True], include_docs=True, descending=True, limit=limit, skip=skip)

    @classmethod
    def snapshot_search(cls, query, page=None, per_page=10):
        skip = None
        limit = None
        if page:
            skip = (page - 1) * per_page
            limit = per_page
        results = get_db().search('domain/snapshot_search',
            q=json.dumps(query),
            limit=limit,
            skip=skip,
            #stale='ok',
        )
        return map(cls.get, [r['id'] for r in results]), results.total_rows

    @memoized
    def get_organization(self):
        from corehq.apps.orgs.models import Organization
        return Organization.get_by_name(self.organization)

    @memoized
    def organization_title(self):
        if self.organization:
            return self.get_organization().title
        else:
            return ''

    def update_deployment(self, **kwargs):
        self.deployment.update(kwargs)
        self.save()

    def update_internal(self, **kwargs):
        self.internal.update(kwargs)
        self.save()

    def display_name(self):
        if self.is_snapshot:
            return "Snapshot of %s" % self.copied_from.display_name()
        if self.hr_name and self.organization:
            return self.hr_name
        else:
            return self.name

    def long_display_name(self):
        if self.is_snapshot:
            return format_html(
                "Snapshot of {0} &gt; {1}",
                self.get_organization().title,
                self.copied_from.display_name()
            )
        if self.organization:
            return format_html(
                '{0} &gt; {1}',
                self.get_organization().title,
                self.hr_name or self.name
            )
        else:
            return self.name

    __str__ = long_display_name

    def get_license_display(self):
        return LICENSES.get(self.license)

    def copies(self):
        return Domain.view('domain/copied_from_snapshot', key=self._id, include_docs=True)

    def copies_of_parent(self):
        return Domain.view('domain/copied_from_snapshot', keys=[s._id for s in self.copied_from.snapshots()], include_docs=True)

    def delete(self):
        # delete all associated objects
        db = self.get_db()
        related_doc_ids = [row['id'] for row in db.view('domain/related_to_domain',
            startkey=[self.name],
            endkey=[self.name, {}],
            include_docs=False,
        )]
        iter_bulk_delete(db, related_doc_ids, chunksize=500)
        super(Domain, self).delete()

    def all_media(self, from_apps=None): #todo add documentation or refactor
        from corehq.apps.hqmedia.models import CommCareMultimedia
        dom_with_media = self if not self.is_snapshot else self.copied_from

        if self.is_snapshot:
            app_ids = [app.copied_from.get_id for app in self.full_applications()]
            if from_apps:
                from_apps = set([a_id for a_id in app_ids if a_id in from_apps])
            else:
                from_apps = app_ids

        if from_apps:
            media = []
            media_ids = set()
            apps = [app for app in dom_with_media.full_applications() if app.get_id in from_apps]
            for app in apps:
                if app.doc_type != 'Application':
                    continue
                for _, m in app.get_media_objects():
                    if m.get_id not in media_ids:
                        media.append(m)
                        media_ids.add(m.get_id)
            return media

        return CommCareMultimedia.view('hqmedia/by_domain', key=dom_with_media.name, include_docs=True).all()

    def most_restrictive_licenses(self, apps_to_check=None):
        from corehq.apps.hqmedia.utils import most_restrictive
        licenses = [m.license['type'] for m in self.all_media(from_apps=apps_to_check) if m.license]
        return most_restrictive(licenses)

    @classmethod
    def hit_sort(cls, domains):
        domains = list(domains)
        domains = sorted(domains, key=lambda domain: domain.download_count, reverse=True)
        return domains

    @classmethod
    def public_deployments(cls):
        return Domain.view('domain/with_deployment', include_docs=True).all()

    @classmethod
    def get_module_by_name(cls, domain_name):
        """
        import and return the python module corresponding to domain_name, or
        None if it doesn't exist.
        """
        from corehq.apps.domain.utils import get_domain_module_map
        module_name = get_domain_module_map().get(domain_name, domain_name)

        try:
            return import_module(module_name) if module_name else None
        except ImportError:
            return None

    @property
    @memoized
    def commtrack_settings(self):
        # this import causes some dependency issues so lives in here
        from corehq.apps.commtrack.models import CommtrackConfig
        if self.commtrack_enabled:
            return CommtrackConfig.for_domain(self.name)
        else:
            return None

    @property
    def has_custom_logo(self):
        return (self['_attachments'] and
                LOGO_ATTACHMENT in self['_attachments'])

    def get_custom_logo(self):
        if not self.has_custom_logo:
            return None

        return (
            self.fetch_attachment(LOGO_ATTACHMENT),
            self['_attachments'][LOGO_ATTACHMENT]['content_type']
        )

    def get_case_display(self, case):
        """Get the properties display definition for a given case"""
        return self.case_display.case_details.get(case.type)

    def get_form_display(self, form):
        """Get the properties display definition for a given XFormInstance"""
        return self.case_display.form_details.get(form.xmlns)

    @property
    def total_downloads(self):
        """
            Returns the total number of downloads from every snapshot created from this domain
        """
        return get_db().view("domain/snapshots",
            startkey=[self.get_id],
            endkey=[self.get_id, {}],
            reduce=True,
            include_docs=False,
        ).one()["value"]

    @property
    @memoized
    def download_count(self):
        """
            Updates and returns the total number of downloads from every sister snapshot.
        """
        if self.is_snapshot:
            self.full_downloads = self.copied_from.total_downloads
        return self.full_downloads

    @property
    @memoized
    def published_by(self):
        from corehq.apps.users.models import CouchUser
        pb_id = self.cda.user_id
        return CouchUser.get_by_user_id(pb_id) if pb_id else None

    @property
    def name_of_publisher(self):
        return self.published_by.human_friendly_name if self.published_by else ""

    @property
<<<<<<< HEAD
    def location_types(self):
        from corehq.apps.locations.models import LocationType
        return LocationType.objects.filter(domain=self.name).all()
=======
    def supports_multiple_locations_per_user(self):
        """
        This method is a wrapper around the toggle that
        enables multiple location functionality. Callers of this
        method should know that this is special functionality
        left around for special applications, and not a feature
        flag that should be set normally.
        """
        return toggles.MULTIPLE_LOCATIONS_PER_USER.enabled(self)
>>>>>>> ea1600b0


class DomainCounter(Document):
    domain = StringProperty()
    name = StringProperty()
    count = IntegerProperty()

    @classmethod
    def get_or_create(cls, domain, name):
        #TODO: Need to make this atomic
        counter = cls.view("domain/counter",
            key = [domain, name],
            include_docs=True
        ).one()
        if counter is None:
            counter = DomainCounter (
                domain = domain,
                name = name,
                count = 0
            )
            counter.save()
        return counter

    @classmethod
    def increment(cls, domain, name, amount=1):
        num_tries = 0
        while True:
            try:
                counter = cls.get_or_create(domain, name)
                range_start = counter.count + 1
                counter.count += amount
                counter.save()
                range_end = counter.count
                break
            except ResourceConflict:
                num_tries += 1
                if num_tries >= 500:
                    raise
        return (range_start, range_end)


def _domain_cache_key(name):
    return hashlib.md5(u'cchq:domain:{name}'.format(name=name).encode('utf-8')).hexdigest()<|MERGE_RESOLUTION|>--- conflicted
+++ resolved
@@ -24,11 +24,7 @@
 from langcodes import langs as all_langs
 from collections import defaultdict
 from django.utils.importlib import import_module
-<<<<<<< HEAD
-=======
-from corehq.apps.locations.schema import LocationType
 from corehq import toggles
->>>>>>> ea1600b0
 
 
 lang_lookup = defaultdict(str)
@@ -1029,11 +1025,11 @@
         return self.published_by.human_friendly_name if self.published_by else ""
 
     @property
-<<<<<<< HEAD
     def location_types(self):
         from corehq.apps.locations.models import LocationType
         return LocationType.objects.filter(domain=self.name).all()
-=======
+
+    @property
     def supports_multiple_locations_per_user(self):
         """
         This method is a wrapper around the toggle that
@@ -1043,7 +1039,6 @@
         flag that should be set normally.
         """
         return toggles.MULTIPLE_LOCATIONS_PER_USER.enabled(self)
->>>>>>> ea1600b0
 
 
 class DomainCounter(Document):
