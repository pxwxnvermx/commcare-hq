{% extends "users/users_base.html" %}
{% load hqstyle_tags %}
{% load hq_shared_tags %}
{% load i18n %}

{% block js %}{{ block.super }}
<script src="{% static 'hqwebapp/js/lib/jquery-ui/jquery-ui-1.8.16.min.js' %}"></script>
<script src="{% static 'hqwebapp/js/lib/jquery-ui-datepicker/jquery-ui-1.8.17.custom.datepicker.min.js' %}"></script>
<script src="{% static 'hqwebapp/js/knockout-bindings.js' %}"></script>
<script src="{% static 'commtrack/ko/settings.js' %}"></script>
{% endblock %}

{% block head %}
{{ block.super }}
<link rel="stylesheet" href="{% static 'hqwebapp/js/lib/jquery-ui-datepicker/datepicker-theme/jquery-ui-1.8.17.custom.css' %}" />
{% endblock %}

{% block js-inline %} {{ block.super }}
<script type="text/javascript">

var settings = {{ settings|JSON }};
var other_sms_codes = {{ other_sms_codes|JSON }};

</script>
{% endblock %}

{% block subsection-title %}
    <li class="active">
        <a href="#">CommTrack Settings</a>
    </li>
{% endblock %}

{% block user-view %}

<style>

.sortable-handle {
  cursor: move;
}

</style>

<form id="settings" class="form form-horizontal" method="post">

<h3>SMS Keywords</h3>

<fieldset>
  <div class="control-group" data-bind="css: { 'error': keyword_error }">
    <label class="control-label" for="keyword_stock_report">Stock Report</label>
    <div class="controls">
      <input id="keyword_stock_report" type="text" data-bind="value: keyword"/>
      <div class="help-inline" data-bind="text: keyword_error"></div>
    </div>
  </div>
</fieldset>

<hr />

<h3>Stock Actions</h3>

<p class="help">For a given incoming stock report, stock actions will be applied in the order listed below.</p>

<table class="table table-striped table-bordered">
  <thead>
    <tr>
      <th></th>
      <th>Name</th>
      <th>SMS Keyword</th>
      <th>Action Type</th>
      <th></th>
    </tr>
  </thead>
  <tbody data-bind="sortable: actions">
    <tr>
      <td>
        <i class="icon-sort sortable-handle"></i>
      </td>
      <td class="control-group" data-bind="css: { 'error': caption_error }">
        <input data-bind="value: caption" type="text" />
        <div class="help-inline" data-bind="text: caption_error"></div>
      </td>
      <td class="control-group" data-bind="css: { 'error': keyword_error }">
        <input data-bind="value: keyword" type="text" />
        <div class="help-inline" data-bind="text: keyword_error"></div>
      </td>
      <td>
        <select data-bind="value: type, options: $root.action_types, optionsText: 'label', optionsValue: 'value'"></select>
      </td>
      <td>
        <button type="button" class="btn btn-danger" data-bind="click: $root.remove_action"><i class="icon-trash icon-white"></i> Remove</button>
      </td>
    </tr>
  </tbody>
</table>
<button type="button" class="btn btn-primary" data-bind="click: new_action"><i class="icon-plus icon-white"></i> New Action</button>

<hr />

<h3>Location Hierarchy</h3>

<div class="text-error" data-bind="text: loc_types_error"></div>
<table class="table table-striped table-bordered">
  <thead>
    <tr>
      <th>Location Type</th>
      <th>Allowed Parent Types</th>
<<<<<<< HEAD
=======
      <th>Administrative only?</th>
>>>>>>> 0edadee2
      <th></th>
    </tr>
  </thead>
  <tbody data-bind="foreach: loc_types">
    <tr data-bind="bind_element: null">
      <td class="control-group" data-bind="css: { 'error': name_error }">
        <input class="loctype_name" data-bind="value: name" type="text" />
        <div class="help-inline" data-bind="text: name_error"></div>
      </td>
      <td class="control-group" data-bind="css: { 'error': allowed_parents_error }">
        <select multiple="true" data-bind="options: $root.loc_types, optionsText: 'name', optionsValue: 'name', selectedOptions: allowed_parents, optionsCaption: '\u2013top level\u2013'"></select>
        <div class="help-inline" data-bind="text: allowed_parents_error"></div>
      </td>
      <td>
<<<<<<< HEAD
=======
        <input data-bind="checked: administrative" type="checkbox" />
      </td>
      <td>
>>>>>>> 0edadee2
        <button type="button" class="btn btn-danger" data-bind="click: $root.remove_loctype"><i class="icon-trash icon-white"></i> Remove</button>
      </td>
    </tr>
  </tbody>
</table>
<button type="button" class="btn btn-primary" data-bind="click: new_loctype"><i class="icon-plus icon-white"></i> New Location Type</button>


<!--

<hr />

<h3>Supply Point Types</h3>

-->

<div class="form-actions"><button type="submit" class="btn btn-primary">Save Settings</button></div>

<input name="json" type="hidden" data-bind="value: json_payload" />
</form>

{% endblock %}
<|MERGE_RESOLUTION|>--- conflicted
+++ resolved
@@ -104,10 +104,7 @@
     <tr>
       <th>Location Type</th>
       <th>Allowed Parent Types</th>
-<<<<<<< HEAD
-=======
       <th>Administrative only?</th>
->>>>>>> 0edadee2
       <th></th>
     </tr>
   </thead>
@@ -122,12 +119,9 @@
         <div class="help-inline" data-bind="text: allowed_parents_error"></div>
       </td>
       <td>
-<<<<<<< HEAD
-=======
         <input data-bind="checked: administrative" type="checkbox" />
       </td>
       <td>
->>>>>>> 0edadee2
         <button type="button" class="btn btn-danger" data-bind="click: $root.remove_loctype"><i class="icon-trash icon-white"></i> Remove</button>
       </td>
     </tr>
