import json
import re
from couchdbkit import ResourceNotFound
from django.conf import settings
<<<<<<< HEAD
from dimagi.utils.couch.cache import cache_core
=======
from corehq.apps.domain.models import Domain
>>>>>>> bac66b53
from dimagi.utils.couch.database import get_db
from django.core.cache import cache

DOMAIN_MODULE_KEY = 'DOMAIN_MODULE_CONFIG'
ADM_DOMAIN_KEY = 'ADM_ENABLED_DOMAINS'

new_domain_re = r"(?:[a-z0-9]+\-)*[a-z0-9]+" # lowercase letters, numbers, and '-' (at most one between "words")
new_org_re = r"(?:[a-z0-9]+\-)*[a-zA-Z0-9]+" # lowercase and uppercase letters, numbers, and '-' (at most one between "words")
grandfathered_domain_re = r"[a-z0-9\-\.:]+"
legacy_domain_re = r"[\w\.:-]+"
commcare_public_domain_url = '/a/public/'
website_re = '(http(s?)\:\/\/|~/|/)?([a-zA-Z]{1}([\w\-]+\.)+([\w]{2,5}))(:[\d]{1,5})?/?(\w+\.[\w]{3,4})?((\?\w+=\w+)?(&\w+=\w+)*)?'

def normalize_domain_name(domain):
    normalized = domain.replace('_', '-').lower()
    if settings.DEBUG:
        assert(re.match('^%s$' % grandfathered_domain_re, normalized))
    return normalized

def get_domained_url(domain, path):
    return '/a/%s/%s' % (domain, path)

def get_domain_from_url(path):
    try:
        domain, = re.compile(r'^/a/(?P<domain>%s)/' % legacy_domain_re).search(path).groups()
    except Exception:
        domain = None
    return domain


def get_domain_module_map():
    hardcoded = getattr(settings, 'DOMAIN_MODULE_MAP', {})

    try:
        dynamic = cache_core.cached_open_doc(get_db(), 'DOMAIN_MODULE_CONFIG').get('module_map', {})
    except ResourceNotFound:
        dynamic = {}

    hardcoded.update(dynamic)
    return hardcoded


def get_adm_enabled_domains():
<<<<<<< HEAD
    try:

        #cache_core GET
        domains = cache_core.cached_open_doc(get_db(), 'ADM_ENABLED_DOMAINS').get('domains', {})
        #domains = get_db().get('ADM_ENABLED_DOMAINS').get('domains', [])
    except ResourceNotFound:
        domains = []
    return domains
=======
    domains = cache.get(ADM_DOMAIN_KEY)
    if not domains:
        try:
            domains = get_db().get(ADM_DOMAIN_KEY).get('domains', [])
            cache.set(ADM_DOMAIN_KEY, domains, 3600)
        except ResourceNotFound:
            domains = []
    return domains


def domain_restricts_superusers(domain):
    key = 'domain_restricts_superusers:%s' % domain
    result = cache.get(key)
    if result is None:
        result = Domain.get_by_name(domain).restrict_superusers
        cache.set(key, json.dumps(result), 5)
    else:
        result = json.loads(result)
    return result
>>>>>>> bac66b53
<|MERGE_RESOLUTION|>--- conflicted
+++ resolved
@@ -2,11 +2,8 @@
 import re
 from couchdbkit import ResourceNotFound
 from django.conf import settings
-<<<<<<< HEAD
 from dimagi.utils.couch.cache import cache_core
-=======
 from corehq.apps.domain.models import Domain
->>>>>>> bac66b53
 from dimagi.utils.couch.database import get_db
 from django.core.cache import cache
 
@@ -50,7 +47,6 @@
 
 
 def get_adm_enabled_domains():
-<<<<<<< HEAD
     try:
 
         #cache_core GET
@@ -58,15 +54,6 @@
         #domains = get_db().get('ADM_ENABLED_DOMAINS').get('domains', [])
     except ResourceNotFound:
         domains = []
-    return domains
-=======
-    domains = cache.get(ADM_DOMAIN_KEY)
-    if not domains:
-        try:
-            domains = get_db().get(ADM_DOMAIN_KEY).get('domains', [])
-            cache.set(ADM_DOMAIN_KEY, domains, 3600)
-        except ResourceNotFound:
-            domains = []
     return domains
 
 
@@ -78,5 +65,4 @@
         cache.set(key, json.dumps(result), 5)
     else:
         result = json.loads(result)
-    return result
->>>>>>> bac66b53
+    return result