--- conflicted
+++ resolved
@@ -1535,15 +1535,10 @@
 
     @property
     def lead_text(self):
-<<<<<<< HEAD
-        return gettext_lazy("Based on your current usage we recommend you use the <strong>{plan}</strong> plan"
-                            .format(plan=self.current_subscription.plan_version.plan.edition))
-=======
         return format_html(
             _("Based on your current usage we recommend you use the <strong>{plan}</strong> plan"),
             plan=_(self.current_subscription.plan_version.plan.edition)
         )
->>>>>>> 707b6857
 
     @property
     def page_context(self):
