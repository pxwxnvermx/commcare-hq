import itertools
import logging
from datetime import date

from django.apps import apps
from django.conf import settings
from django.db import connection, transaction
from django.db.models import Q

from dimagi.utils.chunked import chunked

from corehq.apps.accounting.models import Subscription
from corehq.apps.accounting.utils import get_change_status
from corehq.apps.domain.utils import silence_during_tests
from corehq.apps.userreports.dbaccessors import (
    delete_all_ucr_tables_for_domain,
)
from corehq.blobs import CODES, get_blob_db
from corehq.blobs.models import BlobMeta
from corehq.form_processor.backends.sql.dbaccessors import doc_type_to_state
from corehq.form_processor.interfaces.dbaccessors import (
    CaseAccessors,
    FormAccessors,
)
from corehq.util.log import with_progress_bar

logger = logging.getLogger(__name__)


class BaseDeletion(object):

    def __init__(self, app_label):
        self.app_label = app_label

    def is_app_installed(self):
        try:
            return bool(apps.get_app_config(self.app_label))
        except LookupError:
            return False


class CustomDeletion(BaseDeletion):

    def __init__(self, app_label, deletion_fn):
        super(CustomDeletion, self).__init__(app_label)
        self.deletion_fn = deletion_fn

    def execute(self, domain_name):
        if self.is_app_installed():
            self.deletion_fn(domain_name)


class RawDeletion(BaseDeletion):

    def __init__(self, app_label, raw_query):
        super(RawDeletion, self).__init__(app_label)
        self.raw_query = raw_query

    def execute(self, cursor, domain_name):
        if self.is_app_installed():
            cursor.execute(self.raw_query, [domain_name])


class ModelDeletion(BaseDeletion):

    def __init__(self, app_label, model_name, domain_filter_kwarg):
        super(ModelDeletion, self).__init__(app_label)
        self.domain_filter_kwarg = domain_filter_kwarg
        self.model_name = model_name

    def get_model_class(self):
        return apps.get_model(self.app_label, self.model_name)

    def execute(self, domain_name):
        if not domain_name:
            # The Django orm will properly turn a None domain_name to a
            # IS NULL filter. We don't want to allow deleting records for
            # NULL domain names since they might have special meaning (like
            # in some of the SMS models).
            raise RuntimeError("Expected a valid domain name")
        if self.is_app_installed():
            model = self.get_model_class()
            model.objects.filter(**{self.domain_filter_kwarg: domain_name}).delete()


def _delete_domain_backend_mappings(domain_name):
    model = apps.get_model('sms', 'SQLMobileBackendMapping')
    model.objects.filter(is_global=False, domain=domain_name).delete()


def _delete_domain_backends(domain_name):
    model = apps.get_model('sms', 'SQLMobileBackend')
    model.objects.filter(is_global=False, domain=domain_name).delete()


def _delete_web_user_membership(domain_name):
    from corehq.apps.users.models import WebUser
    active_web_users = WebUser.by_domain(domain_name)
    inactive_web_users = WebUser.by_domain(domain_name, is_active=False)
    for web_user in list(active_web_users) + list(inactive_web_users):
        web_user.delete_domain_membership(domain_name)
        if settings.UNIT_TESTING and not web_user.domain_memberships:
            web_user.delete(deleted_by=None)
        else:
            web_user.save()


def _terminate_subscriptions(domain_name):
    today = date.today()

    with transaction.atomic():
        current_subscription = Subscription.get_active_subscription_by_domain(domain_name)

        if current_subscription:
            current_subscription.date_end = today
            current_subscription.is_active = False
            current_subscription.save()

            current_subscription.transfer_credits()

            _, downgraded_privs, upgraded_privs = get_change_status(current_subscription.plan_version, None)
            current_subscription.subscriber.deactivate_subscription(
                downgraded_privileges=downgraded_privs,
                upgraded_privileges=upgraded_privs,
                old_subscription=current_subscription,
                new_subscription=None,
            )

        Subscription.visible_objects.filter(
            Q(date_start__gt=today) | Q(date_start=today, is_active=False),
            subscriber__domain=domain_name,
        ).update(is_hidden_to_ops=True)


def _delete_all_cases(domain_name):
    logger.info('Deleting cases...')
    case_accessor = CaseAccessors(domain_name)
    case_ids = case_accessor.get_case_ids_in_domain()
    for case_id_chunk in chunked(with_progress_bar(case_ids, stream=silence_during_tests()), 500):
        case_accessor.soft_delete_cases(list(case_id_chunk))
    logger.info('Deleting cases complete.')


def _delete_all_forms(domain_name):
    logger.info('Deleting forms...')
    form_accessor = FormAccessors(domain_name)
    form_ids = list(itertools.chain(*[
        form_accessor.get_all_form_ids_in_domain(doc_type=doc_type)
        for doc_type in doc_type_to_state
    ]))
    for form_id_chunk in chunked(with_progress_bar(form_ids, stream=silence_during_tests()), 500):
        form_accessor.soft_delete_forms(list(form_id_chunk))
    logger.info('Deleting forms complete.')


def _delete_data_files(domain_name):
    get_blob_db().bulk_delete(metas=list(BlobMeta.objects.partitioned_query(domain_name).filter(
        parent_id=domain_name,
        type_code=CODES.data_file,
    )))


# We use raw queries instead of ORM because Django queryset delete needs to
# fetch objects into memory to send signals and handle cascades. It makes deletion very slow
# if we have a millions of rows in stock data tables.
DOMAIN_DELETE_OPERATIONS = [
    RawDeletion('stock', """
        DELETE FROM stock_stocktransaction
        WHERE report_id IN (SELECT id FROM stock_stockreport WHERE domain=%s)
    """),
    RawDeletion('stock', "DELETE FROM stock_stockreport WHERE domain=%s"),
    RawDeletion('stock', """
        DELETE FROM commtrack_stockstate
        WHERE product_id IN (SELECT product_id FROM products_sqlproduct WHERE domain=%s)
    """),
    ModelDeletion('products', 'SQLProduct', 'domain'),
    ModelDeletion('locations', 'SQLLocation', 'domain'),
    ModelDeletion('locations', 'LocationType', 'domain'),
    ModelDeletion('stock', 'DocDomainMapping', 'domain_name'),
    ModelDeletion('domain_migration_flags', 'DomainMigrationProgress', 'domain'),
    ModelDeletion('sms', 'DailyOutboundSMSLimitReached', 'domain'),
    ModelDeletion('sms', 'SMS', 'domain'),
    ModelDeletion('sms', 'SQLLastReadMessage', 'domain'),
    ModelDeletion('sms', 'ExpectedCallback', 'domain'),
    ModelDeletion('ivr', 'Call', 'domain'),
    ModelDeletion('sms', 'Keyword', 'domain'),
    ModelDeletion('sms', 'PhoneNumber', 'domain'),
    ModelDeletion('sms', 'MessagingSubEvent', 'parent__domain'),
    ModelDeletion('sms', 'MessagingEvent', 'domain'),
    ModelDeletion('sms', 'QueuedSMS', 'domain'),
    ModelDeletion('sms', 'SelfRegistrationInvitation', 'domain'),
    CustomDeletion('sms', _delete_domain_backend_mappings),
    ModelDeletion('sms', 'MobileBackendInvitation', 'domain'),
    CustomDeletion('sms', _delete_domain_backends),
    CustomDeletion('users', _delete_web_user_membership),
    CustomDeletion('accounting', _terminate_subscriptions),
    CustomDeletion('form_processor', _delete_all_cases),
    CustomDeletion('form_processor', _delete_all_forms),
    ModelDeletion('aggregate_ucrs', 'AggregateTableDefinition', 'domain'),
    ModelDeletion('app_manager', 'AppReleaseByLocation', 'domain'),
    ModelDeletion('app_manager', 'LatestEnabledBuildProfiles', 'domain'),
    ModelDeletion('app_manager', 'ResourceOverride', 'domain'),
    ModelDeletion('app_manager', 'GlobalAppConfig', 'domain'),
    ModelDeletion('case_importer', 'CaseUploadRecord', 'domain'),
    ModelDeletion('case_search', 'CaseSearchConfig', 'domain'),
    ModelDeletion('case_search', 'CaseSearchQueryAddition', 'domain'),
    ModelDeletion('case_search', 'FuzzyProperties', 'domain'),
    ModelDeletion('case_search', 'IgnorePatterns', 'domain'),
    ModelDeletion('cloudcare', 'ApplicationAccess', 'domain'),
<<<<<<< HEAD
    ModelDeletion('consumption', 'SQLDefaultConsumption', 'domain'),
    ModelDeletion('custom_data_fields', 'CustomDataFieldsDefinition', 'domain'),
=======
    ModelDeletion('consumption', 'DefaultConsumption', 'domain'),
    ModelDeletion('custom_data_fields', 'SQLCustomDataFieldsDefinition', 'domain'),
>>>>>>> a9046de9
    ModelDeletion('data_analytics', 'GIRRow', 'domain_name'),
    ModelDeletion('data_analytics', 'MALTRow', 'domain_name'),
    ModelDeletion('data_dictionary', 'CaseType', 'domain'),
    ModelDeletion('data_interfaces', 'CaseRuleAction', 'rule__domain'),
    ModelDeletion('data_interfaces', 'CaseRuleCriteria', 'rule__domain'),
    ModelDeletion('data_interfaces', 'CaseRuleSubmission', 'rule__domain'),
    ModelDeletion('data_interfaces', 'CaseRuleSubmission', 'domain'),  # TODO
    ModelDeletion('data_interfaces', 'AutomaticUpdateRule', 'domain'),
    ModelDeletion('data_interfaces', 'DomainCaseRuleRun', 'domain'),
    ModelDeletion('domain', 'TransferDomainRequest', 'domain'),
    ModelDeletion('export', 'EmailExportWhenDoneRequest', 'domain'),
    CustomDeletion('export', _delete_data_files),
    ModelDeletion('locations', 'LocationFixtureConfiguration', 'domain'),
    ModelDeletion('mobile_auth', 'SQLMobileAuthKeyRecord', 'domain'),
    ModelDeletion('ota', 'MobileRecoveryMeasure', 'domain'),
    ModelDeletion('ota', 'SerialIdBucket', 'domain'),
    ModelDeletion('phone', 'OwnershipCleanlinessFlag', 'domain'),
    ModelDeletion('phone', 'SyncLogSQL', 'domain'),
    ModelDeletion('registration', 'RegistrationRequest', 'domain'),
    ModelDeletion('reminders', 'EmailUsage', 'domain'),
    ModelDeletion('reports', 'ReportsSidebarOrdering', 'domain'),
    ModelDeletion('smsforms', 'SQLXFormsSession', 'domain'),
    ModelDeletion('translations', 'SMSTranslations', 'domain'),
    ModelDeletion('translations', 'TransifexBlacklist', 'domain'),
    ModelDeletion('userreports', 'AsyncIndicator', 'domain'),
    ModelDeletion('users', 'DomainRequest', 'domain'),
    ModelDeletion('users', 'Invitation', 'domain'),
    ModelDeletion('users', 'DomainPermissionsMirror', 'source'),
    ModelDeletion('zapier', 'ZapierSubscription', 'domain'),
    ModelDeletion('dhis2', 'Dhis2Connection', 'domain'),
    ModelDeletion('motech', 'RequestLog', 'domain'),
    ModelDeletion('couchforms', 'UnfinishedSubmissionStub', 'domain'),
    CustomDeletion('ucr', delete_all_ucr_tables_for_domain),
]


def apply_deletion_operations(domain_name):
    raw_ops, model_ops = _split_ops_by_type(DOMAIN_DELETE_OPERATIONS)

    with connection.cursor() as cursor:
        for op in raw_ops:
            op.execute(cursor, domain_name)

    for op in model_ops:
        op.execute(domain_name)


def _split_ops_by_type(ops):
    raw_ops = []
    model_ops = []
    for op in ops:
        if isinstance(op, RawDeletion):
            raw_ops.append(op)
        else:
            model_ops.append(op)
    return raw_ops, model_ops<|MERGE_RESOLUTION|>--- conflicted
+++ resolved
@@ -207,13 +207,8 @@
     ModelDeletion('case_search', 'FuzzyProperties', 'domain'),
     ModelDeletion('case_search', 'IgnorePatterns', 'domain'),
     ModelDeletion('cloudcare', 'ApplicationAccess', 'domain'),
-<<<<<<< HEAD
-    ModelDeletion('consumption', 'SQLDefaultConsumption', 'domain'),
+    ModelDeletion('consumption', 'DefaultConsumption', 'domain'),
     ModelDeletion('custom_data_fields', 'CustomDataFieldsDefinition', 'domain'),
-=======
-    ModelDeletion('consumption', 'DefaultConsumption', 'domain'),
-    ModelDeletion('custom_data_fields', 'SQLCustomDataFieldsDefinition', 'domain'),
->>>>>>> a9046de9
     ModelDeletion('data_analytics', 'GIRRow', 'domain_name'),
     ModelDeletion('data_analytics', 'MALTRow', 'domain_name'),
     ModelDeletion('data_dictionary', 'CaseType', 'domain'),
