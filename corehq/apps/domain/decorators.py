# Standard Library imports
from functools import wraps
import logging
from base64 import b64decode

# Django imports
from django.conf import settings
from django.contrib import messages
from django.contrib.auth.decorators import permission_required
from django.core.urlresolvers import reverse
from django.http import HttpResponseRedirect, Http404, HttpResponseForbidden, JsonResponse
from django.template.response import TemplateResponse
from django.utils.decorators import method_decorator
from django.utils.http import urlquote
from django.utils.translation import ugettext as _

# External imports
from django_digest.decorators import httpdigest
from corehq.apps.domain.auth import (
    determine_authtype_from_request, basicauth,
    BASIC, DIGEST, API_KEY
)
from django_prbac.utils import has_privilege
from python_digest import parse_digest_credentials

from tastypie.authentication import ApiKeyAuthentication
from tastypie.http import HttpUnauthorized
from dimagi.utils.web import json_response

from django_otp import match_token

# CCHQ imports
from corehq.apps.domain.models import Domain
from corehq.apps.domain.utils import normalize_domain_name
from corehq.apps.users.models import CouchUser
from corehq import privileges
from corehq.apps.hqwebapp.signals import clear_login_attempts

########################################################################################################
from corehq.toggles import IS_DEVELOPER

logger = logging.getLogger(__name__)

REDIRECT_FIELD_NAME = 'next'


def load_domain(req, domain):
    domain_name = normalize_domain_name(domain)
    domain = Domain.get_by_name(domain_name)
    req.project = domain
    return domain_name, domain

########################################################################################################


def _redirect_for_login_or_domain(request, redirect_field_name, login_url):
    path = urlquote(request.get_full_path())
    nextURL = '%s?%s=%s' % (login_url, redirect_field_name, path)
    return HttpResponseRedirect(nextURL)


def domain_specific_login_redirect(request, domain):
    project = Domain.get_by_name(domain)
    login_url = reverse('login')
    return _redirect_for_login_or_domain(request, 'next', login_url)


def login_and_domain_required(view_func):
    @wraps(view_func)
    def _inner(req, domain, *args, **kwargs):
        user = req.user
        domain_name, domain = load_domain(req, domain)
        if domain:
            if user.is_authenticated() and user.is_active:
                if not domain.is_active:
                    msg = _((
                        'The domain "{domain}" has been deactivated. '
                        'Please report an issue if you think this is a mistake.'
                    ).format(domain=domain_name))
                    messages.info(req, msg)
                    return HttpResponseRedirect(reverse("domain_select"))
                if hasattr(req, "couch_user"):
                    couch_user = req.couch_user # set by user middleware
                else:
                    # some views might not have this set
                    couch_user = CouchUser.from_django_user(user)
                if couch_user.is_member_of(domain) or domain.is_public:
                    if domain.two_factor_auth and not user.is_verified():
                        return TemplateResponse(
                            request=req,
                            template='two_factor/core/otp_required.html',
                            status=403,
                        )
                    else:
                        return view_func(req, domain_name, *args, **kwargs)

                elif user.is_superuser and not domain.restrict_superusers:
                    # superusers can circumvent domain permissions.
                    return view_func(req, domain_name, *args, **kwargs)
                elif domain.is_snapshot:
                    # snapshots are publicly viewable
                    return require_previewer(view_func)(req, domain_name, *args, **kwargs)
                elif domain.allow_domain_requests:
                    from corehq.apps.users.views import DomainRequestView
                    return DomainRequestView.as_view()(req, *args, **kwargs)
                else:
                    raise Http404
            else:
                login_url = reverse('domain_login', kwargs={'domain': domain})
                return _redirect_for_login_or_domain(req, REDIRECT_FIELD_NAME, login_url)
        else:
            msg = _(('The domain "{domain}" was not found.').format(domain=domain_name))
            raise Http404(msg)
    return _inner


class LoginAndDomainMixin(object):

    @method_decorator(login_and_domain_required)
    def dispatch(self, *args, **kwargs):
        return super(LoginAndDomainMixin, self).dispatch(*args, **kwargs)


def api_key():
    api_auth_class = ApiKeyAuthentication()

    def real_decorator(view):
        def wrapper(request, *args, **kwargs):
            auth = api_auth_class.is_authenticated(request)
            if auth:
                if isinstance(auth, HttpUnauthorized):
                    return auth
                return view(request, *args, **kwargs)

            response = HttpUnauthorized()
            return response
        return wrapper
    return real_decorator


def _login_or_challenge(challenge_fn, allow_cc_users=False, api_key=False):
    # ensure someone is logged in, or challenge
    # challenge_fn should itself be a decorator that can handle authentication
    def _outer(fn):
        @wraps(fn)
        def safe_fn(request, domain, *args, **kwargs):
            if not request.user.is_authenticated():
                @check_lockout
                @challenge_fn
                @two_factor_check(api_key)
                def _inner(request, domain, *args, **kwargs):
                    request.couch_user = couch_user = CouchUser.from_django_user(request.user)
                    if (
                        couch_user
                        and (allow_cc_users or couch_user.is_web_user())
                        and couch_user.is_member_of(domain)
                    ):
                        clear_login_attempts(couch_user)
                        return fn(request, domain, *args, **kwargs)
                    else:
                        return HttpResponseForbidden()

                return _inner(request, domain, *args, **kwargs)
            else:
                return login_and_domain_required(fn)(request, domain, *args, **kwargs)
        return safe_fn
    return _outer


def login_or_digest_ex(allow_cc_users=False):
    return _login_or_challenge(httpdigest, allow_cc_users=allow_cc_users)

login_or_digest = login_or_digest_ex()


def login_or_basic_ex(allow_cc_users=False):
    return _login_or_challenge(basicauth(), allow_cc_users=allow_cc_users)

login_or_basic = login_or_basic_ex()


def login_or_digest_or_basic_or_apikey(default=BASIC):
    def decorator(fn):
        @wraps(fn)
        def _inner(request, *args, **kwargs):
            function_wrapper = {
                BASIC: login_or_basic_ex(allow_cc_users=True),
                DIGEST: login_or_digest_ex(allow_cc_users=True),
                API_KEY: login_or_api_key_ex(allow_cc_users=True)
            }[determine_authtype_from_request(request, default=default)]
            if not function_wrapper:
                return HttpResponseForbidden()
            return function_wrapper(fn)(request, *args, **kwargs)
        return _inner
    return decorator


def login_or_api_key_ex(allow_cc_users=False):
    return _login_or_challenge(api_key(), allow_cc_users=allow_cc_users, api_key=True)


login_or_api_key = login_or_api_key_ex()


def two_factor_check(api_key):
    def _outer(fn):
        @wraps(fn)
        def _inner(request, domain, *args, **kwargs):
            if not api_key and Domain.get_by_name(domain).two_factor_auth:
                token = request.META.get('HTTP_X_COMMCAREHQ_OTP')
                if token and match_token(request.user, token):
                    return fn(request, *args, **kwargs)
                else:
                    return JsonResponse({"error": "must send X-CommcareHQ-OTP header"}, status=401)
            return fn(request, domain, *args, **kwargs)
        return _inner
    return _outer


def cls_to_view(additional_decorator=None):
    def decorator(func):
        def __outer__(cls, request, *args, **kwargs):
            domain = kwargs.get('domain')
            new_kwargs = kwargs.copy()
            if not domain:
                try:
                    domain = args[0]
                except IndexError:
                    pass
            else:
                del new_kwargs['domain']

            def __inner__(request, domain, *args, **new_kwargs):
                return func(cls, request, *args, **kwargs)

            if additional_decorator:
                return additional_decorator(__inner__)(request, domain, *args, **new_kwargs)
            else:
                return __inner__(request, domain, *args, **new_kwargs)
        return __outer__
    return decorator


<<<<<<< HEAD
def api_domain_view(view):
    """
    Decorate this with any domain view that should be accessed via api only
    """
    @wraps(view)
    @api_key()
    @login_and_domain_required
    def _inner(request, domain, *args, **kwargs):
        if request.user.is_authenticated():
            request.couch_user = CouchUser.from_django_user(request.user)
            return view(request, domain, *args, **kwargs)
        else:
            return HttpResponseForbidden()
    return _inner


=======
>>>>>>> d0d02e71
def login_required(view_func):
    @wraps(view_func)
    def _inner(request, *args, **kwargs):
        login_url = reverse('login')
        user = request.user
        if not (user.is_authenticated() and user.is_active):
            return _redirect_for_login_or_domain(request,
                    REDIRECT_FIELD_NAME, login_url)

        # User's login and domain have been validated - it's safe to call the view function
        return view_func(request, *args, **kwargs)
    return _inner


def check_lockout(fn):
    @wraps(fn)
    def _inner(request, *args, **kwargs):
        username = _get_username_from_request(request)
        user = CouchUser.get_by_username(username)
        if user and user.is_web_user() and user.is_locked_out():
            return json_response({_("error"): _("maximum password attempts exceeded")}, status_code=401)
        else:
            return fn(request, *args, **kwargs)
    return _inner


def _get_username_from_request(request):
    auth_header = (request.META.get('HTTP_AUTHORIZATION') or '').lower()
    username = None
    if auth_header.startswith('digest '):
        digest = parse_digest_credentials(request.META['HTTP_AUTHORIZATION'])
        username = digest.username
    elif auth_header.startswith('basic '):
        try:
            username = b64decode(request.META['HTTP_AUTHORIZATION'].split()[1]).split(':')[0]
        except IndexError:
            pass
    return username

########################################################################################################
#
# Have to write this to be sure this decorator still works if DOMAIN_NOT_ADMIN_REDIRECT_PAGE_NAME
# is not defined - people may forget to do this, because it's not a standard, defined Django
# config setting


def domain_admin_required_ex(redirect_page_name=None):
    # todo: this is weirdly similar but different to require_permission. they should probably be combined
    if redirect_page_name is None:
        redirect_page_name = getattr(settings, 'DOMAIN_NOT_ADMIN_REDIRECT_PAGE_NAME', 'homepage')

    def _outer(view_func):
        @login_and_domain_required
        @wraps(view_func)
        def _inner(request, domain, *args, **kwargs):
            if not hasattr(request, 'couch_user'):
                raise Http404()
            if not request.couch_user.is_web_user():
                raise Http404()
            domain_name, domain = load_domain(request, domain)
            if not domain:
                raise Http404()
            if not request.couch_user.is_domain_admin(domain_name):
                return HttpResponseRedirect(reverse(redirect_page_name))
            return view_func(request, domain_name, *args, **kwargs)

        return _inner
    return _outer


def require_superuser_or_developer(view_func):
    @wraps(view_func)
    def _inner(request, *args, **kwargs):
        user = request.user
        if IS_DEVELOPER.enabled(user.username) or user.is_superuser:
            return view_func(request, *args, **kwargs)
        else:
            return HttpResponseRedirect(reverse("no_permissions"))

    return _inner


# Parallel to what we did with login_and_domain_required, above
domain_admin_required = domain_admin_required_ex()
cls_domain_admin_required = cls_to_view(additional_decorator=domain_admin_required)

########################################################################################################
# couldn't figure how to call reverse, so login_url is the actual url
require_superuser = permission_required("is_superuser", login_url='/no_permissions/')
cls_require_superusers = cls_to_view(additional_decorator=require_superuser)

cls_require_superuser_or_developer = cls_to_view(additional_decorator=require_superuser_or_developer)


def require_previewer(view_func):
    def shim(request, *args, **kwargs):
        if not hasattr(request, 'couch_user') or not request.couch_user.is_previewer():
            raise Http404
        else:
            return view_func(request, *args, **kwargs)
    return shim

cls_require_previewer = cls_to_view(additional_decorator=require_previewer)<|MERGE_RESOLUTION|>--- conflicted
+++ resolved
@@ -241,7 +241,6 @@
     return decorator
 
 
-<<<<<<< HEAD
 def api_domain_view(view):
     """
     Decorate this with any domain view that should be accessed via api only
@@ -258,8 +257,6 @@
     return _inner
 
 
-=======
->>>>>>> d0d02e71
 def login_required(view_func):
     @wraps(view_func)
     def _inner(request, *args, **kwargs):
