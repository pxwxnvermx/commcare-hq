import copy
import logging
from urlparse import urlparse, parse_qs
import dateutil
import re
import io
from PIL import Image
import uuid
from django.contrib.auth import get_user_model
from django.contrib.auth.hashers import UNUSABLE_PASSWORD
from corehq import privileges
from corehq.apps.accounting.exceptions import SubscriptionRenewalError
from corehq.apps.accounting.utils import domain_has_privilege
from corehq.apps.sms.phonenumbers_helper import parse_phone_number
from corehq.feature_previews import CALLCENTER
import settings

from django import forms
from crispy_forms.bootstrap import FormActions, StrictButton
from crispy_forms.helper import FormHelper
from crispy_forms import layout as crispy
from django.core.urlresolvers import reverse

from django.forms.fields import (ChoiceField, CharField, BooleanField,
    ImageField, DecimalField, IntegerField)
from django.forms.widgets import  Select
from django.utils.encoding import smart_str
from django.contrib.auth.forms import PasswordResetForm
from django.utils.safestring import mark_safe
from django_countries.countries import COUNTRIES
from corehq.apps.accounting.models import BillingContactInfo, BillingAccountAdmin, SubscriptionAdjustmentMethod, Subscription, SoftwarePlanEdition
from corehq.apps.app_manager.models import Application, FormBase, ApplicationBase

from corehq.apps.domain.models import (LOGO_ATTACHMENT, LICENSES, DATA_DICT,
    AREA_CHOICES, SUB_AREA_CHOICES, Domain)
from corehq.apps.reminders.models import CaseReminderHandler

from corehq.apps.users.models import WebUser, CommCareUser
from corehq.apps.groups.models import Group
from dimagi.utils.django.email import send_HTML_email
from dimagi.utils.timezones.fields import TimeZoneField
from dimagi.utils.timezones.forms import TimeZoneChoiceField
from django.template.loader import render_to_string
from django.utils.translation import ugettext_noop, ugettext as _
from corehq.apps.style.forms.widgets import BootstrapCheckboxInput, BootstrapDisabledInput

# used to resize uploaded custom logos, aspect ratio is preserved
LOGO_SIZE = (211, 32)

logger = logging.getLogger(__name__)


def tf_choices(true_txt, false_txt):
    return (('false', false_txt), ('true', true_txt))

class SnapshotSettingsMixin(forms.Form):
    project_type = CharField(label=ugettext_noop("Project Category"), required=False,
        help_text=ugettext_noop("e.g. MCH, HIV, etc."))


class ProjectSettingsForm(forms.Form):
    """
    Form for updating a user's project settings
    """
    global_timezone = forms.CharField(
        initial="UTC",
        label="Project Timezone",
        widget=BootstrapDisabledInput(attrs={'class': 'input-xlarge'}))
    override_global_tz = forms.BooleanField(
        initial=False,
        required=False,
        label="",
        widget=BootstrapCheckboxInput(
            attrs={'data-bind': 'checked: override_tz, event: {change: updateForm}'},
            inline_label=ugettext_noop("Override project's timezone setting just for me.")))
    user_timezone = TimeZoneChoiceField(
        label="My Timezone",
        initial=global_timezone.initial,
        widget=forms.Select(attrs={'class': 'input-xlarge', 'bindparent': 'visible: override_tz',
                                   'data-bind': 'event: {change: updateForm}'}))

    def clean_user_timezone(self):
        data = self.cleaned_data['user_timezone']
        timezone_field = TimeZoneField()
        timezone_field.run_validators(data)
        return smart_str(data)

    def save(self, user, domain):
        try:
            timezone = self.cleaned_data['global_timezone']
            override = self.cleaned_data['override_global_tz']
            if override:
                timezone = self.cleaned_data['user_timezone']
            dm = user.get_domain_membership(domain)
            dm.timezone = timezone
            dm.override_global_tz = override
            user.save()
            return True
        except Exception:
            return False


class SnapshotApplicationForm(forms.Form):
    publish = BooleanField(label=ugettext_noop("Publish?"), required=False)
    name = CharField(label=ugettext_noop("Name"), required=True)
    description = CharField(label=ugettext_noop("Description"), required=False, widget=forms.Textarea,
        help_text=ugettext_noop("A detailed technical description of the application"))
    deployment_date = CharField(label=ugettext_noop("Deployment date"), required=False)
    phone_model = CharField(label=ugettext_noop("Phone model"), required=False)
    user_type = CharField(label=ugettext_noop("User type"), required=False,
        help_text=ugettext_noop("e.g. CHW, ASHA, RA, etc"))
    attribution_notes = CharField(label=ugettext_noop("Attribution notes"), required=False,
        help_text=ugettext_noop("Enter any special instructions to users here. This will be shown just before users copy your project."), widget=forms.Textarea)

    def __init__(self, *args, **kwargs):
        super(SnapshotApplicationForm, self).__init__(*args, **kwargs)
        self.fields.keyOrder = [
            'publish',
            'name',
            'description',
            'deployment_date',
            'phone_model',
            'user_type',
            'attribution_notes'
        ]

class SnapshotSettingsForm(SnapshotSettingsMixin):
    title = CharField(label=ugettext_noop("Title"), required=True, max_length=100)
    project_type = CharField(label=ugettext_noop("Project Category"), required=True,
        help_text=ugettext_noop("e.g. MCH, HIV, etc."))
    license = ChoiceField(label=ugettext_noop("License"), required=True, choices=LICENSES.items(),
        widget=Select(attrs={'class': 'input-xxlarge'}))
    description = CharField(label=ugettext_noop("Long Description"), required=False, widget=forms.Textarea,
        help_text=ugettext_noop("A high-level overview of your project as a whole"))
    short_description = CharField(label=ugettext_noop("Short Description"), required=False,
        widget=forms.Textarea(attrs={'maxlength': 200}),
        help_text=ugettext_noop("A brief description of your project (max. 200 characters)"))
    share_multimedia = BooleanField(label=ugettext_noop("Share all multimedia?"), required=False,
        help_text=ugettext_noop("This will allow any user to see and use all multimedia in this project"))
    share_reminders = BooleanField(label=ugettext_noop("Share Reminders?"), required=False,
        help_text=ugettext_noop("This will publish reminders along with this project"))
    image = forms.ImageField(label=ugettext_noop("Exchange image"), required=False,
        help_text=ugettext_noop("An optional image to show other users your logo or what your app looks like"))
    video = CharField(label=ugettext_noop("Youtube Video"), required=False,
        help_text=ugettext_noop("An optional youtube clip to tell users about your app. Please copy and paste a URL to a youtube video"))
    cda_confirmed = BooleanField(required=False, label=ugettext_noop("Content Distribution Agreement"))

    def __init__(self, *args, **kw):
        super(SnapshotSettingsForm, self).__init__(*args, **kw)
        self.fields.keyOrder = [
            'title',
            'short_description',
            'description',
            'project_type',
            'image',
            'video',
            'share_multimedia',
            'share_reminders',
            'license',
            'cda_confirmed',]
        self.fields['license'].help_text = \
            render_to_string('domain/partials/license_explanations.html', {
                'extra': _("All un-licensed multimedia files in "
                           "your project will be given this license")
            })
        self.fields['cda_confirmed'].help_text = \
            render_to_string('domain/partials/cda_modal.html')

    def clean_cda_confirmed(self):
        data_cda = self.cleaned_data['cda_confirmed']
        data_publish = self.data.get('publish_on_submit', "no") == "yes"
        if data_publish and data_cda is False:
            raise forms.ValidationError('You must agree to our Content Distribution Agreement to publish your project.')
        return data_cda

    def clean_video(self):
        video = self.cleaned_data['video']
        if not video:
            return video

        def video_id(value):
            # http://stackoverflow.com/questions/4356538/how-can-i-extract-video-id-from-youtubes-link-in-python#answer-7936523
            """
            Examples:
            - http://youtu.be/SA2iWivDJiE
            - http://www.youtube.com/watch?v=_oPAwA_Udwc&feature=feedu
            - http://www.youtube.com/embed/SA2iWivDJiE
            - http://www.youtube.com/v/SA2iWivDJiE?version=3&amp;hl=en_US
            """
            query = urlparse(value)
            if query.hostname == 'youtu.be':
                return query.path[1:]
            if query.hostname in ('www.youtube.com', 'youtube.com'):
                if query.path == '/watch':
                    p = parse_qs(query.query)
                    return p['v'][0]
                if query.path[:7] == '/embed/':
                    return query.path.split('/')[2]
                if query.path[:3] == '/v/':
                    return query.path.split('/')[2]
                    # fail?
            return None

        v_id = video_id(video)
        if not v_id:
            raise forms.ValidationError('This is not a correctly formatted youtube URL. Please use a different URL.')
        return v_id

    def clean(self):
        cleaned_data = self.cleaned_data
        sm = cleaned_data["share_multimedia"]
        license = cleaned_data["license"]
        app_ids = self._get_apps_to_publish()

        if sm and license not in self.dom.most_restrictive_licenses(apps_to_check=app_ids):
            license_choices = [LICENSES[l] for l in self.dom.most_restrictive_licenses(apps_to_check=app_ids)]
            msg = render_to_string('domain/partials/restrictive_license.html', {'licenses': license_choices})
            self._errors["license"] = self.error_class([msg])

            del cleaned_data["license"]

        sr = cleaned_data["share_reminders"]
        if sr:  # check that the forms referenced by the events in each reminders exist in the project
            referenced_forms = CaseReminderHandler.get_referenced_forms(domain=self.dom.name)
            if referenced_forms:
                apps = [Application.get(app_id) for app_id in app_ids]
                app_forms = [f.unique_id for forms in [app.get_forms() for app in apps] for f in forms]
                nonexistent_forms = filter(lambda f: f not in app_forms, referenced_forms)
                nonexistent_forms = [FormBase.get_form(f) for f in nonexistent_forms]
                if nonexistent_forms:
                    msg = """
                        Your reminders reference forms that are not being published.
                        Make sure the following forms are being published: %s
                    """ % str([f.default_name() for f in nonexistent_forms]).strip('[]')
                    self._errors["share_reminders"] = self.error_class([msg])

        return cleaned_data

    def _get_apps_to_publish(self):
        app_ids = []
        for d, val in self.data.iteritems():
            d = d.split('-')
            if len(d) < 2:
                continue
            if d[1] == 'publish' and val == 'on':
                app_ids.append(d[0])

        return app_ids

########################################################################################################

class SubAreaMixin():
    def clean_sub_area(self):
        area = self.cleaned_data['area']
        sub_area = self.cleaned_data['sub_area']

        if sub_area:
            if not area:
                raise forms.ValidationError(_('You may not specify a sub area when the project has no specified area'))
        else:
            return None

        sub_areas = []
        for a in DATA_DICT["area"]:
            if a["name"] == area:
                sub_areas = a["sub_areas"]

        if sub_area not in sub_areas:
            raise forms.ValidationError(_('This is not a valid sub-area for the area %s') % area)
        return sub_area

class DomainGlobalSettingsForm(forms.Form):
    default_timezone = TimeZoneChoiceField(label=ugettext_noop("Default Timezone"), initial="UTC")

    logo = ImageField(
        label=_("Custom Logo"),
        required=False,
        help_text=_("Upload a custom image to display instead of the "
                    "CommCare HQ logo.  It will be automatically resized to "
                    "a height of 32 pixels.")
    )
    delete_logo = BooleanField(
        label=_("Delete Logo"),
        required=False,
        help_text=_("Delete your custom logo and use the standard one.")
    )
    call_center_enabled = BooleanField(
        label=_("Call Center Application"),
        required=False,
        help_text=_("Call Center mode is a CommCareHQ module for managing "
                    "call center workflows. It is still under "
                    "active development. Do not enable for your domain unless "
                    "you're actively piloting it.")
    )
    call_center_case_owner = ChoiceField(
        label=_("Call Center Case Owner"),
        initial=None,
        required=False,
        help_text=_("Select the person who will be listed as the owner "
                    "of all cases created for call center users.")
    )
    call_center_case_type = CharField(
        label=_("Call Center Case Type"),
        required=False,
        help_text=_("Enter the case type to be used for FLWs in call center apps")
    )
    secure_submissions = BooleanField(
        label=_("Only accept secure submissions"),
        required=False,
        help_text=_("Turn this on to prevent others from impersonating your "
                    "mobile workers. To use, all of your deployed applications "
                    "must be using secure submissions."),
    )


    def __init__(self, *args, **kwargs):
        domain = kwargs.pop('domain', None)
        self.can_use_custom_logo = kwargs.pop('can_use_custom_logo', False)
        super(DomainGlobalSettingsForm, self).__init__(*args, **kwargs)
        if not self.can_use_custom_logo:
            del self.fields['logo']
            del self.fields['delete_logo']

        if domain:
            if not CALLCENTER.enabled(domain):
                self.fields['call_center_enabled'].widget = forms.HiddenInput()
                self.fields['call_center_case_owner'].widget = forms.HiddenInput()
                self.fields['call_center_case_type'].widget = forms.HiddenInput()
            else:
                groups = Group.get_case_sharing_groups(domain)
                users = CommCareUser.by_domain(domain)

                call_center_user_choices = [
                    (user._id, user.raw_username + ' [user]') for user in users
                ]
                call_center_group_choices = [
                    (group._id, group.name + ' [group]') for group in groups
                ]

                self.fields["call_center_case_owner"].choices = \
                    [('', '')] + \
                    call_center_user_choices + \
                    call_center_group_choices

    def clean_default_timezone(self):
        data = self.cleaned_data['default_timezone']
        timezone_field = TimeZoneField()
        timezone_field.run_validators(data)
        return smart_str(data)

    def save(self, request, domain):
        try:
            if self.can_use_custom_logo:
                logo = self.cleaned_data['logo']
                if logo:

                    input_image = Image.open(io.BytesIO(logo.read()))
                    input_image.load()
                    input_image.thumbnail(LOGO_SIZE)
                    # had issues trying to use a BytesIO instead
                    tmpfilename = "/tmp/%s_%s" % (uuid.uuid4(), logo.name)
                    input_image.save(tmpfilename, 'PNG')

                    with open(tmpfilename) as tmpfile:
                        domain.put_attachment(tmpfile, name=LOGO_ATTACHMENT)
                elif self.cleaned_data['delete_logo']:
                    domain.delete_attachment(LOGO_ATTACHMENT)

            domain.call_center_config.enabled = self.cleaned_data.get('call_center_enabled', False)
            if domain.call_center_config.enabled:
                domain.internal.using_call_center = True
                domain.call_center_config.case_owner_id = self.cleaned_data.get('call_center_case_owner', None)
                domain.call_center_config.case_type = self.cleaned_data.get('call_center_case_type', None)

            global_tz = self.cleaned_data['default_timezone']
            domain.default_timezone = global_tz
            users = WebUser.by_domain(domain.name)
            for user in users:
                dm = user.get_domain_membership(domain.name)
                if not dm.override_global_tz:
                    dm.timezone = global_tz
                    user.save()
            domain.save()
            return True
        except Exception:
            return False

class DomainMetadataForm(DomainGlobalSettingsForm, SnapshotSettingsMixin):
    customer_type = ChoiceField(
        label=_("Customer Type"),
        choices=(('basic', _('Basic')),
                 ('plus', _('Plus')),
                 ('full', _('Full')))
    )
    is_test = ChoiceField(
        label=_("Test Project"),
        choices=(('true', _('Test')),
                 ('false', _('Real')),
                 ('none', _('Not Sure')))
    )
    commconnect_enabled = BooleanField(
        label=_("CommConnect Enabled"),
        required=False,
        help_text=_("CommConnect is a CommCareHQ module for SMS messages, "
                    "reminders and data collection.")
    )
    survey_management_enabled = BooleanField(
        label=_("Survey Management Enabled"),
        required=False,
        help_text=_("Survey Management is a CommCareHQ module for SMS and "
                    "Call Center based surveys for large samples.  It is "
                    "under active development. Do not enable for your domain "
                    "unless you're piloting it.")
    )
    sms_case_registration_enabled = BooleanField(
        label=_("Enable Case Registration Via SMS"),
        required=False
    )
    sms_case_registration_type = CharField(
        label=_("SMS Case Registration Type"),
        required=False
    )
    sms_case_registration_owner_id = ChoiceField(
        label=_("SMS Case Registration Owner"),
        required=False,
        choices=[]
    )
    sms_case_registration_user_id = ChoiceField(
        label=_("SMS Case Registration Submitting User"),
        required=False,
        choices=[]
    )
    restrict_superusers = BooleanField(
        label=_("Restrict Superuser Access"),
        required=False,
        help_text=_("If access to a domain is restricted only users added " +
                    "to the domain and staff members will have access.")
    )
<<<<<<< HEAD
    secure_submissions = BooleanField(
        label=_("Only accept secure submissions"),
        required=False,
        help_text=_("Turn this on to prevent others from impersonating your "
                    "mobile workers. To use, all of your deployed applications "
                    "must be using secure submissions."),
=======
    ota_restore_caching = BooleanField(
        label=_("Enable Restore Caching (beta)"),
        required=False,
        help_text=_(
            "Speed up phone restores. Useful if you have users with "
            "large case lists and are getting timeouts during restore. "
            "This feature is still in testing. Don't enable unless "
            "you are an advanced user."
        )
>>>>>>> fb0cbd29
    )
    cloudcare_releases = ChoiceField(
        label=_("CloudCare should use"),
        initial=None,
        required=False,
        choices=(
            ('stars', _('Latest starred version')),
            ('nostars', _('Highest numbered version (not recommended)')),
        ),
        help_text=_("Choose whether CloudCare should use the latest "
                    "starred build or highest numbered build in your "
                    "application.")
    )

    def __init__(self, *args, **kwargs):
        user = kwargs.pop('user', None)
        domain = kwargs.get('domain', None)
        super(DomainMetadataForm, self).__init__(*args, **kwargs)

        if not (user and user.is_staff):
            self.fields['restrict_superusers'].widget = forms.HiddenInput()

        project = Domain.get_by_name(domain)
        if project.cloudcare_releases == 'default' or not domain_has_privilege(domain, privileges.CLOUDCARE):
            # if the cloudcare_releases flag was just defaulted, don't bother showing
            # this setting at all
            self.fields['cloudcare_releases'].widget = forms.HiddenInput()

        if domain is not None:
            groups = Group.get_case_sharing_groups(domain)
            users = CommCareUser.by_domain(domain)

            domain_group_choices = [(group._id, group.name) for group in groups]
            domain_user_choices = [(user._id, user.raw_username) for user in users]
            domain_owner_choices = domain_group_choices + domain_user_choices

            self.fields["sms_case_registration_owner_id"].choices = domain_owner_choices
            self.fields["sms_case_registration_user_id"].choices = domain_user_choices


    def _validate_sms_registration_field(self, field_name, error_msg):
        value = self.cleaned_data.get(field_name)
        if value is not None:
            value = value.strip()
        if self.cleaned_data.get("sms_case_registration_enabled", False):
            if value is None or value == "":
                raise forms.ValidationError(error_msg)
        return value

    def clean_sms_case_registration_type(self):
        return self._validate_sms_registration_field("sms_case_registration_type", _("Please enter a default case type for cases that register themselves via sms."))

    def clean_sms_case_registration_owner_id(self):
        return self._validate_sms_registration_field("sms_case_registration_owner_id", _("Please enter a default owner for cases that register themselves via sms."))

    def clean_sms_case_registration_user_id(self):
        return self._validate_sms_registration_field("sms_case_registration_user_id", _("Please enter a default submitting user for cases that register themselves via sms."))

    def save(self, request, domain):
        res = DomainGlobalSettingsForm.save(self, request, domain)

        if not res:
            return False
        try:
            domain.project_type = self.cleaned_data['project_type']
            domain.customer_type = self.cleaned_data['customer_type']
            domain.is_test = self.cleaned_data['is_test']
            domain.commconnect_enabled = self.cleaned_data.get(
                    'commconnect_enabled', False)
            domain.survey_management_enabled = self.cleaned_data.get('survey_management_enabled', False)
            domain.sms_case_registration_enabled = self.cleaned_data.get('sms_case_registration_enabled', False)
            domain.sms_case_registration_type = self.cleaned_data.get('sms_case_registration_type')
            domain.sms_case_registration_owner_id = self.cleaned_data.get('sms_case_registration_owner_id')
            domain.sms_case_registration_user_id = self.cleaned_data.get('sms_case_registration_user_id')
            domain.restrict_superusers = self.cleaned_data.get('restrict_superusers', False)
            cloudcare_releases = self.cleaned_data.get('cloudcare_releases')
            if cloudcare_releases and domain.cloudcare_releases != 'default':
                # you're never allowed to change from default
                domain.cloudcare_releases = cloudcare_releases
            secure_submissions = self.cleaned_data.get('secure_submissions', False)
            apps_to_save = []
            if secure_submissions != domain.secure_submissions:
                for app in ApplicationBase.by_domain(domain.name):
                    if app.secure_submissions != secure_submissions:
                        app.secure_submissions = secure_submissions
                        apps_to_save.append(app)
            domain.secure_submissions = secure_submissions
            domain.save()
            if apps_to_save:
                ApplicationBase.bulk_save(apps_to_save)
            return True
        except Exception, e:
            logging.exception("couldn't save project settings - error is %s" % e)
            return False


class DomainDeploymentForm(forms.Form):
    city = CharField(label=ugettext_noop("City"), required=False)
    countries = forms.MultipleChoiceField(label=ugettext_noop("Countries"),
            choices=COUNTRIES)
    region = CharField(label=ugettext_noop("Region"), required=False,
        help_text=ugettext_noop("e.g. US, LAC, SA, Sub-Saharan Africa, Southeast Asia, etc."))
    deployment_date = CharField(label=ugettext_noop("Deployment date"), required=False)
    description = CharField(label=ugettext_noop("Description"), required=False, widget=forms.Textarea)
    public = ChoiceField(label=ugettext_noop("Make Public?"), choices=tf_choices('Yes', 'No'), required=False)

    def save(self, domain):
        try:
            domain.update_deployment(city=self.cleaned_data['city'],
                countries=self.cleaned_data['countries'],
                region=self.cleaned_data['region'],
                date=dateutil.parser.parse(self.cleaned_data['deployment_date']),
                description=self.cleaned_data['description'],
                public=(self.cleaned_data['public'] == 'true'))
            return True
        except Exception:
            return False

def tuple_of_copies(a_list, blank=True):
    ret = [(item, item) for item in a_list]
    if blank:
        ret.insert(0, ('', '---'))
    return tuple(ret)

class DomainInternalForm(forms.Form, SubAreaMixin):
    sf_contract_id = CharField(label=ugettext_noop("Salesforce Contract ID"), required=False)
    sf_account_id = CharField(label=ugettext_noop("Salesforce Account ID"), required=False)
    commcare_edition = ChoiceField(label=ugettext_noop("CommCare Plan"), initial="community", required=False,
                                   choices=tuple([(p, p) for p in
                                                  ["community", "standard", "pro", "advanced", "enterprise"]]))
    services = ChoiceField(label=ugettext_noop("Services"), required=False,
                           choices=tuple_of_copies(["basic", "plus", "full", "custom"]))
    initiative = forms.MultipleChoiceField(label=ugettext_noop("Initiative"), widget=forms.CheckboxSelectMultiple(),
                                           choices=tuple_of_copies(DATA_DICT["initiatives"], blank=False), required=False)
    workshop_region = CharField(label=ugettext_noop("Workshop Region"), required=False,
        help_text=ugettext_noop("e.g. US, LAC, SA, Sub-Saharan Africa, Southeast Asia, etc."))
    project_state = ChoiceField(label=ugettext_noop("Project State"), required=False,
                                choices=tuple_of_copies(["POC", "transition", "at-scale"]))
    self_started = ChoiceField(label=ugettext_noop("Self Started?"), choices=tf_choices('Yes', 'No'), required=False)
    area = ChoiceField(label=ugettext_noop("Sector"), required=False, choices=tuple_of_copies(AREA_CHOICES))
    sub_area = ChoiceField(label=ugettext_noop("Sub-Sector"), required=False, choices=tuple_of_copies(SUB_AREA_CHOICES))
    using_adm = ChoiceField(label=ugettext_noop("Using ADM?"), choices=tf_choices('Yes', 'No'), required=False)
    using_call_center = ChoiceField(label=ugettext_noop("Using Call Center?"), choices=tf_choices('Yes', 'No'), required=False)
    custom_eula = ChoiceField(label=ugettext_noop("Custom Eula?"), choices=tf_choices('Yes', 'No'), required=False)
    can_use_data = ChoiceField(label=ugettext_noop("Data Usage?"), choices=tf_choices('Yes', 'No'), required=False)
    organization_name = CharField(label=ugettext_noop("Organization Name"), required=False)
    notes = CharField(label=ugettext_noop("Notes"), required=False, widget=forms.Textarea)
    platform = forms.MultipleChoiceField(label=ugettext_noop("Platform"), widget=forms.CheckboxSelectMultiple(),
                                         choices=tuple_of_copies(["java", "android", "cloudcare"], blank=False), required=False)
    phone_model = CharField(label=ugettext_noop("Phone Model"), required=False)
    project_manager = CharField(label=ugettext_noop("Project Manager's Email"), required=False)
    goal_time_period = IntegerField(label=ugettext_noop("Goal time period (in days)"), required=False)
    goal_followup_rate = DecimalField(label=ugettext_noop("Goal followup rate (percentage in decimal format. e.g. 70% is .7)"), required=False)
    commconnect_domain = BooleanField(label=ugettext_noop("Commconnect domain?"), required=False)
    commtrack_domain = BooleanField(label=ugettext_noop("Commtrack domain?"), required=False)

    def save(self, domain):
        kw = {"workshop_region": self.cleaned_data["workshop_region"]} if self.cleaned_data["workshop_region"] else {}
        domain.update_internal(sf_contract_id=self.cleaned_data['sf_contract_id'],
            sf_account_id=self.cleaned_data['sf_account_id'],
            commcare_edition=self.cleaned_data['commcare_edition'],
            services=self.cleaned_data['services'],
            initiative=self.cleaned_data['initiative'],
            project_state=self.cleaned_data['project_state'],
            self_started=self.cleaned_data['self_started'] == 'true',
            area=self.cleaned_data['area'],
            sub_area=self.cleaned_data['sub_area'],
            using_adm=self.cleaned_data['using_adm'] == 'true',
            using_call_center=self.cleaned_data['using_call_center'] == 'true',
            custom_eula=self.cleaned_data['custom_eula'] == 'true',
            can_use_data=self.cleaned_data['can_use_data'] == 'true',
            organization_name=self.cleaned_data['organization_name'],
            notes=self.cleaned_data['notes'],
            platform=self.cleaned_data['platform'],
            project_manager=self.cleaned_data['project_manager'],
            phone_model=self.cleaned_data['phone_model'],
            goal_time_period=self.cleaned_data['goal_time_period'],
            goal_followup_rate=self.cleaned_data['goal_followup_rate'],
            commconnect_domain=self.cleaned_data['commconnect_domain'],
            commtrack_domain=self.cleaned_data['commtrack_domain'],
            **kw
        )




########################################################################################################

min_pwd = 4
max_pwd = 20
pwd_pattern = re.compile( r"([-\w]){"  + str(min_pwd) + ',' + str(max_pwd) + '}' )

def clean_password(txt):
    if len(txt) < min_pwd:
        raise forms.ValidationError('Password is too short; must be at least %s characters' % min_pwd )
    if len(txt) > max_pwd:
        raise forms.ValidationError('Password is too long; must be less than %s characters' % max_pwd )
    if not pwd_pattern.match(txt):
        raise forms.ValidationError('Password may only contain letters, numbers, hyphens, and underscores')
    return txt


class HQPasswordResetForm(PasswordResetForm):
    """
    Modified from PasswordResetForm to filter only web users by default.

    This prevents duplicate emails with linked commcare user accounts to the same email.
    """

    def clean_email(self):
        UserModel = get_user_model()
        email = self.cleaned_data["email"]
        matching_users = UserModel._default_manager.filter(username__iexact=email)
        if matching_users.count():
            self.users_cache = matching_users
        else:
            # revert to previous behavior to theoretically allow commcare users to create an account
            self.users_cache = UserModel._default_manager.filter(email__iexact=email)

        # below here is not modified from the superclass
        if not len(self.users_cache):
            raise forms.ValidationError(self.error_messages['unknown'])
        if not any(user.is_active for user in self.users_cache):
            # none of the filtered users are active
            raise forms.ValidationError(self.error_messages['unknown'])
        if any((user.password == UNUSABLE_PASSWORD)
               for user in self.users_cache):
            raise forms.ValidationError(self.error_messages['unusable'])
        return email


class ConfidentialPasswordResetForm(HQPasswordResetForm):
    def clean_email(self):
        try:
            return super(ConfidentialPasswordResetForm, self).clean_email()
        except forms.ValidationError:
            # The base class throws various emails that give away information about the user;
            # we can pretend all is well since the save() method is safe for missing users.
            return self.cleaned_data['email']


class EditBillingAccountInfoForm(forms.ModelForm):
    billing_admins = forms.CharField(
        required=False,
        label=ugettext_noop("Other Billing Admins"),
        help_text=ugettext_noop(mark_safe(
            "<p>These are the Web Users that will be able to access and "
            "modify your account's subscription and billing information.</p> "
            "<p>Your logged in account is already a Billing Administrator."
            "</p>"
        )),
    )

    class Meta:
        model = BillingContactInfo
        fields = ['first_name', 'last_name', 'phone_number', 'emails', 'company_name', 'first_line',
                  'second_line', 'city', 'state_province_region', 'postal_code', 'country']

    def __init__(self, account, domain, creating_user, data=None, *args, **kwargs):
        self.account = account
        self.domain = domain
        self.creating_user = creating_user

        try:
            self.current_country = self.account.billingcontactinfo.country
        except Exception:
            initial = kwargs.get('initial')
            self.current_country = initial.get('country') if initial is not None else None

        try:
            kwargs['instance'] = self.account.billingcontactinfo
        except BillingContactInfo.DoesNotExist:
            pass

        super(EditBillingAccountInfoForm, self).__init__(data, *args, **kwargs)

        other_admins = self.account.billing_admins.filter(
            domain=self.domain).exclude(web_user=self.creating_user).all()
        self.fields['billing_admins'].initial = ','.join([o.web_user for o in other_admins])

        self.helper = FormHelper()
        self.helper.form_class = 'form form-horizontal'
        self.helper.layout = crispy.Layout(
            crispy.Fieldset(
                _("Billing Administrators"),
                crispy.Field('billing_admins', css_class='input-xxlarge'),
            ),
            crispy.Fieldset(
                _("Basic Information"),
                'company_name',
                'first_name',
                'last_name',
                crispy.Field('emails', css_class='input-xxlarge'),
                'phone_number',
            ),
            crispy.Fieldset(
                 _("Mailing Address"),
                'first_line',
                'second_line',
                'city',
                'state_province_region',
                'postal_code',
                crispy.Field('country', css_class="input-large",
                             data_countryname=dict(COUNTRIES).get(self.current_country, '')),
            ),
            FormActions(
                StrictButton(
                    _("Update Billing Information"),
                    type="submit",
                    css_class='btn btn-primary',
                ),
            ),
        )

    def clean_billing_admins(self):
        data = self.cleaned_data['billing_admins']
        all_admins = data.split(',')
        result = []
        for admin in all_admins:
            if admin and admin != u'':
                result.append(BillingAccountAdmin.objects.get_or_create(
                    web_user=admin,
                    domain=self.domain,
                )[0])
        result.append(BillingAccountAdmin.objects.get_or_create(
            web_user=self.creating_user,
            domain=self.domain,
        )[0])
        return result

    def clean_phone_number(self):
        data = self.cleaned_data['phone_number']
        parsed_number = None
        if data:
            for country in ["US", "GB", None]:
                parsed_number = parse_phone_number(data, country, failhard=False)
                if parsed_number is not None:
                    break
            if parsed_number is None:
                raise forms.ValidationError(_("It looks like this phone number is invalid. "
                                              "Did you forget the country code?"))
            return "+%s%s" % (parsed_number.country_code, parsed_number.national_number)

    def save(self, commit=True):
        billing_contact_info = super(EditBillingAccountInfoForm, self).save(commit=False)
        billing_contact_info.account = self.account
        billing_contact_info.save()

        billing_admins = self.cleaned_data['billing_admins']
        other_domain_admins = copy.copy(self.account.billing_admins.exclude(
            domain=self.domain).all())
        self.account.billing_admins.clear()
        for other_admin in other_domain_admins:
            self.account.billing_admins.add(other_admin)
        for admin in billing_admins:
            self.account.billing_admins.add(admin)
        self.account.save()
        return True


class ConfirmNewSubscriptionForm(EditBillingAccountInfoForm):
    plan_edition = forms.CharField(
        widget=forms.HiddenInput,
    )

    def __init__(self, account, domain, creating_user, plan_version, current_subscription, data=None, *args, **kwargs):
        self.plan_version = plan_version
        self.current_subscription = current_subscription
        super(ConfirmNewSubscriptionForm, self).__init__(account, domain, creating_user, data=data, *args, **kwargs)

        self.fields['plan_edition'].initial = self.plan_version.plan.edition

        from corehq.apps.domain.views import DomainSubscriptionView
        self.helper.layout = crispy.Layout(
            'plan_edition',
            crispy.Fieldset(
                _("Billing Administrators"),
                crispy.Field('billing_admins', css_class='input-xxlarge'),
            ),
            crispy.Fieldset(
                _("Basic Information"),
                'company_name',
                'first_name',
                'last_name',
                crispy.Field('emails', css_class='input-xxlarge'),
                'phone_number',
            ),
            crispy.Fieldset(
                 _("Mailing Address"),
                'first_line',
                'second_line',
                'city',
                'state_province_region',
                'postal_code',
                crispy.Field('country', css_class="input-large",
                             data_countryname=dict(COUNTRIES).get(self.current_country, ''))
            ),
            FormActions(
                crispy.HTML('<a href="%(url)s" style="margin-right:5px;" class="btn">%(title)s</a>' % {
                    'url': reverse(DomainSubscriptionView.urlname, args=[self.domain]),
                    'title': _("Cancel"),
                }),
                StrictButton(
                    _("Subscribe to Plan"),
                    type="submit",
                    css_class='btn btn-success',
                ),
            ),
        )

    def save(self, commit=True):
        account_save_success = super(ConfirmNewSubscriptionForm, self).save(commit=False)
        if not account_save_success:
            return False

        try:
            if self.current_subscription is not None:
                if self.plan_version.plan.edition == SoftwarePlanEdition.COMMUNITY:
                    self.current_subscription.cancel_subscription(adjustment_method=SubscriptionAdjustmentMethod.USER,
                                                                  web_user=self.creating_user)
                else:
                    subscription = self.current_subscription.change_plan(
                        self.plan_version, web_user=self.creating_user, adjustment_method=SubscriptionAdjustmentMethod.USER
                    )
                    subscription.is_active = True
                    subscription.save()
            else:
                subscription = Subscription.new_domain_subscription(
                    self.account, self.domain, self.plan_version,
                    web_user=self.creating_user,
                    adjustment_method=SubscriptionAdjustmentMethod.USER)
                subscription.is_active = True
                if subscription.plan_version.plan.edition == SoftwarePlanEdition.ENTERPRISE:
                    # this point can only be reached if the initiating user was a superuser
                    subscription.do_not_invoice = True
                subscription.save()
            return True
        except Exception:
            logger.exception("There was an error subscribing the domain '%s' to plan '%s'. "
                             "Go quickly!" % (self.domain, self.plan_version.plan.name))
        return False


class ConfirmSubscriptionRenewalForm(EditBillingAccountInfoForm):
    plan_edition = forms.CharField(
        widget=forms.HiddenInput,
    )
    confirm_legal = forms.BooleanField(
        required=True,
    )

    def __init__(self, account, domain, creating_user, current_subscription,
                 renewed_version, data=None, *args, **kwargs):
        self.current_subscription = current_subscription
        super(ConfirmSubscriptionRenewalForm, self).__init__(
            account, domain, creating_user, data=data, *args, **kwargs
        )

        self.fields['plan_edition'].initial = renewed_version.plan.edition
        self.fields['confirm_legal'].label = mark_safe(ugettext_noop(
            'I have read and agree to the <a href="%(pa_url)s" '
            'target="_blank">Software Product Agreement</a>.'
        ) % {
            'pa_url': reverse("product_agreement"),
        })

        from corehq.apps.domain.views import DomainSubscriptionView
        self.helper.layout = crispy.Layout(
            'plan_edition',
            crispy.Fieldset(
                _("Billing Administrators"),
                crispy.Field('billing_admins', css_class='input-xxlarge'),
            ),
            crispy.Fieldset(
                _("Basic Information"),
                'company_name',
                'first_name',
                'last_name',
                crispy.Field('emails', css_class='input-xxlarge'),
                'phone_number',
            ),
            crispy.Fieldset(
                 _("Mailing Address"),
                'first_line',
                'second_line',
                'city',
                'state_province_region',
                'postal_code',
                crispy.Field('country', css_class="input-large",
                             data_countryname=dict(COUNTRIES).get(self.current_country, ''))
            ),
            crispy.Fieldset(
                _("Re-Confirm Product Agreement"),
                'confirm_legal',
            ),
            FormActions(
                crispy.HTML('<a href="%(url)s" style="margin-right:5px;" class="btn">%(title)s</a>' % {
                    'url': reverse(DomainSubscriptionView.urlname, args=[self.domain]),
                    'title': _("Cancel"),
                }),
                StrictButton(
                    _("Renew Plan"),
                    type="submit",
                    css_class='btn btn-success',
                ),
            ),
        )

    def save(self, commit=True):
        account_save_success = super(ConfirmSubscriptionRenewalForm, self).save(commit=False)
        if not account_save_success:
            return False

        try:
            self.current_subscription.renew_subscription(
                web_user=self.creating_user,
                adjustment_method=SubscriptionAdjustmentMethod.USER,
            )
        except SubscriptionRenewalError as e:
            logger.error("[BILLING] Subscription for %(domain)s failed to "
                         "renew due to: %(error)s." % {
                             'domain': self.domain,
                             'error': e,
                         })
        return True


class ProBonoForm(forms.Form):
    contact_email = forms.EmailField(label=_("Contact email"))
    organization = forms.CharField(label=_("Organization"))
    project_overview = forms.CharField(widget=forms.Textarea, label="Project overview")
    pay_only_features_needed = forms.CharField(widget=forms.Textarea, label="Pay only features needed")
    duration_of_project = forms.CharField(help_text=_(
        "We grant pro-bono subscriptions to match the duration of your "
        "project, up to a maximum of 12 months at a time (at which point "
        "you need to reapply)."
    ))
    domain = forms.CharField(label=_("Project Space"))
    dimagi_contact = forms.CharField(
        help_text=_("If you have already been in touch with someone from "
                    "Dimagi, please list their name."),
        required=False)
    num_expected_users = forms.CharField(label=_("Number of expected users"))

    def __init__(self, use_domain_field, *args, **kwargs):
        super(ProBonoForm, self).__init__(*args, **kwargs)
        if not use_domain_field:
            self.fields['domain'].required = False
        self.helper = FormHelper()
        self.helper.form_class = 'form form-horizontal'
        self.helper.layout = crispy.Layout(
            crispy.Fieldset(
            _('Pro-Bono Application'),
                'contact_email',
                'organization',
                crispy.Div(
                    'domain',
                    style=('' if use_domain_field else 'display:none'),
                ),
                'project_overview',
                'pay_only_features_needed',
                'duration_of_project',
                'num_expected_users',
                'dimagi_contact',
            ),
            FormActions(
                crispy.ButtonHolder(
                    crispy.Submit('submit_pro_bono', _('Submit Pro-Bono Application'))
                )
            ),
        )

    def process_submission(self, domain=None):
        try:
            params = {
                'pro_bono_form': self,
                'domain': domain,
            }
            html_content = render_to_string("domain/email/pro_bono_application.html", params)
            text_content = render_to_string("domain/email/pro_bono_application.txt", params)
            recipient = settings.BILLING_EMAIL
            subject = "[Pro-Bono Application]"
            if domain is not None:
                subject = "%s %s" % (subject, domain)
            send_HTML_email(subject, recipient, html_content, text_content=text_content,
                            email_from=settings.DEFAULT_FROM_EMAIL)
        except Exception:
            logging.error("Couldn't send pro-bono application email. "
                          "Contact: %s" % self.cleaned_data['contact_email']
            )<|MERGE_RESOLUTION|>--- conflicted
+++ resolved
@@ -436,14 +436,13 @@
         help_text=_("If access to a domain is restricted only users added " +
                     "to the domain and staff members will have access.")
     )
-<<<<<<< HEAD
     secure_submissions = BooleanField(
         label=_("Only accept secure submissions"),
         required=False,
         help_text=_("Turn this on to prevent others from impersonating your "
                     "mobile workers. To use, all of your deployed applications "
                     "must be using secure submissions."),
-=======
+    )
     ota_restore_caching = BooleanField(
         label=_("Enable Restore Caching (beta)"),
         required=False,
@@ -453,7 +452,6 @@
             "This feature is still in testing. Don't enable unless "
             "you are an advanced user."
         )
->>>>>>> fb0cbd29
     )
     cloudcare_releases = ChoiceField(
         label=_("CloudCare should use"),
