import copy
import logging
from urlparse import urlparse, parse_qs
import datetime
import dateutil
from dateutil.relativedelta import relativedelta
import re
import io
from PIL import Image
import uuid
from django.contrib.auth.tokens import default_token_generator
from django.contrib.sites.models import get_current_site
from django.utils.http import urlsafe_base64_encode
from corehq.toggles import CALL_CENTER_LOCATION_OWNERS, HIPAA_COMPLIANCE_CHECKBOX
from dimagi.utils.decorators.memoized import memoized
from django.conf import settings
from django.contrib.auth import get_user_model
from django.db import transaction
from corehq import privileges
from corehq.apps.accounting.exceptions import SubscriptionRenewalError
from corehq.apps.accounting.utils import domain_has_privilege
from corehq.apps.sms.phonenumbers_helper import parse_phone_number
from corehq.feature_previews import CALLCENTER

from django import forms
from crispy_forms.bootstrap import FormActions, StrictButton
from crispy_forms.helper import FormHelper
from crispy_forms import layout as crispy
from crispy_forms import bootstrap as twbscrispy
from corehq.apps.style import crispy as hqcrispy
from crispy_forms import bootstrap as twbscrispy

from django.core.urlresolvers import reverse

from django.forms.fields import (ChoiceField, CharField, BooleanField,
    ImageField)
from django.forms.widgets import  Select
from django.utils.encoding import smart_str, force_bytes
from django.utils.safestring import mark_safe
from django_countries.data import COUNTRIES
from corehq.apps.accounting.models import (
    BillingAccount,
    BillingAccountType,
    BillingContactInfo,
    CreditAdjustmentReason,
    CreditLine,
    Currency,
    DefaultProductPlan,
    FeatureType,
    PreOrPostPay,
    ProBonoStatus,
    SoftwarePlanEdition,
    Subscription,
    SubscriptionAdjustmentMethod,
    SubscriptionType,
    EntryPoint,
    FundingSource
)
from corehq.apps.app_manager.dbaccessors import get_apps_in_domain
from corehq.apps.app_manager.models import Application, FormBase, RemoteApp

from corehq.apps.domain.models import (LOGO_ATTACHMENT, LICENSES, DATA_DICT,
    AREA_CHOICES, SUB_AREA_CHOICES, BUSINESS_UNITS, Domain, TransferDomainRequest)
from corehq.apps.reminders.models import CaseReminderHandler

from corehq.apps.users.models import WebUser, CommCareUser
from corehq.apps.groups.models import Group
from corehq.apps.hqwebapp.crispy import TextField
from corehq.apps.hqwebapp.tasks import send_mail_async, send_html_email_async
from corehq.util.timezones.fields import TimeZoneField
from corehq.util.timezones.forms import TimeZoneChoiceField
from django.template.loader import render_to_string
from django.utils.translation import ugettext_noop, ugettext as _, ugettext_lazy
from corehq.apps.style.forms.widgets import BootstrapCheckboxInput, BootstrapDisabledInput
import django

if django.VERSION < (1, 6):
    from django.contrib.auth.hashers import UNUSABLE_PASSWORD as UNUSABLE_PASSWORD_PREFIX
else:
    from django.contrib.auth.hashers import UNUSABLE_PASSWORD_PREFIX

# used to resize uploaded custom logos, aspect ratio is preserved
LOGO_SIZE = (211, 32)

logger = logging.getLogger(__name__)


def tf_choices(true_txt, false_txt):
    return (('false', false_txt), ('true', true_txt))


class ProjectSettingsForm(forms.Form):
    """
    Form for updating a user's project settings
    """
    global_timezone = forms.CharField(
        initial="UTC",
        label="Project Timezone",
        widget=forms.HiddenInput
    )
    override_global_tz = forms.BooleanField(
        initial=False,
        required=False,
        label="",
        widget=BootstrapCheckboxInput(
            inline_label=ugettext_noop("Override project's timezone setting just for me.")
        )
    )
    user_timezone = TimeZoneChoiceField(
        label="My Timezone",
        initial=global_timezone.initial
    )

    def __init__(self, *args, **kwargs):
        super(ProjectSettingsForm, self).__init__(*args, **kwargs)
        self.helper = FormHelper(self)
        self.helper.form_id = 'my-project-settings-form'
        self.helper.form_class = 'form-horizontal'
        self.helper.label_class = 'col-sm-3 col-md-2'
        self.helper.field_class = 'col-sm-9 col-md-8 col-lg-6'
        self.helper.all().wrap_together(crispy.Fieldset, 'Override Project Timezone')
        self.helper.layout = crispy.Layout(
            crispy.Fieldset(
                'Override Project Timezone',
                crispy.Field('global_timezone', css_class='input-xlarge'),
                twbscrispy.PrependedText(
                    'override_global_tz', '', data_bind='checked: override_tz, event: {change: updateForm}'
                ),
                crispy.Div(
                    crispy.Field(
                        'user_timezone',
                        css_class='input-xlarge',
                        data_bind='event: {change: updateForm}'
                    ),
                    data_bind='visible: override_tz'
                )
            ),
            hqcrispy.FormActions(
                StrictButton(
                    _("Update My Settings"),
                    type="submit",
                    css_id="update-proj-settings",
                    css_class='btn-primary disabled',
                    data_bind="hqbSubmitReady: form_is_ready"
                )
            )
        )

    def clean_user_timezone(self):
        data = self.cleaned_data['user_timezone']
        timezone_field = TimeZoneField()
        timezone_field.run_validators(data)
        return smart_str(data)

    def save(self, user, domain):
        timezone = self.cleaned_data['global_timezone']
        override = self.cleaned_data['override_global_tz']
        if override:
            timezone = self.cleaned_data['user_timezone']
        dm = user.get_domain_membership(domain)
        dm.timezone = timezone
        dm.override_global_tz = override
        user.save()
        return True


class SnapshotApplicationForm(forms.Form):
    publish = BooleanField(label=ugettext_noop("Publish?"), required=False)
    name = CharField(label=ugettext_noop("Name"), required=True)
    description = CharField(label=ugettext_noop("Description"), required=False, widget=forms.Textarea,
        help_text=ugettext_noop("A detailed technical description of the application"))
    deployment_date = CharField(label=ugettext_noop("Deployment date"), required=False)
    phone_model = CharField(label=ugettext_noop("Phone model"), required=False)
    user_type = CharField(label=ugettext_noop("User type"), required=False,
        help_text=ugettext_noop("e.g. CHW, ASHA, RA, etc"))
    attribution_notes = CharField(label=ugettext_noop("Attribution notes"), required=False,
        help_text=ugettext_noop(
            "Enter any special instructions to users here. "
            "This will be shown just before users copy your project."),
        widget=forms.Textarea)

    def __init__(self, *args, **kwargs):
        super(SnapshotApplicationForm, self).__init__(*args, **kwargs)
        self.helper = FormHelper()
        self.helper.form_tag = False
        self.helper.label_class = 'col-sm-3 col-md-4 col-lg-2'
        self.helper.field_class = 'col-sm-9 col-md-8 col-lg-6'
        self.helper.layout = crispy.Layout(
            twbscrispy.PrependedText('publish', ''),
            crispy.Div(
                'name',
                'description',
                'deployment_date',
                'phone_model',
                'user_type',
                'attribution_notes'
            )
        )


class SnapshotFixtureForm(forms.Form):
    publish = BooleanField(label=ugettext_noop("Publish?"), required=False)
    description = CharField(label=ugettext_noop("Description"), required=False, widget=forms.Textarea,
        help_text=ugettext_noop("A detailed technical description of the table"))

    def __init__(self, *args, **kwargs):
        super(SnapshotFixtureForm, self).__init__(*args, **kwargs)
        self.helper = FormHelper()
        self.helper.form_tag = False
        self.helper.layout = crispy.Layout(
            twbscrispy.PrependedText('publish', ''),
            'description',
        )


class SnapshotSettingsForm(forms.Form):
    title = CharField(label=ugettext_noop("Title"), required=True, max_length=100)
    project_type = CharField(
        label=ugettext_noop("Project Category"),
        required=True,
        help_text=ugettext_noop("e.g. MCH, HIV, etc.")
    )
    license = ChoiceField(label=ugettext_noop("License"), required=True, choices=LICENSES.items(),
                          widget=Select(attrs={'class': 'input-xxlarge'}))
    description = CharField(
        label=ugettext_noop("Long Description"), required=False, widget=forms.Textarea,
        help_text=ugettext_noop("A high-level overview of your project as a whole"))
    short_description = CharField(
        label=ugettext_noop("Short Description"), required=False,
        widget=forms.Textarea(attrs={'maxlength': 200}),
        help_text=ugettext_noop("A brief description of your project (max. 200 characters)"))
    share_multimedia = BooleanField(label=ugettext_noop("Share all multimedia?"), required=False,
        help_text=ugettext_noop("This will allow any user to see and use all multimedia in this project"))
    share_reminders = BooleanField(label=ugettext_noop("Share Reminders?"), required=False,
        help_text=ugettext_noop("This will publish reminders along with this project"))
    image = forms.ImageField(label=ugettext_noop("Exchange image"), required=False,
        help_text=ugettext_noop("An optional image to show other users your logo or what your app looks like"))
    old_image = forms.BooleanField(required=False)

    video = CharField(label=ugettext_noop("Youtube Video"), required=False,
        help_text=ugettext_noop("An optional youtube clip to tell users about your app. Please copy and paste a URL to a youtube video"))
    documentation_file = forms.FileField(label=ugettext_noop("Documentation File"), required=False,
        help_text=ugettext_noop("An optional file to tell users more about your app."))
    old_documentation_file = forms.BooleanField(required=False)
    cda_confirmed = BooleanField(required=False, label=ugettext_noop("Content Distribution Agreement"))
    is_starter_app = BooleanField(required=False, label=ugettext_noop("This is a starter application"))

    def __init__(self, *args, **kw):
        self.dom = kw.pop("domain", None)
        self.is_superuser = kw.pop("is_superuser", None)
        super(SnapshotSettingsForm, self).__init__(*args, **kw)

        self.helper = FormHelper()
        self.helper.label_class = 'col-sm-3 col-md-4 col-lg-2'
        self.helper.field_class = 'col-sm-9 col-md-8 col-lg-6'
        self.helper.form_tag = False
        self.helper.layout = crispy.Layout(
            crispy.Fieldset(
                'Project Description',
                'title',
                'short_description',
                'description',
                'project_type',
                'image',
                crispy.Field(
                    'old_image',
                    template='domain/partials/old_snapshot_image.html'
                )
            ),
            crispy.Fieldset(
                'Documentation',
                'video',
                'documentation_file',
                crispy.Field(
                    'old_documentation_file',
                    template='domain/partials/old_snapshot_documentation_file.html'
                )
            ),
            crispy.Fieldset(
                'Content',
                twbscrispy.PrependedText('share_multimedia', ''),
                twbscrispy.PrependedText('share_reminders', '')
            ),
            crispy.Fieldset(
                'Licensing',
                'license',
                twbscrispy.PrependedText('cda_confirmed', ''),
            ),
        )

        if self.is_superuser:
            self.helper.layout.append(
                crispy.Fieldset('Starter App', twbscrispy.PrependedText('is_starter_app', ''))
            )

        self.fields['license'].help_text = \
            render_to_string('domain/partials/license_explanations.html', {
                'extra': _("All un-licensed multimedia files in "
                           "your project will be given this license")
            })
        self.fields['cda_confirmed'].help_text = \
            render_to_string('domain/partials/cda_modal.html')

    def clean_cda_confirmed(self):
        data_cda = self.cleaned_data['cda_confirmed']
        data_publish = self.data.get('publish_on_submit', "no") == "yes"
        if data_publish and data_cda is False:
            raise forms.ValidationError('You must agree to our Content Distribution Agreement to publish your project.')
        return data_cda

    def clean_video(self):
        video = self.cleaned_data['video']
        if not video:
            return video

        def video_id(value):
            # http://stackoverflow.com/questions/4356538/how-can-i-extract-video-id-from-youtubes-link-in-python#answer-7936523
            """
            Examples:
            - http://youtu.be/SA2iWivDJiE
            - http://www.youtube.com/watch?v=_oPAwA_Udwc&feature=feedu
            - http://www.youtube.com/embed/SA2iWivDJiE
            - http://www.youtube.com/v/SA2iWivDJiE?version=3&amp;hl=en_US
            """
            query = urlparse(value)
            if query.hostname == 'youtu.be':
                return query.path[1:]
            if query.hostname in ('www.youtube.com', 'youtube.com'):
                if query.path == '/watch':
                    p = parse_qs(query.query)
                    return p['v'][0]
                if query.path[:7] == '/embed/':
                    return query.path.split('/')[2]
                if query.path[:3] == '/v/':
                    return query.path.split('/')[2]
                    # fail?
            return None

        v_id = video_id(video)
        if not v_id:
            raise forms.ValidationError('This is not a correctly formatted youtube URL. Please use a different URL.')
        return v_id

    def clean(self):
        cleaned_data = self.cleaned_data
        sm = cleaned_data["share_multimedia"]
        license = cleaned_data["license"]
        app_ids = self._get_apps_to_publish()

        if sm and license not in self.dom.most_restrictive_licenses(apps_to_check=app_ids):
            license_choices = [LICENSES[l] for l in self.dom.most_restrictive_licenses(apps_to_check=app_ids)]
            msg = render_to_string('domain/partials/restrictive_license.html', {'licenses': license_choices})
            self._errors["license"] = self.error_class([msg])

            del cleaned_data["license"]

        sr = cleaned_data["share_reminders"]
        if sr:  # check that the forms referenced by the events in each reminders exist in the project
            referenced_forms = CaseReminderHandler.get_referenced_forms(domain=self.dom.name)
            if referenced_forms:
                apps = [Application.get(app_id) for app_id in app_ids]
                app_forms = [f.unique_id for forms in [app.get_forms() for app in apps] for f in forms]
                nonexistent_forms = filter(lambda f: f not in app_forms, referenced_forms)
                nonexistent_forms = [FormBase.get_form(f) for f in nonexistent_forms]
                if nonexistent_forms:
                    msg = """
                        Your reminders reference forms that are not being published.
                        Make sure the following forms are being published: %s
                    """ % str([f.default_name() for f in nonexistent_forms]).strip('[]')
                    self._errors["share_reminders"] = self.error_class([msg])

        return cleaned_data

    def _get_apps_to_publish(self):
        app_ids = []
        for d, val in self.data.iteritems():
            d = d.split('-')
            if len(d) < 2:
                continue
            if d[1] == 'publish' and val == 'on':
                app_ids.append(d[0])

        return app_ids

########################################################################################################


class TransferDomainFormErrors(object):
    USER_DNE = ugettext_lazy(u'The user being transferred to does not exist')
    DOMAIN_MISMATCH = ugettext_lazy(u'Mismatch in domains when confirming')


class TransferDomainForm(forms.ModelForm):

    class Meta:
        model = TransferDomainRequest
        fields = ['domain', 'to_username']

    def __init__(self, domain, from_username, *args, **kwargs):
        super(TransferDomainForm, self).__init__(*args, **kwargs)
        self.current_domain = domain
        self.from_username = from_username

        self.fields['domain'].label = _(u'Type the name of the project to confirm')
        self.fields['to_username'].label = _(u'New owner\'s CommCare username')

        self.helper = FormHelper()
        self.helper.layout = crispy.Layout(
            'domain',
            'to_username',
            StrictButton(
                _("Transfer Project"),
                type="submit",
                css_class='btn-danger',
            )
        )

    def save(self, commit=True):
        instance = super(TransferDomainForm, self).save(commit=False)
        instance.from_username = self.from_username
        if commit:
            instance.save()
        return instance

    def clean_domain(self):
        domain = self.cleaned_data['domain']

        if domain != self.current_domain:
            raise forms.ValidationError(TransferDomainFormErrors.DOMAIN_MISMATCH)

        return domain

    def clean_to_username(self):
        username = self.cleaned_data['to_username']

        if not WebUser.get_by_username(username):
            raise forms.ValidationError(TransferDomainFormErrors.USER_DNE)

        return username


class SubAreaMixin():
    def clean_sub_area(self):
        area = self.cleaned_data['area']
        sub_area = self.cleaned_data['sub_area']

        if sub_area:
            if not area:
                raise forms.ValidationError(_('You may not specify a sub area when the project has no specified area'))
        else:
            return None

        sub_areas = []
        for a in DATA_DICT["area"]:
            if a["name"] == area:
                sub_areas = a["sub_areas"]

        if sub_area not in sub_areas:
            raise forms.ValidationError(_('This is not a valid sub-area for the area %s') % area)
        return sub_area


class DomainGlobalSettingsForm(forms.Form):
    USE_LOCATION_CHOICE = "user_location"
    USE_PARENT_LOCATION_CHOICE = 'user_parent_location'
    LOCATION_CHOICES = [USE_LOCATION_CHOICE, USE_PARENT_LOCATION_CHOICE]
    CASES_AND_FIXTURES_CHOICE = "cases_and_fixtures"
    CASES_ONLY_CHOICE = "cases_only"

    hr_name = forms.CharField(
        label=ugettext_lazy("Project Name"),
        help_text=ugettext_lazy("This name will appear in the upper right corner "
                                "when you are in this project. Changing this name "
                                "will not change the URL of the project.")
    )
    default_timezone = TimeZoneChoiceField(label=ugettext_noop("Default Timezone"), initial="UTC")

    logo = ImageField(
        label=ugettext_lazy("Custom Logo"),
        required=False,
        help_text=ugettext_lazy("Upload a custom image to display instead of the "
                    "CommCare HQ logo.  It will be automatically resized to "
                    "a height of 32 pixels.")
    )
    delete_logo = BooleanField(
        label=ugettext_lazy("Delete Logo"),
        required=False,
        help_text=ugettext_lazy("Delete your custom logo and use the standard one.")
    )
    call_center_enabled = BooleanField(
        label=ugettext_lazy("Call Center Application"),
        required=False,
        help_text=ugettext_lazy("Call Center mode is a CommCareHQ module for managing "
                    "call center workflows. It is still under "
                    "active development. Do not enable for your domain unless "
                    "you're actively piloting it.")
    )
    call_center_type = ChoiceField(
        label=ugettext_lazy("Call Center Type"),
        initial=CASES_AND_FIXTURES_CHOICE,
        choices=[
            (CASES_AND_FIXTURES_CHOICE, "Create cases and indicators"),
            (CASES_ONLY_CHOICE, "Create just cases"),
        ],
        help_text=ugettext_lazy(
            """
            If "Create cases and indicators" is selected, each user will have a case associated with it,
            and fixtures will be synced containing indicators about each user. If "Create just cases"
            is selected, the fixtures will not be created.
            """
        ),
        required=False,
    )
    call_center_case_owner = ChoiceField(
        label=ugettext_lazy("Call Center Case Owner"),
        initial=None,
        required=False,
        help_text=ugettext_lazy("Select the person who will be listed as the owner "
                    "of all cases created for call center users.")
    )
    call_center_case_type = CharField(
        label=ugettext_lazy("Call Center Case Type"),
        required=False,
        help_text=ugettext_lazy("Enter the case type to be used for FLWs in call center apps")
    )

    def __init__(self, *args, **kwargs):
        self.domain = kwargs.pop('domain', None)
        self.can_use_custom_logo = kwargs.pop('can_use_custom_logo', False)
        super(DomainGlobalSettingsForm, self).__init__(*args, **kwargs)
        self.helper = FormHelper(self)
        self.helper.form_class = 'form-horizontal'
        self.helper.label_class = 'col-sm-3 col-md-2'
        self.helper.field_class = 'col-sm-9 col-md-8 col-lg-6'
        self.helper[3] = twbscrispy.PrependedText('delete_logo', '')
        self.helper[4] = twbscrispy.PrependedText('call_center_enabled', '')
        self.helper.all().wrap_together(crispy.Fieldset, 'Edit Basic Information')
        self.helper.layout.append(
            hqcrispy.FormActions(
                StrictButton(
                    _("Update Basic Info"),
                    type="submit",
                    css_class='btn-primary',
                )
            )
        )

        if not self.can_use_custom_logo:
            del self.fields['logo']
            del self.fields['delete_logo']

        if self.domain:
            if not CALLCENTER.enabled(self.domain):
                del self.fields['call_center_enabled']
                del self.fields['call_center_type']
                del self.fields['call_center_case_owner']
                del self.fields['call_center_case_type']
            else:
                groups = Group.get_case_sharing_groups(self.domain)
                users = CommCareUser.by_domain(self.domain)

                call_center_user_choices = [
                    (user._id, user.raw_username + ' [user]') for user in users
                ]
                call_center_group_choices = [
                    (group._id, group.name + ' [group]') for group in groups
                ]
                call_center_location_choices = []
                if CALL_CENTER_LOCATION_OWNERS.enabled(self.domain):
                    call_center_location_choices = [
                        (self.USE_LOCATION_CHOICE, ugettext_lazy("user's location [location]")),
                        (self.USE_PARENT_LOCATION_CHOICE, ugettext_lazy("user's location's parent [location]")),
                    ]

                self.fields["call_center_case_owner"].choices = \
                    [('', '')] + \
                    call_center_location_choices + \
                    call_center_user_choices + \
                    call_center_group_choices

    def clean_default_timezone(self):
        data = self.cleaned_data['default_timezone']
        timezone_field = TimeZoneField()
        timezone_field.run_validators(data)
        return smart_str(data)

    def clean(self):
        cleaned_data = super(DomainGlobalSettingsForm, self).clean()
        if (cleaned_data.get('call_center_enabled') and
                (not cleaned_data.get('call_center_case_type') or
                 not cleaned_data.get('call_center_case_owner') or
                 not cleaned_data.get('call_center_type'))):
            raise forms.ValidationError(_(
                'You must choose a Call Center Type, Owner, and Case Type to use the call center application. '
                'Please uncheck the "Call Center Application" setting or enter values for the other fields.'
            ))

        return cleaned_data

    def _save_logo_configuration(self, domain):
        if self.can_use_custom_logo:
            logo = self.cleaned_data['logo']
            if logo:

                input_image = Image.open(io.BytesIO(logo.read()))
                input_image.load()
                input_image.thumbnail(LOGO_SIZE)
                # had issues trying to use a BytesIO instead
                tmpfilename = "/tmp/%s_%s" % (uuid.uuid4(), logo.name)
                input_image.save(tmpfilename, 'PNG')

                with open(tmpfilename) as tmpfile:
                    domain.put_attachment(tmpfile, name=LOGO_ATTACHMENT)
            elif self.cleaned_data['delete_logo']:
                domain.delete_attachment(LOGO_ATTACHMENT)

    def _save_call_center_configuration(self, domain):
        cc_config = domain.call_center_config
        cc_config.enabled = self.cleaned_data.get('call_center_enabled', False)
        if cc_config.enabled:

            domain.internal.using_call_center = True
            cc_config.use_fixtures = self.cleaned_data['call_center_type'] == self.CASES_AND_FIXTURES_CHOICE

            owner = self.cleaned_data.get('call_center_case_owner', None)
            if owner in self.LOCATION_CHOICES:
                cc_config.call_center_case_owner = None
                cc_config.use_user_location_as_owner = True
                cc_config.user_location_ancestor_level = 1 if owner == self.USE_PARENT_LOCATION_CHOICE else 0
            else:
                cc_config.case_owner_id = owner
                cc_config.use_user_location_as_owner = False

            cc_config.case_type = self.cleaned_data.get('call_center_case_type', None)

    def _save_timezone_configuration(self, domain):
        global_tz = self.cleaned_data['default_timezone']
        if domain.default_timezone != global_tz:
            domain.default_timezone = global_tz
            users = WebUser.by_domain(domain.name)
            users_to_save = []
            for user in users:
                dm = user.get_domain_membership(domain.name)
                if not dm.override_global_tz and dm.timezone != global_tz:
                    dm.timezone = global_tz
                    users_to_save.append(user)
            if users_to_save:
                WebUser.bulk_save(users_to_save)

    def save(self, request, domain):
        domain.hr_name = self.cleaned_data['hr_name']
        self._save_logo_configuration(domain)
        self._save_call_center_configuration(domain)
        self._save_timezone_configuration(domain)
        domain.save()
        return True


class DomainMetadataForm(DomainGlobalSettingsForm):

    cloudcare_releases = ChoiceField(
        label=ugettext_lazy("CloudCare should use"),
        initial=None,
        required=False,
        choices=(
            ('stars', ugettext_lazy('Latest starred version')),
            ('nostars', ugettext_lazy('Highest numbered version (not recommended)')),
        ),
        help_text=ugettext_lazy("Choose whether CloudCare should use the latest "
                    "starred build or highest numbered build in your "
                    "application.")
    )

    def __init__(self, *args, **kwargs):
        user = kwargs.pop('user', None)
        domain = kwargs.get('domain', None)
        super(DomainMetadataForm, self).__init__(*args, **kwargs)

        project = Domain.get_by_name(domain)
        if project.cloudcare_releases == 'default' or not domain_has_privilege(domain, privileges.CLOUDCARE):
            # if the cloudcare_releases flag was just defaulted, don't bother showing
            # this setting at all
            del self.fields['cloudcare_releases']

    def save(self, request, domain):
        res = DomainGlobalSettingsForm.save(self, request, domain)

        if not res:
            return False
        try:
            cloudcare_releases = self.cleaned_data.get('cloudcare_releases')
            if cloudcare_releases and domain.cloudcare_releases != 'default':
                # you're never allowed to change from default
                domain.cloudcare_releases = cloudcare_releases
            domain.save()
            return True
        except Exception, e:
            logging.exception("couldn't save project settings - error is %s" % e)
            return False


def tuple_of_copies(a_list, blank=True):
    ret = [(item, item) for item in a_list]
    if blank:
        ret.insert(0, ('', '---'))
    return tuple(ret)


class PrivacySecurityForm(forms.Form):
    restrict_superusers = BooleanField(
        label=ugettext_lazy("Restrict Dimagi Staff Access"),
        required=False,
        help_text=ugettext_lazy("If access to a project space is restricted only users added " +
                                "to the domain and staff members will have access.")
    )
    secure_submissions = BooleanField(
        label=ugettext_lazy("Secure submissions"),
        required=False,
        help_text=ugettext_lazy(mark_safe(
            "Secure Submissions prevents others from impersonating your mobile workers."
            "This setting requires all deployed applications to be using secure "
            "submissions as well. "
            "<a href='https://help.commcarehq.org/display/commcarepublic/Project+Space+Settings'>"
            "Read more about secure submissions here</a>"))
    )
    allow_domain_requests = BooleanField(
        label=ugettext_lazy("Web user requests"),
        required=False,
        help_text=ugettext_lazy("Allow unknown users to request web access to the domain."),
    )
    hipaa_compliant = BooleanField(
        label=ugettext_lazy("HIPAA compliant"),
        required=False,
    )

    def __init__(self, *args, **kwargs):
        user_name = kwargs.pop('user_name')
        super(PrivacySecurityForm, self).__init__(*args, **kwargs)
        self.helper = FormHelper(self)
        self.helper.form_class = 'form-horizontal'
        self.helper.label_class = 'col-sm-3 col-md-2'
        self.helper.field_class = 'col-sm-9 col-md-8 col-lg-6'
        self.helper[0] = twbscrispy.PrependedText('restrict_superusers', '')
        self.helper[1] = twbscrispy.PrependedText('secure_submissions', '')
        self.helper[2] = twbscrispy.PrependedText('allow_domain_requests', '')
        self.helper[3] = twbscrispy.PrependedText('hipaa_compliant', '')
        if not HIPAA_COMPLIANCE_CHECKBOX.enabled(user_name):
            self.helper.layout.pop(3)
        self.helper.all().wrap_together(crispy.Fieldset, 'Edit Privacy Settings')
        self.helper.layout.append(
            hqcrispy.FormActions(
                StrictButton(
                    _("Update Privacy Settings"),
                    type="submit",
                    css_class='btn-primary',
                )
            )
        )

    def save(self, domain):
        domain.restrict_superusers = self.cleaned_data.get('restrict_superusers', False)
        domain.allow_domain_requests = self.cleaned_data.get('allow_domain_requests', False)
        secure_submissions = self.cleaned_data.get(
            'secure_submissions', False)
        apps_to_save = []
        if secure_submissions != domain.secure_submissions:
            for app in get_apps_in_domain(domain.name):
                if app.secure_submissions != secure_submissions:
                    app.secure_submissions = secure_submissions
                    apps_to_save.append(app)
        domain.secure_submissions = secure_submissions
        domain.hipaa_compliant = self.cleaned_data.get('hipaa_compliant', False)

        domain.save()

        if apps_to_save:
            apps = [app for app in apps_to_save if isinstance(app, Application)]
            remote_apps = [app for app in apps_to_save if isinstance(app, RemoteApp)]
            if apps:
                Application.bulk_save(apps)
            if remote_apps:
                RemoteApp.bulk_save(remote_apps)

        return True


class DomainInternalForm(forms.Form, SubAreaMixin):
    sf_contract_id = CharField(label=ugettext_noop("Salesforce Contract ID"), required=False)
    sf_account_id = CharField(label=ugettext_noop("Salesforce Account ID"), required=False)
    services = ChoiceField(label=ugettext_noop("Services"), required=False,
                           choices=tuple_of_copies(["basic", "plus", "full", "custom"]))
    initiative = forms.MultipleChoiceField(label=ugettext_noop("Initiative"),
                                           widget=forms.CheckboxSelectMultiple(),
                                           choices=tuple_of_copies(DATA_DICT["initiatives"], blank=False),
                                           required=False)
    workshop_region = CharField(
        label=ugettext_noop("Workshop Region"),
        required=False,
        help_text=ugettext_noop("e.g. US, LAC, SA, Sub-Saharan Africa, Southeast Asia, etc."))
    self_started = ChoiceField(
        label=ugettext_noop("Self Started?"),
        choices=tf_choices('Yes', 'No'),
        required=False,
        help_text=ugettext_noop(
            "The organization built and deployed their app themselves. Dimagi may have provided indirect support"
        ))
    is_test = ChoiceField(
        label=ugettext_lazy("Real Project"),
        choices=(('none', ugettext_lazy('Unknown')),
                 ('true', ugettext_lazy('Test')),
                 ('false', ugettext_lazy('Real')),)
    )
    area = ChoiceField(
        label=ugettext_noop("Sector*"),
        required=False,
        choices=tuple_of_copies(AREA_CHOICES))
    sub_area = ChoiceField(
        label=ugettext_noop("Sub-Sector*"),
        required=False,
        choices=tuple_of_copies(SUB_AREA_CHOICES))
    organization_name = CharField(
        label=ugettext_noop("Organization Name*"),
        required=False,
        help_text=ugettext_lazy("Quick 1-2 sentence summary of the project."),
    )
    notes = CharField(label=ugettext_noop("Notes*"), required=False, widget=forms.Textarea)
    phone_model = CharField(
        label=ugettext_noop("Device Model"),
        help_text=ugettext_lazy("Add CloudCare, if this project is using CloudCare as well"),
        required=False,
    )
    deployment_date = CharField(
        label=ugettext_noop("Deployment date"),
        required=False,
        help_text=ugettext_lazy("Date that the project went live (usually right after training).")
    )
    business_unit = forms.ChoiceField(
        label=ugettext_noop('Business Unit'),
        choices=tuple_of_copies(BUSINESS_UNITS),
        required=False,
    )
    countries = forms.MultipleChoiceField(
        label=ugettext_noop("Countries"),
        choices=sorted(COUNTRIES.items(), key=lambda x: x[0]),
        required=False,
    )
    commtrack_domain = ChoiceField(
        label=ugettext_noop("CommCare Supply Project"),
        choices=tf_choices('Yes', 'No'),
        required=False,
        help_text=ugettext_lazy("This app aims to improve the supply of goods and materials")
    )

    def __init__(self, can_edit_eula, *args, **kwargs):
        super(DomainInternalForm, self).__init__(*args, **kwargs)
        self.can_edit_eula = can_edit_eula
        additional_fields = []
        if self.can_edit_eula:
            additional_fields = ['custom_eula', 'can_use_data']
            self.fields['custom_eula'] = ChoiceField(
                label=ugettext_noop("Custom Eula?"),
                choices=tf_choices(_('Yes'), _('No')),
                required=False,
                help_text='Set to "yes" if this project has a customized EULA as per their contract.'
            )
            self.fields['can_use_data'] = ChoiceField(
                label=ugettext_noop("Can use project data?"),
                choices=tf_choices('Yes', 'No'),
                required=False,
                help_text='Set to "no" if this project opts out of data usage. Defaults to "yes".'
            )

        self.helper = FormHelper()
        self.helper.form_class = 'form form-horizontal'
        self.helper.label_class = 'col-sm-3 col-md-2'
        self.helper.field_class = 'col-sm-9 col-md-8 col-lg-6'
        self.helper.layout = crispy.Layout(
            crispy.Fieldset(
                _("Basic Information"),
                'initiative',
                'workshop_region',
                'self_started',
                'is_test',
                'area',
                'sub_area',
                'organization_name',
                'notes',
                'phone_model',
                'deployment_date',
                'business_unit',
                'countries',
                'commtrack_domain',
                crispy.Div(*additional_fields),
            ),
            crispy.Fieldset(
                _("Salesforce Details"),
                'sf_contract_id',
                'sf_account_id',
                'services',
            ),
            hqcrispy.FormActions(
                StrictButton(
                    _("Update Project Information"),
                    type="submit",
                    css_class='btn-primary',
                ),
            ),
        )

    def save(self, domain):
        kwargs = {"workshop_region": self.cleaned_data["workshop_region"]} if self.cleaned_data["workshop_region"] else {}
        if self.can_edit_eula:
            kwargs['custom_eula'] = self.cleaned_data['custom_eula'] == 'true'
            kwargs['can_use_data'] = self.cleaned_data['can_use_data'] == 'true'

        domain.update_deployment(
            date=dateutil.parser.parse(self.cleaned_data['deployment_date']),
            countries=self.cleaned_data['countries'],
        )
        domain.is_test = self.cleaned_data['is_test']
        domain.update_internal(
            sf_contract_id=self.cleaned_data['sf_contract_id'],
            sf_account_id=self.cleaned_data['sf_account_id'],
            services=self.cleaned_data['services'],
            initiative=self.cleaned_data['initiative'],
            self_started=self.cleaned_data['self_started'] == 'true',
            area=self.cleaned_data['area'],
            sub_area=self.cleaned_data['sub_area'],
            organization_name=self.cleaned_data['organization_name'],
            notes=self.cleaned_data['notes'],
            phone_model=self.cleaned_data['phone_model'],
            commtrack_domain=self.cleaned_data['commtrack_domain'] == 'true',
            business_unit=self.cleaned_data['business_unit'],
            **kwargs
        )




########################################################################################################

min_pwd = 4
max_pwd = 20
pwd_pattern = re.compile( r"([-\w]){"  + str(min_pwd) + ',' + str(max_pwd) + '}' )

def clean_password(txt):
    if len(txt) < min_pwd:
        raise forms.ValidationError('Password is too short; must be at least %s characters' % min_pwd )
    if len(txt) > max_pwd:
        raise forms.ValidationError('Password is too long; must be less than %s characters' % max_pwd )
    if not pwd_pattern.match(txt):
        raise forms.ValidationError('Password may only contain letters, numbers, hyphens, and underscores')
    return txt


class HQPasswordResetForm(forms.Form):
    """
    Only finds users and emails forms where the USERNAME is equal to the
    email specified (preventing Mobile Workers from using this form to submit).

    This small change is why we can't use the default PasswordReset form.
    """
    email = forms.EmailField(label=ugettext_lazy("Username"), max_length=254)
    error_messages = {
        'unknown': ugettext_lazy("That email address doesn't have an associated "
                     "user account. Are you sure you've registered?"),
        'unusable': ugettext_lazy("The user account associated with this email "
                       "address cannot reset the password."),
    }

    def clean_email(self):
        UserModel = get_user_model()
        email = self.cleaned_data["email"]
        matching_users = UserModel._default_manager.filter(username__iexact=email)

        # below here is not modified from the superclass
        if not len(matching_users):
            raise forms.ValidationError(self.error_messages['unknown'])
        if not any(user.is_active for user in matching_users):
            # none of the filtered users are active
            raise forms.ValidationError(self.error_messages['unknown'])
        if any((user.password == UNUSABLE_PASSWORD_PREFIX)
               for user in matching_users):
            raise forms.ValidationError(self.error_messages['unusable'])
        return email

    def save(self, domain_override=None,
             subject_template_name='registration/password_reset_subject.txt',
             email_template_name='registration/password_reset_email.html',
             # WARNING: Django 1.7 passes this in automatically. do not remove
             html_email_template_name=None,
             use_https=False, token_generator=default_token_generator,
             from_email=None, request=None):
        """
        Generates a one-use only link for resetting password and sends to the
        user.
        """
        UserModel = get_user_model()
        email = self.cleaned_data["email"]

        # this is the line that we couldn't easily override in PasswordForm where
        # we specifically filter for the username, not the email, so that
        # mobile workers who have the same email set as a web worker don't
        # get a password reset email.
        active_users = UserModel._default_manager.filter(
            username__iexact=email, is_active=True)

        # the code below is copied from default PasswordForm
        for user in active_users:
            # Make sure that no email is sent to a user that actually has
            # a password marked as unusable
            if not user.has_usable_password():
                continue
            if not domain_override:
                current_site = get_current_site(request)
                site_name = current_site.name
                domain = current_site.domain
            else:
                site_name = domain = domain_override
            c = {
                'email': user.email,
                'domain': domain,
                'site_name': site_name,
                'uid': urlsafe_base64_encode(force_bytes(user.pk)),
                'user': user,
                'token': token_generator.make_token(user),
                'protocol': 'https' if use_https else 'http',
            }
            subject = render_to_string(subject_template_name, c)
            # Email subject *must not* contain newlines
            subject = ''.join(subject.splitlines())
            email = render_to_string(email_template_name, c)
            send_mail_async.delay(subject, email, from_email, [user.email])


class ConfidentialPasswordResetForm(HQPasswordResetForm):
    def clean_email(self):
        try:
            return super(ConfidentialPasswordResetForm, self).clean_email()
        except forms.ValidationError:
            # The base class throws various emails that give away information about the user;
            # we can pretend all is well since the save() method is safe for missing users.
            return self.cleaned_data['email']


class EditBillingAccountInfoForm(forms.ModelForm):

    class Meta:
        model = BillingContactInfo
        fields = ['first_name', 'last_name', 'phone_number', 'emails', 'company_name', 'first_line',
                  'second_line', 'city', 'state_province_region', 'postal_code', 'country']

    def __init__(self, account, domain, creating_user, data=None, *args, **kwargs):
        self.account = account
        self.domain = domain
        self.creating_user = creating_user

        try:
            self.current_country = self.account.billingcontactinfo.country
        except Exception:
            initial = kwargs.get('initial')
            self.current_country = initial.get('country') if initial is not None else None

        try:
            kwargs['instance'] = self.account.billingcontactinfo
        except BillingContactInfo.DoesNotExist:
            pass

        super(EditBillingAccountInfoForm, self).__init__(data, *args, **kwargs)

        self.helper = FormHelper()
        self.helper.form_class = 'form form-horizontal'
        self.helper.layout = crispy.Layout(
            crispy.Fieldset(
                _("Basic Information"),
                'company_name',
                'first_name',
                'last_name',
                crispy.Field('emails', css_class='input-xxlarge'),
                'phone_number',
            ),
            crispy.Fieldset(
                 _("Mailing Address"),
                'first_line',
                'second_line',
                'city',
                'state_province_region',
                'postal_code',
                crispy.Field('country', css_class="input-large",
                             data_countryname=COUNTRIES.get(self.current_country, '')),
            ),
            FormActions(
                StrictButton(
                    _("Update Billing Information"),
                    type="submit",
                    css_class='btn btn-primary',
                ),
            ),
        )

    def clean_phone_number(self):
        data = self.cleaned_data['phone_number']
        parsed_number = None
        if data:
            for country in ["US", "GB", None]:
                parsed_number = parse_phone_number(data, country, failhard=False)
                if parsed_number is not None:
                    break
            if parsed_number is None:
                raise forms.ValidationError(_("It looks like this phone number is invalid. "
                                              "Did you forget the country code?"))
            return "+%s%s" % (parsed_number.country_code, parsed_number.national_number)

    # Does not use the commit kwarg.
    # TODO - Should support it or otherwise change the function name
    @transaction.atomic
    def save(self, commit=True):
        billing_contact_info = super(EditBillingAccountInfoForm, self).save(commit=False)
        billing_contact_info.account = self.account
        billing_contact_info.save()

        self.account.save()
        return True


class ConfirmNewSubscriptionForm(EditBillingAccountInfoForm):
    plan_edition = forms.CharField(
        widget=forms.HiddenInput,
    )

    def __init__(self, account, domain, creating_user, plan_version, current_subscription, data=None, *args, **kwargs):
        self.plan_version = plan_version
        self.current_subscription = current_subscription
        super(ConfirmNewSubscriptionForm, self).__init__(account, domain, creating_user, data=data, *args, **kwargs)

        self.fields['plan_edition'].initial = self.plan_version.plan.edition

        from corehq.apps.domain.views import DomainSubscriptionView
        self.helper.layout = crispy.Layout(
            'plan_edition',
            crispy.Fieldset(
                _("Basic Information"),
                'company_name',
                'first_name',
                'last_name',
                crispy.Field('emails', css_class='input-xxlarge'),
                'phone_number',
            ),
            crispy.Fieldset(
                 _("Mailing Address"),
                'first_line',
                'second_line',
                'city',
                'state_province_region',
                'postal_code',
                crispy.Field('country', css_class="input-large",
                             data_countryname=COUNTRIES.get(self.current_country, ''))
            ),
            FormActions(
                crispy.HTML('<a href="%(url)s" style="margin-right:5px;" class="btn">%(title)s</a>' % {
                    'url': reverse(DomainSubscriptionView.urlname, args=[self.domain]),
                    'title': _("Cancel"),
                }),
                StrictButton(
                    _("Subscribe to Plan"),
                    type="submit",
                    css_class='btn btn-success disable-on-submit-no-spinner add-spinner-on-click',
                ),
            ),
        )

    def save(self, commit=True):
        try:
            with transaction.atomic():
                account_save_success = super(ConfirmNewSubscriptionForm, self).save()
                if not account_save_success:
                    return False

                if self.current_subscription is not None:
                    if self.plan_version.plan.edition == SoftwarePlanEdition.COMMUNITY:
                        self.current_subscription.cancel_subscription(adjustment_method=SubscriptionAdjustmentMethod.USER,
                                                                      web_user=self.creating_user)
                    else:
                        subscription = self.current_subscription.change_plan(
                            self.plan_version,
                            web_user=self.creating_user,
                            adjustment_method=SubscriptionAdjustmentMethod.USER,
                            service_type=SubscriptionType.SELF_SERVICE,
                            pro_bono_status=ProBonoStatus.NO,
                        )
                        subscription.is_active = True
                        if subscription.plan_version.plan.edition == SoftwarePlanEdition.ENTERPRISE:
                            subscription.do_not_invoice = True
                        subscription.save()
                else:
                    subscription = Subscription.new_domain_subscription(
                        self.account, self.domain, self.plan_version,
                        web_user=self.creating_user,
                        adjustment_method=SubscriptionAdjustmentMethod.USER,
<<<<<<< HEAD
                        service_type=SubscriptionType.SELF_SERVICE,
                        pro_bono_status=ProBonoStatus.NO,
                        funding_source=FundingSource.CLIENT
                    )
=======
                        service_type=SubscriptionType.SELF_SERVICE)
>>>>>>> 2ccee2aa
                    subscription.is_active = True
                    if subscription.plan_version.plan.edition == SoftwarePlanEdition.ENTERPRISE:
                        # this point can only be reached if the initiating user was a superuser
                        subscription.do_not_invoice = True
                    subscription.save()
                return True
        except Exception:
            logger.exception("There was an error subscribing the domain '%s' to plan '%s'. "
                             "Go quickly!" % (self.domain, self.plan_version.plan.name))
        return False


class ConfirmSubscriptionRenewalForm(EditBillingAccountInfoForm):
    plan_edition = forms.CharField(
        widget=forms.HiddenInput,
    )
    confirm_legal = forms.BooleanField(
        required=True,
    )

    def __init__(self, account, domain, creating_user, current_subscription,
                 renewed_version, data=None, *args, **kwargs):
        self.current_subscription = current_subscription
        super(ConfirmSubscriptionRenewalForm, self).__init__(
            account, domain, creating_user, data=data, *args, **kwargs
        )
        self.renewed_version = renewed_version
        self.fields['plan_edition'].initial = renewed_version.plan.edition
        self.fields['confirm_legal'].label = mark_safe(ugettext_noop(
            'I have read and agree to the <a href="%(pa_url)s" '
            'target="_blank">Software Product Agreement</a>.'
        ) % {
            'pa_url': reverse("product_agreement"),
        })

        from corehq.apps.domain.views import DomainSubscriptionView
        self.helper.layout = crispy.Layout(
            'plan_edition',
            crispy.Fieldset(
                _("Basic Information"),
                'company_name',
                'first_name',
                'last_name',
                crispy.Field('emails', css_class='input-xxlarge'),
                'phone_number',
            ),
            crispy.Fieldset(
                 _("Mailing Address"),
                'first_line',
                'second_line',
                'city',
                'state_province_region',
                'postal_code',
                crispy.Field('country', css_class="input-large",
                             data_countryname=COUNTRIES.get(self.current_country, ''))
            ),
            crispy.Fieldset(
                _("Re-Confirm Product Agreement"),
                'confirm_legal',
            ),
            FormActions(
                crispy.HTML('<a href="%(url)s" style="margin-right:5px;" class="btn">%(title)s</a>' % {
                    'url': reverse(DomainSubscriptionView.urlname, args=[self.domain]),
                    'title': _("Cancel"),
                }),
                StrictButton(
                    _("Renew Plan"),
                    type="submit",
                    css_class='btn btn-success',
                ),
            ),
        )

    def save(self, commit=True):
        try:
<<<<<<< HEAD
            self.current_subscription.renew_subscription(
                web_user=self.creating_user,
                adjustment_method=SubscriptionAdjustmentMethod.USER,
                service_type=SubscriptionType.SELF_SERVICE,
                pro_bono_status=ProBonoStatus.NO,
                funding_source=FundingSource.CLIENT,
                new_version=self.renewed_version,
            )
=======
            with transaction.atomic():
                account_save_success = super(ConfirmSubscriptionRenewalForm, self).save()
                if not account_save_success:
                    return False
                self.current_subscription.renew_subscription(
                    web_user=self.creating_user,
                    adjustment_method=SubscriptionAdjustmentMethod.USER,
                    service_type=SubscriptionType.SELF_SERVICE,
                    pro_bono_status=ProBonoStatus.NO,
                    new_version=self.renewed_version,
                )
>>>>>>> 2ccee2aa
        except SubscriptionRenewalError as e:
            logger.error("[BILLING] Subscription for %(domain)s failed to "
                         "renew due to: %(error)s." % {
                             'domain': self.domain,
                             'error': e,
                         })
        return True


class ProBonoForm(forms.Form):
    contact_email = forms.EmailField(label=ugettext_lazy("Contact email"))
    organization = forms.CharField(label=ugettext_lazy("Organization"))
    project_overview = forms.CharField(widget=forms.Textarea, label="Project overview")
    pay_only_features_needed = forms.CharField(widget=forms.Textarea, label="Pay only features needed")
    duration_of_project = forms.CharField(help_text=ugettext_lazy(
        "We grant pro-bono subscriptions to match the duration of your "
        "project, up to a maximum of 12 months at a time (at which point "
        "you need to reapply)."
    ))
    domain = forms.CharField(label=ugettext_lazy("Project Space"))
    dimagi_contact = forms.CharField(
        help_text=ugettext_lazy("If you have already been in touch with someone from "
                    "Dimagi, please list their name."),
        required=False)
    num_expected_users = forms.CharField(label=ugettext_lazy("Number of expected users"))

    def __init__(self, use_domain_field, *args, **kwargs):
        super(ProBonoForm, self).__init__(*args, **kwargs)
        if not use_domain_field:
            self.fields['domain'].required = False
        self.helper = FormHelper()
        self.helper.form_class = 'form form-horizontal'
        self.helper.layout = crispy.Layout(
            crispy.Fieldset(
            _('Pro-Bono Application'),
                'contact_email',
                'organization',
                crispy.Div(
                    'domain',
                    style=('' if use_domain_field else 'display:none'),
                ),
                'project_overview',
                'pay_only_features_needed',
                'duration_of_project',
                'num_expected_users',
                'dimagi_contact',
            ),
            FormActions(
                crispy.ButtonHolder(
                    crispy.Submit('submit_pro_bono', _('Submit Pro-Bono Application'))
                )
            ),
        )

    def process_submission(self, domain=None):
        try:
            params = {
                'pro_bono_form': self,
                'domain': domain,
            }
            html_content = render_to_string("domain/email/pro_bono_application.html", params)
            text_content = render_to_string("domain/email/pro_bono_application.txt", params)
            recipient = settings.PROBONO_SUPPORT_EMAIL
            subject = "[Pro-Bono Application]"
            if domain is not None:
                subject = "%s %s" % (subject, domain)
            send_html_email_async.delay(subject, recipient, html_content, text_content=text_content,
                            email_from=settings.DEFAULT_FROM_EMAIL)
        except Exception:
            logging.error("Couldn't send pro-bono application email. "
                          "Contact: %s" % self.cleaned_data['contact_email']
            )


class InternalSubscriptionManagementForm(forms.Form):
    autocomplete_account_types = [
        BillingAccountType.CONTRACT,
        BillingAccountType.GLOBAL_SERVICES,
        BillingAccountType.USER_CREATED,
    ]

    @property
    def slug(self):
        raise NotImplementedError

    @property
    def subscription_type(self):
        raise NotImplementedError

    @property
    def account_name(self):
        raise NotImplementedError

    @property
    def account_emails(self):
        return []

    def process_subscription_management(self):
        raise NotImplementedError

    @property
    @memoized
    def next_account(self):
        matching_accounts = BillingAccount.objects.filter(
            name=self.account_name,
            account_type=BillingAccountType.GLOBAL_SERVICES,
        ).order_by('date_created')
        if matching_accounts:
            account = matching_accounts[0]
        else:
            account = BillingAccount(
                name=self.account_name,
                created_by=self.web_user,
                created_by_domain=self.domain,
                currency=Currency.get_default(),
                dimagi_contact=self.web_user,
                account_type=BillingAccountType.GLOBAL_SERVICES,
                entry_point=EntryPoint.CONTRACTED,
                pre_or_post_pay=PreOrPostPay.POSTPAY
            )
            account.save()
        contact_info, _ = BillingContactInfo.objects.get_or_create(account=account)
        emails = contact_info.emails.split(',') if contact_info.emails else []
        for email in self.account_emails:
            if email not in emails:
                emails.append(email)
        contact_info.emails = ','.join(emails)
        contact_info.save()
        return account

    @property
    @memoized
    def current_subscription(self):
        return Subscription.get_subscribed_plan_by_domain(self.domain)[1]

    @property
    @memoized
    def autocomplete_account_name(self):
        if (
            self.current_subscription
            and self.current_subscription.account.account_type in self.autocomplete_account_types
        ):
            return self.current_subscription.account.name
        return None

    @property
    @memoized
    def current_contact_emails(self):
        if self.current_subscription is None:
            return None
        try:
            return BillingContactInfo.objects.get(
                account=self.current_subscription.account,
                account__account_type__in=self.autocomplete_account_types,
            ).emails
        except BillingContactInfo.DoesNotExist:
            return None

    @property
    def subscription_default_fields(self):
        return {
            'internal_change': True,
            'web_user': self.web_user,
        }

    def __init__(self, domain, web_user, *args, **kwargs):
        super(InternalSubscriptionManagementForm, self).__init__(*args, **kwargs)
        self.domain = domain
        self.web_user = web_user

    @property
    def form_actions(self):
        return (
            crispy.Hidden('slug', self.slug),
            FormActions(
                crispy.ButtonHolder(
                    crispy.Submit(
                        self.slug,
                        ugettext_noop('Update'),
                        css_class='disable-on-submit',
                    )
                )
            ),
        )


class DimagiOnlyEnterpriseForm(InternalSubscriptionManagementForm):
    slug = 'dimagi_only_enterprise'
    subscription_type = ugettext_noop('Test or Demo Project')

    def __init__(self, domain, web_user, *args, **kwargs):
        super(DimagiOnlyEnterpriseForm, self).__init__(domain, web_user, *args, **kwargs)

        self.helper = FormHelper()
        self.helper.form_class = 'form-horizontal'
        self.helper.layout = crispy.Layout(
            crispy.HTML(ugettext_noop(
                '<i class="icon-info-sign"></i> You will have access to all '
                'features for free as soon as you hit "Update".  Please make '
                'sure this is an internal Dimagi test space, not in use by a '
                'partner.'
            )),
            *self.form_actions
        )

    @transaction.atomic
    def process_subscription_management(self):
        enterprise_plan_version = DefaultProductPlan.get_default_plan_by_domain(
            self.domain, SoftwarePlanEdition.ENTERPRISE
        ).plan.get_version()
        if self.current_subscription:
            self.current_subscription.change_plan(
                enterprise_plan_version,
                account=self.next_account,
                transfer_credits=self.current_subscription.account == self.next_account,
                **self.subscription_default_fields
            )
        else:
            Subscription.new_domain_subscription(
                self.next_account,
                self.domain,
                enterprise_plan_version,
                **self.subscription_default_fields
            )

    @property
    def subscription_default_fields(self):
        fields = super(DimagiOnlyEnterpriseForm, self).subscription_default_fields
        fields.update({
            'do_not_invoice': True,
            'service_type': SubscriptionType.INTERNAL,
        })
        return fields

    @property
    def account_name(self):
        return "Dimagi Internal Test Account for Project %s" % self.domain


class AdvancedExtendedTrialForm(InternalSubscriptionManagementForm):
    slug = 'advanced_extended_trial'
    subscription_type = ugettext_noop('Extended Trial')

    organization_name = forms.CharField(
        label=ugettext_noop('Organization Name'),
        max_length=BillingAccount._meta.get_field('name').max_length,
    )

    emails = forms.CharField(
        label=ugettext_noop('Partner Contact Emails'),
        max_length=BillingContactInfo._meta.get_field('emails').max_length
    )

    trial_length = forms.ChoiceField(
        choices=[(days, "%d days" % days) for days in [30, 60, 90]],
        label="Trial Length",
    )

    def __init__(self, domain, web_user, *args, **kwargs):
        super(AdvancedExtendedTrialForm, self).__init__(domain, web_user, *args, **kwargs)

        self.fields['organization_name'].initial = self.autocomplete_account_name
        self.fields['emails'].initial = self.current_contact_emails

        self.helper = FormHelper()
        self.helper.form_class = 'form-horizontal'
        self.helper.layout = crispy.Layout(
            crispy.Field('organization_name'),
            crispy.Field('emails', css_class='input-xxlarge'),
            crispy.Field('trial_length', data_bind='value: trialLength'),
            crispy.HTML(_(
                '<p><i class="icon-info-sign"></i> The trial includes '
                'access to all features, 5 mobile workers, and 25 SMS.  Fees '
                'apply for users or SMS in excess of these limits (1 '
                'USD/user/month, regular SMS fees).</p>'
            )),
            crispy.HTML(_(
                '<p><i class="icon-info-sign"></i> The trial will begin as soon '
                'as you hit "Update" and end on <span data-bind="text: end_date"></span>.  '
                'On <span data-bind="text: end_date"></span> '
                'the project space will automatically be subscribed to the '
                'Community plan.</p>'
            )),
            *self.form_actions
        )

    @transaction.atomic
    def process_subscription_management(self):
        advanced_trial_plan_version = DefaultProductPlan.get_default_plan_by_domain(
            self.domain, edition=SoftwarePlanEdition.ADVANCED, is_trial=True,
        )
        if self.current_subscription:
            self.current_subscription.change_plan(
                advanced_trial_plan_version,
                account=self.next_account,
                transfer_credits=self.current_subscription.account == self.next_account,
                **self.subscription_default_fields
            )
        else:
            Subscription.new_domain_subscription(
                self.next_account,
                self.domain,
                advanced_trial_plan_version,
                **self.subscription_default_fields
            )

    @property
    def subscription_default_fields(self):
        fields = super(AdvancedExtendedTrialForm, self).subscription_default_fields
        fields.update({
            'auto_generate_credits': False,
            'date_end': datetime.date.today() + relativedelta(days=int(self.cleaned_data['trial_length'])),
            'do_not_invoice': False,
            'is_trial': True,
            'service_type': SubscriptionType.EXTENDED_TRIAL
        })
        return fields

    @property
    def account_name(self):
        return self.cleaned_data['organization_name']

    @property
    def account_emails(self):
        return self.cleaned_data['emails'].split(',')


class ContractedPartnerForm(InternalSubscriptionManagementForm):
    slug = 'contracted_partner'
    subscription_type = ugettext_noop('Contracted Partner')

    software_plan_edition = forms.ChoiceField(
        choices=(
            (SoftwarePlanEdition.STANDARD, SoftwarePlanEdition.STANDARD),
            (SoftwarePlanEdition.PRO, SoftwarePlanEdition.PRO),
            (SoftwarePlanEdition.ADVANCED, SoftwarePlanEdition.ADVANCED),
        ),
        label=ugettext_noop('Software Plan'),
    )

    fogbugz_client_name = forms.CharField(
        label=ugettext_noop('Fogbugz Client Name'),
        max_length=BillingAccount._meta.get_field('name').max_length,
    )

    emails = forms.CharField(
        help_text=ugettext_noop(
            'This is who will receive invoices if the Client exceeds the user '
            'or SMS limits in their plan.'
        ),
        label=ugettext_noop('Partner Contact Emails'),
        max_length=BillingContactInfo._meta.get_field('emails').max_length,
    )

    start_date = forms.DateField(
        help_text=ugettext_noop('Date the project needs access to features.'),
        label=ugettext_noop('Start Date'),
    )

    end_date = forms.DateField(
        help_text=ugettext_noop(
            '1 year after the deployment date (date the project goes live).'
        ),
        label=ugettext_noop('End Date'),
    )

    sms_credits = forms.DecimalField(
        initial=0,
        label=ugettext_noop('SMS Credits'),
    )

    user_credits = forms.IntegerField(
        initial=0,
        label=ugettext_noop('User Credits'),
    )

    def __init__(self, domain, web_user, *args, **kwargs):
        super(ContractedPartnerForm, self).__init__(domain, web_user, *args, **kwargs)

        self.helper = FormHelper()
        self.helper.form_class = 'form-horizontal'
        self.fields['fogbugz_client_name'].initial = self.autocomplete_account_name
        self.fields['emails'].initial = self.current_contact_emails

        plan_edition = self.current_subscription.plan_version.plan.edition if self.current_subscription else None
        if plan_edition not in [
            first for first, second in self.fields['software_plan_edition'].choices
        ]:
            self.fields['start_date'].initial = datetime.date.today()
            self.fields['end_date'].initial = datetime.date.today() + relativedelta(years=1)
            self.helper.layout = crispy.Layout(
                TextField('software_plan_edition', plan_edition),
                crispy.Field('software_plan_edition'),
                crispy.Field('fogbugz_client_name'),
                crispy.Field('emails', css_class='input-xxlarge'),
                crispy.Field('start_date', css_class='date-picker'),
                crispy.Field('end_date', css_class='date-picker'),
                crispy.Field('sms_credits'),
                crispy.Field('user_credits'),
                crispy.HTML(_(
                    '<p><i class="icon-info-sign"></i> Clicking "Update" will set '
                    'up the subscription in CommCareHQ to one of our standard '
                    'contracted plans.  If you need to set up a non-standard plan, '
                    'please email %(accounts_email)s.</p>') % {
                        'accounts_email': settings.ACCOUNTS_EMAIL,
                    }
                ),
                *self.form_actions
            )
        else:
            self.fields['end_date'].initial = self.current_subscription.date_end
            self.fields['software_plan_edition'].initial = plan_edition
            self.helper.layout = crispy.Layout(
                crispy.Field('software_plan_edition'),
                crispy.Field('fogbugz_client_name'),
                crispy.Field('emails', css_class='input-xxlarge'),
                TextField('start_date', self.current_subscription.date_start),
                crispy.Hidden('start_date', self.current_subscription.date_start),
                crispy.Field('end_date', css_class='date-picker'),
                crispy.Hidden('sms_credits', 0),
                crispy.Hidden('user_credits', 0),
                crispy.HTML(_(
                    '<div class="alert">'
                    '<p><strong>Are you sure you want to extend the subscription?</strong></p>'
                    '<p>If this project is becoming a self-service project and only paying for '
                    'hosting fees, please have them self-subscribe through the subscription page.  '
                    'Please use this page only to extend the existing services contract.</p>'
                    '</div>'
                )),
                *self.form_actions
            )

    @transaction.atomic
    def process_subscription_management(self):
        new_plan_version = DefaultProductPlan.get_default_plan_by_domain(
            self.domain, edition=self.cleaned_data['software_plan_edition'],
        )

        if not self.current_subscription or self.cleaned_data['start_date'] > datetime.date.today():
            new_subscription = Subscription.new_domain_subscription(
                self.next_account,
                self.domain,
                new_plan_version,
                date_start=self.cleaned_data['start_date'],
                **self.subscription_default_fields
            )
        else:
            new_subscription = self.current_subscription.change_plan(
                new_plan_version,
                transfer_credits=self.current_subscription.account == self.next_account,
                account=self.next_account,
                **self.subscription_default_fields
            )

        CreditLine.add_credit(
            self.cleaned_data['sms_credits'],
            feature_type=FeatureType.SMS,
            subscription=new_subscription,
            web_user=self.web_user,
            reason=CreditAdjustmentReason.MANUAL,
        )
        CreditLine.add_credit(
            self.cleaned_data['user_credits'],
            feature_type=FeatureType.USER,
            subscription=new_subscription,
            web_user=self.web_user,
            reason=CreditAdjustmentReason.MANUAL,
        )

    @property
    def subscription_default_fields(self):
        fields = super(ContractedPartnerForm, self).subscription_default_fields
        fields.update({
            'auto_generate_credits': True,
            'date_end': self.cleaned_data['end_date'],
            'do_not_invoice': False,
            'service_type': SubscriptionType.CONTRACTED,
        })
        return fields

    @property
    def account_name(self):
        return self.cleaned_data['fogbugz_client_name']

    @property
    def account_emails(self):
        return self.cleaned_data['emails'].split(',')

    def clean_end_date(self):
        end_date = self.cleaned_data['end_date']
        if end_date < datetime.date.today():
            raise forms.ValidationError(_(
                'End Date cannot be a past date.'
            ))
        if end_date > datetime.date.today() + relativedelta(years=5):
            raise forms.ValidationError(_(
                'This contract is too long to be managed in this interface.  '
                'Please contact %(email)s to manage a contract greater than '
                '5 years.'
            ) % {
                'email': settings.ACCOUNTS_EMAIL,
            })
        return end_date

    def clean_sms_credits(self):
        return self._clean_credits(self.cleaned_data['sms_credits'], 10000, _('SMS'))

    def clean_user_credits(self):
        return self._clean_credits(self.cleaned_data['user_credits'], 2000, _('user'))

    def _clean_credits(self, credits, max_credits, credits_name):
        if credits > max_credits:
            raise forms.ValidationError(_(
                'You tried to add too much %(credits_name)s credit!  Only '
                'someone on the operations team can add that much credit.  '
                'Please reach out to %(email)s.'
            ) % {
                'credits_name': credits_name,
                'email': settings.ACCOUNTS_EMAIL,
            })
        return credits


INTERNAL_SUBSCRIPTION_MANAGEMENT_FORMS = [
    ContractedPartnerForm,
    DimagiOnlyEnterpriseForm,
    AdvancedExtendedTrialForm,
]


class SelectSubscriptionTypeForm(forms.Form):
    subscription_type = forms.ChoiceField(
        choices=[
            ('', ugettext_noop('Select a subscription type...'))
        ] + [
            (form.slug, form.subscription_type)
            for form in INTERNAL_SUBSCRIPTION_MANAGEMENT_FORMS
        ],
        label=ugettext_noop('Subscription Type'),
        required=False,
    )

    def __init__(self, *args, **kwargs):
        super(SelectSubscriptionTypeForm, self).__init__(*args, **kwargs)

        self.helper = FormHelper()
        self.helper.form_class = 'form-horizontal'
        self.helper.layout = crispy.Layout(
            crispy.Field(
                'subscription_type',
                data_bind='value: subscriptionType',
            )
        )<|MERGE_RESOLUTION|>--- conflicted
+++ resolved
@@ -1197,14 +1197,10 @@
                         self.account, self.domain, self.plan_version,
                         web_user=self.creating_user,
                         adjustment_method=SubscriptionAdjustmentMethod.USER,
-<<<<<<< HEAD
                         service_type=SubscriptionType.SELF_SERVICE,
                         pro_bono_status=ProBonoStatus.NO,
                         funding_source=FundingSource.CLIENT
                     )
-=======
-                        service_type=SubscriptionType.SELF_SERVICE)
->>>>>>> 2ccee2aa
                     subscription.is_active = True
                     if subscription.plan_version.plan.edition == SoftwarePlanEdition.ENTERPRISE:
                         # this point can only be reached if the initiating user was a superuser
@@ -1280,16 +1276,6 @@
 
     def save(self, commit=True):
         try:
-<<<<<<< HEAD
-            self.current_subscription.renew_subscription(
-                web_user=self.creating_user,
-                adjustment_method=SubscriptionAdjustmentMethod.USER,
-                service_type=SubscriptionType.SELF_SERVICE,
-                pro_bono_status=ProBonoStatus.NO,
-                funding_source=FundingSource.CLIENT,
-                new_version=self.renewed_version,
-            )
-=======
             with transaction.atomic():
                 account_save_success = super(ConfirmSubscriptionRenewalForm, self).save()
                 if not account_save_success:
@@ -1299,9 +1285,9 @@
                     adjustment_method=SubscriptionAdjustmentMethod.USER,
                     service_type=SubscriptionType.SELF_SERVICE,
                     pro_bono_status=ProBonoStatus.NO,
+                    funding_source=FundingSource.CLIENT,
                     new_version=self.renewed_version,
                 )
->>>>>>> 2ccee2aa
         except SubscriptionRenewalError as e:
             logger.error("[BILLING] Subscription for %(domain)s failed to "
                          "renew due to: %(error)s." % {
