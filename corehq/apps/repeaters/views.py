import json

<<<<<<< HEAD
from django.core.urlresolvers import reverse
from django.http import HttpResponseRedirect
=======
from django.urls import reverse
>>>>>>> 9db25ce3
from django.views.generic import View
from django.contrib import messages
from django.utils.translation import ugettext as _, ugettext_lazy
from dimagi.utils.web import json_response
from dimagi.utils.decorators.memoized import memoized
from django.utils.decorators import method_decorator

from corehq.apps.domain.decorators import domain_admin_required
from corehq.form_processor.exceptions import XFormNotFound
from corehq.apps.domain.views import AddRepeaterView, AddFormRepeaterView
from corehq.apps.style.decorators import use_select2
from corehq.apps.repeaters.models import RepeatRecord, Repeater
from corehq.util.xml_utils import indent_xml
from .forms import CaseRepeaterForm


class AddCaseRepeaterView(AddRepeaterView):
    urlname = 'add_case_repeater'
    repeater_form_class = CaseRepeaterForm
    template_name = 'repeaters/add_case_repeater.html'

    @use_select2
    def dispatch(self, request, *args, **kwargs):
        return super(AddCaseRepeaterView, self).dispatch(request, *args, **kwargs)

    @property
    def page_url(self):
        return reverse(self.urlname, args=[self.domain])

    def set_repeater_attr(self, repeater, cleaned_data):
        repeater = super(AddCaseRepeaterView, self).set_repeater_attr(repeater, cleaned_data)
        repeater.white_listed_case_types = self.add_repeater_form.cleaned_data['white_listed_case_types']
        repeater.black_listed_users = self.add_repeater_form.cleaned_data['black_listed_users']
        return repeater


class EditRepeaterView(AddRepeaterView):
    urlname = 'edit_repeater'

    @property
    @memoized
    def add_repeater_form(self):
        if self.request.method == 'POST':
            return super(EditRepeaterView, self).add_repeater_form
        else:
            repeater_id = self.kwargs['repeater_id']
            repeater = Repeater.get(repeater_id)
            return self.repeater_form_class(
                domain=self.domain,
                repeater_class=self.repeater_class,
                data=repeater.to_json(),
                submit_btn_text=_("Update Repeater"),
            )

    @method_decorator(domain_admin_required)
    def dispatch(self, request, *args, **kwargs):
        if self.request.GET.get('repeater_type'):
            self.kwargs['repeater_type'] = self.request.GET['repeater_type']
        return super(EditRepeaterView, self).dispatch(request, *args, **kwargs)

    def initialize_repeater(self):
        return Repeater.get(self.kwargs['repeater_id'])

    def post_save(self, request, repeater):
        messages.success(request, _("Repeater Successfully Updated"))
        if self.request.GET.get('repeater_type'):
            return HttpResponseRedirect(
                (reverse(self.urlname, args=[self.domain, repeater.get_id]) +
                 '?repeater_type=' + self.kwargs['repeater_type'])
            )
        else:
            return HttpResponseRedirect(reverse(self.urlname, args=[self.domain, repeater.get_id]))


class EditCaseRepeaterView(EditRepeaterView, AddCaseRepeaterView):
    urlname = 'edit_case_repeater'
    page_title = ugettext_lazy("Edit Case Repeater")

    @property
    def page_url(self):
        return reverse(AddCaseRepeaterView.urlname, args=[self.domain])


class EditFormRepeaterView(EditRepeaterView, AddFormRepeaterView):
    urlname = 'edit_form_repeater'
    page_title = ugettext_lazy("Edit Form Repeater")

    @property
    def page_url(self):
        return reverse(AddFormRepeaterView.urlname, args=[self.domain])


class RepeatRecordView(View):

    urlname = 'repeat_record'
    http_method_names = ['get', 'post']

    def get(self, request, domain):
        record = RepeatRecord.get(request.GET.get('record_id'))
        content_type = record.repeater.get_payload_generator(
            record.repeater.format_or_default_format()
        ).content_type
        try:
            payload = record.get_payload()
        except XFormNotFound:
            return json_response({
                'error': u'Odd, could not find payload for: {}'.format(record.payload_id)
            }, status_code=404)

        if content_type == 'text/xml':
            payload = indent_xml(payload)
        elif content_type == 'application/json':
            payload = json.dumps(json.loads(payload), indent=4)

        return json_response({
            'payload': payload,
            'content_type': content_type,
        })

    def post(self, request, domain):
        # Retriggers a repeat record
        record = RepeatRecord.get(request.POST.get('record_id'))
        record.fire(max_tries=1, force_send=True)
        return json_response({
            'success': record.succeeded,
            'failure_reason': record.failure_reason,
        })<|MERGE_RESOLUTION|>--- conflicted
+++ resolved
@@ -1,11 +1,7 @@
 import json
 
-<<<<<<< HEAD
-from django.core.urlresolvers import reverse
 from django.http import HttpResponseRedirect
-=======
 from django.urls import reverse
->>>>>>> 9db25ce3
 from django.views.generic import View
 from django.contrib import messages
 from django.utils.translation import ugettext as _, ugettext_lazy
