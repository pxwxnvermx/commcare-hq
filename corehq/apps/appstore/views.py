--- conflicted
+++ resolved
@@ -48,7 +48,6 @@
     snapshots = map(Domain.get, [r['id'] for r in results])
     return render_to_response(request, template, {'apps': snapshots, 'search_query': query})
 
-<<<<<<< HEAD
 @require_superuser
 def filter_choices(request, filter_by, template="appstore/filter_choices.html"):
     if filter_by not in ('category', 'license', 'region', 'organization'):
@@ -75,6 +74,4 @@
     query = '%s:"%s"' % (filter_by, filter)
     results = get_db().search('domain/snapshot_search', q=query, limit=40)
     snapshots = map(Domain.get, [r['id'] for r in results])
-    return render_to_response(request, template, {'apps': snapshots, 'filter_by': filter_by, 'filter': filter})
-=======
->>>>>>> d3f3799c
+    return render_to_response(request, template, {'apps': snapshots, 'filter_by': filter_by, 'filter': filter})