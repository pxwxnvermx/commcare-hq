import hashlib
import inspect
import math
from functools import wraps
from importlib import import_module
from typing import List

from django.conf import settings
from django.contrib import messages
from django.http import Http404
from django.urls import reverse
from django.utils.safestring import mark_safe

from attr import attrib, attrs
from couchdbkit import ResourceNotFound
from memoized import memoized

from corehq.extensions import extension_point, ResultFormat
from toggle.models import Toggle
from toggle.shortcuts import set_toggle, toggle_enabled

from corehq.util.quickcache import quickcache


@attrs(frozen=True)
class Tag:
    name = attrib(type=str)
    css_class = attrib(type=str)
    description = attrib(type=str)

    @property
    def index(self):
        return ALL_TAGS.index(self)


TAG_CUSTOM = Tag(
    name='One-Off / Custom',
    css_class='warning',
    description="This feature flag was created for one specific project. "
    "Please don't enable it for any other projects. "
    "This is NOT SUPPORTED outside of that project and may break other features.",
)
TAG_DEPRECATED = Tag(
    name='Deprecated',
    css_class='danger',
    description="This feature flag is being removed. "
    "Do not add any new projects to this list.",
)
TAG_PRODUCT = Tag(
    name='Product',
    css_class='success',
    description="This is a core-product feature that you should feel free to "
    "use.  We've feature-flagged until release.",
)
TAG_PREVIEW = Tag(
    name='Preview',
    css_class='default',
    description='',
)
TAG_SAAS_CONDITIONAL = Tag(
    name='SaaS - Conditional Use',
    css_class='primary',
    description="When enabled, “SaaS - Conditional Use” feature flags will be fully supported by the SaaS team. "
    "Please confirm with the SaaS Product team before enabling “SaaS - Conditional Use” flags for an external "
    "customer."
)
TAG_SOLUTIONS = Tag(
    name='Solutions',
    css_class='info',
    description="These features are only available for our services projects. This may affect support and "
    "pricing when the project is transitioned to a subscription."
)
TAG_SOLUTIONS_OPEN = Tag(
    name='Solutions - Open Use',
    css_class='info',
    description="These features are only available for our services projects. This may affect support and "
    "pricing when the project is transitioned to a subscription. Open Use Solutions Feature Flags can be "
    "enabled by GS."
)
TAG_SOLUTIONS_CONDITIONAL = Tag(
    name='Solutions - Conditional Use',
    css_class='info',
    description="These features are only available for our services projects. This may affect support and "
    "pricing when the project is transitioned to a subscription. Conditional Use Solutions Feature Flags can be "
    "complicated and should be enabled by GS only after ensuring your partners have the proper training materials."
)
TAG_SOLUTIONS_LIMITED = Tag(
    name='Solutions - Limited Use',
    css_class='info',
    description=mark_safe(
        'These features are only available for our services projects. This '
        'may affect support and pricing when the project is transitioned to a '
        'subscription. Limited Use Solutions Feature Flags cannot be enabled '
        'by GS before submitting a <a href="https://docs.google.com/forms/d/e/'
        '1FAIpQLSfsX0K05nqflGdboeRgaa40HMfFb2DjGUbP4cKJL76ieS_TAA/viewform">'
        'SolTech Feature Flag Request</a>.'
    )
)
TAG_INTERNAL = Tag(
    name='Internal Engineering Tools',
    css_class='default',
    description="These are tools for our engineering team to use to manage the product",
)
# Order roughly corresponds to how much we want you to use it
ALL_TAG_GROUPS = [TAG_SOLUTIONS, TAG_PRODUCT, TAG_CUSTOM, TAG_INTERNAL, TAG_DEPRECATED]
ALL_TAGS = [
    TAG_SOLUTIONS_OPEN,
    TAG_SOLUTIONS_CONDITIONAL,
    TAG_SOLUTIONS_LIMITED,
    TAG_SAAS_CONDITIONAL,
] + ALL_TAG_GROUPS


class StaticToggle(object):

    def __init__(self, slug, label, tag, namespaces=None, help_link=None,
                 description=None, save_fn=None, enabled_for_new_domains_after=None,
                 enabled_for_new_users_after=None, relevant_environments=None,
                 notification_emails=None):
        self.slug = slug
        self.label = label
        self.tag = tag
        self.help_link = help_link
        self.description = description
        # Optionally provide a callable to be called whenever the toggle is
        # updated.  This is only applicable to domain toggles.  It must accept
        # two parameters, `domain_name` and `toggle_is_enabled`
        self.save_fn = save_fn
        # Toggles can be declared in localsettings statically
        #   to avoid cache lookups
        self.always_enabled = set(
            settings.STATIC_TOGGLE_STATES.get(self.slug, {}).get('always_enabled', []))
        self.always_disabled = set(
            settings.STATIC_TOGGLE_STATES.get(self.slug, {}).get('always_disabled', []))
        self.enabled_for_new_domains_after = enabled_for_new_domains_after
        self.enabled_for_new_users_after = enabled_for_new_users_after
        # pass in a set of environments where this toggle applies
        self.relevant_environments = relevant_environments

        if namespaces:
            self.namespaces = [None if n == NAMESPACE_USER else n for n in namespaces]
        else:
            self.namespaces = [None]
        self.notification_emails = notification_emails

    def enabled(self, item, namespace=Ellipsis):
        if self.relevant_environments and not (
            settings.SERVER_ENVIRONMENT in self.relevant_environments
            or settings.DEBUG
        ):
            # Don't even bother looking it up in the cache
            return False
        if item in self.always_enabled:
            return True
        elif item in self.always_disabled:
            return False

        if namespace == NAMESPACE_USER:
            namespace = None  # because:
            #     __init__() ... self.namespaces = [None if n == NAMESPACE_USER else n for n in namespaces]
        if namespace is not Ellipsis and namespace not in self.namespaces:
            # short circuit if we're checking an item that isn't supported by this toggle
            return False

        domain_enabled_after = self.enabled_for_new_domains_after
        if (domain_enabled_after is not None and NAMESPACE_DOMAIN in self.namespaces
                and was_domain_created_after(item, domain_enabled_after)):
            return True

        user_enabled_after = self.enabled_for_new_users_after
        if (user_enabled_after is not None and was_user_created_after(item, user_enabled_after)):
            return True

        namespaces = self.namespaces if namespace is Ellipsis else [namespace]
        return any([toggle_enabled(self.slug, item, namespace=n) for n in namespaces])

    def enabled_for_request(self, request):
        return (
            None in self.namespaces
            and hasattr(request, 'user')
            and self.enabled(request.user.username, namespace=None)
        ) or (
            NAMESPACE_DOMAIN in self.namespaces
            and hasattr(request, 'domain')
            and self.enabled(request.domain, namespace=NAMESPACE_DOMAIN)
        ) or (
            NAMESPACE_EMAIL_DOMAIN in self.namespaces
            and hasattr(request, 'user')
            and self.enabled(
                request.user.email or request.user.username,
                namespace=NAMESPACE_EMAIL_DOMAIN
            )
        )

    def set(self, item, enabled, namespace=None):
        if namespace == NAMESPACE_USER:
            namespace = None  # because:
            #     __init__() ... self.namespaces = [None if n == NAMESPACE_USER else n for n in namespaces]
        return set_toggle(self.slug, item, enabled, namespace)

    def required_decorator(self):
        """
        Returns a view function decorator that checks to see if the domain
        or user in the request has the appropriate toggle enabled.
        """
        def decorator(view_func):
            @wraps(view_func)
            def wrapped_view(request, *args, **kwargs):
                if self.enabled_for_request(request):
                    return view_func(request, *args, **kwargs)
                if request.user.is_superuser:
                    from corehq.apps.toggle_ui.views import ToggleEditView
                    toggle_url = reverse(ToggleEditView.urlname, args=[self.slug])
                    messages.warning(
                        request,
                        mark_safe((
                            'This <a href="{}">feature flag</a> should be enabled '
                            'to access this URL'
                        ).format(toggle_url)),
                        fail_silently=True,  # workaround for tests: https://code.djangoproject.com/ticket/17971
                    )
                raise Http404()
            return wrapped_view
        return decorator

    def get_enabled_domains(self):
        try:
            toggle = Toggle.get(self.slug)
        except ResourceNotFound:
            return []

        enabled_users = toggle.enabled_users
        domains = {user.split('domain:')[1] for user in enabled_users if 'domain:' in user}
        domains |= self.always_enabled
        domains -= self.always_disabled
        return list(domains)


def was_domain_created_after(domain, checkpoint):
    """
    Return true if domain was created after checkpoint

    :param domain: Domain name (string).
    :param checkpoint: datetime object.
    """
    from corehq.apps.domain.models import Domain
    domain_obj = Domain.get_by_name(domain)
    return (
        domain_obj is not None and
        domain_obj.date_created is not None and
        domain_obj.date_created > checkpoint
    )


def was_user_created_after(username, checkpoint):
    """
    Return true if user was created after checkpoint

    :param username: Web User username (string).
    :param checkpoint: datetime object.
    """
    from corehq.apps.users.models import WebUser
    user = WebUser.get_by_username(username)
    return (
        user is not None and
        user.created_on is not None and
        user.created_on > checkpoint
    )


def deterministic_random(input_string):
    """
    Returns a deterministically random number between 0 and 1 based on the
    value of the string. The same input should always produce the same output.
    """
    if isinstance(input_string, str):
        input_string = input_string.encode('utf-8')
    return float.fromhex(hashlib.md5(input_string).hexdigest()) / math.pow(2, 128)


class PredictablyRandomToggle(StaticToggle):
    """
    A toggle that is predictably random based off some axis. Useful for for doing
    a randomized rollout of a feature. E.g. "turn this on for 5% of domains", or
    "turn this on for 40% of users".

    It extends StaticToggle, so individual domains/users can also be explicitly added.
    """

    def __init__(
        self,
        slug,
        label,
        tag,
        namespaces,
        randomness,
        help_link=None,
        description=None,
    ):
        super(PredictablyRandomToggle, self).__init__(slug, label, tag, list(namespaces),
                                                      help_link=help_link, description=description)
        _ensure_valid_namespaces(namespaces)
        _ensure_valid_randomness(randomness)
        self.randomness = randomness

    @property
    def randomness_percent(self):
        return "{:.0f}".format(self.randomness * 100)

    def _get_identifier(self, item):
        return '{}:{}:{}'.format(self.namespaces, self.slug, item)

    def enabled(self, item, namespace=Ellipsis):
        if self.relevant_environments and not (
            settings.SERVER_ENVIRONMENT in self.relevant_environments
            or settings.DEBUG
        ):
            # Don't even bother looking it up in the cache
            return False

        if namespace == NAMESPACE_USER:
            namespace = None  # because:
            # StaticToggle.__init__(): self.namespaces = [None if n == NAMESPACE_USER else n for n in namespaces]

        all_namespaces = {None if n == NAMESPACE_USER else n for n in ALL_RANDOM_NAMESPACES}
        if namespace is Ellipsis and set(self.namespaces) != all_namespaces:
            raise ValueError(
                'PredictablyRandomToggle.enabled() cannot be determined for toggle "{slug}" because it is not '
                'available for all namespaces and the namespace of "{item}" is not given.'.format(
                    slug=self.slug,
                    item=item,
                )
            )

        if settings.DISABLE_RANDOM_TOGGLES:
            return False
        elif item in self.always_disabled:
            return False
        elif namespace is not Ellipsis and namespace not in self.namespaces:
            return False
        return (
            (item and deterministic_random(self._get_identifier(item)) < self.randomness)
            or super(PredictablyRandomToggle, self).enabled(item, namespace)
        )


class DynamicallyPredictablyRandomToggle(PredictablyRandomToggle):
    """
    A PredictablyRandomToggle whose randomness can be configured via the database/UI.
    """
    RANDOMNESS_KEY = 'hq_dynamic_randomness'

    def __init__(
        self,
        slug,
        label,
        tag,
        namespaces,
        default_randomness=0.0,
        help_link=None,
        description=None,
        relevant_environments=None
    ):
        super(PredictablyRandomToggle, self).__init__(slug, label, tag, list(namespaces),
                                                      help_link=help_link, description=description,
                                                      relevant_environments=relevant_environments)
        _ensure_valid_namespaces(namespaces)
        _ensure_valid_randomness(default_randomness)
        self.default_randomness = default_randomness

    @property
    @quickcache(vary_on=['self.slug'])
    def randomness(self):
        # a bit hacky: leverage couch's dynamic properties to just tack this onto the couch toggle doc
        try:
            toggle = Toggle.get(self.slug)
        except ResourceNotFound:
            return self.default_randomness
        dynamic_randomness = getattr(toggle, self.RANDOMNESS_KEY, self.default_randomness)
        try:
            dynamic_randomness = float(dynamic_randomness)
            return dynamic_randomness
        except ValueError:
            return self.default_randomness


# if no namespaces are specified the user namespace is assumed
NAMESPACE_USER = 'user'
NAMESPACE_DOMAIN = 'domain'
NAMESPACE_EMAIL_DOMAIN = 'email_domain'
NAMESPACE_OTHER = 'other'
ALL_NAMESPACES = [NAMESPACE_USER, NAMESPACE_DOMAIN, NAMESPACE_EMAIL_DOMAIN]
ALL_RANDOM_NAMESPACES = [NAMESPACE_USER, NAMESPACE_DOMAIN]


def any_toggle_enabled(*toggles):
    """
    Return a view decorator for allowing access if any of the given toggles are
    enabled. Example usage:

    @toggles.any_toggle_enabled(REPORT_BUILDER, USER_CONFIGURABLE_REPORTS)
    def delete_custom_report():
        pass

    """
    def decorator(view_func):
        @wraps(view_func)
        def wrapped_view(request, *args, **kwargs):
            for t in toggles:
                if t.enabled_for_request(request):
                    return view_func(request, *args, **kwargs)
            raise Http404()
        return wrapped_view
    return decorator


@extension_point(result_format=ResultFormat.FLATTEN)
def custom_toggle_modules() -> List[str]:
    """Extension point to add toggles from custom code

    Parameters:
        None

    Returns:
        List of python module strings for custom toggle modules.
    """


def all_toggles():
    """
    Loads all toggles
    """
    return list(all_toggles_by_name().values())


@memoized
def all_toggles_by_name():
    # trick for listing the attributes of the current module.
    # http://stackoverflow.com/a/990450/8207
    core_toggles = all_toggles_by_name_in_scope(globals())
    for module_name in custom_toggle_modules():
        module = import_module(module_name)
        core_toggles.update(all_toggles_by_name_in_scope(module.__dict__))
    return core_toggles


def all_toggles_by_name_in_scope(scope_dict, toggle_class=StaticToggle):
    result = {}
    for toggle_name, toggle in scope_dict.items():
        if not toggle_name.startswith('__'):
            if isinstance(toggle, toggle_class):
                result[toggle_name] = toggle
    return result


def toggles_dict(username=None, domain=None):
    """
    Loads all toggles into a dictionary for use in JS

    (only enabled toggles are included)
    """
    return {t.slug: True for t in all_toggles() if (t.enabled(username, NAMESPACE_USER) or
                                                    t.enabled(domain, NAMESPACE_DOMAIN))}


def toggle_values_by_name(username=None, domain=None):
    """
    Loads all toggles into a dictionary for use in JS

    all toggles (including those not enabled) are included
    """
    return {toggle_name: (toggle.enabled(username, NAMESPACE_USER) or
                          toggle.enabled(domain, NAMESPACE_DOMAIN))
            for toggle_name, toggle in all_toggles_by_name().items()}


def _ensure_valid_namespaces(namespaces):
    if not namespaces:
        raise Exception('namespaces must be defined!')


def _ensure_valid_randomness(randomness):
    if not 0 <= randomness <= 1:
        raise Exception('randomness must be between 0 and 1!')


APP_BUILDER_CUSTOM_PARENT_REF = StaticToggle(
    'custom-parent-ref',
    'ICDS: Custom case parent reference',
    TAG_CUSTOM,
    [NAMESPACE_DOMAIN],
)

LAZY_LOAD_MULTIMEDIA = StaticToggle(
    'optional-media',
    'ICDS: Lazy load multimedia files in Updates',
    TAG_CUSTOM,
    [NAMESPACE_DOMAIN],
)

APP_BUILDER_ADVANCED = StaticToggle(
    'advanced-app-builder',
    'Advanced Module in App-Builder',
    TAG_SOLUTIONS_LIMITED,
    [NAMESPACE_DOMAIN],
    description="Advanced Modules allow you to autoload and manage multiple case types, "
                "but may behave in unexpected ways.",
    help_link='https://confluence.dimagi.com/display/ccinternal/Advanced+Modules',
)

APP_BUILDER_SHADOW_MODULES = StaticToggle(
    'shadow-app-builder',
    'Shadow Modules',
    TAG_SOLUTIONS_CONDITIONAL,
    [NAMESPACE_DOMAIN],
    help_link='https://confluence.dimagi.com/display/ccinternal/Shadow+Modules+and+Forms',
)

V1_SHADOW_MODULES = StaticToggle(
    'v1-shadows',
    'Allow creation and management of deprecated Shadow Module behaviour',
    TAG_SOLUTIONS_CONDITIONAL,
    [NAMESPACE_DOMAIN],
    help_link='https://github.com/dimagi/commcare-hq/blob/master/docs/advanced_app_features.rst#shadow-modules',
)

CASE_LIST_CUSTOM_XML = StaticToggle(
    'case_list_custom_xml',
    'Allow custom XML to define case lists (ex. for case tiles)',
    TAG_SOLUTIONS_LIMITED,
    [NAMESPACE_DOMAIN],
    help_link='https://confluence.dimagi.com/display/public/Custom+Case+XML+Overview',
)

CASE_LIST_CUSTOM_VARIABLES = StaticToggle(
    'case_list_custom_variables',
    'Show text area for entering custom variables',
    TAG_SOLUTIONS_LIMITED,
    [NAMESPACE_DOMAIN],
    description='Defines custom variables that can be used in case list or detail calculations',
)

CASE_LIST_TILE = StaticToggle(
    'case_list_tile',
    'REC: Allow configuration of the REC case list tile',
    TAG_CUSTOM,
    [NAMESPACE_DOMAIN]
)

SHOW_PERSIST_CASE_CONTEXT_SETTING = StaticToggle(
    'show_persist_case_context_setting',
    'Allow toggling the persistent case context tile',
    TAG_SOLUTIONS_CONDITIONAL,
    [NAMESPACE_DOMAIN],
)

CASE_LIST_LOOKUP = StaticToggle(
    'case_list_lookup',
    'Allow external android callouts to search the caselist',
    TAG_SOLUTIONS_CONDITIONAL,
    [NAMESPACE_DOMAIN]
)

BIOMETRIC_INTEGRATION = StaticToggle(
    'biometric_integration',
    "Enables biometric integration (simprints) features.",
    TAG_PRODUCT,
    [NAMESPACE_DOMAIN]
)

ADD_USERS_FROM_LOCATION = StaticToggle(
    'add_users_from_location',
    "Allow users to add new mobile workers from the locations page",
    TAG_DEPRECATED,
    [NAMESPACE_DOMAIN]
)

CASE_DETAIL_PRINT = StaticToggle(
    'case_detail_print',
    'MLabour: Allowing printing of the case detail, based on an HTML template',
    TAG_CUSTOM,
    [NAMESPACE_DOMAIN],
)

COPY_FORM_TO_APP = StaticToggle(
    'copy_form_to_app',
    'Allow copying a form from one app to another',
    TAG_INTERNAL,
    [NAMESPACE_DOMAIN, NAMESPACE_USER],
)

DATA_FILE_DOWNLOAD = StaticToggle(
    'data_file_download',
    'Offer hosting and sharing data files for downloading from a secure dropzone',
    TAG_SOLUTIONS_OPEN,
    help_link='https://confluence.dimagi.com/display/ccinternal/Offer+hosting+and+sharing+data+files+for+downloading+from+a+secure+dropzone',
    namespaces=[NAMESPACE_DOMAIN],
)

DETAIL_LIST_TAB_NODESETS = StaticToggle(
    'detail-list-tab-nodesets',
    'Associate a nodeset with a case detail tab',
    TAG_SOLUTIONS_CONDITIONAL,
    help_link='https://confluence.dimagi.com/display/ccinternal/Case+Detail+Nodesets',
    namespaces=[NAMESPACE_DOMAIN]
)

DHIS2_INTEGRATION = StaticToggle(
    'dhis2_integration',
    'DHIS2 Integration',
    TAG_SOLUTIONS_LIMITED,
    [NAMESPACE_DOMAIN]
)

GRAPH_CREATION = StaticToggle(
    'graph-creation',
    'Case list/detail graph creation',
    TAG_SOLUTIONS_CONDITIONAL,
    help_link='https://confluence.dimagi.com/display/RD/Graphing+in+HQ',
    namespaces=[NAMESPACE_DOMAIN]
)

IS_CONTRACTOR = StaticToggle(
    'is_contractor',
    'Is contractor',
    TAG_INTERNAL,
    description="Used to give non super-users access to select super-user features"
)

MM_CASE_PROPERTIES = StaticToggle(
    'mm_case_properties',
    'Multimedia Case Properties',
    TAG_DEPRECATED,
    help_link='https://confluence.dimagi.com/display/ccinternal/Multimedia+Case+Properties+Feature+Flag',
    namespaces=[NAMESPACE_DOMAIN],
)

NEW_MULTIMEDIA_UPLOADER = StaticToggle(
    'new_multimedia_uploader',
    'Display new multimedia uploader',
    TAG_INTERNAL,
    [NAMESPACE_DOMAIN]
)

VISIT_SCHEDULER = StaticToggle(
    'app_builder_visit_scheduler',
    'ICDS: Visit Scheduler',
    TAG_CUSTOM,
    [NAMESPACE_DOMAIN, NAMESPACE_USER]
)


MONITOR_2FA_CHANGES = StaticToggle(
    'monitor_2fa_changes',
    'Monitor 2FA activity for SAAS-11210 ticket',
    TAG_CUSTOM,
    namespaces=[NAMESPACE_DOMAIN]
)


USER_CONFIGURABLE_REPORTS = StaticToggle(
    'user_reports',
    'User configurable reports UI',
    TAG_SOLUTIONS_LIMITED,
    [NAMESPACE_DOMAIN, NAMESPACE_USER],
    description=(
        "A feature which will allow your domain to create User Configurable Reports."
    ),
    help_link='https://confluence.dimagi.com/display/RD/User+Configurable+Reporting',
)

LOCATIONS_IN_UCR = StaticToggle(
    'locations_in_ucr',
    'ICDS: Add Locations as one of the Source Types for User Configurable Reports',
    TAG_CUSTOM,
    [NAMESPACE_DOMAIN]
)

REPORT_BUILDER = StaticToggle(
    'report_builder',
    'Activate Report Builder for a project without setting up a subscription.',
    TAG_DEPRECATED,
    [NAMESPACE_DOMAIN],
)

UCR_SUM_WHEN_TEMPLATES = StaticToggle(
    'ucr_sum_when_templates',
    'Allow sum when template columns in dynamic UCRs',
    TAG_CUSTOM,
    [NAMESPACE_DOMAIN],
    description=(
        "Enables use of SumWhenTemplateColumn with custom expressions in dynamic UCRS."
        "Feature still being fine tuned so should be used cautiously. "
        "Do not enable if you don't fully understand the use and impact of it."
    ),
    help_link='https://commcare-hq.readthedocs.io/ucr.html#sumwhencolumn-and-sumwhentemplatecolumn',
)

ASYNC_RESTORE = StaticToggle(
    'async_restore',
    'Generate restore response in an asynchronous task to prevent timeouts',
    TAG_INTERNAL,
    [NAMESPACE_DOMAIN],
)

REPORT_BUILDER_BETA_GROUP = StaticToggle(
    'report_builder_beta_group',
    'RB beta group',
    TAG_DEPRECATED,
    [NAMESPACE_DOMAIN],
)

SYNC_ALL_LOCATIONS = StaticToggle(
    'sync_all_locations',
    '(Deprecated) Sync the full location hierarchy when syncing location fixtures',
    TAG_DEPRECATED,
    [NAMESPACE_DOMAIN],
    description="Do not turn this feature flag. It is only used for providing compatability for old projects. "
    "We are actively trying to remove projects from this list. This functionality is now possible by using the "
    "Advanced Settings on the Organization Levels page and setting the Level to Expand From option.",
)

HIERARCHICAL_LOCATION_FIXTURE = StaticToggle(
    'hierarchical_location_fixture',
    'Display Settings To Get Hierarchical Location Fixture',
    TAG_INTERNAL,
    [NAMESPACE_DOMAIN],
    description=(
        "Do not turn this feature flag.  It is only used for providing "
        "compatability for old projects.  We are actively trying to remove "
        "projects from this list."
    ),
)

EXTENSION_CASES_SYNC_ENABLED = StaticToggle(
    'extension_sync',
    'Enable extension syncing',
    TAG_SOLUTIONS_CONDITIONAL,
    help_link='https://confluence.dimagi.com/display/ccinternal/Extension+Cases',
    namespaces=[NAMESPACE_DOMAIN],
)

USH_DONT_CLOSE_PATIENT_EXTENSIONS = StaticToggle(
    'ush_dont_close_patient_extensions',
    'COVID: Suppress closing extensions on closing hosts for host/extension pairs of patient/contact case-types',
    TAG_CUSTOM,
    namespaces=[NAMESPACE_DOMAIN],
    description="""
    Suppress the normal behaviour of 'closing host cases closes its extension cases'.
    Enabling this results in 'closing patient type cases will not close its contact type
    extension cases'. Designed for specific USH domain use-case
    """
)
<<<<<<< HEAD
=======

DISABLE_WEB_APPS = StaticToggle(
    'disable_web_apps',
    'Disable access to Web Apps UI',
    TAG_INTERNAL,
    namespaces=[NAMESPACE_DOMAIN],
)
>>>>>>> c6ca27b7

ROLE_WEBAPPS_PERMISSIONS = StaticToggle(
    'role_webapps_permissions',
    'ICDS: Toggle which webapps to see based on role',
    TAG_CUSTOM,
    namespaces=[NAMESPACE_DOMAIN],
)


SYNC_SEARCH_CASE_CLAIM = StaticToggle(
    'search_claim',
    'Enable synchronous mobile searching and case claiming',
    TAG_SOLUTIONS_CONDITIONAL,
    help_link='https://confluence.dimagi.com/display/ccinternal/Remote+Case+Search+and+Claim',
    namespaces=[NAMESPACE_DOMAIN]
)


CASE_CLAIM_AUTOLAUNCH = StaticToggle(
    'case_claim_autolaunch',
    '''
        Support several different case search/claim workflows in web apps:
        "search first", "see more", and "skip to default case search results"
    ''',
    TAG_INTERNAL,
    namespaces=[NAMESPACE_DOMAIN]
)


WEBAPPS_STICKY_SEARCH = StaticToggle(
    'webapps_sticky_search',
    'COVID: Sticky search: In web apps, save user\'s most recent inputs on case search & claim screen.',
    TAG_CUSTOM,
    namespaces=[NAMESPACE_DOMAIN],
    help_link='https://confluence.dimagi.com/display/ccinternal/COVID%3A+Web+Apps+Sticky+Search',
)


def _enable_search_index(domain, enabled):
    from corehq.apps.case_search.tasks import reindex_case_search_for_domain
    from corehq.pillows.case_search import domains_needing_search_index
    domains_needing_search_index.clear()
    if enabled:
        # action is no longer reversible due to roll out of EXPLORE_CASE_DATA
        # and upcoming migration of CaseES to CaseSearchES
        reindex_case_search_for_domain.delay(domain)


CASE_LIST_EXPLORER = StaticToggle(
    'case_list_explorer',
    'Show the case list explorer report',
    TAG_SOLUTIONS_OPEN,
    namespaces=[NAMESPACE_DOMAIN],
    save_fn=_enable_search_index,
)

EXPLORE_CASE_DATA = StaticToggle(
    'explore_case_data',
    'Show the Explore Case Data report (in dev). Please make sure the project '
    'is fully migrated to support the CaseSearch index either by enabling '
    'the Case List Explorer toggle or doing a manual migration.\n\n'
    'Please use the EXPLORE_CASE_DATA_PREVIEW Feature Preview moving forward. '
    'This will be deprecated once the Feature Preview is in full swing.',
    TAG_PRODUCT,
    namespaces=[NAMESPACE_DOMAIN, NAMESPACE_USER],
)

ECD_MIGRATED_DOMAINS = StaticToggle(
    'ecd_migrated_domains',
    'Domains that have undergone migration for Explore Case Data and have a '
    'CaseSearch elasticsearch index created.\n\n'
    'NOTE: enabling this Feature Flag will NOT enable the CaseSearch index.',
    TAG_INTERNAL,
    namespaces=[NAMESPACE_DOMAIN],
)

ECD_PREVIEW_ENTERPRISE_DOMAINS = StaticToggle(
    'ecd_enterprise_domains',
    'Enterprise Domains that are eligible to view the Explore Case Data '
    'Feature Preview. By default, this feature will only be available for '
    'domains that are Advanced or Pro and have undergone the ECD migration.',
    TAG_INTERNAL,
    namespaces=[NAMESPACE_DOMAIN],
)

LIVEQUERY_SYNC = StaticToggle(
    'livequery_sync',
    'Enable livequery sync algorithm',
    TAG_INTERNAL,
    namespaces=[NAMESPACE_DOMAIN],
)

HIPAA_COMPLIANCE_CHECKBOX = StaticToggle(
    'hipaa_compliance_checkbox',
    'Show HIPAA compliance checkbox',
    TAG_INTERNAL,
    [NAMESPACE_USER],
)

CAN_EDIT_EULA = StaticToggle(
    'can_edit_eula',
    "Whether this user can set the custom eula and data sharing internal project options. "
    "This should be a small number of DIMAGI ONLY users",
    TAG_INTERNAL,
)

# This toggle offers the "multiple_apps_unlimited" mobile flag to non-Dimagi users
MOBILE_PRIVILEGES_FLAG = StaticToggle(
    'mobile_privileges_flag',
    'Offer "Enable Privileges on Mobile" flag.',
    TAG_INTERNAL,
    [NAMESPACE_USER]
)

PRODUCTS_PER_LOCATION = StaticToggle(
    'products_per_location',
    "Products Per Location: Specify products stocked at individual locations.  "
    "This doesn't actually do anything yet.",
    TAG_CUSTOM,
    [NAMESPACE_DOMAIN]
)

ALLOW_CASE_ATTACHMENTS_VIEW = StaticToggle(
    'allow_case_attachments_view',
    "Explicitly allow user to access case attachments, even if they can't view the case list report.",
    TAG_CUSTOM,
    [NAMESPACE_DOMAIN, NAMESPACE_USER]
)

TRANSFER_DOMAIN = StaticToggle(
    'transfer_domain',
    'Transfer domains to different users',
    TAG_INTERNAL,
    [NAMESPACE_DOMAIN]
)


FORM_LINK_WORKFLOW = StaticToggle(
    'form_link_workflow',
    'Form linking workflow available on forms',
    TAG_SOLUTIONS_CONDITIONAL,
    [NAMESPACE_DOMAIN],
    help_link='https://confluence.dimagi.com/display/ccinternal/Form+Link+Workflow+Feature+Flag',
)

SECURE_SESSION_TIMEOUT = StaticToggle(
    'secure_session_timeout',
    "Allow domain to override default length of inactivity timeout",
    TAG_CUSTOM,
    [NAMESPACE_DOMAIN],
)

# not referenced in code directly but passed through to vellum
# see toggles_dict

VELLUM_SAVE_TO_CASE = StaticToggle(
    'save_to_case',
    "Adds save to case as a question to the form builder",
    TAG_SAAS_CONDITIONAL,
    [NAMESPACE_DOMAIN],
    description='This flag allows case management inside repeat groups',
    help_link='https://confluence.dimagi.com/display/ccinternal/Save+to+Case+Feature+Flag',
)

VELLUM_PRINTING = StaticToggle(
    'printing',
    "Enables the Print Android App Callout",
    TAG_SOLUTIONS_LIMITED,
    [NAMESPACE_DOMAIN],
    description='Allows printing from CommCare on the device',
    help_link='https://confluence.dimagi.com/display/ccinternal/Printing+from+a+form+in+CommCare+Android',
)

VELLUM_DATA_IN_SETVALUE = StaticToggle(
    'allow_data_reference_in_setvalue',
    "Allow data references in a setvalue",
    TAG_SOLUTIONS_LIMITED,
    [NAMESPACE_DOMAIN],
    description="This allows referencing other questions in the form in a setvalue. "
                "This may still cause issues if the other questions have not been calculated yet",
)

VELLUM_ALLOW_BULK_FORM_ACTIONS = StaticToggle(
    'allow_bulk_form_actions',
    "Allow bulk form actions in the Form Builder",
    TAG_PRODUCT,
    [NAMESPACE_DOMAIN],
    description="This shows Bulk Form Actions (mark all questions required, "
                "set default values to matching case properties) in "
                "the Form Builder's main dropdown menu.",
)

CACHE_AND_INDEX = StaticToggle(
    'cache_and_index',
    'REC: Enable the "Cache and Index" format option when choosing sort properties '
    'in the app builder',
    TAG_CUSTOM,
    [NAMESPACE_DOMAIN],
)

CUSTOM_PROPERTIES = StaticToggle(
    'custom_properties',
    'Allow users to add arbitrary custom properties to their application',
    TAG_SOLUTIONS_LIMITED,
    help_link='https://confluence.dimagi.com/display/internal/CommCare+Android+Developer+Options+--+Internal#'
              'CommCareAndroidDeveloperOptions--Internal-SettingtheValueofaDeveloperOptionfromHQ',
    namespaces=[NAMESPACE_DOMAIN]
)

WEBAPPS_CASE_MIGRATION = StaticToggle(
    'webapps_case_migration',
    "Work-in-progress to support user-written migrations",
    TAG_CUSTOM,
    namespaces=[NAMESPACE_USER]
)

ENABLE_LOADTEST_USERS = StaticToggle(
    'enable_loadtest_users',
    'Enable creating loadtest users on HQ',
    TAG_SOLUTIONS_CONDITIONAL,
    namespaces=[NAMESPACE_DOMAIN],
    help_link='https://confluence.dimagi.com/display/ccinternal/Loadtest+Users',
)

MOBILE_UCR = StaticToggle(
    'mobile_ucr',
    ('Mobile UCR: Configure viewing user configurable reports on the mobile '
     'through the app builder'),
    TAG_SOLUTIONS_LIMITED,
    namespaces=[NAMESPACE_DOMAIN],
)

MOBILE_UCR_LINKED_DOMAIN = StaticToggle(
    'mobile_ucr_linked_domain',
    ('Mobile UCR: Configure viewing user configurable reports on the mobile when using linked domains. '
     'NOTE: This won\'t work without developer intervention'),
    TAG_CUSTOM,
    namespaces=[NAMESPACE_DOMAIN],
)

API_THROTTLE_WHITELIST = StaticToggle(
    'api_throttle_whitelist',
    ('API throttle whitelist'),
    TAG_INTERNAL,
    namespaces=[NAMESPACE_USER],
)

API_BLACKLIST = StaticToggle(
    'API_BLACKLIST',
    ("Blacklist API access to a user or domain that spams us"),
    TAG_INTERNAL,
    namespaces=[NAMESPACE_DOMAIN, NAMESPACE_USER],
    description="For temporary, emergency use only. If a partner doesn't properly "
    "throttle their API requests, it can hammer our infrastructure, causing "
    "outages. This will cut off the tide, but we should communicate with them "
    "immediately.",
)

FORM_SUBMISSION_BLACKLIST = StaticToggle(
    'FORM_SUBMISSION_BLACKLIST',
    ("Blacklist form submissions from a domain that spams us"),
    TAG_INTERNAL,
    namespaces=[NAMESPACE_DOMAIN],
    description="This is a temporary solution to an unusually high volume of "
    "form submissions from a domain.  We have some projects that automatically "
    "send forms. If that ever causes problems, we can use this to cut them off.",
)


def _commtrackify(domain_name, toggle_is_enabled):
    from corehq.apps.domain.models import Domain
    domain_obj = Domain.get_by_name(domain_name, strict=True)
    if domain_obj and domain_obj.commtrack_enabled != toggle_is_enabled:
        if toggle_is_enabled:
            domain_obj.convert_to_commtrack()
        else:
            domain_obj.commtrack_enabled = False
            domain_obj.save()


COMMTRACK = StaticToggle(
    'commtrack',
    "CommCare Supply",
    TAG_SOLUTIONS_LIMITED,
    description=(
        '<a href="https://help.commcarehq.org/display/commtrack/CommCare+Supply+Home">CommCare Supply</a> '
        "is a logistics and supply chain management module. It is designed "
        "to improve the management, transport, and resupply of a variety of "
        "goods and materials, from medication to food to bednets. <br/>"
    ),
    help_link='https://help.commcarehq.org/display/commtrack/CommCare+Supply+Home',
    namespaces=[NAMESPACE_DOMAIN],
    save_fn=_commtrackify,
)

NON_COMMTRACK_LEDGERS = StaticToggle(
    'non_commtrack_ledgers',
    "Enable ledgers for projects not using Supply.",
    TAG_CUSTOM,
    description=(
        'Turns on the ledger fixture and ledger transaction question types in '
        'the form builder. ONLY WORKS ON SQL DOMAINS!'
    ),
    namespaces=[NAMESPACE_DOMAIN],
)

CUSTOM_INSTANCES = StaticToggle(
    'custom_instances',
    'Inject custom instance declarations',
    TAG_CUSTOM,
    description=(
        'Enables the insertion of custom instances into a case list configuration. '
        'Currently used by SimPrints-integrated projects.'
    ),
    namespaces=[NAMESPACE_DOMAIN],
)

CUSTOM_ASSERTIONS = StaticToggle(
    'custom_assertions',
    'Inject custom assertions into the suite',
    TAG_SOLUTIONS_CONDITIONAL,
    description=(
        'Enables the insertion of custom assertions into the suite file. '
    ),
    namespaces=[NAMESPACE_DOMAIN],
    help_link="https://confluence.dimagi.com/display/ccinternal/User+defined+assert+blocks",
)

APPLICATION_ERROR_REPORT = StaticToggle(
    'application_error_report',
    'Show Application Error Report',
    TAG_SOLUTIONS_OPEN,
    help_link='https://confluence.dimagi.com/display/ccinternal/Show+Application+Error+Report+Feature+Flag',
    namespaces=[NAMESPACE_USER],
)

OPENCLINICA = StaticToggle(
    'openclinica',
    'KEMRI: Offer OpenClinica settings and CDISC ODM export',
    TAG_CUSTOM,
    namespaces=[NAMESPACE_DOMAIN],
)

ICDS_DASHBOARD_REPORT_FEATURES = StaticToggle(
    'features_in_dashboard_icds_reports',
    'ICDS: Enable access to pre-release features in the ICDS Dashboard reports',
    TAG_CUSTOM,
    [NAMESPACE_USER],
    relevant_environments={"icds", "icds-staging"}
)

OPENMRS_INTEGRATION = StaticToggle(
    'openmrs_integration',
    'Enable OpenMRS integration',
    TAG_SOLUTIONS_LIMITED,
    [NAMESPACE_DOMAIN],
)

SUPPORT = StaticToggle(
    'support',
    'General toggle for support features',
    TAG_INTERNAL,
    help_link='https://confluence.dimagi.com/display/ccinternal/Support+Flag',
)

LEGACY_CHILD_MODULES = StaticToggle(
    'legacy_child_modules',
    'Legacy, non-nested sub-menus',
    TAG_DEPRECATED,
    [NAMESPACE_DOMAIN],
    description=(
        "Sub-menus are now displayed nested under their parent menu. Some "
        "apps built before this change will require that their modules be "
        "reordered to fit this paradigm. This feature flag exists to support "
        "those applications until they're transitioned."
    )
)

NON_PARENT_MENU_SELECTION = StaticToggle(
    'non_parent_menu_selection',
    'Allow selecting of module of any case-type in select-parent workflow',
    TAG_CUSTOM,
    namespaces=[NAMESPACE_DOMAIN],
    description="""
    Allow selecting of module of any case-type in select-parent workflow
    """,
)

FORMPLAYER_USE_LIVEQUERY = StaticToggle(
    'formplayer_use_livequery',
    'Use LiveQuery on Web Apps',
    TAG_INTERNAL,
    [NAMESPACE_DOMAIN],
)

FIXTURE_CASE_SELECTION = StaticToggle(
    'fixture_case',
    'ICDS: Allow a configurable case list that is filtered based on a fixture type and '
    'fixture selection (Due List)',
    TAG_CUSTOM,
    [NAMESPACE_DOMAIN],
)

SMS_LOG_CHANGES = StaticToggle(
    'sms_log_changes',
    'Message Log Report v2',
    TAG_SOLUTIONS_OPEN,
    [NAMESPACE_USER, NAMESPACE_DOMAIN],
    description=("This flag makes failed messages appear in the Message Log "
                 "Report, and adds Status and Event columns"),
)

ENABLE_INCLUDE_SMS_GATEWAY_CHARGING = StaticToggle(
    'enable_include_sms_gateway_charging',
    'Enable include SMS gateway charging',
    TAG_CUSTOM,
    [NAMESPACE_DOMAIN]
)

MESSAGE_LOG_METADATA = StaticToggle(
    'message_log_metadata',
    'Include message id in Message Log export.',
    TAG_CUSTOM,
    [NAMESPACE_USER],
)

RUN_AUTO_CASE_UPDATES_ON_SAVE = StaticToggle(
    'run_auto_case_updates_on_save',
    'Run Auto Case Update rules on each case save.',
    TAG_INTERNAL,
    [NAMESPACE_DOMAIN],
)

LEGACY_SYNC_SUPPORT = StaticToggle(
    'legacy_sync_support',
    "Support mobile sync bugs in older projects (2.9 and below).",
    TAG_DEPRECATED,
    [NAMESPACE_DOMAIN]
)

CALL_CENTER_LOCATION_OWNERS = StaticToggle(
    'call_center_location_owners',
    'ICDS: Enable the use of locations as owners of call center cases',
    TAG_CUSTOM,
    [NAMESPACE_DOMAIN]
)

TF_DOES_NOT_USE_SQLITE_BACKEND = StaticToggle(
    'not_tf_sql_backend',
    'Domains that do not use a SQLite backend for Touchforms',
    TAG_INTERNAL,
    [NAMESPACE_DOMAIN],
)

CUSTOM_APP_BASE_URL = StaticToggle(
    'custom_app_base_url',
    'Allow specifying a custom base URL for an application. Main use case is '
    'to allow migrating projects to a new cluster.',
    TAG_SOLUTIONS_LIMITED,
    [NAMESPACE_DOMAIN]
)


PHONE_NUMBERS_REPORT = StaticToggle(
    'phone_numbers_report',
    "Report related to the phone numbers owned by a project's contacts",
    TAG_SOLUTIONS_CONDITIONAL,
    [NAMESPACE_DOMAIN]
)


INBOUND_SMS_LENIENCY = StaticToggle(
    'inbound_sms_leniency',
    "Inbound SMS leniency on domain-owned gateways. "
    "WARNING: This wil be rolled out slowly; do not enable on your own.",
    TAG_INTERNAL,
    [NAMESPACE_DOMAIN]
)


HIDE_MESSAGING_DASHBOARD_FROM_NON_SUPERUSERS = StaticToggle(
    'hide_messaging_dashboard',
    "Hide messaging dashboard from users who are not superusers.",
    TAG_CUSTOM,
    [NAMESPACE_DOMAIN],
)


WHATSAPP_MESSAGING = StaticToggle(
    'whatsapp_messaging',
    "Default SMS to send messages via Whatsapp, where available",
    TAG_CUSTOM,
    [NAMESPACE_DOMAIN]
)


UNLIMITED_REPORT_BUILDER_REPORTS = StaticToggle(
    'unlimited_report_builder_reports',
    'Allow unlimited reports created in report builder',
    TAG_INTERNAL,
    [NAMESPACE_DOMAIN]
)

SHOW_OWNER_LOCATION_PROPERTY_IN_REPORT_BUILDER = StaticToggle(
    'show_owner_location_property_in_report_builder',
    'Show an additional "Owner (Location)" property in report builder reports. '
    'This can be used to create report builder reports that are location-safe.',
    TAG_SOLUTIONS_OPEN,
    [NAMESPACE_DOMAIN],
    help_link='https://confluence.dimagi.com/display/ccinternal/Enable+creation+of+report+builder+reports+that+are+location+safe',
)

SHOW_IDS_IN_REPORT_BUILDER = StaticToggle(
    'show_ids_in_report_builder',
    'Allow adding Case IDs to report builder reports.',
    TAG_SOLUTIONS_OPEN,
    [NAMESPACE_DOMAIN],
)

MOBILE_USER_DEMO_MODE = StaticToggle(
    'mobile_user_demo_mode',
    'Ability to make a mobile worker into Demo only mobile worker',
    TAG_SOLUTIONS_OPEN,
    help_link='https://confluence.dimagi.com/display/internal/Demo+Mobile+Workers',
    namespaces=[NAMESPACE_DOMAIN]
)

SEND_UCR_REBUILD_INFO = StaticToggle(
    'send_ucr_rebuild_info',
    'Notify when UCR rebuilds finish or error.',
    TAG_SOLUTIONS_CONDITIONAL,
    [NAMESPACE_USER]
)

ALLOW_USER_DEFINED_EXPORT_COLUMNS = StaticToggle(
    'allow_user_defined_export_columns',
    'Add user defined columns to exports',
    TAG_DEPRECATED,
    [NAMESPACE_DOMAIN],
)


DATA_EXPORT_TOOL_SCHEMA_EXPORT = StaticToggle(
    'data_export_tool_schema_export',
    'Show an option to download data export tool schemas from the exports list view (Experimental)',
    TAG_SOLUTIONS_OPEN,
    [NAMESPACE_DOMAIN, NAMESPACE_USER],
    help_link='https://confluence.dimagi.com/display/ccinternal/Download+Data+Export+Tool+Schemas+from+the+Exports+List+View',
)


DISABLE_COLUMN_LIMIT_IN_UCR = StaticToggle(
    'disable_column_limit_in_ucr',
    'Enikshay: Disable column limit in UCR',
    TAG_CUSTOM,
    [NAMESPACE_DOMAIN]
)

OVERRIDE_EXPANDED_COLUMN_LIMIT_IN_REPORT_BUILDER = StaticToggle(
    'override_expanded_column_limit_in_report_builder',
    'COVID: Override the limit for expanded columns in report builder from 10 to 50',
    TAG_CUSTOM,
    [NAMESPACE_DOMAIN],
)

CLOUDCARE_LATEST_BUILD = StaticToggle(
    'use_latest_build_cloudcare',
    'Uses latest build for Web Apps instead of latest published',
    TAG_SOLUTIONS_OPEN,
    [NAMESPACE_DOMAIN, NAMESPACE_USER]
)

CAUTIOUS_MULTIMEDIA = StaticToggle(
    'cautious_multimedia',
    'More cautious handling of multimedia: do not delete multimedia files, add logging, etc.',
    TAG_INTERNAL,
    [NAMESPACE_DOMAIN],
)

LOCALE_ID_INTEGRITY = StaticToggle(
    'locale_id_integrity',
    'Verify all locale ids in suite are present in app strings before allowing CCZ download',
    TAG_CUSTOM,
    [NAMESPACE_DOMAIN],
    notification_emails=['jschweers']
)

BULK_UPDATE_MULTIMEDIA_PATHS = StaticToggle(
    'bulk_update_multimedia_paths',
    'Bulk multimedia path management',
    TAG_CUSTOM,
    [NAMESPACE_DOMAIN],
    help_link="https://confluence.dimagi.com/display/ICDS/Multimedia+Path+Manager"
)

USER_TESTING_SIMPLIFY = StaticToggle(
    'user_testing_simplify',
    'Simplify the UI for user testing experiments',
    TAG_INTERNAL,
    [NAMESPACE_DOMAIN]
)

# when enabled this should prevent any changes to a domains data
DATA_MIGRATION = StaticToggle(
    'data_migration',
    'Disable submissions, restores, and web user access during a data migration',
    TAG_INTERNAL,
    [NAMESPACE_DOMAIN]
)

EMWF_WORKER_ACTIVITY_REPORT = StaticToggle(
    'emwf_worker_activity_report',
    'Make the Worker Activity Report use the Groups or Users or Locations filter',
    TAG_SOLUTIONS_OPEN,
    namespaces=[NAMESPACE_DOMAIN],
    description=(
        "This flag allows you filter the users to display in the same way as the "
        "other reports - by individual user, group, or location.  Note that this "
        "will also force the report to always display by user."
    ),
)

ICDS = StaticToggle(
    'icds',
    "ICDS: Enable ICDS features (necessary since features are on multiple envs)",
    TAG_CUSTOM,
    namespaces=[NAMESPACE_DOMAIN],
    relevant_environments={'icds', 'icds-staging'},
)

DATA_DICTIONARY = StaticToggle(
    'data_dictionary',
    'Project level data dictionary of cases',
    TAG_SOLUTIONS_OPEN,
    [NAMESPACE_DOMAIN],
    description='Available in the Data section, shows the names of all properties of each case type.',
)

SORT_CALCULATION_IN_CASE_LIST = StaticToggle(
    'sort_calculation_in_case_list',
    'Configure a custom xpath calculation for Sort Property in Case Lists',
    TAG_SOLUTIONS_CONDITIONAL,
    [NAMESPACE_DOMAIN]
)

VIEW_APP_CHANGES = StaticToggle(
    'app-changes-with-improved-diff',
    'Improved app changes view',
    TAG_SOLUTIONS_OPEN,
    [NAMESPACE_DOMAIN, NAMESPACE_USER],
    help_link="https://confluence.dimagi.com/display/ccinternal/Viewing+App+Changes+between+versions",
)

COUCH_SQL_MIGRATION_BLACKLIST = StaticToggle(
    'couch_sql_migration_blacklist',
    "Domains to exclude from migrating to SQL backend because the reference legacy models in custom code. "
    "Includes the following by default: 'ews-ghana', 'ils-gateway', 'ils-gateway-train'",
    TAG_INTERNAL,
    [NAMESPACE_DOMAIN],
)

ACTIVE_COUCH_DOMAINS = StaticToggle(
    'active_couch_domains',
    "Domains that are still on the Couch DB backend which we consider most "
    "active / important to ensure that data in ES is never stale.",
    TAG_INTERNAL,
    [NAMESPACE_DOMAIN],
)

PAGINATED_EXPORTS = StaticToggle(
    'paginated_exports',
    'Allows for pagination of exports for very large exports',
    TAG_SOLUTIONS_LIMITED,
    [NAMESPACE_DOMAIN]
)

INCREMENTAL_EXPORTS = StaticToggle(
    'incremental_exports',
    'Allows sending of incremental CSV exports to a particular endpoint',
    TAG_CUSTOM,
    [NAMESPACE_DOMAIN],
)

PUBLISH_CUSTOM_REPORTS = StaticToggle(
    'publish_custom_reports',
    "Publish custom reports (No needed Authorization)",
    TAG_CUSTOM,
    [NAMESPACE_DOMAIN]
)

DISPLAY_CONDITION_ON_TABS = StaticToggle(
    'display_condition_on_nodeset',
    'Show Display Condition on Case Detail Tabs',
    TAG_SOLUTIONS_OPEN,
    [NAMESPACE_DOMAIN]
)

PHONE_HEARTBEAT = StaticToggle(
    'phone_apk_heartbeat',
    "Ability to configure a mobile feature to prompt users to update to latest CommCare app and apk",
    TAG_SOLUTIONS_CONDITIONAL,
    [NAMESPACE_DOMAIN]
)

SKIP_REMOVE_INDICES = StaticToggle(
    'skip_remove_indices',
    'Make _remove_indices_from_deleted_cases_task into a no-op.',
    TAG_INTERNAL,
    [NAMESPACE_DOMAIN]
)

MOBILE_RECOVERY_MEASURES = StaticToggle(
    'mobile_recovery_measures',
    'Mobile recovery measures',
    TAG_INTERNAL,
    [NAMESPACE_DOMAIN],
    description=("Used for widely deployed projects where recovery from "
                 "large-scale failures would otherwise be next to impossible."),
)

PREVENT_MOBILE_UCR_SYNC = StaticToggle(
    'prevent_mobile_ucr_sync',
    'ICDS: Used for ICDS emergencies when UCR sync is killing the DB',
    TAG_CUSTOM,
    [NAMESPACE_DOMAIN],
    description='Prevents mobile UCRs from being generated or included in the sync payload',
)

ENABLE_ALL_ADD_ONS = StaticToggle(
    'enable_all_add_ons',
    'Enable all app manager add-ons',
    TAG_SOLUTIONS_OPEN,
    [NAMESPACE_DOMAIN]
)

FILTERED_BULK_USER_DOWNLOAD = StaticToggle(
    'filtered_bulk_user_download',
    "Bulk mobile worker management features: filtered download, bulk delete, and bulk lookup users.",
    TAG_SOLUTIONS_OPEN,
    [NAMESPACE_DOMAIN],
    help_link='https://confluence.dimagi.com/display/ccinternal/Bulk+Mobile+Workers+Management',
)

FILTERED_LOCATION_DOWNLOAD = StaticToggle(
    'filtered_location_download',
    "Ability to filter location download to include only a specified location and its descendants.",
    TAG_CUSTOM,
    [NAMESPACE_DOMAIN],
    help_link='https://confluence.dimagi.com/display/ccinternal/Filtered+Locations+Download',
)

BULK_UPLOAD_DATE_OPENED = StaticToggle(
    'bulk_upload_date_opened',
    "Allow updating of the date_opened field with the bulk uploader",
    TAG_INTERNAL,
    [NAMESPACE_DOMAIN],
)

REGEX_FIELD_VALIDATION = StaticToggle(
    'regex_field_validation',
    'Regular Expression Validation for Custom Data Fields',
    TAG_SOLUTIONS_OPEN,
    namespaces=[NAMESPACE_DOMAIN],
    description="This flag adds the option to specify a regular expression "
                "(regex) to validate custom user data, custom location data, "
                "and/or custom product data fields.",
    help_link='https://confluence.dimagi.com/display/ccinternal/Regular+Expression+Validation+for+Custom+Data+Fields',
)

TWO_FACTOR_SUPERUSER_ROLLOUT = StaticToggle(
    'two_factor_superuser_rollout',
    'Users in this list will be forced to have Two-Factor Auth enabled',
    TAG_INTERNAL,
    [NAMESPACE_USER]
)

CUSTOM_ICON_BADGES = StaticToggle(
    'custom_icon_badges',
    'Custom Icon Badges for modules and forms',
    TAG_SOLUTIONS_LIMITED,
    namespaces=[NAMESPACE_DOMAIN],
)

COMPARE_UCR_REPORTS = DynamicallyPredictablyRandomToggle(
    'compare_ucr_reports',
    'Compare UCR reports against other reports or against other databases. '
    'Reports for comparison must be listed in settings.UCR_COMPARISONS.',
    TAG_CUSTOM,
    namespaces=[NAMESPACE_OTHER],
    default_randomness=0.001  # 1 in 1000
)

MOBILE_LOGIN_LOCKOUT = StaticToggle(
    'mobile_user_login_lockout',
    "On too many wrong password attempts, lock out mobile users",
    TAG_CUSTOM,
    [NAMESPACE_DOMAIN],
)

LINKED_DOMAINS = StaticToggle(
    'linked_domains',
    'Allow linking project spaces (successor to linked apps)',
    TAG_SAAS_CONDITIONAL,
    [NAMESPACE_DOMAIN],
    description=(
        "Link project spaces to allow syncing apps, lookup tables, organizations etc."
    ),
    help_link='https://confluence.dimagi.com/display/ccinternal/Linked+Project+Spaces',
    notification_emails=['aking'],
)

MULTI_MASTER_LINKED_DOMAINS = StaticToggle(
    'multi_master_linked_domains',
    "Allow linked apps to pull from multiple master apps in the upstream domain",
    TAG_CUSTOM,
    [NAMESPACE_DOMAIN],
)

MULTI_MASTER_BYPASS_VERSION_CHECK = StaticToggle(
    'MULTI_MASTER_BYPASS_VERSION_CHECK',
    "Bypass minimum CommCare version check for multi master usage. For use only by ICDS.",
    TAG_CUSTOM,
    [NAMESPACE_DOMAIN],
    relevant_environments={"icds", "icds-staging"}
)

SUMOLOGIC_LOGS = DynamicallyPredictablyRandomToggle(
    'sumologic_logs',
    'Send logs to sumologic',
    TAG_INTERNAL,
    namespaces=[NAMESPACE_OTHER],
)

TARGET_COMMCARE_FLAVOR = StaticToggle(
    'target_commcare_flavor',
    'Target CommCare Flavor.',
    TAG_CUSTOM,
    namespaces=[NAMESPACE_DOMAIN],
)

TRAINING_MODULE = StaticToggle(
    'training-module',
    'Training Modules',
    TAG_CUSTOM,
    [NAMESPACE_DOMAIN],
)


EXPORT_MULTISORT = StaticToggle(
    'export_multisort',
    'Sort multiple rows in exports at once.',
    TAG_SOLUTIONS_OPEN,
    [NAMESPACE_DOMAIN],
)


EXPORT_OWNERSHIP = StaticToggle(
    'export_ownership',
    'Allow exports to have ownership.',
    TAG_SOLUTIONS_OPEN,
    [NAMESPACE_DOMAIN],
)


APP_TRANSLATIONS_WITH_TRANSIFEX = StaticToggle(
    'app_trans_with_transifex',
    'Translate Application Content With Transifex',
    TAG_CUSTOM,
    namespaces=[NAMESPACE_USER]
)


VALIDATE_APP_TRANSLATIONS = StaticToggle(
    'validate_app_translations',
    'Validate app translations before uploading them',
    TAG_CUSTOM,
    namespaces=[NAMESPACE_USER]
)


AGGREGATE_UCRS = StaticToggle(
    'aggregate_ucrs',
    'Enable experimental aggregate UCR support',
    TAG_INTERNAL,  # this might change in the future
    namespaces=[NAMESPACE_DOMAIN],
    notification_emails=['czue'],
)


SHOW_RAW_DATA_SOURCES_IN_REPORT_BUILDER = StaticToggle(
    'show_raw_data_sources_in_report_builder',
    'Allow building report builder reports directly from raw UCR Data Sources',
    TAG_SOLUTIONS_CONDITIONAL,
    namespaces=[NAMESPACE_DOMAIN],
)


RELATED_LOCATIONS = StaticToggle(
    'related_locations',
    'REACH: Enable experimental location many-to-many mappings',
    TAG_CUSTOM,
    namespaces=[NAMESPACE_DOMAIN],
    help_link='https://confluence.dimagi.com/display/RD/Related+Locations',
)

ALLOW_BLANK_CASE_TAGS = StaticToggle(
    'allow_blank_case_tags',
    'eCHIS/ICDS: Allow blank case tags',
    TAG_CUSTOM,
    namespaces=[NAMESPACE_DOMAIN],
)

FILTER_ON_GROUPS_AND_LOCATIONS = StaticToggle(
    'filter_on_groups_and_locations',
    '[ONSE] Change filter from groups OR locations to groups AND locations in all reports and exports in the '
    'ONSE domain with group and location filters',
    TAG_CUSTOM,
    namespaces=[NAMESPACE_DOMAIN],
    description='For reports filtered by groups and locations, change the OR logic to an AND, so that '
                '(for example): "Groups or Users: [Salima District] AND [User group Healthworkers]" '
                'returns 40 healthworkers who are also in salima. Changes this logic to all reports that '
                'have group and location filters, such as the Submissions by Form report.',
)

DONT_INDEX_SAME_CASETYPE = StaticToggle(
    'dont_index_same_casetype',
    "Don't create a parent index if the child case has the same case type as the parent case",
    TAG_DEPRECATED,
    namespaces=[NAMESPACE_DOMAIN],
    description=inspect.cleandoc("""This toggle preserves old behaviour
        of not creating a parent index on the child case if their case
        types are the same.""")
)

SORT_OUT_OF_ORDER_FORM_SUBMISSIONS_SQL = DynamicallyPredictablyRandomToggle(
    'sort_out_of_order_form_submissions_sql',
    'Sort out of order form submissions in the SQL update strategy',
    TAG_INTERNAL,
    namespaces=[NAMESPACE_DOMAIN],
)


RESTRICT_APP_RELEASE = StaticToggle(
    'restrict_app_release',
    'ICDS: Show permission to manage app releases on user roles',
    TAG_CUSTOM,
    namespaces=[NAMESPACE_DOMAIN],
    relevant_environments={"icds", "icds-staging"}
)


RELEASE_BUILDS_PER_PROFILE = StaticToggle(
    'release_builds_per_profile',
    'Do not release builds for all app profiles by default. Then manage via Source files view',
    TAG_CUSTOM,
    namespaces=[NAMESPACE_DOMAIN],
)

MANAGE_RELEASES_PER_LOCATION = StaticToggle(
    'manage_releases_per_location',
    'Manage releases per location',
    TAG_SOLUTIONS_LIMITED,
    namespaces=[NAMESPACE_DOMAIN],
    help_link='https://confluence.dimagi.com/display/ccinternal/Manage+Releases+per+Location',
)


LOCATION_SAFE_CASE_IMPORTS = StaticToggle(
    'location_safe_case_imports',
    'Allow location-restricted users to import cases owned at their location or below',
    TAG_SOLUTIONS_OPEN,
    namespaces=[NAMESPACE_DOMAIN],
)

FORM_CASE_IDS_CASE_IMPORTER = StaticToggle(
    'form_case_ids_case_importer',
    'Show the form and case ids download button on the case importer',
    TAG_SOLUTIONS_OPEN,
    namespaces=[NAMESPACE_DOMAIN],
)

HIDE_HQ_ON_MOBILE_EXPERIENCE = StaticToggle(
    'hide_hq_on_mobile_experience',
    'Do not show modal on mobile that mobile hq experience is bad',
    TAG_SOLUTIONS_OPEN,
    namespaces=[NAMESPACE_DOMAIN]
)


DASHBOARD_REACH_REPORT = StaticToggle(
    'dashboard_reach_reports',
    'REACH: Enable access to the AAA Convergence Dashboard reports for REACH',
    TAG_CUSTOM,
    [NAMESPACE_DOMAIN]
)


PARTIAL_UI_TRANSLATIONS = StaticToggle(
    'partial_ui_translations',
    'Enable uploading a subset of translations in the UI Translations Excel upload',
    TAG_CUSTOM,
    [NAMESPACE_DOMAIN]
)

SKIP_ORM_FIXTURE_UPLOAD = StaticToggle(
    'skip_orm_fixture_upload',
    'Exposes an option in fixture api upload to skip saving through couchdbkit',
    TAG_CUSTOM,
    [NAMESPACE_DOMAIN]
)

ENABLE_UCR_MIRRORS = StaticToggle(
    'enable_ucr_mirrors',
    'Enable the mirrored engines for UCRs in this domain',
    TAG_CUSTOM,
    [NAMESPACE_DOMAIN]
)

LOCATION_COLUMNS_APP_STATUS_REPORT = StaticToggle(
    'location_columns_app_status_report',
    'Enables location columns to app status report',
    TAG_CUSTOM,
    [NAMESPACE_DOMAIN]
)

SKIP_CREATING_DEFAULT_BUILD_FILES_ON_BUILD = StaticToggle(
    'skip_creating_default_build_files_on_build',
    'Skips creating the build files for default profile each time a build is made'
    'which helps speed up the build and revert process',
    TAG_CUSTOM,
    [NAMESPACE_DOMAIN]
)

DISABLE_CASE_UPDATE_RULE_SCHEDULED_TASK = StaticToggle(
    'disable_case_update_rule_task',
    'Disable the `run_case_update_rules` periodic task '
    'while investigating database performance issues.',
    TAG_CUSTOM,
    [NAMESPACE_DOMAIN]
)

DO_NOT_RATE_LIMIT_SUBMISSIONS = StaticToggle(
    'do_not_rate_limit_submissions',
    'Do not rate limit submissions for this project, on a temporary basis.',
    TAG_INTERNAL,
    [NAMESPACE_DOMAIN],
    description="""
    When an individual project is having problems with rate limiting,
    use this toggle to lift the restriction for them on a temporary basis,
    just to unblock them while we sort out the conversation with the client.
    """
)

TEST_FORM_SUBMISSION_RATE_LIMIT_RESPONSE = StaticToggle(
    'test_form_submission_rate_limit_response',
    ("Respond to all form submissions with a 429 response. For use on test domains only. "
     "Without this, there's no sane way to test the UI for being rate limited on "
     "Mobile and Web Apps. Never use this on a real domain."),
    TAG_INTERNAL,
    namespaces=[NAMESPACE_DOMAIN],
    description="",
)

RATE_LIMIT_RESTORES = DynamicallyPredictablyRandomToggle(
    'rate_limit_restores',
    'Rate limit restores with a 429 TOO MANY REQUESTS response',
    TAG_INTERNAL,
    [NAMESPACE_DOMAIN],
    description="""
    While we are gaining an understanding of the effects of rate limiting,
    we want to force rate limiting on certain domains, while also being to
    toggle on and off global rate limiting quickly in response to issues.

    To turn on global rate limiting, set Randomness Level to 1.
    To turn it off, set to 0.
    """
)

SKIP_UPDATING_USER_REPORTING_METADATA = StaticToggle(
    'skip_updating_user_reporting_metadata',
    'ICDS: Skip updates to user reporting metadata to avoid expected load on couch',
    TAG_CUSTOM,
    [NAMESPACE_DOMAIN],
)

RESTRICT_MOBILE_ACCESS = StaticToggle(
    'restrict_mobile_endpoints',
    'Require explicit permissions to access mobile app endpoints',
    TAG_CUSTOM,
    [NAMESPACE_DOMAIN],
)

DOMAIN_PERMISSIONS_MIRROR = StaticToggle(
    'domain_permissions_mirror',
    "COVID: Enterprise Permissions: mirror a project space's permissions in other project spaces",
    TAG_CUSTOM,
    [NAMESPACE_DOMAIN],
    help_link='https://confluence.dimagi.com/display/ccinternal/Enterprise+Permissions',
)

SHOW_BUILD_PROFILE_IN_APPLICATION_STATUS = StaticToggle(
    'show_build_profile_in_app_status',
    'Show build profile installed on phone tracked via heartbeat request in App Status Report',
    TAG_CUSTOM,
    [NAMESPACE_DOMAIN]
)


LIVEQUERY_READ_FROM_STANDBYS = DynamicallyPredictablyRandomToggle(
    'livequery_read_from_standbys',
    'Allow livequery restore to read data from plproxy standbys if they are available',
    TAG_INTERNAL,
    [NAMESPACE_USER],
    description="""
    To allow a gradual rollout and testing of using the standby
    databases to generate restore payloads.
    """
)

ACCOUNTING_TESTING_TOOLS = StaticToggle(
    'accounting_testing_tools',
    'Enable Accounting Testing Tools',
    TAG_INTERNAL,
    [NAMESPACE_USER]
)


ADD_ROW_INDEX_TO_MOBILE_UCRS = StaticToggle(
    'add_row_index_to_mobile_ucrs',
    'Add row index to mobile UCRs as the first column to retain original order of data',
    TAG_CUSTOM,
    [NAMESPACE_DOMAIN]
)


TWO_STAGE_USER_PROVISIONING = StaticToggle(
    'two_stage_user_provisioning',
    'Enable two-stage user provisioning (users confirm and set their own passwords via email).',
    TAG_SOLUTIONS_LIMITED,
    [NAMESPACE_DOMAIN],
    help_link='https://confluence.dimagi.com/display/ccinternal/Two-Stage+Mobile+Worker+Account+Creation',
)

DOWNLOAD_LOCATION_REASSIGNMENT_REQUEST_TEMPLATE = StaticToggle(
    'download_location_reassignment_template',
    'Allow domain users to download location reassignment template',
    TAG_CUSTOM,
    [NAMESPACE_DOMAIN],
    relevant_environments={'icds', 'icds-staging'},
)

REFER_CASE_REPEATER = StaticToggle(
    'refer_case_repeater',
    'COVID: Allow refer case repeaters to be setup',
    TAG_CUSTOM,
    namespaces=[NAMESPACE_DOMAIN]
)

WIDGET_DIALER = StaticToggle(
    'widget_dialer',
    'COVID: Enable usage of AWS Connect Dialer',
    TAG_CUSTOM,
    namespaces=[NAMESPACE_DOMAIN]
)

HMAC_CALLOUT = StaticToggle(
    'hmac_callout',
    'COVID: Enable signed messaging url callouts in cloudcare',
    TAG_CUSTOM,
    namespaces=[NAMESPACE_DOMAIN]
)

GAEN_OTP_SERVER = StaticToggle(
    'gaen_otp_server',
    'COVID: Enable retrieving OTPs from a GAEN Server',
    TAG_CUSTOM,
    namespaces=[NAMESPACE_DOMAIN]
)

PARALLEL_USER_IMPORTS = StaticToggle(
    'parallel_user_imports',
    'COVID: Process user imports in parallel on a dedicated queue',
    TAG_CUSTOM,
    namespaces=[NAMESPACE_DOMAIN]
)

RESTRICT_LOGIN_AS = StaticToggle(
    'restrict_login_as',
    'COVID: Limit allowed users for login as',
    TAG_CUSTOM,
    namespaces=[NAMESPACE_DOMAIN],
    description="""
    Adds a permission that can be set on user roles to allow login as, but only
    as a limited set of users. Users with this enabled can "login as" other
    users that set custom user property "login_as_user" to the first user's
    username.

    For example, if web user a@a.com has this permission set on their role,
    they can only login as mobile users who have the custom property
    "login_as_user" set to "a@a.com".
    """
)

ONE_PHONE_NUMBER_MULTIPLE_CONTACTS = StaticToggle(
    'one_phone_number_multiple_contacts',
    'Allow multiple contacts to share a single phone number',
    TAG_CUSTOM,
    namespaces=[NAMESPACE_DOMAIN],
    description="""
    Allows multiple SMS contacts in a project space to share the same phone number.
    Sessions for different contacts are initiated in series rather than in parallel so that
    only one contact per phone number is in an active session at any given time.
    Incoming SMS are then routed to the live session.
    If a form goes unfilled over SMS, it will prevent any further forms (for that contact or another)
    from being initiated on that phone number until the original session expires.

    Only use this feature if every form behind an SMS survey begins by identifying the contact.
    Otherwise the recipient has no way to know who they're supposed to be enter information about.
    """
)

CHANGE_FORM_LANGUAGE = StaticToggle(
    'change_form_language',
    'Allow user to change form language in web apps',
    TAG_CUSTOM,
    namespaces=[NAMESPACE_DOMAIN],
    description="""
    Allows the user to change the language of the form content while in the form itself in Web Apps
    """
)

APP_ANALYTICS = StaticToggle(
    'app_analytics',
    'Allow user to use app analytics in web apps',
    TAG_CUSTOM,
    namespaces=[NAMESPACE_DOMAIN],
    help_link="https://confluence.dimagi.com/display/ccinternal/App+Analytics",
)

DEFAULT_EXPORT_SETTINGS = StaticToggle(
    'default_export_settings',
    'Allow enterprise admin to set default export settings',
    TAG_PRODUCT,
    namespaces=[NAMESPACE_DOMAIN],
    description="""
    Allows an enterprise admin to set default export settings for all domains under the enterprise account.
    """
)

ENTERPRISE_SSO = StaticToggle(
    'enterprise_sso',
    'Enable Enterprise SSO options for the users specified in this list.',
    TAG_PRODUCT,
    namespaces=[NAMESPACE_USER],
)

BLOCKED_EMAIL_DOMAIN_RECIPIENTS = StaticToggle(
    'blocked_email_domain_recipients',
    'Block any outgoing email addresses that have an email domain which '
    'match a domain in this list.',
    TAG_INTERNAL,
    namespaces=[NAMESPACE_EMAIL_DOMAIN],
)

BLOCKED_DOMAIN_EMAIL_SENDERS = StaticToggle(
    'blocked_domain_email_senders',
    'Domains in this list are blocked from sending emails through our '
    'messaging feature',
    TAG_INTERNAL,
    namespaces=[NAMESPACE_DOMAIN],
)

CLEAN_OLD_FORMPLAYER_SYNCS = DynamicallyPredictablyRandomToggle(
    'clean_old_formplayer_syncs',
    'Delete old formplayer syncs during submission processing',
    TAG_INTERNAL,
    namespaces=[NAMESPACE_OTHER],
    default_randomness=0.001
)

PRIME_FORMPLAYER_DBS = StaticToggle(
    'prime_formplayer_dbs',
    'COVID: Control which domains will be included in the prime formplayer task runs',
    TAG_CUSTOM,
    namespaces=[NAMESPACE_DOMAIN]
)<|MERGE_RESOLUTION|>--- conflicted
+++ resolved
@@ -751,8 +751,6 @@
     extension cases'. Designed for specific USH domain use-case
     """
 )
-<<<<<<< HEAD
-=======
 
 DISABLE_WEB_APPS = StaticToggle(
     'disable_web_apps',
@@ -760,7 +758,6 @@
     TAG_INTERNAL,
     namespaces=[NAMESPACE_DOMAIN],
 )
->>>>>>> c6ca27b7
 
 ROLE_WEBAPPS_PERMISSIONS = StaticToggle(
     'role_webapps_permissions',
