--- conflicted
+++ resolved
@@ -6,12 +6,9 @@
 
 from django.contrib import messages
 from django.conf import settings
-<<<<<<< HEAD
 from couchdbkit import ResourceNotFound
-=======
 from django.urls import reverse
 from django.utils.safestring import mark_safe
->>>>>>> 07b79674
 from corehq.util.quickcache import quickcache
 from toggle.shortcuts import toggle_enabled, set_toggle
 
