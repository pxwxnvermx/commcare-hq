--- conflicted
+++ resolved
@@ -2060,8 +2060,6 @@
 )
 
 
-<<<<<<< HEAD
-=======
 USER_HISTORY_REPORT = StaticToggle(
     'user_history_report',
     'View user history report under user management',
@@ -2077,18 +2075,9 @@
 )
 
 
->>>>>>> 6436dd4d
 TURN_IO_BACKEND = StaticToggle(
     'turn_io_backend',
     'Enable Turn.io SMS backend',
     TAG_SOLUTIONS_LIMITED,
     namespaces=[NAMESPACE_DOMAIN],
-)
-
-
-USER_HISTORY_REPORT = StaticToggle(
-    'user_history_report',
-    'View user history report under user management',
-    TAG_INTERNAL,
-    namespaces=[NAMESPACE_USER],
 )