--- conflicted
+++ resolved
@@ -851,15 +851,6 @@
     [NAMESPACE_DOMAIN]
 )
 
-<<<<<<< HEAD
-=======
-USE_OLD_CLOUDCARE = StaticToggle(
-    'use_old_cloudcare',
-    'Use Old CloudCare',
-    TAG_ONE_OFF,
-    [NAMESPACE_DOMAIN],
-)
-
 FORMPLAYER_USE_LIVEQUERY = StaticToggle(
     'formplayer_use_livequery',
     'Use LiveQuery on Web Apps',
@@ -867,7 +858,6 @@
     [NAMESPACE_DOMAIN],
 )
 
->>>>>>> fb83d0ae
 FIXTURE_CASE_SELECTION = StaticToggle(
     'fixture_case',
     'Allow a configurable case list that is filtered based on a fixture type and fixture selection (Due List)',
