--- conflicted
+++ resolved
@@ -1,12 +1,9 @@
-<<<<<<< HEAD
-from __future__ import absolute_import, print_function
+from __future__ import absolute_import
+from __future__ import print_function
+from __future__ import unicode_literals
 
 from datetime import datetime
 
-=======
-from __future__ import absolute_import
-from __future__ import unicode_literals
->>>>>>> 745f7238
 from django.core.management import BaseCommand, CommandError
 
 from corehq.util.argparse_types import utc_timestamp
