<<<<<<< HEAD
=======
-- Update Form Info
>>>>>>> 1c46ce5b
INSERT INTO {{ app_status_fact }} (
       last_form_submission_date,
       last_form_app_build_version,
       last_form_app_commcare_version,
       user_dim_id,
       app_dim_id,
       domain,
<<<<<<< HEAD
       last_sync_log_date,
=======
>>>>>>> 1c46ce5b
       batch_id
)

SELECT 
<<<<<<< HEAD
       form_table.last_submission,
       form_table.submission_build_version,
       form_table.commcare_version,
       form_table.user_dim_id,
       form_table.app_dim_id,
       form_table.domain,
       sync_table.last_sync,
       sync_table.sync_build_version,
=======
       last_submission,
       submission_build_version,
       commcare_version,
       user_dim_id,
       app_dim_id,
       domain,
>>>>>>> 1c46ce5b
       '{{ batch_id }}'

FROM
    {{ app_status_form_staging }} as form_table
<<<<<<< HEAD
    LEFT JOIN {{ app_status_synclog_staging }} as sync_table
    ON form_table.user_dim_id = sync_table.user_dim_id
=======
>>>>>>> 1c46ce5b
ON CONFLICT (app_dim_id, user_dim_id) DO UPDATE
SET last_form_submission_date = EXCLUDED.last_form_submission_date,
    last_form_app_build_version = EXCLUDED.last_form_app_build_version,
    last_form_app_commcare_version = EXCLUDED.last_form_app_commcare_version,
<<<<<<< HEAD
    user_dim_id = EXCLUDED.user_dim_id,
    app_dim_id = EXCLUDED.app_dim_id,
    domain = EXCLUDED.domain,
    last_sync_log_date = EXCLUDED.last_sync_log_date,
=======
    domain = EXCLUDED.domain,
    batch_id = EXCLUDED.batch_id;

-- Update Synclog Info
INSERT INTO {{ app_status_fact }} (
       user_dim_id,
       last_sync_log_date,
       domain,
       app_dim_id,
       batch_id
)

SELECT
       sync_table.user_dim_id,
       sync_table.last_sync,
       sync_table.domain,
       app_status.app_dim_id,
       '{{ batch_id }}'
FROM
    {{ app_status_synclog_staging }} as sync_table
LEFT JOIN {{ app_status_fact }} as app_status
ON app_status.user_dim_id=sync_table.user_dim_id
ON CONFLICT (app_dim_id, user_dim_id) DO UPDATE
SET last_sync_log_date = EXCLUDED.last_sync_log_date,
    domain = EXCLUDED.domain,
>>>>>>> 1c46ce5b
    batch_id = EXCLUDED.batch_id;<|MERGE_RESOLUTION|>--- conflicted
+++ resolved
@@ -1,7 +1,4 @@
-<<<<<<< HEAD
-=======
 -- Update Form Info
->>>>>>> 1c46ce5b
 INSERT INTO {{ app_status_fact }} (
        last_form_submission_date,
        last_form_app_build_version,
@@ -9,50 +6,24 @@
        user_dim_id,
        app_dim_id,
        domain,
-<<<<<<< HEAD
-       last_sync_log_date,
-=======
->>>>>>> 1c46ce5b
        batch_id
 )
 
 SELECT 
-<<<<<<< HEAD
-       form_table.last_submission,
-       form_table.submission_build_version,
-       form_table.commcare_version,
-       form_table.user_dim_id,
-       form_table.app_dim_id,
-       form_table.domain,
-       sync_table.last_sync,
-       sync_table.sync_build_version,
-=======
        last_submission,
        submission_build_version,
        commcare_version,
        user_dim_id,
        app_dim_id,
        domain,
->>>>>>> 1c46ce5b
        '{{ batch_id }}'
 
 FROM
     {{ app_status_form_staging }} as form_table
-<<<<<<< HEAD
-    LEFT JOIN {{ app_status_synclog_staging }} as sync_table
-    ON form_table.user_dim_id = sync_table.user_dim_id
-=======
->>>>>>> 1c46ce5b
 ON CONFLICT (app_dim_id, user_dim_id) DO UPDATE
 SET last_form_submission_date = EXCLUDED.last_form_submission_date,
     last_form_app_build_version = EXCLUDED.last_form_app_build_version,
     last_form_app_commcare_version = EXCLUDED.last_form_app_commcare_version,
-<<<<<<< HEAD
-    user_dim_id = EXCLUDED.user_dim_id,
-    app_dim_id = EXCLUDED.app_dim_id,
-    domain = EXCLUDED.domain,
-    last_sync_log_date = EXCLUDED.last_sync_log_date,
-=======
     domain = EXCLUDED.domain,
     batch_id = EXCLUDED.batch_id;
 
@@ -78,5 +49,4 @@
 ON CONFLICT (app_dim_id, user_dim_id) DO UPDATE
 SET last_sync_log_date = EXCLUDED.last_sync_log_date,
     domain = EXCLUDED.domain,
->>>>>>> 1c46ce5b
     batch_id = EXCLUDED.batch_id;