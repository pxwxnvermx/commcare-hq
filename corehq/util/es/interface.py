import abc
import logging
import traceback

from django.conf import settings

from corehq.pillows.mappings.utils import transform_for_es7
from corehq.util.es.elasticsearch import bulk, scan


class AbstractElasticsearchInterface(metaclass=abc.ABCMeta):
    def __init__(self, es):
        self.es = es

    def get_aliases(self):
        return self.es.indices.get_aliases()

    def put_mapping(self, doc_type, mapping, index):
        return self.es.indices.put_mapping(doc_type, {doc_type: mapping}, index=index)

    def _verify_is_alias(self, index_or_alias):
        from corehq.elastic import ES_META, ESError
<<<<<<< HEAD
        all_es_aliases = [index_info.alias for index_info in ES_META.values()]
=======
        from pillowtop.tests.utils import TEST_ES_ALIAS
        all_es_aliases = [index_info.alias for index_info in ES_META.values()] + [TEST_ES_ALIAS]
>>>>>>> 561873fb
        if index_or_alias not in all_es_aliases:
            raise ESError(
                f"{index_or_alias} is an unknown alias, query target must be one of {all_es_aliases}")

    def update_index_settings(self, index, settings_dict):
        assert set(settings_dict.keys()) == {'index'}, settings_dict.keys()
        return self.es.indices.put_settings(settings_dict, index=index)

    def _get_source(self, index_alias, doc_type, doc_id, source_includes=None):
        kwargs = {"_source_include": source_includes} if source_includes else {}
        return self.es.get_source(index_alias, doc_type, doc_id, **kwargs)

    def doc_exists(self, index_alias, doc_id, doc_type):
        return self.es.exists(index_alias, doc_type, doc_id)

    def _mget(self, index_alias, body, doc_type):
        return self.es.mget(
            index=index_alias, doc_type=doc_type, body=body, _source=True)

    def get_doc(self, index_alias, doc_type, doc_id, source_includes=None, verify_alias=True):
        if verify_alias:
            self._verify_is_alias(index_alias)
        doc = self._get_source(index_alias, doc_type, doc_id, source_includes=source_includes)
        doc['_id'] = doc_id
        return doc

    def get_bulk_docs(self, index_alias, doc_type, doc_ids, verify_alias=True):
        from corehq.elastic import ESError
        if verify_alias:
            self._verify_is_alias(index_alias)
        docs = []
        results = self._mget(index_alias=index_alias, doc_type=doc_type, body={'ids': doc_ids})
        for doc_result in results['docs']:
            if 'error' in doc_result:
                raise ESError(doc_result['error'].get('reason', 'error doing bulk get'))
            if doc_result['found']:
                self._fix_hit(doc_result)
                docs.append(doc_result['_source'])
        return docs

    def create_doc(self, index_alias, doc_type, doc_id, doc, verify_alias=True):
        if verify_alias:
            self._verify_is_alias(index_alias)
        self.es.create(index_alias, doc_type, body=self._without_id_field(doc), id=doc_id)

    def update_doc(self, index_alias, doc_type, doc_id, doc, params=None, verify_alias=True):
        if verify_alias:
            self._verify_is_alias(index_alias)
        self.es.index(index_alias, doc_type, body=self._without_id_field(doc), id=doc_id,
                      params=params or {})

    def update_doc_fields(self, index_alias, doc_type, doc_id, fields, params=None, verify_alias=True):
        if verify_alias:
            self._verify_is_alias(index_alias)
        self.es.update(index_alias, doc_type, doc_id, body={"doc": self._without_id_field(fields)},
                       params=params or {})

    def _prepare_count_query(self, query):
        # pagination params are not required and not supported in ES count API
        query = query.copy()
        for extra in ['size', 'sort', 'from', 'to', '_source']:
            query.pop(extra, None)
        return query

    def count(self, index_alias, doc_type, query):
        query = self._prepare_count_query(query)
        return self.es.count(index=index_alias, doc_type=doc_type, body=query).get('count')

    @staticmethod
    def _without_id_field(doc):
        # Field [_id] is a metadata field and cannot be added inside a document.
        # Use the index API request parameters.
        return {key: value for key, value in doc.items() if key != '_id'}

    def delete_doc(self, index_alias, doc_type, doc_id, verify_alias=True):
        if verify_alias:
            self._verify_is_alias(index_alias)
        self.es.delete(index_alias, doc_type, doc_id)

    def bulk_ops(self, actions, stats_only=False, **kwargs):
        for action in actions:
            if '_source' in action:
                action['_source'] = self._without_id_field(action['_source'])
        ret = bulk(self.es, actions, stats_only=stats_only, **kwargs)
        return ret

    def search(self, index_alias=None, doc_type=None, body=None, params=None, verify_alias=True, **kwargs):
        if verify_alias:
            self._verify_is_alias(index_alias)
        results = self.es.search(index=index_alias, doc_type=doc_type, body=body, params=params or {}, **kwargs)
        self._fix_hits_in_results(results)
        return results

    def scroll(self, scroll_id=None, body=None, params=None, **kwargs):
        results = self.es.scroll(scroll_id, body, params=params or {}, **kwargs)
        self._fix_hits_in_results(results)
        return results

    def scan(self, index_alias, query, doc_type):
        return scan(self.es, query=query, index=index_alias, doc_type=doc_type, search_type='scan')

    @staticmethod
    def _fix_hit(hit):
        if '_source' in hit:
            hit['_source']['_id'] = hit['_id']

    def _fix_hits_in_results(self, results):
        try:
            hits = results['hits']['hits']
        except KeyError:
            return results
        for hit in hits:
            self._fix_hit(hit)

        total = results['hits']['total']
        # In ES7 total is a dict
        if isinstance(total, dict):
            results['hits']['total'] = total.get('value', 0)



class ElasticsearchInterfaceDefault(AbstractElasticsearchInterface):
    pass


class ElasticsearchInterface7(AbstractElasticsearchInterface):

    def get_aliases(self):
        return self.es.indices.get_alias()

    def search(self, index_alias=None, doc_type=None, body=None, params=None, verify_alias=True, **kwargs):
        if verify_alias:
            self._verify_is_alias(index_alias)
        results = self.es.search(index=index_alias, body=body, params=params or {}, **kwargs)
        self._fix_hits_in_results(results)
        return results

    def put_mapping(self, doc_type, mapping, index):
        mapping = transform_for_es7(mapping)
        return self.es.indices.put_mapping(mapping, index=index)

    def create_doc(self, index, doc_type, doc_id, doc, verify_alias=True):
        if verify_alias:
            self._verify_is_alias(index)
        self.es.create(index, body=self._without_id_field(doc), id=doc_id)

    def doc_exists(self, index_alias, doc_id, doc_type):
        return self.es.exists(index_alias, doc_id)

    def _get_source(self, index_alias, doc_type, doc_id, source_includes=None):
        kwargs = {"_source_includes": source_includes} if source_includes else {}
        return self.es.get_source(index_alias, doc_id, **kwargs)

    def _mget(self, index_alias, body, doc_type):
        return self.es.mget(
            index=index_alias, body=body, _source=True)

    def update_doc(self, index_alias, doc_type, doc_id, doc, params=None, verify_alias=True):
        if verify_alias:
            self._verify_is_alias(index_alias)
        params = params or {}
        # not supported in ES7
        params.pop('retry_on_conflict', None)
        self.es.index(index_alias, body=self._without_id_field(doc), id=doc_id,
                      params=params)

    def update_doc_fields(self, index_alias, doc_type, doc_id, fields, params=None, verify_alias=True):
        if verify_alias:
            self._verify_is_alias(index_alias)
        self.es.update(index_alias, doc_id, body={"doc": self._without_id_field(fields)},
                       params=params or {})

    def delete_doc(self, index_alias, doc_type, doc_id, verify_alias=True):
        if verify_alias:
            self._verify_is_alias(index_alias)
        self.es.delete(index_alias, doc_id)

    def count(self, index_alias, doc_type, query):
        query = self._prepare_count_query(query)
        return self.es.count(index=index_alias, body=query).get('count')

    def scan(self, index_alias, query, doc_type):
        query["sort"] = "_doc"
        return scan(self.es, query=query, index=index_alias)


ElasticsearchInterface = {
    1: ElasticsearchInterfaceDefault,
    2: ElasticsearchInterfaceDefault,
    7: ElasticsearchInterface7,
}[settings.ELASTICSEARCH_MAJOR_VERSION]<|MERGE_RESOLUTION|>--- conflicted
+++ resolved
@@ -20,12 +20,8 @@
 
     def _verify_is_alias(self, index_or_alias):
         from corehq.elastic import ES_META, ESError
-<<<<<<< HEAD
-        all_es_aliases = [index_info.alias for index_info in ES_META.values()]
-=======
         from pillowtop.tests.utils import TEST_ES_ALIAS
         all_es_aliases = [index_info.alias for index_info in ES_META.values()] + [TEST_ES_ALIAS]
->>>>>>> 561873fb
         if index_or_alias not in all_es_aliases:
             raise ESError(
                 f"{index_or_alias} is an unknown alias, query target must be one of {all_es_aliases}")
