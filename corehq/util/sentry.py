--- conflicted
+++ resolved
@@ -1,17 +1,8 @@
-<<<<<<< HEAD
-
-import re
-import traceback
-
-=======
 import traceback
 
 import re
->>>>>>> 97536def
 from django.conf import settings
 from django.db.utils import OperationalError
-from six import string_types
-from six.moves import filter
 
 from corehq.util.cache_utils import is_rate_limited
 from corehq.util.datadog.gauges import datadog_counter
@@ -93,12 +84,7 @@
         return event
 
     def sanitize(self, key, value):
-<<<<<<< HEAD
-        if value and isinstance(value, string_types):
-=======
-        value = super(HQSanitzeSystemPasswordsProcessor, self).sanitize(key, value)
         if value and isinstance(value, str):
->>>>>>> 97536def
             return self._regex.sub(self.MASK, value)
         return value
 
