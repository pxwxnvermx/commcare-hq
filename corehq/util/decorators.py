from celery.task import task
from functools import wraps
import logging
from corehq.util.global_request import get_request
from dimagi.utils.couch.cache.cache_core import get_redis_client
from dimagi.utils.logging import notify_exception
from django.conf import settings


class ContextDecorator(object):
    """
    A base class that enables a context manager to also be used as a decorator.
    https://docs.python.org/3/library/contextlib.html#contextlib.ContextDecorator
    """
    def __call__(self, fn):
        @wraps(fn)
        def decorated(*args, **kwds):
            with self:
                return fn(*args, **kwds)
        return decorated


def handle_uncaught_exceptions(mail_admins=True):
    """Decorator to log uncaught exceptions and prevent them from
    bubbling up the call chain.
    """
    def _outer(fn):
        @wraps(fn)
        def _handle_exceptions(*args, **kwargs):
            try:
                return fn(*args, **kwargs)
            except Exception as e:
                msg = "Uncaught exception from {}.{}".format(fn.__module__, fn.__name__)
                if mail_admins:
                    notify_exception(get_request(), msg)
                else:
                    logging.exception(msg)

        return _handle_exceptions
    return _outer


class change_log_level(ContextDecorator):
    """
    Temporarily change the log level of a specific logger.
    Can be used as either a context manager or decorator.
    """
    def __init__(self, logger, level):
        self.logger = logging.getLogger(logger)
        self.new_level = level
        self.original_level = self.logger.level

    def __enter__(self):
        self.logger.setLevel(self.new_level)

    def __exit__(self, exc_type, exc_val, exc_tb):
        self.logger.setLevel(self.original_level)


class require_debug_true(ContextDecorator):
    def __enter__(self):
        if not settings.DEBUG:
            raise Exception("This can only be called in DEBUG mode.")

    def __exit__(self, exc_type, exc_val, exc_tb):
        pass


class CouldNotAqcuireLock(Exception):
    pass


<<<<<<< HEAD
def _get_unique_key(format_str, fn, *args, **kwargs):
    # Sorry this is so magic
=======
# Sorry this is so magic
def _get_unique_key(format_str, fn, *args, **kwargs):
    """
    Lines args and kwargs up with those specified in the definition of fn and
    passes the result to `format_str.format()`.
    """
>>>>>>> 094e86c0
    varnames = fn.func_code.co_varnames
    kwargs.update(dict(zip(varnames, args)))
    return ("{}-" + format_str).format(fn.__name__, **kwargs)


<<<<<<< HEAD
def locking_task(unique_key, default_retry_delay=30, timeout=5*60, max_retries=3):
    """
    Define a locking celery task to prevent race conditions.
=======
def serial_task(unique_key, default_retry_delay=30, timeout=5*60, max_retries=3,
                queue='background_queue'):
    """
    Define a task to be executed one at a time.  If another serial_task with
    the same unique_key is currently in process, this will retry after a delay.
>>>>>>> 094e86c0

    :param unique_key: string used to lock the task.  There will be one lock
        per unique value.  You may use any arguments that will be passed to the
        function.  See example.
    :param default_retry_delay: seconds to wait before retrying if a lock is
        encountered
    :param timeout: timeout on the lock (in seconds).  Normally the lock should
        be released when the task completes, but you should also define a
        timeout in case something goes wrong.  This must be greater than the
        maximum length of the task.

    Usage:
<<<<<<< HEAD
        @locking_task("{user.username}-{from}", default_retry_delay=2)
=======
        @serial_task("{user.username}-{from}", default_retry_delay=2)
>>>>>>> 094e86c0
        def greet(user, from="Dimagi"):
            ...

        greet.delay(joeshmoe)
        # Locking key used would be "greet-joeshmoe@test.commcarehq.org-Dimagi"
    """
    def decorator(fn):
        # register task with celery.  Note that this still happens on import
<<<<<<< HEAD
        @task(bind=True, queue='background_queue', ignore_result=True,
=======
        @task(bind=True, queue=queue, ignore_result=True,
>>>>>>> 094e86c0
              default_retry_delay=default_retry_delay, max_retries=max_retries)
        def _inner(self, *args, **kwargs):
            if settings.UNIT_TESTING:  # Don't depend on redis
                fn(*args, **kwargs)
                return

            client = get_redis_client()
            key = _get_unique_key(unique_key, fn, *args, **kwargs)
            lock = client.lock(key, timeout=timeout)
            if lock.acquire(blocking=False):
                try:
                    # Actually call the function
                    fn(*args, **kwargs)
                except Exception:
                    # Don't leave the lock around if the task fails
                    lock.release()
                    raise
                lock.release()
            else:
                msg = "Could not aquire lock '{}' for task '{}'.".format(
                    key, fn.__name__)
                self.retry(exc=CouldNotAqcuireLock(msg))
        return _inner
    return decorator<|MERGE_RESOLUTION|>--- conflicted
+++ resolved
@@ -70,33 +70,22 @@
     pass
 
 
-<<<<<<< HEAD
-def _get_unique_key(format_str, fn, *args, **kwargs):
-    # Sorry this is so magic
-=======
 # Sorry this is so magic
 def _get_unique_key(format_str, fn, *args, **kwargs):
     """
     Lines args and kwargs up with those specified in the definition of fn and
     passes the result to `format_str.format()`.
     """
->>>>>>> 094e86c0
     varnames = fn.func_code.co_varnames
     kwargs.update(dict(zip(varnames, args)))
     return ("{}-" + format_str).format(fn.__name__, **kwargs)
 
 
-<<<<<<< HEAD
-def locking_task(unique_key, default_retry_delay=30, timeout=5*60, max_retries=3):
-    """
-    Define a locking celery task to prevent race conditions.
-=======
 def serial_task(unique_key, default_retry_delay=30, timeout=5*60, max_retries=3,
                 queue='background_queue'):
     """
     Define a task to be executed one at a time.  If another serial_task with
     the same unique_key is currently in process, this will retry after a delay.
->>>>>>> 094e86c0
 
     :param unique_key: string used to lock the task.  There will be one lock
         per unique value.  You may use any arguments that will be passed to the
@@ -109,11 +98,7 @@
         maximum length of the task.
 
     Usage:
-<<<<<<< HEAD
-        @locking_task("{user.username}-{from}", default_retry_delay=2)
-=======
         @serial_task("{user.username}-{from}", default_retry_delay=2)
->>>>>>> 094e86c0
         def greet(user, from="Dimagi"):
             ...
 
@@ -122,11 +107,7 @@
     """
     def decorator(fn):
         # register task with celery.  Note that this still happens on import
-<<<<<<< HEAD
-        @task(bind=True, queue='background_queue', ignore_result=True,
-=======
         @task(bind=True, queue=queue, ignore_result=True,
->>>>>>> 094e86c0
               default_retry_delay=default_retry_delay, max_retries=max_retries)
         def _inner(self, *args, **kwargs):
             if settings.UNIT_TESTING:  # Don't depend on redis
