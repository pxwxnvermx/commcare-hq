--- conflicted
+++ resolved
@@ -13,11 +13,7 @@
 msgstr ""
 "Project-Id-Version: PACKAGE VERSION\n"
 "Report-Msgid-Bugs-To: \n"
-<<<<<<< HEAD
-"POT-Creation-Date: 2022-06-06 03:13+0000\n"
-=======
 "POT-Creation-Date: 2022-06-07 17:42+0000\n"
->>>>>>> 9eed535e
 "PO-Revision-Date: 2017-07-19 15:34+0000\n"
 "Last-Translator: Dimagi Dev <devops@dimagi.com>, 2022\n"
 "Language-Team: Spanish (https://www.transifex.com/dimagi/teams/9388/es/)\n"
@@ -4698,14 +4694,10 @@
 msgstr "¿Está seguro que desea eliminar esta solicitud?"
 
 #: corehq/apps/users/static/users/js/web_users.js
-<<<<<<< HEAD
-msgid "s email server"
-=======
 msgid ""
 "We have sent the invitation email to this user but the user's email server "
 "rejected it. This usually means either the email address is incorrect or "
 "your organization is blocking emails from our address (<%- fromAddress %>)."
->>>>>>> 9eed535e
 msgstr ""
 
 #: corehq/apps/users/static/users/js/web_users_list.js
