--- conflicted
+++ resolved
@@ -160,11 +160,7 @@
         return DateSpan(start, end, format)
     
     @classmethod
-<<<<<<< HEAD
-    def since(cls, days, enddate=None, format=DEFAULT_DATE_FORMAT, timezone=pytz.utc):
-=======
-    def since(cls, days, enddate=None, format=DEFAULT_DATE_FORMAT, inclusive=True):
->>>>>>> 44e3f146
+    def since(cls, days, enddate=None, format=DEFAULT_DATE_FORMAT, inclusive=True, timezone=pytz.utc):
         """
         Generate a DateSpan ending with a certain date, and going back 
         N days. The enddate defaults to tomorrow midnight 
@@ -173,17 +169,10 @@
         Will always ignore times.
         """
         if enddate is None:
-<<<<<<< HEAD
-            enddate = datetime.now(tz=timezone)
-        end = datetime(enddate.year, enddate.month, enddate.day)
-        start = end - timedelta(days=days)
-        return DateSpan(start, end, format, timezone=timezone)
-=======
-            enddate = datetime.utcnow() + timedelta(days=0 if inclusive else 1)
+            enddate = datetime.now(tz=timezone) + timedelta(days=0 if inclusive else 1)
         end = datetime(enddate.year, enddate.month, enddate.day)
         start = end - timedelta(days=days - 1 if inclusive else days)
         return DateSpan(start, end, format)
->>>>>>> 44e3f146
                     
     
     def parse(self, startdate_str, enddate_str, parse_format, display_format=None):
