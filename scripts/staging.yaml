--- conflicted
+++ resolved
@@ -54,13 +54,6 @@
   - jls/migrate-CustomDataFieldsDefinition-2 # Jenny April 29
   - rn_update_perfect_scrollbar # Rohit Negi May 4
   - jls/migrate-MobileAuthKeyRecord-2 # Jenny May 16
-<<<<<<< HEAD
-#  - bmb/SAAS-10882  # Biyeun May 20 (updates knockout, bootstrap, jquery, DOMPurify)
-  - ce/webuser-upload # Cal May 22
-  - fr/linked-domains-ucr       # Farid May 23
-  - nemanja1040:infobip_backend_improvements  # Nemanja Stancic May 25
-  - nh/repeaters_ui+hide_unused  # Norman May 26
-=======
   - bmb/SAAS-10882-wip  # Biyeun May 20 (updates knockout, bootstrap, jquery, DOMPurify)
   - fr/linked-domains-ucr       # Farid May 23
   - nemanja1040:infobip_backend_improvements  # Nemanja Stancic May 25
@@ -72,6 +65,5 @@
   - orangejenny-patch-3 # Jenny May 28; this is the 3-minute timeout branch
   - mk/icds-user-permissions/roles-assignments # MK May 29
   - ce/web-apps-permission # Cal May 27
->>>>>>> 46d998b5
 
 submodules: {}