########################
#   STAGING WORKFLOW   #
########################

# GENERAL PROCESS
# From your commcare-hq directory with the virtualenv turned on and master
# checked out to safely push your changes to scripts/staging.yaml
#     $ scripts/commit-staging --push
# to check if your branch causes any conflicts before rebuilding
#     $ scripts/rebuildstaging --no-push
# to rebuild from your new spec and deploy
#     $ scripts/rebuildstaging
#     $ commcare-cloud staging deploy
# Above commands commands can be run without the flag as well.

# CONFLICT RESOLUTION
# First, determine where the conflict lies.
# a). branch `foo` conflicts with `master`
#       $ git checkout -b foo origin/foo
#       $ git pull origin master
#     try to resolve conflict
#       $ git push origin foo
# b). branch `foo` conflicts with branch `bar`
#     you can't just merge foo into bar or vice versa, otherwise the PR
#     for foo will contain commits from bar.  Instead make a third,
#     conflict-resolution branch:
#       $ git checkout -b foo+bar --no-track origin/foo
#       $ git pull origin bar
#     try to resolve conflict
#       $ git push origin foo+bar
#     add the branch `foo+bar` to staging.yaml and move branches foo and
#     bar to right below it
#
#     Later on branch B gets merged into master and removed from staging.yaml.
#     Perhaps the person who removes it also notices the A+B and does the
#     following. Otherwise anyone who comes along and sees A+B but not both
#     branches can feel free to assume the following need to be done.
#       * Merge A+B into A. Since B is now gone, you want to merge the
#         resolution into A, otherwise A will conflict with master.
#       * Remove A+B from staging.yaml. It's no longer necessary since it's
#         now a subset of A.
#
# If you are unsure of how to resolve a conflict, notify the branch owner.

# FORMPLAYER
# From the formplayer, repo, call `./scripts/rebuildstaging`
# This rebuilds the `autostaging` branch of formplayer and runs the formplayer-staging job on jenkins

trunk: master
name: autostaging
deploy_env: staging
branches:
  - vellum-staging  # DO NOT REMOVE this is similar to "autostaging", but for vellum
  - jls/sync-mixins-hard-fail # Jenny May 24
  - jls/migrate-MobileAuthKeyRecord-2 # Jenny May 16
<<<<<<< HEAD
  - jls/migrateCommtrackConfig-1 # Jenny Sept 27
=======
  - jls/migrateCommtrackConfig-2 # Jenny Sept 27
>>>>>>> b866c0a8
  - jls/turn-off-analytics-logging # Jenny June 19
#  - nemanja1040:infobip_fallback_backend  # Nemanja Stancic Jul 29
  - fr/linked-domain-keywords   # Farid August 26
  - sr/es7-reindex # Sravn Sept 2
  - fr/user-data-jit            # Farid September 2
  - jls/collapsible-groups+jls/hqdefine-fullform-ui
  - jls/collapsible-groups # Jenny Sept 4
  - jls/hqdefine-fullform-ui # Jenny Sept 22
  - jls/web-apps-for-and-aria-required # Jenny Sept 18
  - adil-uddin:feature/USH-142-overwrite-caselists # Adil/Jenny Sept 10
  - mk/validate-file-extensions-2 # MK Sept 16
  - ce/change-form-lang # Cal Sept 16
#  - dm/requirements # Daniel 9/23
  - ce/case-property-recipients # Cal 9/24
  - cz/role-ui  # Norman 9/25
  - bmb/requirements-redis-3.3.0      # Biyeun Sept 25 (includes dm/requirements)
  - jls/require-js-confirm_billing_info # Jenny Set 26

submodules: {}<|MERGE_RESOLUTION|>--- conflicted
+++ resolved
@@ -53,11 +53,7 @@
   - vellum-staging  # DO NOT REMOVE this is similar to "autostaging", but for vellum
   - jls/sync-mixins-hard-fail # Jenny May 24
   - jls/migrate-MobileAuthKeyRecord-2 # Jenny May 16
-<<<<<<< HEAD
-  - jls/migrateCommtrackConfig-1 # Jenny Sept 27
-=======
   - jls/migrateCommtrackConfig-2 # Jenny Sept 27
->>>>>>> b866c0a8
   - jls/turn-off-analytics-logging # Jenny June 19
 #  - nemanja1040:infobip_fallback_backend  # Nemanja Stancic Jul 29
   - fr/linked-domain-keywords   # Farid August 26
