--- conflicted
+++ resolved
@@ -55,16 +55,6 @@
   - jls/migrate-CustomDataFieldsDefinition-2 # Jenny April 29
   - rn_update_perfect_scrollbar # Rohit Negi May 4
   - jls/migrate-MobileAuthKeyRecord-2 # Jenny May 16
-<<<<<<< HEAD
-  - bmb/SAAS-10882-wip  # Biyeun May 20 (updates knockout, bootstrap, jquery, DOMPurify)
-  - fr/linked-domains-ucr       # Farid May 23
-  - nemanja1040:infobip_backend_improvements  # Nemanja Stancic May 25
-  - nh/repeaters_ui+hide_unused  # Norman May 26
-  - nh/charset  # Norman May 27
-  - nemanja1040:aws_pinpoint  # Nemanja Stancic May 27
-  - jls/relogin # Jenny May 27
-  - ce/web-apps-permission # Cal May 27
-=======
   - nh/repeaters_ui  # Norman May 28
   - nh/charset  # Norman May 27
   - revert-27725-jls/kill-configurable-timeout # Jenny June 9
@@ -73,6 +63,5 @@
   - fr/multiple-api-keys
   - dmr/sqlagg-bump-version  # Danny Jun 19
   - jls/turn-off-analytics-logging # Jenny June 19
->>>>>>> 08b8af4d
 
 submodules: {}