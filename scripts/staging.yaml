########################
#   STAGING WORKFLOW   #
########################

# GENERAL PROCESS
# From your commcare-hq directory with the virtualenv turned on and master
# checked out to safely push your changes to scripts/staging.yaml
#     $ scripts/commit-staging --push
# to check if your branch causes any conflicts before rebuilding
#     $ scripts/rebuildstaging --no-push
# to rebuild from your new spec and deploy
#     $ scripts/rebuildstaging
#     $ commcare-cloud staging fab deploy
# Above commands commands can be run without the flag as well.

# CONFLICT RESOLUTION
# First, determine where the conflict lies.
# a). branch `foo` conflicts with `master`
#       $ git checkout -b foo origin/foo
#       $ git pull origin master
#     try to resolve conflict
#       $ git push origin foo
# b). branch `foo` conflicts with branch `bar`
#     you can't just merge foo into bar or vice versa, otherwise the PR
#     for foo will contain commits from bar.  Instead make a third,
#     conflict-resolution branch:
#       $ git checkout -b foo+bar --no-track origin/foo
#       $ git pull origin bar
#     try to resolve conflict
#       $ git push origin foo+bar
#     add the branch `foo+bar` to staging.yaml and move branches foo and
#     bar to right below it
#
#     Later on branch B gets merged into master and removed from staging.yaml.
#     Perhaps the person who removes it also notices the A+B and does the
#     following. Otherwise anyone who comes along and sees A+B but not both
#     branches can feel free to assume the following need to be done.
#       * Merge A+B into A. Since B is now gone, you want to merge the
#         resolution into A, otherwise A will conflict with master.
#       * Remove A+B from staging.yaml. It's no longer necessary since it's
#         now a subset of A.
#
# If you are unsure of how to resolve a conflict, notify the branch owner.

# FORMPLAYER
# From the formplayer, repo, call `./scripts/rebuildstaging`
# This rebuilds the `autostaging` branch of formplayer and runs the formplayer-staging job on jenkins

trunk: master
name: autostaging
branches:
  - es/module-display  # Ethan March 4th
  #- jls/log-media-map-app-id # Jenny March 7
  - jls/upload-mm-translations  # Jenny March 14
<<<<<<< HEAD
#  - nh/cdc/one_domain  # Norman March 26  (Removed due to merge conflicts)
  - mk/release-location # MK March 26
  #- jls/reports-select2-v4  # Jenny April 9
  - jls/conditional-module-and-form-names # Jenny April 18
  - pv/phone-number-detect-country # Preethi April 22
=======
  - mk/release-location # MK March 26
  #- jls/reports-select2-v4  # Jenny April 9
  - pv/phone-number-detect-country # Preethi April 22
  - nh/cdc/one_domain+sk/lazy-case-json  # Norman April 25
  - nh/cdc/one_domain  # Norman March 26
  - sk/lazy-case-json # SK April 24
  - je/inactivity-timeout # J$ April 26
>>>>>>> 0471c4e1
submodules: {}<|MERGE_RESOLUTION|>--- conflicted
+++ resolved
@@ -52,13 +52,6 @@
   - es/module-display  # Ethan March 4th
   #- jls/log-media-map-app-id # Jenny March 7
   - jls/upload-mm-translations  # Jenny March 14
-<<<<<<< HEAD
-#  - nh/cdc/one_domain  # Norman March 26  (Removed due to merge conflicts)
-  - mk/release-location # MK March 26
-  #- jls/reports-select2-v4  # Jenny April 9
-  - jls/conditional-module-and-form-names # Jenny April 18
-  - pv/phone-number-detect-country # Preethi April 22
-=======
   - mk/release-location # MK March 26
   #- jls/reports-select2-v4  # Jenny April 9
   - pv/phone-number-detect-country # Preethi April 22
@@ -66,5 +59,4 @@
   - nh/cdc/one_domain  # Norman March 26
   - sk/lazy-case-json # SK April 24
   - je/inactivity-timeout # J$ April 26
->>>>>>> 0471c4e1
 submodules: {}