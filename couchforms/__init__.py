--- conflicted
+++ resolved
@@ -1,7 +1,4 @@
-<<<<<<< HEAD
 from .util import create_xform_from_xml
 from .exceptions import XMLSyntaxError, CouchFormException
-=======
 from .getters import *
-from .util import SubmissionPost
->>>>>>> 35324b22
+from .util import SubmissionPost