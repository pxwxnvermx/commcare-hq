# Setting up CommCare HQ for Developers

This document describes setting up a development environment for working on
CommCare HQ. Such an environment is not suitable for real projects. Production
environments should be deployed and managed [using
commcare-cloud](https://dimagi.github.io/commcare-cloud/).

These instructions are for Mac or Linux computers. For Windows, consider using
an Ubuntu virtual machine.

Once your environment is up and running, bookmark the [dev FAQ](https://github.com/dimagi/commcare-hq/blob/master/DEV_FAQ.md)
for common issues encountered in day-to-day HQ development.

## (Optional) Copying data from an existing HQ install

If you're setting up HQ on a new computer, you may have an old, functional
environment around.  If you don't want to start from scratch, back up your
Postgres and Couch data.

- PostgreSQL
  - Create a pg dump.  You'll need to verify the host IP address:

    ```sh
    pg_dump -h localhost -U commcarehq commcarehq > /path/to/backup_hq_db.sql
    ```

- CouchDB
  - From a non-Docker install: Copy `/var/lib/couchdb2/`.
  - From a Docker install: Copy `~/.local/share/dockerhq/couchdb2`.

- Shared Directory
  - If you are following the default instructions, copy the `sharedfiles`
    directory from the HQ root folder, otherwise copy the directory referenced
    by `SHARED_DRIVE_ROOT` in `localsettings.py`

Save those backups to somewhere you'll be able to access from the new environment.



## Prerequisites

NOTE: Developers on Mac OS have additional prerequisites. See the [Supplementary Guide for Developers on Mac OS](https://github.com/dimagi/commcare-hq/blob/master/DEV_SETUP_MAC.md).

- [Git](https://git-scm.com/book/en/v2/Getting-Started-Installing-Git)

    ```sh
    sudo apt install git
    ```

- [Python 3.9](https://www.python.org/downloads/)

  - **Linux**:

    In Ubuntu you will also need to install the modules for `python-dev`, `pip`, and `venv` explicitly.
    ```sh
    sudo apt install python3.9-dev python3-pip python3-venv
    ```

  - **Mac**:

    Mac OS 12.x still comes shipped with Python 2.7 (?!), so you need to explicitly use `python3` instead of `python` (unless you use `pyenv`—which we highly recommend!). First install [homebrew](https://brew.sh/)
    

    ```sh
    brew install python@3.9
    ```


- Requirements of Python libraries, if they aren't already installed.  Some of this comes from
  [pyenv's recommendations](https://github.com/pyenv/pyenv/wiki#suggested-build-environment)

  - **Linux**:

    ```sh
    sudo apt-get update; sudo apt install libncurses-dev libxml2-dev libxmlsec1-dev \
    libxmlsec1-openssl libxslt1-dev libpq-dev pkg-config gettext make build-essential \
    libssl-dev zlib1g-dev libbz2-dev libreadline-dev libsqlite3-dev wget curl llvm \
    libncursesw5-dev xz-utils tk-dev libffi-dev liblzma-dev
    ```

  - **macOS**:

    ```sh
    brew install libmagic libxmlsec1 libxml2 libxslt openssl readline sqlite3 xz zlib tcl-tk
    ```

- Java (JDK 8)

  - **Linux**:

    install `default-jre` via apt:
    ```sh
    sudo apt install default-jre
    ```

  - **macOS**:
    See the [Supplementary Guide for Developers on Mac OS](https://github.com/dimagi/commcare-hq/blob/master/DEV_SETUP_MAC.md)
    as this is quite lengthy.

- PostgreSQL

  Executing postgres commands (e.g. `psql`, `createdb`, `pg_dump`, etc) requires
  installing postgres. These commands are not explicitly necessary, but having
  the ability to run them may be useful.

  - **Linux** (optional) install the `postgresql-client` package:

    ```sh
    sudo apt install postgresql-client
    ```

  - **macOS** (required) the postgres binaries can be installed via Homebrew:

    ```sh
    brew install postgresql
    ```

    Possible alternative to installing postgres (from [this SO answer](https://stackoverflow.com/a/39800677)).
    Prior to `pip install` commands (outlined later in this doc):

    ```sh
    xcode-select --install
    export LDFLAGS="-I/usr/local/opt/openssl/include -L/usr/local/opt/openssl/lib"
    ```

    If you have an M1 chip and are using a Rosetta-based install of Postgres and run into problems with psycopg2, see [this solution](https://github.com/psycopg/psycopg2/issues/1216#issuecomment-767892042).

##### A note on `xmlsec`

`xmlsec` is a `pip` dependency that will require some non-`pip`-installable
packages. The above notes should have covered these requirements for linux and
macOS, but if you are on a different platform or still experiencing issues,
please see [`xmlsec`'s install notes](https://pypi.org/project/xmlsec/).


## Downloading & Running CommCare HQ

### Step 1: Create your virtual environment and activate it

#### Option A: With `pyenv` and `pyenv-virtualenv`

1. Install `pyenv`

  Full installation instructions are [here](https://github.com/pyenv/pyenv#installation)
  and [here](https://github.com/pyenv/pyenv-installer#installation--update--uninstallation).
  Check [here](https://github.com/pyenv/pyenv/wiki#troubleshooting--faq)
  and [here](https://github.com/pyenv/pyenv/wiki/Common-build-problems) to troubleshoot.

  - **Linux**:

    ```sh
    curl -L https://github.com/pyenv/pyenv-installer/raw/master/bin/pyenv-installer | bash
    exec $SHELL
    ```

  - **macOS**:

    [see installation guide linked above](https://github.com/pyenv/pyenv#installation)

  - Install python 3.9 with `pyenv`:

    ```sh
    pyenv install 3.9:latest
    ```

    To set Python 3.9 as the global `python`, run:
    ```sh
    pyenv global 3.9.xx  # or whatever version was just installed - it should tab complete
    ```
    Pro-tip: this is great for Mac OS users working around having to explicitly use `python3` :)


2. Create the virtualenv `hq` with Python 3.9.xx:
   ```sh
   pyenv virtualenv 3.9.xx hq
   ```
   Then to enter the environment:
   ```sh
   pyenv activate hq
   ```
   That's it! You may now proceed to Step 2.

#### Option B: With `virtualenvwrapper`

1. Set the `WORKON_HOME` environment variable to the path where you keep
   your virtual environments. If you don't already have a home for your
   virtual environments, ~/venv is not a bad choice:

    ```sh
    export WORKON_HOME=$HOME/venv
    mkdir -p $WORKON_HOME
    ```

1. Create a virtual environment for CommCare HQ. "commcare-hq" is a good
   name, but naming it "hq" might save you some typing in the future:

    ```sh
    python3 -m venv $WORKON_HOME/hq
    ```

1. Ubuntu no longer ships with Python 2 and its Python binary is named
   "python3" to avoid ambiguity. You may need to tell virtualenvwrapper
   where to find Python:

    ```sh
    export VIRTUALENVWRAPPER_PYTHON=/usr/bin/python3
    ```

1. Enable virtualenvwrapper:

    ```sh
    source /usr/local/bin/virtualenvwrapper.sh
    ```

1. You will want to add virtualenvwrapper settings to your startup
   script, say, ~/.bashrc, or ~/.zshrc. For example:

    ```sh
    $ cat <<EOF >> ~/.bashrc
    export WORKON_HOME=~/venv
    export VIRTUALENVWRAPPER_PYTHON=/usr/bin/python3
    source /usr/local/bin/virtualenvwrapper.sh
    EOF
    ```

1. Activate your virtual environment:

    ```sh
    workon hq
    ```

1. Ensure your vitualenv `pip` is up-to-date:

    ```sh
    python3 -m pip install --upgrade pip
    ```


### Step 2: Clone this repo and install requirements

1. Once all the dependencies are in order, please do the following:

    ```sh
    git clone https://github.com/dimagi/commcare-hq.git
    cd commcare-hq
    git submodule update --init --recursive
    git-hooks/install.sh
    setvirtualenvproject  # optional, virtualenvwrapper only - sets this directory as the project root
    ```

2. Next, install the appropriate requirements (**only one is necessary**).

    NOTE: If this fails you may need to [install the prerequisite system dependencies](#prerequisites).

    **Mac OS:** Issues? See the [Supplementary Guide for Developers on Mac OS](https://github.com/dimagi/commcare-hq/blob/master/DEV_SETUP_MAC.md).

  - Recommended for those developing CommCare HQ

    ```sh
    pip install -r requirements/dev-requirements.txt
    ```

    - Recommended for developers or others with custom requirements. Use this `pip
      install ...` workflow for initial setup only. Then create a copy of local.in.sample,
      ```sh
      cp requirements/local.in.sample requirements/local.in
      ```
      and follow the instructions in `local.in` to keep requirements in sync.

    If you have problems installing pip dependencies related to a missing wheel package, try installing wheel and upgrade pip before attempting to install dependencies.

    - If you have ARM64 architecture (Apple M1 chip) and you're having trouble installing ReportLab:
        ```sh
        CFLAGS="-Wno-error=implicit-function-declaration" pip install -r requirements/local.in
        ```
        [Source](https://stackoverflow.com/questions/64871133/reportlab-installation-failed-after-upgrading-to-macos-big-sur)


Note that once you're up and running, you'll want to periodically re-run these
steps, and a few others, to keep your environment up to date. Some developers
have found it helpful to automate these tasks. For pulling code, instead of `git pull`,
you can run [this script](https://github.com/dimagi/commcare-hq/blob/master/scripts/update-code.sh)
to update all code, including submodules. [This script](https://github.com/dimagi/commcare-hq/blob/master/scripts/hammer.sh)
will update all code and do a few more tasks like run migrations and update
libraries, so it's good to run once a month or so, or when you pull code and
then immediately hit an error.

### Step 3: Set up `localsettings.py`

First create your `localsettings.py` file:

```sh
cp localsettings.example.py localsettings.py
```

#### Create the shared directory

If you have not modified `SHARED_DRIVE_ROOT`, then run:

```sh
mkdir sharedfiles
```


### Step 4: Set up Docker services

Once you have completed the above steps, you can use Docker to build and run all
of the service containers. There are detailed instructions for setting up Docker
in the [docker folder](docker/README.md). But the following should cover the
needs of most developers.


1. Install docker packages.

  - **Mac**: see [Install Docker Desktop on Mac](https://docs.docker.com/docker-for-mac/install/)
    for docker installation and setup.
  - **Linux**:

    ```sh
    # install docker
    sudo apt install docker.io

    # ensure docker is running
    systemctl is-active docker || sudo systemctl start docker
    # add your user to the `docker` group
    sudo adduser $USER docker
    # login as yourself again to activate membership of the "docker" group
    su - $USER

    # re-activate your virtualenv (with your venv tool of choice)
    # (virtualenvwrapper)
    workon hq

    # or (pyenv)
    pyenv activate hq

    # or (virtualenv)
    source $WORKON_HOME/hq/bin/activate
    ```

3. Install the `docker-compose` python library

    ```sh
    pip install docker-compose
    ```

4. Ensure the elasticsearch config files are world-readable (their containers
   will fail to start otherwise).

    ```sh
    chmod 0644 ./docker/files/elasticsearch*.yml
    ```

5. Bring up the docker containers.

    In either of the following commands, omit the `-d` option to keep the
    containers attached in the foreground.

    ```sh
    ./scripts/docker up -d
    # Optionally, start only specific containers.
    ./scripts/docker up -d postgres couch redis elasticsearch2 zookeeper kafka minio formplayer
    ```

   **Mac OS:** Note that you will encounter many issues at this stage.
   We recommend visiting the Docker section in the [Supplementary Guide](https://github.com/dimagi/commcare-hq/blob/master/DEV_SETUP_MAC.md).


6. If you are planning on running Formplayer from a binary or source, stop the
   formplayer container to avoid port collisions.

    ```sh
    ./scripts/docker stop formplayer
    ```


### Step 5A: (Optional) Copying data from an existing HQ install

If you previously created backups of another HQ install's data, you can now copy
that to the new install. If not, proceed to Step 5B.

- Postgres
  - Make sure Postgres is running:

    ```sh
    ./scripts/docker ps
    ```

  - Make sure `psql` is installed: (Ubuntu)

    ```sh
    sudo apt install postgresql postgresql-contrib
    ```

  - Restore the backup:

    ```sh
    psql -U commcarehq -h localhost commcarehq < /path/to/backup_hq_db.sql
    ```

- CouchDB
  - Stop Couch:

    ```sh
    ./scripts/docker stop couch
    ```

  - Copy the `couchdb2/` dir to `~/.local/share/dockerhq/couchdb2`.
  - Start Couch

    ```sh
    ./scripts/docker start couch
    ```

  - Fire up Fauxton to check that the dbs are there: http://localhost:5984/_utils/

- Shared Directory
  - If you are following the default instructions, move/merge the `sharedfiles`
    directory into the HQ root, otherwise do so into the `SHARED_DRIVE_ROOT`
    directory referenced in `localsettings.py`


### Step 5B: Initial Database Population

Before running any of the commands below, you should have all of the following
running: Postgres, CouchDB, Redis, and Elasticsearch.
The easiest way to do this is using the Docker instructions above.

Populate your database:

```sh
./manage.py sync_couch_views
./manage.py create_kafka_topics
env CCHQ_IS_FRESH_INSTALL=1 ./manage.py migrate --noinput
```

You should run `./manage.py migrate` frequently, but only use the environment
variable CCHQ_IS_FRESH_INSTALL during your initial setup.  It is used to skip a
few tricky migrations that aren't necessary for new installs.

#### Troubleshooting Issues with `sync_couch_views`

**Mac OS M1 Users:** If you see the following error, check the [Supplementary Guide](https://github.com/dimagi/commcare-hq/blob/master/DEV_SETUP_MAC.md).
```sh
ImportError: failed to find libmagic.  Check your installation
```

#### Troubleshooting Issues with `migrate`

If you have an authentication error running `./manage.py migrate` the first
time, open `pg_hba.conf` (`/etc/postgresql/9.1/main/pg_hba.conf` on Ubuntu)
and change the line "local all all peer" to "local all all md5".

If you have trouble with your first run of `./manage.py sync_couch_views`:

- 401 error related to nonexistent database:

    ```sh
    curl -X PUT http://localhost:5984/commcarehq  # create the database
    curl -X PUT http://localhost:5984/_config/admins/commcarehq -d '"commcarehq"' .  # add admin user
    ```

- Error stemming from any Python modules: the issue may be that your virtualenv
  is relying on the `site-packages` directory of your local Python installation
  for some of its requirements. (Creating your virtualenv with the
  `--no-site-packages` flag should prevent this, but it seems that it does not
  always work). You can check if this is the case by running `pip show
  {name-of-module-that-is-erroring}`. This will show the location that your
  virtualenv is pulling that module from; if the location is somewhere other
  than the path to your virtualenv, then something is wrong. The easiest
  solution to this is to remove any conflicting modules from the location that
  your virtualenv is pulling them from (as long as you use virtualenvs for all
  of your Python projects, this won't cause you any issues).

- If you encounter an error stemming from an Incompatible Library Version of
  libxml2.2.dylib on Mac OS X, try running the following commands:

    ```sh
    brew link libxml2 --force
    brew link libxslt --force
    ```

- If you encounter an authorization error related to CouchDB, try going to your
  `localsettings.py` file and change `COUCH_PASSWORD` to an empty string.

- If you get errors saying "Segmentation fault (core dumped)", with a warning like
  "RuntimeWarning: greenlet.greenlet size changed, may indicate binary incompatibility.
  Expected 144 from C header, got 152 from PyObject" check that your Python version is correct (3.9).
  Alternatively, you can try upgrading `gevent` (`pip install --upgrade gevent`) to fix this error
  on Python 3.8, but you may run into other issues!

### Step 6: Populate Elasticsearch

To set up elasticsearch indexes run the following:

```sh
./manage.py ptop_preindex
```

This will create all of the elasticsearch indexes (that don't already exist) and
populate them with any data that's in the database.

Next, set the aliases of the elastic indices. These can be set by a management
command that sets the stored index names to the aliases.

```sh
./manage.py ptop_es_manage --flip_all_aliases
```

### Step 7: Installing JavaScript Requirements

#### Installing Yarn

We use Yarn to manage our JavaScript dependencies. It is able to install older
`bower` dependencies/repositories that we still need and `npm` repositories.
Eventually we will move fully to `npm`, but for now you will need `yarn` to
manage `js` repositories.

In order to download the required JavaScript packages, you'll need to install
`yarn` and run `yarn install`. Follow these steps to install:

1. Follow [these steps](https://classic.yarnpkg.com/en/docs/install)
   to install Yarn.

2. Install dependencies with:

    ```sh
    yarn install --frozen-lockfile
    ```

3. Ensure that `django` translations are compiled for javascript (or it will throw a JS error):
   ```sh
   ./manage.py compilejsi18n
   ```

NOTE: if you are making changes to `package.json`, please run `yarn install`
without the `--frozen-lockfile` flag so that `yarn.lock` will get updated.


##### Troubleshooting Javascript dependency installation

Depending on your operating system, and what version of `nodejs` and `npm` you
have locally, you might run into issues. Here are minimum version requirements
for these packages.

```sh
$ npm --version
7.24.2
$ node --version
v14.19.1
```

On a clean Ubuntu 18.04 LTS install, the packaged nodejs version is v8. The
easiest way to get onto the current nodejs v14 is

```sh
curl -sL https://deb.nodesource.com/setup_14.x | sudo -E bash -
sudo apt install -y nodejs
```

### Step 8: Configure LESS CSS (2 Options)

#### Option 1: Let Client Side Javascript (less.js) handle it for you

This is the setup most developers use. If you don't know which option to use,
use this one. It's the simplest to set up and the least painful way to develop:
just make sure your `localsettings.py` does not contain `COMPRESS_ENABLED` or
`COMPRESS_OFFLINE` settings (or has them both set to `False`).

The disadvantage is that this is a different setup than production, where LESS
files are compressed.

#### Option 2: Compress OFFLINE, just like production

This mirrors production's setup, but it's really only useful if you're trying to
debug issues that mirror production that's related to staticfiles and
compressor. For all practical uses, please use Option 1 to save yourself the
headache.

Make sure your `localsettings.py` file has the following set:

```python
COMPRESS_ENABLED = True
COMPRESS_OFFLINE = True
```

For all STATICFILES changes (primarily LESS and JavaScript), run:

```sh
./manage.py collectstatic
./manage.py compilejsi18n
./manage.py fix_less_imports_collectstatic
./manage.py compress
```


### Step 9: Browser Settings

We recommend disabling the cache. In Chrome, go to **Dev Tools > Settings >
Preferences > Network** and check the following:

- [x] Disable cache (while DevTools is open)


### Step 10: Create a superuser

To be able to use CommCare, you'll want to create a superuser, which you can do by running:

```sh
./manage.py make_superuser <email>
```

This can also be used to promote a user created by signing up to a superuser.


### Step 11: Running CommCare HQ

Make sure the required services are running (PostgreSQL, Redis, CouchDB, Kafka,
Elasticsearch).

```sh
./manage.py check_services
```

Some of the services listed there aren't necessary for very basic operation, but
it can give you a good idea of what's broken. If you're not running formplayer
in docker, it will of course fail. Don't worry about celery for now.

Then run the django server with the following command:

```sh
./manage.py runserver localhost:8000
```

You should now be able to load CommCare HQ in a browser at [http://localhost:8000](http://localhost:8000).

#### Troubleshooting Javascript Errors

If you can load the page, but either the styling is missing or you get JavaScript console errors trying to create an account,
try running the JavaScript set up steps again. In particular you may need to run:

```sh
yarn install --frozen-lockfile
./manage.py compilejsi18n
./manage.py fix_less_imports_collectstatic
```

<<<<<<< HEAD
### Step 11: Create a superuser

Once your application is online, you'll want to create a superuser, which you can do by running:

```sh
./manage.py make_superuser <email>
```

This can also be used to promote a user created by signing up to a superuser.

If you want to create more superusers in the future using the in-app Superuser Management UI,
you can do that by running:

```sh
./manage.py make_superuser <email> --allow_superuser_management
```

If this command raises an error, make sure that `ALLOW_SUPERUSER_MANAGEMENT` in `settings.py` is set to `True`.

=======
>>>>>>> cae396f8
## Running Formplayer and submitting data with Web Apps

Formplayer is a Java service that allows us to use applications on the web  instead of on a mobile device.

In `localsettings.py`:

```python
FORMPLAYER_URL = 'http://localhost:8080'
FORMPLAYER_INTERNAL_AUTH_KEY = "secretkey"
LOCAL_APPS += ('django_extensions',)
```

**IMPORTANT:** When running HQ, be sure to use `runserver_plus`

```sh
./manage.py runserver_plus localhost:8000
```

Then you need to have Formplayer running.

### Running `formplayer` Outside of Docker

#### Prerequisites

Before running Formplayer, you need to [initialize the formplayer database](https://github.com/dimagi/formplayer#building-and-running).
The password for the "commcarehq" user is in the localsettings.py file in the
`DATABASES` dictionary.

```sh
createdb formplayer -U commcarehq -h localhost
```

#### Installation

The fastest way to get Formplayer running outside of docker is to download the
`application.properties` and `formplayer.jar` files and run it directly. You may
download and run these in the commcare-hq repo root (these files are excluded
from git in the `.gitignore` file).

```sh
curl https://raw.githubusercontent.com/dimagi/formplayer/master/config/application.example.properties -o application.properties
curl https://s3.amazonaws.com/dimagi-formplayer-jars/latest-successful/formplayer.jar -o formplayer.jar
```

Thereafter, to run Formplayer, navigate to the dir where you installed them
above (probably the repo root), and run:

```sh
java -jar ./formplayer.jar
```

This starts a process in the foreground, so you'll need to keep it open as long
as you plan on using Formplayer.

To keep Formplayer up to date with the version used in production, you can add
the `curl` commands above to your `hammer` command (see [hammer.sh](scripts/hammer.sh)),
or whatever script you use for updating your dev environment.


## Running CommCare HQ's supporting jobs

The following additional processes are required for certain parts of the application to work.
They can each be run in separate terminals:


### Running Pillowtop

Pillowtop is used to keep elasticsearch indices and configurable reports in sync.

**Mac OS:**  `run_ptop` Will likely not work for you.
See the [Supplementary Guide](https://github.com/dimagi/commcare-hq/blob/master/DEV_SETUP_MAC.md) for help.

It can be run as follows:

```sh
./manage.py run_ptop --all --processor-chunk-size=1
```

You can also run individual pillows with the following command
(Pillow names can be found in `settings.py`):

```sh
./manage.py run_ptop --pillow-name=CaseSearchToElasticsearchPillow --processor-chunk-size=1
```

Alternatively, you can not run pillowtop and instead manually sync ES indices when needed, by calling the `ptop_reindexer_v2` command.
See the command help for details, but it can be used to sync individual indices like this:

```sh
./manage.py ptop_reindexer_v2 user --reset
```

### Running Celery

Celery is used for background jobs and scheduled tasks.
You can avoid running it by setting `CELERY_TASK_ALWAYS_EAGER=False` in your `localsettings.py`,
though some parts of HQ (especially those involving file uploads and exports) require running it.

This can be done using:

```sh
celery -A corehq worker -l info
```

You may need to add a `-Q` argument based on the queue you want to listen to.

For example, to use case importer with celery locally you need to run:

```sh
celery -A corehq worker -l info -Q case_import_queue
```


## Running Formdesigner (Vellum) in Development mode

By default, HQ uses Vellum minified build files to render form-designer. To use
files from Vellum directly, do the following.

- Make Django expect the Vellum source code in the `submodules/formdesigner`
  directory instead of using a minified build by enabling Vellum "dev mode" in
  `localsettings.py`:

    ```python
    VELLUM_DEBUG = "dev"
    ```

- Clone (or symlink to repo elsewhere on disk) the Vellum repostory into/at the
   `submodules/formdesigner` directory under the commcare-hq repo root:

    ```sh
    # clone directly:
    git clone git@github.com:dimagi/Vellum.git ./submodules/formdesigner

    # -- OR --

    # symlink existing Vellum code at submodules/formdesigner
    ln -s absolute/path/to/Vellum ./submodules/formdesigner
    ```


## Running Tests

To run the standard tests for CommCare HQ, run

```sh
./manage.py test
```

These may not all pass in a local environment. It's often more practical, and
faster, to just run tests for the django app where you're working.

To run a particular test or subset of tests:

```sh
./manage.py test <test.module.path>[:<TestClass>[.<test_name>]]

# examples
./manage.py test corehq.apps.app_manager
./manage.py test corehq.apps.app_manager.tests.test_suite:SuiteTest
./manage.py test corehq.apps.app_manager.tests.test_suite:SuiteTest.test_picture_format

# alternate: file system path
./manage.py test corehq/apps/app_manager
./manage.py test corehq/apps/app_manager/tests/test_suite.py:SuiteTest
./manage.py test corehq/apps/app_manager/tests/test_suite.py:SuiteTest.test_picture_format
```

To use the `pdb` debugger in tests, include the `s` flag:

```sh
./manage.py test -s <test.module.path>[:<TestClass>[.<test_name>]]
```

If database tests are failing because of a `permission denied` error, give your
Postgres user permissions to create a database.
In the Postgres shell, run the following as a superuser:

```sql
ALTER USER commcarehq CREATEDB;
```

If you are on arm64 architecture using a non-Dimagi Docker Postgres image:

- If you run into a missing "hashlib.control" or "plproxy.control" file while trying to run tests, it is because you are not using the Dimagi Postgres Docker image that includes the pghashlib and plproxy extensions. You will need to change the USE_PARTITIONED_DATABASE variable in your localsettings.py to False so that you won't shard your test database and need the extensions

```
USE_PARTITIONED_DATABASE = False
```



### REUSE DB

To avoid having to run the database setup for each test run you can specify the
`REUSE_DB` environment variable which will use an existing test database if one
exists:

```sh
REUSE_DB=1 ./manage.py test corehq.apps.app_manager
```

Or, to drop the current test DB and create a fresh one

```sh
./manage.py test corehq.apps.app_manager --reusedb=reset
```

See `corehq.tests.nose.HqdbContext` ([source](corehq/tests/nose.py)) for full
description of `REUSE_DB` and `--reusedb`.


### Accessing the test shell and database

The `CCHQ_TESTING` environment variable allows you to run management commands in
the context of your test environment rather than your dev environment.
This is most useful for shell or direct database access:

```sh
CCHQ_TESTING=1 ./manage.py dbshell

CCHQ_TESTING=1 ./manage.py shell
```


### Deprecation warnings

Deprecation warnings are converted to errors when running tests unless the
warning has been whitelisted (or unless `PYTHONWARNINGS` is set with a value
that does not convert warnings to errors, more below). The warnings whitelist
can be found in `corehq/warnings.py`.

The `CCHQ_STRICT_WARNINGS` environment variable can be used to convert
non-whitelisted deprecation warnings into errors for all management commands
(in addition to when running tests). It is recommended to add this to your bash
profile or wherever you set environment variables for your shell:

```sh
export CCHQ_STRICT_WARNINGS=1
```

If you don't want strict warnings, but do want to ignore (or perform some other
action on) whitelisted warnings you can use the `CCHQ_WHITELISTED_WARNINGS`
environment variable instead. `CCHQ_WHITELISTED_WARNINGS` accepts any of the
[`PYTHONWARNINGS`](https://docs.python.org/3/using/cmdline.html#envvar-PYTHONWARNINGS)
action values (`ignore`, `default`, `error`, etc).

```sh
export CCHQ_WHITELISTED_WARNINGS=ignore
```

`CCHQ_WHITELISTED_WARNINGS=ignore` is implied when `CCHQ_STRICT_WARNINGS=1` is
set.

If `PYTHONWARNINGS` is set it may override the default behavior of converting
warnings to errors. This allows additional local configuration of personal
whitelist entries, for example. Ensure there is an "error" item as the first
entry in the value to preserve the default behavior of converting warnings to
errors. For example:

```sh
export PYTHONWARNINGS='
error,
ignore:Using or importing the ABCs::kombu.utils.functional,
ignore:Using or importing the ABCs::celery.utils.text,
ignore:the imp module is deprecated::celery.utils.imports,
ignore:unclosed:ResourceWarning'
```

Personal whitelist items may also be added in localsettings.py. For example:

```py
from warnings import filterwarnings  # noqa: E402
filterwarnings("ignore", "unclosed", ResourceWarning)
del filterwarnings
```


### Running tests by tag

You can run all tests with a certain tag as follows:

```sh
./manage.py test --attr=tag
```

Available tags:

- slow: especially slow tests
- sharded: tests that should get run on the sharded test runner
- es_test: Elasticsearch tests

See http://nose.readthedocs.io/en/latest/plugins/attrib.html for more details.


### Running on DB tests or Non-DB tests

```sh
# only run tests that extend TestCase
./manage.py test --db=only

# skip all tests that extend TestCase but run everything else
./manage.py test --db=skip
```

### Running only failed tests

See https://github.com/nose-devs/nose/blob/master/nose/plugins/testid.py


## Javascript tests

### Setup

Make sure javascript packages are installed with the following. Please see the
section on installing `yarn` above for more details.

It's recommended to install grunt globally (with `yarn`) in order to use grunt
from the command line:

```sh
yarn global add grunt
yarn global add grunt-cli
```

You'll then need to add the yarn bin folder to your path:

```sh
export PATH="$(yarn global bin):$PATH"
```

More information can be found [here](https://classic.yarnpkg.com/en/docs/cli/global/)

In order for the tests to run the **development server needs to be running on port 8000**.


### Running tests from the command line

To run all JavaScript tests in all the apps:

```sh
grunt test
```

To run the JavaScript tests for a particular app run:

```sh
grunt test:<app_name>  # (e.g. grunt test:app_manager)
```

To list all the apps available to run:

```sh
grunt list
```


### Running tests from the browser

To run tests from the browser (useful for debugging) visit this url:

```
http://localhost:8000/mocha/<app_name>
```

Occasionally you will see an app specified with a `#`, like `app_manager#b3`.
The string after `#` specifies that the test uses an alternate configuration. To
visit this suite in the browser go to:

```
http://localhost:8000/mocha/<app_name>/<config>
```

For example:
```
http://localhost:8000/mocha/app_manager/b3
```

## Sniffer

You can also use sniffer to auto run the Python tests.

When running, sniffer auto-runs the specified tests whenever you save a file.

For example, you are working on the `retire` method of `CommCareUser`. You are
writing a `RetireUserTestCase`, which you want to run every time you make a
small change to the `retire` method, or to the `testCase`. Sniffer to the
rescue!


### Sniffer Usage

```sh
sniffer -x <test.module.path>[:<TestClass>[.<test_name>]]
```

In our example, we would run

```sh
sniffer -x corehq.apps.users.tests.retire:RetireUserTestCase`
```

You can also add the regular `nose` environment variables, like:

```sh
REUSE_DB=1 sniffer -x <test>
```

For JavaScript tests, you can add `--js-` before the JavaScript app test name,
for example:

```sh
sniffer -x --js-app_manager
```

You can combine the two to run the JavaScript tests when saving js files, and
run the Python tests when saving py files as follows:

```sh
sniffer -x --js-app_manager -x corehq.apps.app_manager:AppManagerViewTest
```

### Sniffer Installation instructions

<https://github.com/jeffh/sniffer/> (recommended to install `pywatchman` or
`macfsevents` for this to actually be worthwhile otherwise it takes a long time
to see the change).<|MERGE_RESOLUTION|>--- conflicted
+++ resolved
@@ -645,7 +645,7 @@
 ./manage.py fix_less_imports_collectstatic
 ```
 
-<<<<<<< HEAD
+
 ### Step 11: Create a superuser
 
 Once your application is online, you'll want to create a superuser, which you can do by running:
@@ -665,8 +665,7 @@
 
 If this command raises an error, make sure that `ALLOW_SUPERUSER_MANAGEMENT` in `settings.py` is set to `True`.
 
-=======
->>>>>>> cae396f8
+
 ## Running Formplayer and submitting data with Web Apps
 
 Formplayer is a Java service that allows us to use applications on the web  instead of on a mobile device.
