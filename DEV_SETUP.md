# Setting up CommCare HQ for Developers

This document describes setting up a development environment for working on
CommCare HQ. Such an environment is not suitable for real projects. Production
environments should be deployed and managed [using
commcare-cloud](https://dimagi.github.io/commcare-cloud/).

These instructions are for Mac or Linux computers. For Windows, consider using
an Ubuntu virtual machine.

Once your environment is up and running, bookmark the [dev FAQ](https://github.com/dimagi/commcare-hq/blob/master/DEV_FAQ.md)
for common issues encountered in day-to-day HQ development.

## (Optional) Copying data from an existing HQ install

If you're setting up HQ on a new computer, you may have an old, functional
environment around.  If you don't want to start from scratch, back up your
Postgres and Couch data.

- PostgreSQL
  - Create a pg dump.  You'll need to verify the host IP address:

    ```sh
    pg_dump -h localhost -U commcarehq commcarehq > /path/to/backup_hq_db.sql
    ```

- CouchDB
  - From a non-Docker install: Copy `/var/lib/couchdb2/`.
  - From a Docker install: Copy `~/.local/share/dockerhq/couchdb2`.

- Shared Directory
  - If you are following the default instructions, copy the `sharedfiles`
    directory from the HQ root folder, otherwise copy the directory referenced
    by `SHARED_DRIVE_ROOT` in `localsettings.py`

Save those backups to somewhere you'll be able to access from the new environment.



## Prerequisites

NOTE: Developers on Mac OS have additional prerequisites. See the [Supplementary Guide for Developers on Mac OS](https://github.com/dimagi/commcare-hq/blob/master/DEV_SETUP_MAC.md).

- [Git](https://git-scm.com/book/en/v2/Getting-Started-Installing-Git)

    ```sh
    sudo apt install git
    ```

- [Python 3.9](https://www.python.org/downloads/)

  - **Linux**:

    In Ubuntu you will also need to install the modules for `python-dev`, `pip`, and `venv` explicitly.
    ```sh
    sudo apt install python3.9-dev python3-pip python3-venv
    ```

  - **Mac**:

    Mac OS 12.x still comes shipped with Python 2.7 (?!), so you need to explicitly use `python3` instead of `python` (unless you use `pyenv`—which we highly recommend!). First install [homebrew](https://brew.sh/)
    

    ```sh
    brew install python@3.9
    ```


- Requirements of Python libraries, if they aren't already installed.  Some of this comes from
  [pyenv's recommendations](https://github.com/pyenv/pyenv/wiki#suggested-build-environment)

  - **Linux**:

    ```sh
    sudo apt-get update; sudo apt install libncurses-dev libxml2-dev libxmlsec1-dev \
    libxmlsec1-openssl libxslt1-dev libpq-dev pkg-config gettext make build-essential \
    libssl-dev zlib1g-dev libbz2-dev libreadline-dev libsqlite3-dev wget curl llvm \
    libncursesw5-dev xz-utils tk-dev libffi-dev liblzma-dev
    ```

  - **macOS**:

    ```sh
    brew install libmagic libxmlsec1 libxml2 libxslt openssl readline sqlite3 xz zlib tcl-tk
    ```

- Java (JDK 8)

  - **Linux**:

    install `default-jre` via apt:
    ```sh
    sudo apt install default-jre
    ```

  - **macOS**:
    See the [Supplementary Guide for Developers on Mac OS](https://github.com/dimagi/commcare-hq/blob/master/DEV_SETUP_MAC.md)
    as this is quite lengthy.

- PostgreSQL

  Executing postgres commands (e.g. `psql`, `createdb`, `pg_dump`, etc) requires
  installing postgres. These commands are not explicitly necessary, but having
  the ability to run them may be useful.

  - **Linux** (optional) install the `postgresql-client` package:

    ```sh
    sudo apt install postgresql-client
    ```

  - **macOS** (required) the postgres binaries can be installed via Homebrew:

    ```sh
    brew install postgresql
    ```

    Possible alternative to installing postgres (from [this SO answer](https://stackoverflow.com/a/39800677)).
    Prior to `pip install` commands (outlined later in this doc):

    ```sh
    xcode-select --install
    export LDFLAGS="-I/usr/local/opt/openssl/include -L/usr/local/opt/openssl/lib"
    ```

    If you have an M1 chip and are using a Rosetta-based install of Postgres and run into problems with psycopg2, see [this solution](https://github.com/psycopg/psycopg2/issues/1216#issuecomment-767892042).

##### A note on `xmlsec`

`xmlsec` is a `pip` dependency that will require some non-`pip`-installable
packages. The above notes should have covered these requirements for linux and
macOS, but if you are on a different platform or still experiencing issues,
please see [`xmlsec`'s install notes](https://pypi.org/project/xmlsec/).


## Downloading & Running CommCare HQ

### Step 1: Create your virtual environment and activate it

#### Option A: With `pyenv` and `pyenv-virtualenv`

1. Install `pyenv`

  Full installation instructions are [here](https://github.com/pyenv/pyenv#installation)
  and [here](https://github.com/pyenv/pyenv-installer#installation--update--uninstallation).
  Check [here](https://github.com/pyenv/pyenv/wiki#troubleshooting--faq)
  and [here](https://github.com/pyenv/pyenv/wiki/Common-build-problems) to troubleshoot.

  - **Linux**:

    ```sh
    curl -L https://github.com/pyenv/pyenv-installer/raw/master/bin/pyenv-installer | bash
    exec $SHELL
    ```

  - **macOS**:

    [see installation guide linked above](https://github.com/pyenv/pyenv#installation)

  - Install python 3.9 with `pyenv`:

    ```sh
    pyenv install 3.9:latest
    ```

    To set Python 3.9 as the global `python`, run:
    ```sh
    pyenv global 3.9.xx  # or whatever version was just installed - it should tab complete
    ```
    Pro-tip: this is great for Mac OS users working around having to explicitly use `python3` :)


2. Create the virtualenv `hq` with Python 3.9.xx:
   ```sh
   pyenv virtualenv 3.9.xx hq
   ```
   Then to enter the environment:
   ```sh
   pyenv activate hq
   ```
   That's it! You may now proceed to Step 2.

#### Option B: With `virtualenvwrapper`

1. Set the `WORKON_HOME` environment variable to the path where you keep
   your virtual environments. If you don't already have a home for your
   virtual environments, ~/venv is not a bad choice:

    ```sh
    export WORKON_HOME=$HOME/venv
    mkdir -p $WORKON_HOME
    ```

1. Create a virtual environment for CommCare HQ. "commcare-hq" is a good
   name, but naming it "hq" might save you some typing in the future:

    ```sh
    python3 -m venv $WORKON_HOME/hq
    ```

1. Ubuntu no longer ships with Python 2 and its Python binary is named
   "python3" to avoid ambiguity. You may need to tell virtualenvwrapper
   where to find Python:

    ```sh
    export VIRTUALENVWRAPPER_PYTHON=/usr/bin/python3
    ```

1. Enable virtualenvwrapper:

    ```sh
    source /usr/local/bin/virtualenvwrapper.sh
    ```

1. You will want to add virtualenvwrapper settings to your startup
   script, say, ~/.bashrc, or ~/.zshrc. For example:

    ```sh
    $ cat <<EOF >> ~/.bashrc
    export WORKON_HOME=~/venv
    export VIRTUALENVWRAPPER_PYTHON=/usr/bin/python3
    source /usr/local/bin/virtualenvwrapper.sh
    EOF
    ```

1. Activate your virtual environment:

    ```sh
    workon hq
    ```

1. Ensure your vitualenv `pip` is up-to-date:

    ```sh
    python3 -m pip install --upgrade pip
    ```


### Step 2: Clone this repo and install requirements

1. Once all the dependencies are in order, please do the following:

    ```sh
    git clone https://github.com/dimagi/commcare-hq.git
    cd commcare-hq
    git submodule update --init --recursive
    git-hooks/install.sh
    setvirtualenvproject  # optional, virtualenvwrapper only - sets this directory as the project root
    ```

2. Next, install the appropriate requirements (**only one is necessary**).

    NOTE: If this fails you may need to [install the prerequisite system dependencies](#prerequisites).

    **Mac OS:** Issues? See the [Supplementary Guide for Developers on Mac OS](https://github.com/dimagi/commcare-hq/blob/master/DEV_SETUP_MAC.md).

  - Recommended for those developing CommCare HQ

    ```sh
    pip install -r requirements/dev-requirements.txt
    ```

    - Recommended for developers or others with custom requirements. Use this `pip
      install ...` workflow for initial setup only. Then create a copy of local.in.sample,
      ```sh
      cp requirements/local.in.sample requirements/local.in
      ```
      and follow the instructions in `local.in` to keep requirements in sync.

    If you have problems installing pip dependencies related to a missing wheel package, try installing wheel and upgrade pip before attempting to install dependencies.

    - If you have ARM64 architecture (Apple M1 chip) and you're having trouble installing ReportLab:
        ```sh
        CFLAGS="-Wno-error=implicit-function-declaration" pip install -r requirements/local.in
        ```
        [Source](https://stackoverflow.com/questions/64871133/reportlab-installation-failed-after-upgrading-to-macos-big-sur)


Note that once you're up and running, you'll want to periodically re-run these
steps, and a few others, to keep your environment up to date. Some developers
have found it helpful to automate these tasks. For pulling code, instead of `git pull`,
you can run [this script](https://github.com/dimagi/commcare-hq/blob/master/scripts/update-code.sh)
to update all code, including submodules. [This script](https://github.com/dimagi/commcare-hq/blob/master/scripts/hammer.sh)
will update all code and do a few more tasks like run migrations and update
libraries, so it's good to run once a month or so, or when you pull code and
then immediately hit an error.

### Step 3: Set up `localsettings.py`

First create your `localsettings.py` file:

```sh
cp localsettings.example.py localsettings.py
```

#### Create the shared directory

If you have not modified `SHARED_DRIVE_ROOT`, then run:

```sh
mkdir sharedfiles
```


### Step 4: Set up Docker services

Once you have completed the above steps, you can use Docker to build and run all
of the service containers. There are detailed instructions for setting up Docker
in the [docker folder](docker/README.md). But the following should cover the
needs of most developers.


1. Install docker packages.

  - **Mac**: see [Install Docker Desktop on Mac](https://docs.docker.com/docker-for-mac/install/)
    for docker installation and setup.
  - **Linux**:

    ```sh
    # install docker
    sudo apt install docker.io

    # ensure docker is running
    systemctl is-active docker || sudo systemctl start docker
    # add your user to the `docker` group
    sudo adduser $USER docker
    # login as yourself again to activate membership of the "docker" group
    su - $USER

    # re-activate your virtualenv (with your venv tool of choice)
    # (virtualenvwrapper)
    workon hq

    # or (pyenv)
    pyenv activate hq

    # or (virtualenv)
    source $WORKON_HOME/hq/bin/activate
    ```

3. Install the `docker-compose` python library

    ```sh
    pip install docker-compose
    ```

4. Ensure the elasticsearch config files are world-readable (their containers
   will fail to start otherwise).

    ```sh
    chmod 0644 ./docker/files/elasticsearch*.yml
    ```

5. Bring up the docker containers.

    In either of the following commands, omit the `-d` option to keep the
    containers attached in the foreground.

    ```sh
    ./scripts/docker up -d
    # Optionally, start only specific containers.
    ./scripts/docker up -d postgres couch redis elasticsearch2 zookeeper kafka minio formplayer
    ```

   **Mac OS:** Note that you will encounter many issues at this stage.
   We recommend visiting the Docker section in the [Supplementary Guide](https://github.com/dimagi/commcare-hq/blob/master/DEV_SETUP_MAC.md).


6. If you are planning on running Formplayer from a binary or source, stop the
   formplayer container to avoid port collisions.

    ```sh
    ./scripts/docker stop formplayer
    ```


### Step 5A: (Optional) Copying data from an existing HQ install

If you previously created backups of another HQ install's data, you can now copy
that to the new install. If not, proceed to Step 5B.

- Postgres
  - Make sure Postgres is running:

    ```sh
    ./scripts/docker ps
    ```

  - Make sure `psql` is installed: (Ubuntu)

    ```sh
    sudo apt install postgresql postgresql-contrib
    ```

  - Restore the backup:

    ```sh
    psql -U commcarehq -h localhost commcarehq < /path/to/backup_hq_db.sql
    ```

- CouchDB
  - Stop Couch:

    ```sh
    ./scripts/docker stop couch
    ```

  - Copy the `couchdb2/` dir to `~/.local/share/dockerhq/couchdb2`.
  - Start Couch

    ```sh
    ./scripts/docker start couch
    ```

  - Fire up Fauxton to check that the dbs are there: http://localhost:5984/_utils/

- Shared Directory
  - If you are following the default instructions, move/merge the `sharedfiles`
    directory into the HQ root, otherwise do so into the `SHARED_DRIVE_ROOT`
    directory referenced in `localsettings.py`


### Step 5B: Initial Database Population

Before running any of the commands below, you should have all of the following
running: Postgres, CouchDB, Redis, and Elasticsearch.
The easiest way to do this is using the Docker instructions above.

Populate your database:

```sh
./manage.py sync_couch_views
./manage.py create_kafka_topics
env CCHQ_IS_FRESH_INSTALL=1 ./manage.py migrate --noinput
```

You should run `./manage.py migrate` frequently, but only use the environment
variable CCHQ_IS_FRESH_INSTALL during your initial setup.  It is used to skip a
few tricky migrations that aren't necessary for new installs.

#### Troubleshooting Issues with `sync_couch_views`

**Mac OS M1 Users:** If you see the following error, check the [Supplementary Guide](https://github.com/dimagi/commcare-hq/blob/master/DEV_SETUP_MAC.md).
```sh
ImportError: failed to find libmagic.  Check your installation
```

#### Troubleshooting Issues with `migrate`

If you have an authentication error running `./manage.py migrate` the first
time, open `pg_hba.conf` (`/etc/postgresql/9.1/main/pg_hba.conf` on Ubuntu)
and change the line "local all all peer" to "local all all md5".

If you have trouble with your first run of `./manage.py sync_couch_views`:

- 401 error related to nonexistent database:

    ```sh
    curl -X PUT http://localhost:5984/commcarehq  # create the database
    curl -X PUT http://localhost:5984/_config/admins/commcarehq -d '"commcarehq"' .  # add admin user
    ```

- Error stemming from any Python modules: the issue may be that your virtualenv
  is relying on the `site-packages` directory of your local Python installation
  for some of its requirements. (Creating your virtualenv with the
  `--no-site-packages` flag should prevent this, but it seems that it does not
  always work). You can check if this is the case by running `pip show
  {name-of-module-that-is-erroring}`. This will show the location that your
  virtualenv is pulling that module from; if the location is somewhere other
  than the path to your virtualenv, then something is wrong. The easiest
  solution to this is to remove any conflicting modules from the location that
  your virtualenv is pulling them from (as long as you use virtualenvs for all
  of your Python projects, this won't cause you any issues).

- If you encounter an error stemming from an Incompatible Library Version of
  libxml2.2.dylib on Mac OS X, try running the following commands:

    ```sh
    brew link libxml2 --force
    brew link libxslt --force
    ```

- If you encounter an authorization error related to CouchDB, try going to your
  `localsettings.py` file and change `COUCH_PASSWORD` to an empty string.

- If you get errors saying "Segmentation fault (core dumped)", with a warning like
  "RuntimeWarning: greenlet.greenlet size changed, may indicate binary incompatibility.
  Expected 144 from C header, got 152 from PyObject" check that your Python version is correct (3.9).
  Alternatively, you can try upgrading `gevent` (`pip install --upgrade gevent`) to fix this error
  on Python 3.8, but you may run into other issues!

### Step 6: Populate Elasticsearch

To set up elasticsearch indexes run the following:

```sh
./manage.py ptop_preindex
```

This will create all of the elasticsearch indexes (that don't already exist) and
populate them with any data that's in the database.

Next, set the aliases of the elastic indices. These can be set by a management
command that sets the stored index names to the aliases.

```sh
./manage.py ptop_es_manage --flip_all_aliases
```

### Step 7: Installing JavaScript Requirements

#### Installing Yarn

We use Yarn to manage our JavaScript dependencies. It is able to install older
`bower` dependencies/repositories that we still need and `npm` repositories.
Eventually we will move fully to `npm`, but for now you will need `yarn` to
manage `js` repositories.

In order to download the required JavaScript packages, you'll need to install
`yarn` and run `yarn install`. Follow these steps to install:

1. Follow [these steps](https://classic.yarnpkg.com/en/docs/install)
   to install Yarn.

2. Install dependencies with:

    ```sh
    yarn install --frozen-lockfile
    ```

3. Ensure that `django` translations are compiled for javascript (or it will throw a JS error):
   ```sh
   ./manage.py compilejsi18n
   ```

NOTE: if you are making changes to `package.json`, please run `yarn install`
without the `--frozen-lockfile` flag so that `yarn.lock` will get updated.


##### Troubleshooting Javascript dependency installation

Depending on your operating system, and what version of `nodejs` and `npm` you
have locally, you might run into issues. Here are minimum version requirements
for these packages.

```sh
$ npm --version
7.24.2
$ node --version
v14.19.1
```

On a clean Ubuntu 18.04 LTS install, the packaged nodejs version is v8. The
easiest way to get onto the current nodejs v14 is

```sh
curl -sL https://deb.nodesource.com/setup_14.x | sudo -E bash -
sudo apt install -y nodejs
```

### Step 8: Configure LESS CSS (2 Options)

#### Option 1: Let Client Side Javascript (less.js) handle it for you

This is the setup most developers use. If you don't know which option to use,
use this one. It's the simplest to set up and the least painful way to develop:
just make sure your `localsettings.py` does not contain `COMPRESS_ENABLED` or
`COMPRESS_OFFLINE` settings (or has them both set to `False`).

The disadvantage is that this is a different setup than production, where LESS
files are compressed.

#### Option 2: Compress OFFLINE, just like production

This mirrors production's setup, but it's really only useful if you're trying to
debug issues that mirror production that's related to staticfiles and
compressor. For all practical uses, please use Option 1 to save yourself the
headache.

Make sure your `localsettings.py` file has the following set:

```python
COMPRESS_ENABLED = True
COMPRESS_OFFLINE = True
```

For all STATICFILES changes (primarily LESS and JavaScript), run:

```sh
./manage.py collectstatic
./manage.py compilejsi18n
./manage.py fix_less_imports_collectstatic
./manage.py compress
```


### Step 9: Browser Settings

We recommend disabling the cache. In Chrome, go to **Dev Tools > Settings >
Preferences > Network** and check the following:

- [x] Disable cache (while DevTools is open)


### Step 10: Create a superuser

To be able to use CommCare, you'll want to create a superuser, which you can do by running:

```sh
./manage.py make_superuser <email>
```

This can also be used to promote a user created by signing up to a superuser.


### Step 11: Running CommCare HQ

Make sure the required services are running (PostgreSQL, Redis, CouchDB, Kafka,
Elasticsearch).

```sh
./manage.py check_services
```

Some of the services listed there aren't necessary for very basic operation, but
it can give you a good idea of what's broken. If you're not running formplayer
in docker, it will of course fail. Don't worry about celery for now.

Then run the django server with the following command:

```sh
./manage.py runserver localhost:8000
```

You should now be able to load CommCare HQ in a browser at [http://localhost:8000](http://localhost:8000).

#### Troubleshooting Javascript Errors

If you can load the page, but either the styling is missing or you get JavaScript console errors trying to create an account,
try running the JavaScript set up steps again. In particular you may need to run:

```sh
yarn install --frozen-lockfile
./manage.py compilejsi18n
./manage.py fix_less_imports_collectstatic
```

<<<<<<< HEAD
### Step 11: Create a superuser

Once your application is online, you'll want to create a superuser, which you can do by running:

```sh
./manage.py make_superuser <email>
```

This can also be used to promote a user created by signing up to a superuser.

If you want to create more superusers in the future using the in-app Superuser Management UI,
you can do that by running:

```sh
./manage.py make_superuser <email> --allow_superuser_management
```

=======
>>>>>>> 88feef37
## Running Formplayer and submitting data with Web Apps

Formplayer is a Java service that allows us to use applications on the web  instead of on a mobile device.

In `localsettings.py`:

```python
FORMPLAYER_URL = 'http://localhost:8080'
FORMPLAYER_INTERNAL_AUTH_KEY = "secretkey"
LOCAL_APPS += ('django_extensions',)
```

**IMPORTANT:** When running HQ, be sure to use `runserver_plus`

```sh
./manage.py runserver_plus localhost:8000
```

Then you need to have Formplayer running.

### Running `formplayer` Outside of Docker

#### Prerequisites

Before running Formplayer, you need to [initialize the formplayer database](https://github.com/dimagi/formplayer#building-and-running).
The password for the "commcarehq" user is in the localsettings.py file in the
`DATABASES` dictionary.

```sh
createdb formplayer -U commcarehq -h localhost
```

#### Installation

The fastest way to get Formplayer running outside of docker is to download the
`application.properties` and `formplayer.jar` files and run it directly. You may
download and run these in the commcare-hq repo root (these files are excluded
from git in the `.gitignore` file).

```sh
curl https://raw.githubusercontent.com/dimagi/formplayer/master/config/application.example.properties -o application.properties
curl https://s3.amazonaws.com/dimagi-formplayer-jars/latest-successful/formplayer.jar -o formplayer.jar
```

Thereafter, to run Formplayer, navigate to the dir where you installed them
above (probably the repo root), and run:

```sh
java -jar ./formplayer.jar
```

This starts a process in the foreground, so you'll need to keep it open as long
as you plan on using Formplayer.

To keep Formplayer up to date with the version used in production, you can add
the `curl` commands above to your `hammer` command (see [hammer.sh](scripts/hammer.sh)),
or whatever script you use for updating your dev environment.


## Running CommCare HQ's supporting jobs

The following additional processes are required for certain parts of the application to work.
They can each be run in separate terminals:


### Running Pillowtop

Pillowtop is used to keep elasticsearch indices and configurable reports in sync.

**Mac OS:**  `run_ptop` Will likely not work for you.
See the [Supplementary Guide](https://github.com/dimagi/commcare-hq/blob/master/DEV_SETUP_MAC.md) for help.

It can be run as follows:

```sh
./manage.py run_ptop --all --processor-chunk-size=1
```

You can also run individual pillows with the following command
(Pillow names can be found in `settings.py`):

```sh
./manage.py run_ptop --pillow-name=CaseSearchToElasticsearchPillow --processor-chunk-size=1
```

Alternatively, you can not run pillowtop and instead manually sync ES indices when needed, by calling the `ptop_reindexer_v2` command.
See the command help for details, but it can be used to sync individual indices like this:

```sh
./manage.py ptop_reindexer_v2 user --reset
```

### Running Celery

Celery is used for background jobs and scheduled tasks.
You can avoid running it by setting `CELERY_TASK_ALWAYS_EAGER=False` in your `localsettings.py`,
though some parts of HQ (especially those involving file uploads and exports) require running it.

This can be done using:

```sh
celery -A corehq worker -l info
```

You may need to add a `-Q` argument based on the queue you want to listen to.

For example, to use case importer with celery locally you need to run:

```sh
celery -A corehq worker -l info -Q case_import_queue
```


## Running Formdesigner (Vellum) in Development mode

By default, HQ uses Vellum minified build files to render form-designer. To use
files from Vellum directly, do the following.

- Make Django expect the Vellum source code in the `submodules/formdesigner`
  directory instead of using a minified build by enabling Vellum "dev mode" in
  `localsettings.py`:

    ```python
    VELLUM_DEBUG = "dev"
    ```

- Clone (or symlink to repo elsewhere on disk) the Vellum repostory into/at the
   `submodules/formdesigner` directory under the commcare-hq repo root:

    ```sh
    # clone directly:
    git clone git@github.com:dimagi/Vellum.git ./submodules/formdesigner

    # -- OR --

    # symlink existing Vellum code at submodules/formdesigner
    ln -s absolute/path/to/Vellum ./submodules/formdesigner
    ```


## Running Tests

To run the standard tests for CommCare HQ, run

```sh
./manage.py test
```

These may not all pass in a local environment. It's often more practical, and
faster, to just run tests for the django app where you're working.

To run a particular test or subset of tests:

```sh
./manage.py test <test.module.path>[:<TestClass>[.<test_name>]]

# examples
./manage.py test corehq.apps.app_manager
./manage.py test corehq.apps.app_manager.tests.test_suite:SuiteTest
./manage.py test corehq.apps.app_manager.tests.test_suite:SuiteTest.test_picture_format

# alternate: file system path
./manage.py test corehq/apps/app_manager
./manage.py test corehq/apps/app_manager/tests/test_suite.py:SuiteTest
./manage.py test corehq/apps/app_manager/tests/test_suite.py:SuiteTest.test_picture_format
```

To use the `pdb` debugger in tests, include the `s` flag:

```sh
./manage.py test -s <test.module.path>[:<TestClass>[.<test_name>]]
```

If database tests are failing because of a `permission denied` error, give your
Postgres user permissions to create a database.
In the Postgres shell, run the following as a superuser:

```sql
ALTER USER commcarehq CREATEDB;
```

If you are on arm64 architecture using a non-Dimagi Docker Postgres image:

- If you run into a missing "hashlib.control" or "plproxy.control" file while trying to run tests, it is because you are not using the Dimagi Postgres Docker image that includes the pghashlib and plproxy extensions. You will need to change the USE_PARTITIONED_DATABASE variable in your localsettings.py to False so that you won't shard your test database and need the extensions

```
USE_PARTITIONED_DATABASE = False
```



### REUSE DB

To avoid having to run the database setup for each test run you can specify the
`REUSE_DB` environment variable which will use an existing test database if one
exists:

```sh
REUSE_DB=1 ./manage.py test corehq.apps.app_manager
```

Or, to drop the current test DB and create a fresh one

```sh
./manage.py test corehq.apps.app_manager --reusedb=reset
```

See `corehq.tests.nose.HqdbContext` ([source](corehq/tests/nose.py)) for full
description of `REUSE_DB` and `--reusedb`.


### Accessing the test shell and database

The `CCHQ_TESTING` environment variable allows you to run management commands in
the context of your test environment rather than your dev environment.
This is most useful for shell or direct database access:

```sh
CCHQ_TESTING=1 ./manage.py dbshell

CCHQ_TESTING=1 ./manage.py shell
```


### Deprecation warnings

Deprecation warnings are converted to errors when running tests unless the
warning has been whitelisted (or unless `PYTHONWARNINGS` is set with a value
that does not convert warnings to errors, more below). The warnings whitelist
can be found in `corehq/warnings.py`.

The `CCHQ_STRICT_WARNINGS` environment variable can be used to convert
non-whitelisted deprecation warnings into errors for all management commands
(in addition to when running tests). It is recommended to add this to your bash
profile or wherever you set environment variables for your shell:

```sh
export CCHQ_STRICT_WARNINGS=1
```

If you don't want strict warnings, but do want to ignore (or perform some other
action on) whitelisted warnings you can use the `CCHQ_WHITELISTED_WARNINGS`
environment variable instead. `CCHQ_WHITELISTED_WARNINGS` accepts any of the
[`PYTHONWARNINGS`](https://docs.python.org/3/using/cmdline.html#envvar-PYTHONWARNINGS)
action values (`ignore`, `default`, `error`, etc).

```sh
export CCHQ_WHITELISTED_WARNINGS=ignore
```

`CCHQ_WHITELISTED_WARNINGS=ignore` is implied when `CCHQ_STRICT_WARNINGS=1` is
set.

If `PYTHONWARNINGS` is set it may override the default behavior of converting
warnings to errors. This allows additional local configuration of personal
whitelist entries, for example. Ensure there is an "error" item as the first
entry in the value to preserve the default behavior of converting warnings to
errors. For example:

```sh
export PYTHONWARNINGS='
error,
ignore:Using or importing the ABCs::kombu.utils.functional,
ignore:Using or importing the ABCs::celery.utils.text,
ignore:the imp module is deprecated::celery.utils.imports,
ignore:unclosed:ResourceWarning'
```

Personal whitelist items may also be added in localsettings.py. For example:

```py
from warnings import filterwarnings  # noqa: E402
filterwarnings("ignore", "unclosed", ResourceWarning)
del filterwarnings
```


### Running tests by tag

You can run all tests with a certain tag as follows:

```sh
./manage.py test --attr=tag
```

Available tags:

- slow: especially slow tests
- sharded: tests that should get run on the sharded test runner
- es_test: Elasticsearch tests

See http://nose.readthedocs.io/en/latest/plugins/attrib.html for more details.


### Running on DB tests or Non-DB tests

```sh
# only run tests that extend TestCase
./manage.py test --db=only

# skip all tests that extend TestCase but run everything else
./manage.py test --db=skip
```

### Running only failed tests

See https://github.com/nose-devs/nose/blob/master/nose/plugins/testid.py


## Javascript tests

### Setup

Make sure javascript packages are installed with the following. Please see the
section on installing `yarn` above for more details.

It's recommended to install grunt globally (with `yarn`) in order to use grunt
from the command line:

```sh
yarn global add grunt
yarn global add grunt-cli
```

You'll then need to add the yarn bin folder to your path:

```sh
export PATH="$(yarn global bin):$PATH"
```

More information can be found [here](https://classic.yarnpkg.com/en/docs/cli/global/)

In order for the tests to run the **development server needs to be running on port 8000**.


### Running tests from the command line

To run all JavaScript tests in all the apps:

```sh
grunt test
```

To run the JavaScript tests for a particular app run:

```sh
grunt test:<app_name>  # (e.g. grunt test:app_manager)
```

To list all the apps available to run:

```sh
grunt list
```


### Running tests from the browser

To run tests from the browser (useful for debugging) visit this url:

```
http://localhost:8000/mocha/<app_name>
```

Occasionally you will see an app specified with a `#`, like `app_manager#b3`.
The string after `#` specifies that the test uses an alternate configuration. To
visit this suite in the browser go to:

```
http://localhost:8000/mocha/<app_name>/<config>
```

For example:
```
http://localhost:8000/mocha/app_manager/b3
```

## Sniffer

You can also use sniffer to auto run the Python tests.

When running, sniffer auto-runs the specified tests whenever you save a file.

For example, you are working on the `retire` method of `CommCareUser`. You are
writing a `RetireUserTestCase`, which you want to run every time you make a
small change to the `retire` method, or to the `testCase`. Sniffer to the
rescue!


### Sniffer Usage

```sh
sniffer -x <test.module.path>[:<TestClass>[.<test_name>]]
```

In our example, we would run

```sh
sniffer -x corehq.apps.users.tests.retire:RetireUserTestCase`
```

You can also add the regular `nose` environment variables, like:

```sh
REUSE_DB=1 sniffer -x <test>
```

For JavaScript tests, you can add `--js-` before the JavaScript app test name,
for example:

```sh
sniffer -x --js-app_manager
```

You can combine the two to run the JavaScript tests when saving js files, and
run the Python tests when saving py files as follows:

```sh
sniffer -x --js-app_manager -x corehq.apps.app_manager:AppManagerViewTest
```

### Sniffer Installation instructions

<https://github.com/jeffh/sniffer/> (recommended to install `pywatchman` or
`macfsevents` for this to actually be worthwhile otherwise it takes a long time
to see the change).<|MERGE_RESOLUTION|>--- conflicted
+++ resolved
@@ -645,26 +645,6 @@
 ./manage.py fix_less_imports_collectstatic
 ```
 
-<<<<<<< HEAD
-### Step 11: Create a superuser
-
-Once your application is online, you'll want to create a superuser, which you can do by running:
-
-```sh
-./manage.py make_superuser <email>
-```
-
-This can also be used to promote a user created by signing up to a superuser.
-
-If you want to create more superusers in the future using the in-app Superuser Management UI,
-you can do that by running:
-
-```sh
-./manage.py make_superuser <email> --allow_superuser_management
-```
-
-=======
->>>>>>> 88feef37
 ## Running Formplayer and submitting data with Web Apps
 
 Formplayer is a Java service that allows us to use applications on the web  instead of on a mobile device.
