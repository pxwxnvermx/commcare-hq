<<<<<<< HEAD
from couchdbkit.ext.django.schema import *
from corehq.apps.sms.models import SMSLog, SMS
=======
from dimagi.ext.couchdbkit import *
from corehq.apps.sms.models import SMSLog
>>>>>>> 3016b771

PROFILE_A = "A"
PROFILE_B = "B"
PROFILE_C = "C"
PROFILE_D = "D"
PROFILE_E = "E"
PROFILE_F = "F"
PROFILE_G = "G"
PROFILE_H = "H"
PROFILES = [PROFILE_A, PROFILE_B, PROFILE_C, PROFILE_D, PROFILE_E, PROFILE_F, PROFILE_G, PROFILE_H]
PROFILE_DESC = {
    PROFILE_A : "A - HIV+",
    PROFILE_B : "B - ART non",
    PROFILE_C : "C - IDU",
    PROFILE_D : "D - PSE/CSV",
    PROFILE_E : "E - Top",
    PROFILE_F : "F - Bottom",
    PROFILE_G : "G - General",
    PROFILE_H : "H - Other",
}

class FRIMessageBankMessage(Document):
    """
    Defines a message in the message bank.
    """
    domain = StringProperty()
    risk_profile = StringProperty(choices=PROFILES)
    message = StringProperty()
    fri_id = StringProperty()

class FRIRandomizedMessage(Document):
    """
    Links a CommCareCase (study participant) to an FRIMessageBankMessage, assigning the order in
    which the message must be sent.
    """
    domain = StringProperty()
    case_id = StringProperty() # Points to the _id of the CommCareCase who this message was randomized for
    message_bank_message_id = StringProperty() # Points to the _id of a MessageBankMessage
    order = IntegerProperty() # The order in which this message must be sent, from 0 - 279

class FRIExtraMessage(Document):
    """
    Extra messages that get sent.
    """
    domain = StringProperty()
    # defined in the api under MSG_ID_*
    message_id = StringProperty()
    message = StringProperty()

    @classmethod
    def get_by_message_id(cls, domain, message_id):
        return FRIExtraMessage.view("fri/extra_message",
                                    key=[domain, message_id],
                                    include_docs=True).one()

class FRISMSLog(SMSLog):
    fri_message_bank_lookup_completed = BooleanProperty(default=False)
    fri_message_bank_message_id = StringProperty()
    fri_id = StringProperty()
    fri_risk_profile = StringProperty(choices=PROFILES)

    @classmethod
    def _migration_get_fields(cls):
        return SMS._migration_get_fields()<|MERGE_RESOLUTION|>--- conflicted
+++ resolved
@@ -1,10 +1,5 @@
-<<<<<<< HEAD
-from couchdbkit.ext.django.schema import *
+from dimagi.ext.couchdbkit import *
 from corehq.apps.sms.models import SMSLog, SMS
-=======
-from dimagi.ext.couchdbkit import *
-from corehq.apps.sms.models import SMSLog
->>>>>>> 3016b771
 
 PROFILE_A = "A"
 PROFILE_B = "B"
