from __future__ import absolute_import, unicode_literals

import os
import re
from datetime import date, time
from decimal import Decimal
from io import open
from unittest import skip

from django.test.utils import override_settings

import mock
import postgres_copy
import six
import sqlalchemy
from six.moves import range

from corehq.apps.userreports.models import StaticDataSourceConfiguration
from corehq.apps.userreports.util import get_indicator_adapter, get_table_name
from corehq.sql_db.connections import connection_manager
from custom.aaa.models import (
    AggAwc,
    AggVillage,
    CcsRecord,
    Child,
    Woman,
)
from custom.aaa.tasks import run_aggregation
from custom.icds_reports.tests import CSVTestCase

FILE_NAME_TO_TABLE_MAPPING = {
    'ccs_record': get_table_name('reach-test', 'reach-ccs_record_cases'),
    'child_health': get_table_name('reach-test', 'reach-child_health_cases'),
    'eligible_couple_forms': get_table_name('reach-test', 'reach-eligible_couple_forms'),
    'growth_monitoring': get_table_name('reach-test', 'reach-growth_monitoring_forms'),
    'household': get_table_name('reach-test', 'reach-household_cases'),
    'person': get_table_name('reach-test', 'reach-person_cases'),
    'tasks': get_table_name('reach-test', 'reach-tasks_cases'),
}
INPUT_PATH = os.path.join(os.path.dirname(__file__), 'data', 'ucr_tables')
OUTPUT_PATH = os.path.join(os.path.dirname(__file__), 'data', 'agg_tables')
TEST_DOMAIN = 'reach-test'
TEST_ENVIRONMENT = 'icds'


@override_settings(SERVER_ENVIRONMENT='icds')
class AggregationScriptTestBase(CSVTestCase):
    always_include_columns = {'person_case_id'}
    fixtures = ['locations.json']

    @classmethod
    def setUpClass(cls):
        super(AggregationScriptTestBase, cls).setUpClass()
        _setup_ucr_tables()

        for month in range(1, 3):
            run_aggregation(TEST_DOMAIN, date(2019, month, 1))

    @classmethod
    def tearDownClass(cls):
        for model in (AggAwc, AggVillage, Child, CcsRecord, Woman):
            model.objects.all().delete()
        super(AggregationScriptTestBase, cls).tearDownClass()
        # teardown after the django database tear down occurs to prevent database locks
        # UCR tables are managed through sqlalchemy and their teardown conflicted with django teardown locks
        _teardown_ucr_tables()

    def _convert_decimal_to_string(self, value):
        """
            Args:
                value (decimal.Decimal)
            Returns:
                str
            Converts scientific notation to decimal form if needed.
            it's needed because in csv file all numbers are written in decimal form.
            Here is an example why we can't simply apply str to decimal number
                >>> str(Decimal('0.0000000'))
                '0E-7'
                >>> self._convert_decimal_to_string(Decimal('0.0000000'))
                '0.0000000'
        """
        value_str = str(value)
        p = re.compile('0E-(?P<zeros>[0-9]+)')
        match = p.match(value_str)
        if match:
            return '0.{}'.format(int(match.group('zeros')) * '0')
        else:
            return value_str

    def _load_data_from_db(self, table_cls, sort_key):
        for row in table_cls.objects.order_by(*sort_key).values().all():
            for key, value in list(row.items()):
                if isinstance(value, date):
                    row[key] = value.strftime('%Y-%m-%d')
                elif isinstance(value, time):
                    row[key] = value.strftime("%H:%M:%S.%f").rstrip('0').rstrip('.')
                elif isinstance(value, six.integer_types):
                    row[key] = str(value)
                elif isinstance(value, (float, Decimal)):
                    row[key] = self._convert_decimal_to_string(row[key])
                elif value is None:
                    row[key] = ''
            yield row

    def _load_and_compare_data(self, table_name, path, sort_key=None):
        self._fasterAssertListEqual(
            list(self._load_data_from_db(table_name, sort_key)),
            self._load_csv(path)
        )

    def test_agg_woman_table(self):
        self._load_and_compare_data(
            Woman,
            os.path.join(OUTPUT_PATH, 'woman.csv'),
            sort_key=['awc_id', 'village_id', 'person_case_id']
        )

<<<<<<< HEAD
    @skip
    def test_agg_woman_history_table(self):
        self._load_and_compare_data(
            WomanHistory,
            os.path.join(OUTPUT_PATH, 'womanhistory.csv'),
            sort_key=['person_case_id']
        )

=======
>>>>>>> 93d6861d
    def test_agg_child_table(self):
        self._load_and_compare_data(
            Child,
            os.path.join(OUTPUT_PATH, 'child.csv'),
            sort_key=['awc_id', 'village_id', 'person_case_id']
        )

    def test_agg_ccs_record_table(self):
        self._load_and_compare_data(
            CcsRecord,
            os.path.join(OUTPUT_PATH, 'ccs_record.csv'),
            sort_key=['awc_id', 'village_id', 'ccs_record_case_id']
        )

    def test_agg_awc_table(self):
        self._load_and_compare_data(
            AggAwc,
            os.path.join(OUTPUT_PATH, 'agg_awc.csv'),
            sort_key=['month', 'state_id', 'district_id', 'block_id', 'supervisor_id', 'awc_id']
        )

    def test_agg_village_table(self):
        self._load_and_compare_data(
            AggVillage,
            os.path.join(OUTPUT_PATH, 'agg_village.csv'),
            sort_key=['month', 'state_id', 'district_id', 'taluka_id', 'phc_id', 'sc_id', 'village_id']
        )


# The following setup and teardown methods are kept here to allow quick loading of test data
# outside of the test suite
def _setup_ucr_tables():
    with mock.patch('corehq.apps.callcenter.data_source.call_center_data_source_configuration_provider'):
        with override_settings(SERVER_ENVIRONMENT=TEST_ENVIRONMENT):
            configs = StaticDataSourceConfiguration.by_domain(TEST_DOMAIN)
            adapters = [get_indicator_adapter(config) for config in configs]

            for adapter in adapters:
                try:
                    adapter.drop_table()
                except Exception:
                    pass
                adapter.build_table()

    engine = connection_manager.get_engine('aaa-data')
    metadata = sqlalchemy.MetaData(bind=engine)
    metadata.reflect(bind=engine, extend_existing=True)

    for file_name in os.listdir(INPUT_PATH):
        with open(os.path.join(INPUT_PATH, file_name), encoding='utf-8') as f:
            table_name = FILE_NAME_TO_TABLE_MAPPING[file_name[:-4]]
            table = metadata.tables[table_name]
            columns = [
                '"{}"'.format(c.strip())  # quote to preserve case
                for c in f.readline().split(',')
            ]
            postgres_copy.copy_from(
                f, table, engine, format='csv' if six.PY3 else b'csv',
                null='' if six.PY3 else b'', columns=columns
            )


def _teardown_ucr_tables():
    with override_settings(SERVER_ENVIRONMENT=TEST_ENVIRONMENT):
        configs = StaticDataSourceConfiguration.by_domain(TEST_DOMAIN)
        adapters = [get_indicator_adapter(config) for config in configs]
        for adapter in adapters:
            adapter.drop_table()<|MERGE_RESOLUTION|>--- conflicted
+++ resolved
@@ -5,7 +5,6 @@
 from datetime import date, time
 from decimal import Decimal
 from io import open
-from unittest import skip
 
 from django.test.utils import override_settings
 
@@ -115,17 +114,6 @@
             sort_key=['awc_id', 'village_id', 'person_case_id']
         )
 
-<<<<<<< HEAD
-    @skip
-    def test_agg_woman_history_table(self):
-        self._load_and_compare_data(
-            WomanHistory,
-            os.path.join(OUTPUT_PATH, 'womanhistory.csv'),
-            sort_key=['person_case_id']
-        )
-
-=======
->>>>>>> 93d6861d
     def test_agg_child_table(self):
         self._load_and_compare_data(
             Child,
