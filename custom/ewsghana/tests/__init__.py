--- conflicted
+++ resolved
@@ -1,11 +1,8 @@
 from .test_apis import *
-<<<<<<< HEAD
 from .test_products_sync import *
 from .test_locations_sync import *
 from .test_webusers_sync import *
 from .test_smsusers_sync import *
-=======
 from .handlers.receipt import *
 from .handlers.requisition_status import *
-from .handlers.stock_on_hand import *
->>>>>>> 89ab325d
+from .handlers.stock_on_hand import *