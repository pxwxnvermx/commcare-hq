{% extends "reports/bootstrap3/base_template.html" %}
{% load hq_shared_tags %}
{% load i18n %}
{% block js %}{{ block.super }}
<<<<<<< HEAD
    <script src='{% static 'hqadmin/js/nvd3_charts_helper.js' %}' type='text/javascript'></script>
=======
    <script src="{% static 'ewsghana/report_links.js' %}"></script>
    <script src="{% static 'hqwebapp/js/lib/nvd3/lib/d3.v3.js' %}"></script>
    <script src="{% static 'hqwebapp/js/lib/nvd3/nv.d3.min.js' %}"></script>
    <script src="{% static 'select2-3.4.5-legacy/select2.min.js' %}"></script>
>>>>>>> e7ee4f13
    <script src="{% static 'ewsghana/js/lib/canvg/canvg.min.js' %}"></script>
    <script src="{% static 'ewsghana/js/lib/canvg/rgbcolor.min.js' %}"></script>
    <script src="{% static 'ewsghana/js/lib/canvg/StackBlur.min.js' %}"></script>
    <script>
        var show_hide_line_chart_data = function() {
            var data = JSON.parse(JSON.stringify(line_chart_data));
            var productCodes = [];
            $("#report_table_product_selection_pane input:not(:checked)").each(function() {
                productCodes.push($(this).attr('value'));
                productCodes.push($(this).attr('name'));
            });

            for(var i = 0; i < data.length; i++) {
                data = jQuery.grep(data, function(value) {
                    return !_.contains(productCodes, value.key)
                });
            }
            d3.select(line_chart_id + ' svg')
                    .datum(data)
                    .transition().duration(500).call(line_chart);
            $('.nv-legend').find('.nv-series').show();
            $('.nv-legend').find('.nv-series').each(function(idx, element) {
                var text = $(element).find('text').text();
                if (text === 'Understock' || text === 'Overstock') {
                    $(element).hide()
                }
            });
        };

        $('body').on('click', '.imageDownload', function(e) {
            var chart_id = $(this).attr('data-chart-id');
            var $chartContainer = $(chart_id);

            var canvas = document.createElement('canvas');
            canvas.height = $chartContainer.height();
            canvas.width = $chartContainer.width();

            var ctx = canvas.getContext("2d");
            ctx.fillStyle = '#fff';
            ctx.fillRect(0, 0, canvas.width, canvas.height);

            d3.selectAll('.nv-line').style('fill', 'none').style('stroke-width', '2.5px');
            d3.selectAll('.nv-point-paths path').style('fill-opacity', 0).style('stroke-opacity', 0);
            d3.selectAll('.nv-label rect').style('fill-opacity', 0).style('stroke-opacity', 0);
            d3.selectAll('.nv-pie .nv-slice text').style('stroke', '#000').style('stroke-width', 0);

            canvg(canvas, $(chart_id +' svg').html().trim(), {
                ignoreClear: true
            });
            var data = canvas.toDataURL("image/jpeg", 1);
            var a = document.createElement('a');
            a.href = data;
            a.download = 'chart.jpg';
            a.click();
        });

        // Filters should be always visible
        $('#reportFilters').collapse('show');
     </script>
{% endblock %}

{% block reports-css %}
    <style>
        #report_table_mos_product_wrapper .dataTables_scrollBody {
            width: 100% !important;
        }

        #report_table_mos_product_wrapper .dataTables_scrollHead {
            width: 100% !important;
        }

        #chart_stock_status_21 svg text {
            cursor: default;
        }

        .product-selection-pane {
            float: left;
            width: 30%;
        }

        .imageDownload {
            margin-left: 50px;
            margin-bottom: 20px;
        }
    </style>
{% endblock %}
<|MERGE_RESOLUTION|>--- conflicted
+++ resolved
@@ -2,14 +2,11 @@
 {% load hq_shared_tags %}
 {% load i18n %}
 {% block js %}{{ block.super }}
-<<<<<<< HEAD
     <script src='{% static 'hqadmin/js/nvd3_charts_helper.js' %}' type='text/javascript'></script>
-=======
     <script src="{% static 'ewsghana/report_links.js' %}"></script>
     <script src="{% static 'hqwebapp/js/lib/nvd3/lib/d3.v3.js' %}"></script>
     <script src="{% static 'hqwebapp/js/lib/nvd3/nv.d3.min.js' %}"></script>
     <script src="{% static 'select2-3.4.5-legacy/select2.min.js' %}"></script>
->>>>>>> e7ee4f13
     <script src="{% static 'ewsghana/js/lib/canvg/canvg.min.js' %}"></script>
     <script src="{% static 'ewsghana/js/lib/canvg/rgbcolor.min.js' %}"></script>
     <script src="{% static 'ewsghana/js/lib/canvg/StackBlur.min.js' %}"></script>
