--- conflicted
+++ resolved
@@ -1,6 +1,6 @@
 from collections import defaultdict
 from casexml.apps.stock.models import StockTransaction
-from corehq.apps.commtrack.models import StockState, CommtrackConfig
+from corehq.apps.commtrack.models import StockState
 from corehq.apps.locations.models import SQLLocation
 from corehq.apps.products.models import SQLProduct
 from corehq.apps.reports.commtrack.const import STOCK_SECTION_TYPE
@@ -161,16 +161,11 @@
 
     @property
     def title(self):
-<<<<<<< HEAD
         return 'Weekly Stock Summary Report - {0} - {1} {2}'.format(
             SQLLocation.objects.get(location_id=self.report_config['location_id']).name,
             ews_date_format(self.datespan.startdate_utc),
             ews_date_format(self.datespan.enddate_utc)
         )
-=======
-        return 'Weekly Stock Summary - ' + SQLLocation.objects.get(
-            location_id=self.report_config['location_id']).name
->>>>>>> 35163830
 
     @property
     def report_config(self):
@@ -196,10 +191,6 @@
 
 
 class CMSRMSReport(MultiReport):
-<<<<<<< HEAD
-=======
-    title = "Weekly Stock Summary - CMS and RMS"
->>>>>>> 35163830
     fields = [DatespanFilter]
     name = "CMS and RMS Summary"
     slug = 'cms_rms_summary_report'
