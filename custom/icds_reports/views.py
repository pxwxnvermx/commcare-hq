from collections import OrderedDict
from datetime import date, datetime
from wsgiref.util import FileWrapper

from django.conf import settings
from django.contrib import messages
from django.core.exceptions import PermissionDenied
from django.db.models.query_utils import Q
from django.http.response import (
    Http404,
    HttpResponse,
    HttpResponseBadRequest,
    JsonResponse,
    StreamingHttpResponse,
)
from django.shortcuts import get_object_or_404, redirect
from django.utils.decorators import method_decorator
from django.views.generic.base import RedirectView, TemplateView, View

import requests
from celery.result import AsyncResult
from dateutil.relativedelta import relativedelta

from couchexport.export import Format
from couchexport.shortcuts import export_response

from custom.icds_reports.utils.topojson_util.topojson_util import get_block_topojson_for_state, get_map_name
from dimagi.utils.dates import add_months, force_to_date

from corehq import toggles
from corehq.apps.domain.decorators import api_auth, login_and_domain_required
from corehq.apps.domain.views.base import BaseDomainView
from corehq.apps.hqwebapp.decorators import use_daterangepicker
from corehq.apps.hqwebapp.views import BugReportView
from corehq.apps.locations.models import SQLLocation
from corehq.apps.locations.permissions import (
    location_safe,
    user_can_access_location_id
)
from corehq.apps.users.decorators import require_permission
from corehq.apps.users.models import Permissions, UserRole
from corehq.blobs.exceptions import NotFound
from corehq.form_processor.exceptions import AttachmentNotFound
from corehq.form_processor.interfaces.dbaccessors import FormAccessors
from corehq.toggles import ICDS_DASHBOARD_TEMPORARY_DOWNTIME
from corehq.util.files import safe_filename_header
from corehq.util.view_utils import reverse
from custom.icds.const import AWC_LOCATION_TYPE_CODE
from custom.icds_reports.cache import icds_quickcache
from custom.icds_reports.const import (
    AWC_INFRASTRUCTURE_EXPORT,
    AWW_INCENTIVE_REPORT,
    BHD_ROLE,
    CHILDREN_EXPORT,
    DASHBOARD_USAGE_EXPORT,
    DEMOGRAPHICS_EXPORT,
    GROWTH_MONITORING_LIST_EXPORT,
    INDIA_TIMEZONE,
    ISSNIP_MONTHLY_REGISTER_PDF,
    LS_REPORT_EXPORT,
    PREGNANT_WOMEN_EXPORT,
    SYSTEM_USAGE_EXPORT,
    THR_REPORT_EXPORT,
    AggregationLevels,
    LocationTypes,
    CAS_API_PAGE_SIZE,
    SERVICE_DELIVERY_REPORT,
    CHILD_GROWTH_TRACKER_REPORT,
<<<<<<< HEAD
    POSHAN_PROGRESS_REPORT
=======
    AWW_ACTIVITY_REPORT
>>>>>>> 461b633b
)
from custom.icds_reports.dashboard_utils import get_dashboard_template_context
from custom.icds_reports.models.aggregate import AwcLocation
from custom.icds_reports.models.helper import IcdsFile
from custom.icds_reports.models.views import AggAwcDailyView, NICIndicatorsView
from custom.icds_reports.permissions import can_access_location_data
from custom.icds_reports.queries import get_cas_data_blob_file
from custom.icds_reports.reports.adhaar import (
    get_adhaar_data_chart,
    get_adhaar_data_map,
    get_adhaar_sector_data,
)
from custom.icds_reports.reports.adolescent_girls import (
    get_adolescent_girls_data_chart,
    get_adolescent_girls_data_map,
    get_adolescent_girls_sector_data,
)
from custom.icds_reports.reports.adult_weight_scale import (
    get_adult_weight_scale_data_chart,
    get_adult_weight_scale_data_map,
    get_adult_weight_scale_sector_data,
)
from custom.icds_reports.reports.awc_daily_status import (
    get_awc_daily_status_data_chart,
    get_awc_daily_status_data_map,
    get_awc_daily_status_sector_data,
)
from custom.icds_reports.reports.awc_reports import (
    get_awc_report_beneficiary,
    get_awc_report_demographics,
    get_awc_report_infrastructure,
    get_awc_report_lactating,
    get_awc_report_pregnant,
    get_awc_reports_maternal_child,
    get_awc_reports_pse,
    get_awc_reports_system_usage,
    get_beneficiary_details,
    get_pregnant_details,
)
from custom.icds_reports.reports.children_initiated_data import (
    get_children_initiated_data_chart,
    get_children_initiated_data_map,
    get_children_initiated_sector_data,
)
from custom.icds_reports.reports.clean_water import (
    get_clean_water_data_chart,
    get_clean_water_data_map,
    get_clean_water_sector_data,
)
from custom.icds_reports.reports.daily_indicators import get_daily_indicators
from custom.icds_reports.reports.disha import DishaDump
from custom.icds_reports.reports.early_initiation_breastfeeding import (
    get_early_initiation_breastfeeding_chart,
    get_early_initiation_breastfeeding_data,
    get_early_initiation_breastfeeding_map,
)
from custom.icds_reports.reports.enrolled_children import (
    get_enrolled_children_data_chart,
    get_enrolled_children_data_map,
    get_enrolled_children_sector_data,
)
from custom.icds_reports.reports.enrolled_women import (
    get_enrolled_women_data_chart,
    get_enrolled_women_data_map,
    get_enrolled_women_sector_data,
)
from custom.icds_reports.reports.exclusive_breastfeeding import (
    get_exclusive_breastfeeding_data_chart,
    get_exclusive_breastfeeding_data_map,
    get_exclusive_breastfeeding_sector_data,
)
from custom.icds_reports.reports.fact_sheets import FactSheetsReport
from custom.icds_reports.reports.functional_toilet import (
    get_functional_toilet_data_chart,
    get_functional_toilet_data_map,
    get_functional_toilet_sector_data,
)
from custom.icds_reports.reports.immunization_coverage_data import (
    get_immunization_coverage_data_chart,
    get_immunization_coverage_data_map,
    get_immunization_coverage_sector_data,
)
from custom.icds_reports.reports.infantometer import (
    get_infantometer_data_chart,
    get_infantometer_data_map,
    get_infantometer_sector_data,
)
from custom.icds_reports.reports.infants_weight_scale import (
    get_infants_weight_scale_data_chart,
    get_infants_weight_scale_data_map,
    get_infants_weight_scale_sector_data,
)
from custom.icds_reports.reports.institutional_deliveries_sector import (
    get_institutional_deliveries_data_chart,
    get_institutional_deliveries_data_map,
    get_institutional_deliveries_sector_data,
)
from custom.icds_reports.reports.lactating_enrolled_women import (
    get_lactating_enrolled_data_chart,
    get_lactating_enrolled_women_data_map,
    get_lactating_enrolled_women_sector_data,
)
from custom.icds_reports.reports.lady_supervisor import (
    get_lady_supervisor_data,
)
from custom.icds_reports.reports.medicine_kit import (
    get_medicine_kit_data_chart,
    get_medicine_kit_data_map,
    get_medicine_kit_sector_data,
)
from custom.icds_reports.reports.mwcd_indicators import (
    get_mwcd_indicator_api_data,
)
from custom.icds_reports.reports.new_born_with_low_weight import (
    get_newborn_with_low_birth_weight_chart,
    get_newborn_with_low_birth_weight_data,
    get_newborn_with_low_birth_weight_map,
)
from custom.icds_reports.reports.prevalence_of_severe import (
    get_prevalence_of_severe_data_chart,
    get_prevalence_of_severe_data_map,
    get_prevalence_of_severe_sector_data,
)
from custom.icds_reports.reports.prevalence_of_stunting import (
    get_prevalence_of_stunting_data_chart,
    get_prevalence_of_stunting_data_map,
    get_prevalence_of_stunting_sector_data,
)
from custom.icds_reports.reports.prevalence_of_undernutrition import (
    get_prevalence_of_undernutrition_data_chart,
    get_prevalence_of_undernutrition_data_map,
    get_prevalence_of_undernutrition_sector_data,
)
from custom.icds_reports.reports.registered_household import (
    get_registered_household_data_chart,
    get_registered_household_data_map,
    get_registered_household_sector_data,
)
from custom.icds_reports.reports.service_delivery_dashboard import (
    get_service_delivery_data,
)
from custom.icds_reports.reports.service_delivery_dashboard_data import (
    get_service_delivery_report_data,
    get_service_delivery_details,
)
from custom.icds_reports.reports.stadiometer import (
    get_stadiometer_data_chart,
    get_stadiometer_data_map,
    get_stadiometer_sector_data,
)
from custom.icds_reports.tasks import (
    move_ucr_data_into_aggregation_tables,
    prepare_excel_reports,
    prepare_issnip_monthly_register_reports,
)
from custom.icds_reports.utils import (
    current_month_stunting_column,
    current_month_wasting_column,
    get_age_filter,
    get_age_filter_in_months,
    get_datatables_ordering_info,
    get_location_filter,
    get_location_level,
    icds_pre_release_features,
    india_now,
    filter_cas_data_export,
    get_deprecation_info,
    get_location_replacement_name,
    timestamp_string_to_date_string,
    datetime_to_date_string
)
from custom.icds_reports.utils.data_accessor import (
    get_awc_covered_data_with_retrying,
    get_inc_indicator_api_data,
    get_program_summary_data_with_retrying,
)

from custom.icds_reports.reports.governance_apis import (
    get_home_visit_data,
    get_vhnd_data,
    get_beneficiary_data,
    get_state_names,
    get_cbe_data)

from custom.icds_reports.reports.bihar_api import get_api_demographics_data, get_mother_details,\
    get_api_vaccine_data, get_api_ag_school_data

from . import const
from .exceptions import InvalidLocationTypeException, TableauTokenException

# checks required to view the dashboard
DASHBOARD_CHECKS = [
    toggles.DASHBOARD_ICDS_REPORT.required_decorator(),
    require_permission(Permissions.view_report, 'custom.icds_reports.reports.reports.DashboardReport',
                       login_decorator=None),
    login_and_domain_required,
    can_access_location_data
]

DASHBOARD_CHECKS_FOR_TEMPLATE = DASHBOARD_CHECKS[:-1]


@location_safe
@method_decorator([login_and_domain_required], name='dispatch')
class LegacyTableauRedirectView(RedirectView):

    permanent = True
    pattern_name = 'icds_dashboard'

    def get_redirect_url(self, domain=None, **kwargs):
        return reverse('icds_dashboard', args=[domain])


def _get_user_location(user, domain):
    '''
    Takes a couch_user and returns that users parentage and the location id
    '''
    try:
        user_location_id = user.get_domain_membership(domain).location_id
        loc = SQLLocation.by_location_id(user_location_id)
        location_type_code = loc.location_type.code

        # Assuming no web users below block level
        state_id = 'All'
        district_id = 'All'
        block_id = 'All'
        if location_type_code == 'state':
            state_id = loc.location_id
        elif location_type_code == 'district':
            state_id = loc.parent.location_id
            district_id = loc.location_id
        elif location_type_code == 'block':
            state_id = loc.parent.parent.location_id
            district_id = loc.parent.location_id
            block_id = loc.location_id

    except Exception:
        location_type_code = 'national'
        user_location_id = ''
        state_id = 'All'
        district_id = 'All'
        block_id = 'All'
    return location_type_code, user_location_id, state_id, district_id, block_id


def get_tableau_trusted_url(client_ip):
    """
    Generate a login-free URL to access Tableau views for the client with IP client_ip
    See Tableau Trusted Authentication https://onlinehelp.tableau.com/current/server/en-us/trusted_auth.htm
    """
    access_token = get_tableau_access_token(const.TABLEAU_USERNAME, client_ip)
    url = "{tableau_trusted}{access_token}/#/views/".format(
        tableau_trusted=const.TABLEAU_TICKET_URL,
        access_token=access_token
    )
    return url


def get_tableau_access_token(tableau_user, client_ip):
    """
    Request an access_token from Tableau
    Note: the IP address of the webworker that this code runs on should be configured to request tokens in Tableau

    args:
        tableau_user: username of a valid tableau_user who can access the Tableau views
        client_ip: IP address of the client who should redee be allowed to redeem the Tableau trusted token
                   if this is empty, the token returned can be redeemed on any IP address
    """
    r = requests.post(
        const.TABLEAU_TICKET_URL,
        data={'username': tableau_user, 'client_ip': client_ip},
        verify=False
    )

    if r.status_code == 200:
        if r.text == const.TABLEAU_INVALID_TOKEN:
            raise TableauTokenException("Tableau server failed to issue a valid token")
        else:
            return r.text
    else:
        raise TableauTokenException("Token request failed with code {}".format(r.status_code))


@location_safe
@method_decorator(DASHBOARD_CHECKS_FOR_TEMPLATE, name='dispatch')
class DashboardView(TemplateView):
    template_name = 'icds_reports/dashboard.html'
    downtime_template_name = 'icds_reports/dashboard_down.html'

    def get_template_names(self):
        return [self.template_name] if not self.show_downtime else [self.downtime_template_name]

    @property
    def domain(self):
        return self.kwargs['domain']

    @property
    def show_downtime(self):
        return (
            ICDS_DASHBOARD_TEMPORARY_DOWNTIME.enabled(self.domain)
            and not self.request.GET.get('bypass-downtime')
        )

    @property
    def couch_user(self):
        return self.request.couch_user

    def get_context_data(self, **kwargs):
        kwargs.update(self.kwargs)
        kwargs.update(get_dashboard_template_context(self.domain, self.couch_user))
        kwargs['is_mobile'] = False
        return super().get_context_data(**kwargs)


@location_safe
@method_decorator(DASHBOARD_CHECKS_FOR_TEMPLATE, name='dispatch')
class MobileDashboardDownloadView(TemplateView):
    template_name = 'icds_reports/mobile_dashboard_download.html'


@location_safe
class IcdsDynamicTemplateViewBase(TemplateView):
    template_directory = None

    def get_template_names(self):
        return [f'{self.template_directory}/%s.html' % self.kwargs['template']]


class IcdsDynamicTemplateView(IcdsDynamicTemplateViewBase):
    template_directory = 'icds_reports/icds_app'


class IcdsDynamicMobileTemplateView(IcdsDynamicTemplateViewBase):
    template_directory = 'icds_reports/icds_app/mobile'


@location_safe
class BaseReportView(View):
    def get_settings(self, request, *args, **kwargs):
        step = kwargs.get('step')
        now = datetime.utcnow()
        month = int(request.GET.get('month', now.month))
        year = int(request.GET.get('year', now.year))

        if (now.day == 1 or now.day == 2) and now.month == month and now.year == year:
            prev_month = now - relativedelta(months=1)
            month = prev_month.month
            year = prev_month.year

        include_test = request.GET.get('include_test', False)
        domain = self.kwargs['domain']
        current_month = datetime(year, month, 1)
        prev_month = current_month - relativedelta(months=1)
        location = request.GET.get('location_id')
        if location == 'null' or location == 'undefined':
            location = None
        selected_month = current_month

        return step, now, month, year, include_test, domain, current_month, prev_month, location, selected_month


@location_safe
class BaseCasAPIView(View):

    def get_valid_query_month(self, month, year):
        error_message = None
        try:
            int_month = int(month)
            int_year = int(year)
            valid_query_month = date(int_year, int_month, 1)
        except (ValueError, TypeError):
            valid_query_month = None
            error_message = "Please specify valid month and year"

        return valid_query_month, error_message

    def has_access(self, location_id, user):
        if user.has_permission(self.kwargs['domain'], 'access_all_locations'):
            return True
        if location_id and user_can_access_location_id(self.kwargs['domain'], user, location_id):
            return True
        return False

    def query_month_in_range(self, query_month, start_month):
        in_range = True
        today = date.today()
        current_month = today - relativedelta(months=1) if today.day <= 2 else today
        if query_month > current_month or query_month < start_month:
            in_range = False
        return in_range

    def get_state_id_from_state_name(self, state_name):
        return SQLLocation.objects.get(name=state_name, location_type__name='state').location_id


@method_decorator(DASHBOARD_CHECKS, name='dispatch')
class ProgramSummaryView(BaseReportView):

    def get(self, request, *args, **kwargs):
        step, now, month, year, include_test, domain, current_month, prev_month, location, selected_month = \
            self.get_settings(request, *args, **kwargs)

        config = {
            'month': tuple(current_month.timetuple())[:3],
            'prev_month': tuple(prev_month.timetuple())[:3],
            'aggregation_level': 1
        }

        config.update(get_location_filter(location, domain))
        now = tuple(now.date().timetuple())[:3]
        pre_release_features = icds_pre_release_features(self.request.couch_user)
        data = get_program_summary_data_with_retrying(
            step, domain, config, now, include_test, pre_release_features
        )
        return JsonResponse(data=data)


@location_safe
@method_decorator([login_and_domain_required], name='dispatch')
class TopoJsonView(BaseReportView):

    def get(self, request, *args, **kwargs):
        state = request.GET.get('state')
        topojson = get_block_topojson_for_state(state)
        data = {'topojson': topojson}
        return JsonResponse(data=data)


@method_decorator(DASHBOARD_CHECKS, name='dispatch')
class LadySupervisorView(BaseReportView):

    def get(self, request, *args, **kwargs):
        step, now, month, year, include_test, domain, current_month, prev_month, location, selected_month = \
            self.get_settings(request, *args, **kwargs)

        config = {
            'month': tuple(current_month.timetuple())[:3]
        }

        config.update(get_location_filter(location, domain))
        config['aggregation_level'] = 4

        data = get_lady_supervisor_data(
            domain, config, include_test
        )
        return JsonResponse(data=data)


@method_decorator(DASHBOARD_CHECKS, name='dispatch')
class ServiceDeliveryDashboardView(BaseReportView):

    def get(self, request, *args, **kwargs):
        step, now, month, year, include_test, domain, current_month, prev_month, location, selected_month = \
            self.get_settings(request, *args, **kwargs)

        location_filters = get_location_filter(location, domain)
        location_filters['aggregation_level'] = location_filters.get('aggregation_level', 1)

        start, length, order_by_number_column, order_by_name_column, order_dir = \
            get_datatables_ordering_info(request)
        reversed_order = True if order_dir == 'desc' else False
        icds_features_flag = icds_pre_release_features(self.request.couch_user)
        if icds_features_flag:
            data = get_service_delivery_report_data(
                domain,
                start,
                length,
                order_by_name_column,
                reversed_order,
                location_filters,
                year,
                month,
                step,
                include_test
            )
        else:
            data = get_service_delivery_data(
                domain,
                start,
                length,
                order_by_name_column,
                reversed_order,
                location_filters,
                year,
                month,
                step,
                include_test
            )
        return JsonResponse(data=data)


@method_decorator(DASHBOARD_CHECKS, name='dispatch')
class ServiceDeliveryDashboardDetailsView(BaseReportView):

    def get(self, request, *args, **kwargs):
        step, now, month, year, include_test, domain, current_month, prev_month, location, selected_month = \
            self.get_settings(request, *args, **kwargs)

        location_filters = get_location_filter(location, domain)
        location_filters['aggregation_level'] = location_filters.get('aggregation_level', 1)

        start, length, order_by_number_column, order_by_name_column, order_dir = \
            get_datatables_ordering_info(request)
        reversed_order = True if order_dir == 'desc' else False
        data = get_service_delivery_details(
            domain,
            start,
            length,
            order_by_name_column,
            reversed_order,
            location_filters,
            year,
            month,
            step,
            include_test
        )
        return JsonResponse(data=data)


@method_decorator(DASHBOARD_CHECKS, name='dispatch')
class PrevalenceOfUndernutritionView(BaseReportView):

    def get(self, request, *args, **kwargs):
        step, now, month, year, include_test, domain, current_month, prev_month, location, selected_month = \
            self.get_settings(request, *args, **kwargs)

        config = {
            'month': tuple(selected_month.timetuple())[:3],
            'aggregation_level': 1,
        }

        gender = self.request.GET.get('gender', None)
        age = self.request.GET.get('age', None)
        if gender:
            config.update({'gender': gender})
        if age:
            config.update(get_age_filter(age))

        config.update(get_location_filter(location, self.kwargs['domain']))
        loc_level = get_location_level(config.get('aggregation_level'))
        icds_features_flag = icds_pre_release_features(self.request.couch_user)
        data = {}
        if step == "map":
            if loc_level in [LocationTypes.SUPERVISOR, LocationTypes.AWC]:
                data = get_prevalence_of_undernutrition_sector_data(
                    domain, config, loc_level, location, include_test, icds_features_flag
                )
            else:
                data = get_prevalence_of_undernutrition_data_map(
                    domain, config.copy(), loc_level, include_test, icds_features_flag
                )
                if loc_level == LocationTypes.BLOCK:
                    sector = get_prevalence_of_undernutrition_sector_data(
                        domain, config, loc_level, location, include_test, icds_features_flag
                    )
                    data.update(sector)
        elif step == "chart":
            data = get_prevalence_of_undernutrition_data_chart(
                domain, config, loc_level, include_test, icds_features_flag
            )

        return JsonResponse(data={
            'report_data': data,
        })


@location_safe
@method_decorator([login_and_domain_required], name='dispatch')
class LocationView(View):

    def get(self, request, *args, **kwargs):
        location_id = request.GET.get('location_id')
        user_locations_with_parents = SQLLocation.objects.get_queryset_ancestors(
            self.request.couch_user.get_sql_locations(self.kwargs['domain']), include_self=True
        ).distinct()
        parent_ids = [loc.location_id for loc in user_locations_with_parents]
        if location_id == 'null' or location_id == 'undefined':
            location_id = None
        if location_id:
            if not user_can_access_location_id(
                self.kwargs['domain'], request.couch_user, location_id
            ) and location_id not in parent_ids:
                return JsonResponse({})
            location = get_object_or_404(
                SQLLocation,
                domain=self.kwargs['domain'],
                location_id=location_id
            )
            location_list, replacement_names = get_deprecation_info([location], True)
            return JsonResponse({
                'name': location.name,
                'map_location_name': get_map_name(location),
                'location_type': location.location_type.code,
                'location_type_name': location.location_type_name,
                'user_have_access': user_can_access_location_id(
                    self.kwargs['domain'],
                    request.couch_user, location.location_id
                ),
                'user_have_access_to_parent': location.location_id in parent_ids,
                'parent_name': location.parent.name if location.parent else None,
                'parent_map_name': get_map_name(location.parent),
                'deprecates': get_location_replacement_name(location, 'deprecates', replacement_names),
                'archived_on': datetime_to_date_string(location.archived_on),
                'deprecated_to': get_location_replacement_name(location, 'deprecated_to', replacement_names),
                'deprecates_at': timestamp_string_to_date_string(location.metadata.get('deprecates_at')),
            })

        parent_id = request.GET.get('parent_id')
        name = request.GET.get('name')

        show_test = request.GET.get('include_test', False)

        locations = SQLLocation.objects.accessible_to_user(self.kwargs['domain'], self.request.couch_user).select_related('location_type')
        if not parent_id:
            locations = locations.filter(parent_id__isnull=True)
        else:
            locations = locations.filter(parent__location_id=parent_id)

        if locations.count() == 0:
            locations = user_locations_with_parents.filter(parent__location_id=parent_id)

        if name:
            locations = locations.filter(name__iexact=name)

        locations = locations.order_by('name')

        if not locations:
            return JsonResponse(data={'locations': []})

        locations_list, replacement_names = get_deprecation_info(locations, show_test)
        return JsonResponse(data={
            'locations': [
                {
                    'location_id': loc.location_id,
                    'name': loc.name,
                    'parent_id': parent_id,
                    'location_type_name': loc.location_type_name,
                    'user_have_access': user_can_access_location_id(
                        self.kwargs['domain'],
                        request.couch_user, loc.location_id
                    ),
                    'user_have_access_to_parent': loc.location_id in parent_ids,
                    'deprecates': get_location_replacement_name(loc, 'deprecates', replacement_names),
                    'archived_on': datetime_to_date_string(loc.archived_on),
                    'deprecated_to': get_location_replacement_name(loc, 'deprecated_to', replacement_names),
                    'deprecates_at': timestamp_string_to_date_string(loc.metadata.get('deprecates_at')),
                }
                for loc in locations_list
            ]
        })


@location_safe
@method_decorator([login_and_domain_required], name='dispatch')
class LocationAncestorsView(View):
    def get(self, request, *args, **kwargs):
        location_id = request.GET.get('location_id')
        if location_id == 'null' or location_id == 'undefined':
            location_id = None
        show_test = request.GET.get('include_test', False)
        selected_location = get_object_or_404(SQLLocation, location_id=location_id, domain=self.kwargs['domain'])
        parents = list(SQLLocation.objects.get_queryset_ancestors(
            self.request.couch_user.get_sql_locations(self.kwargs['domain']), include_self=True
        ).distinct()) + list(selected_location.get_ancestors())
        parent_ids = [x.pk for x in parents]
        parent_locations_ids = [loc.location_id for loc in parents]
        locations = SQLLocation.objects.accessible_to_user(
            domain=self.kwargs['domain'], user=self.request.couch_user
        ).filter(
            ~Q(pk__in=parent_ids) & (Q(parent_id__in=parent_ids) | Q(parent_id__isnull=True))
        ).select_related('parent').distinct().order_by('name')
        all_locations = list(OrderedDict.fromkeys(list(locations) + list(parents)))
        location_list, replacement_names = get_deprecation_info(all_locations, show_test, True)
        return JsonResponse(data={
            'locations': [
                {
                    'location_id': location.location_id,
                    'name': location.name,
                    'parent_id': location.parent.location_id if location.parent else None,
                    'location_type_name': location.location_type_name,
                    'user_have_access': user_can_access_location_id(
                        self.kwargs['domain'],
                        request.couch_user, location.location_id
                    ),
                    'user_have_access_to_parent': location.location_id in parent_locations_ids,
                    'deprecates': get_location_replacement_name(location, 'deprecates', replacement_names),
                    'archived_on': datetime_to_date_string(location.archived_on),
                    'deprecated_to': get_location_replacement_name(location, 'deprecated_to', replacement_names),
                    'deprecates_at': timestamp_string_to_date_string(location.metadata.get('deprecates_at')),
                }
                for location in location_list
            ],
            'selected_location': {
                'location_type_name': selected_location.location_type_name,
                'location_id': selected_location.location_id,
                'name': selected_location.name,
                'parent_id': selected_location.parent.location_id if selected_location.parent else None,
                'user_have_access': user_can_access_location_id(
                    self.kwargs['domain'],
                    request.couch_user, selected_location.location_id
                ),
                'user_have_access_to_parent': selected_location.location_id in parent_locations_ids,
                'deprecates': get_location_replacement_name(selected_location, 'deprecates', replacement_names),
                'archived_on': datetime_to_date_string(selected_location.archived_on),
                'deprecated_to': get_location_replacement_name(selected_location, 'deprecated_to', replacement_names),
                'deprecates_at': timestamp_string_to_date_string(selected_location.metadata.get('deprecates_at')),
            }
        })


@location_safe
@method_decorator([login_and_domain_required], name='dispatch')
class AWCLocationView(View):
    def get(self, request, *args, **kwargs):
        location_id = request.GET.get('location_id')
        if location_id == 'null' or location_id == 'undefined':
            location_id = None
        selected_location = get_object_or_404(SQLLocation, location_id=location_id, domain=self.kwargs['domain'])
        awcs = SQLLocation.objects.accessible_to_user(
            domain=self.kwargs['domain'], user=self.request.couch_user
        ).filter(parent_id=selected_location.pk).order_by('name')
        return JsonResponse(data={
            'locations': [
                {
                    'location_id': location.location_id,
                    'name': location.name,
                }
                for location in awcs
            ]
        })


@location_safe
@method_decorator([login_and_domain_required], name='dispatch')
class HaveAccessToLocation(View):
    def get(self, request, *args, **kwargs):
        location_id = request.GET.get('location_id')
        have_access = user_can_access_location_id(
            self.kwargs['domain'],
            request.couch_user, location_id
        )
        return JsonResponse(data={
            'haveAccess': have_access
        })


@method_decorator(DASHBOARD_CHECKS, name='dispatch')
class AwcReportsView(BaseReportView):
    def get(self, request, *args, **kwargs):
        step, now, month, year, include_test, domain, current_month, prev_month, location, selected_month = \
            self.get_settings(request, *args, **kwargs)

        two_before = current_month - relativedelta(months=2)
        location = request.GET.get('location_id')
        if location == 'null' or location == 'undefined':
            location = None
        aggregation_level = 5

        config = {
            'aggregation_level': aggregation_level
        }
        if location:
            try:
                sql_location = SQLLocation.objects.get(location_id=location, domain=self.kwargs['domain'])
                locations = sql_location.get_ancestors(include_self=True)
                for loc in locations:
                    location_key = '%s_id' % loc.location_type.code
                    config.update({
                        location_key: loc.location_id,
                    })
            except SQLLocation.DoesNotExist:
                pass

        data = {}
        if step == 'system_usage':
            data = get_awc_reports_system_usage(
                domain,
                config,
                tuple(current_month.timetuple())[:3],
                tuple(prev_month.timetuple())[:3],
                tuple(two_before.timetuple())[:3],
                'aggregation_level',
                include_test
            )
        elif step == 'pse':
            data = get_awc_reports_pse(
                config,
                tuple(current_month.timetuple())[:3],
                self.kwargs.get('domain'),
                include_test
            )
        elif step == 'maternal_child':
            data = get_awc_reports_maternal_child(
                domain,
                config,
                tuple(current_month.timetuple())[:3],
                tuple(prev_month.timetuple())[:3],
                include_test,
                icds_pre_release_features(self.request.couch_user)
            )
        elif step == 'demographics':
            data = get_awc_report_demographics(
                domain,
                config,
                tuple(now.date().timetuple())[:3],
                tuple(current_month.timetuple())[:3],
                include_test,
                beta=icds_pre_release_features(request.couch_user)
            )
        elif step == 'awc_infrastructure':
            data = get_awc_report_infrastructure(
                domain,
                config,
                tuple(current_month.timetuple())[:3],
                include_test,
                beta=icds_pre_release_features(request.couch_user)
            )
        elif step == 'beneficiary':
            if 'awc_id' in config:
                filters = {
                    'awc_id': config['awc_id'],
                }
                age = self.request.GET.get('age', None)
                if age:
                    filters.update(get_age_filter_in_months(age))
                draw = int(request.GET.get('draw', 0))
                icds_features_flag = icds_pre_release_features(self.request.couch_user)
                start, length, order_by_number_column, order_by_name_column, order_dir = \
                    get_datatables_ordering_info(request)
                order_by_name_column = order_by_name_column or 'person_name'
                if order_by_name_column == 'age':  # age and date of birth is stored in database as one value
                    order_by_name_column = 'dob'
                elif order_by_name_column == 'current_month_nutrition_status':
                    order_by_name_column = 'current_month_nutrition_status_sort'
                elif order_by_name_column == 'current_month_stunting':
                    order_by_name_column = '{}_sort'.format(current_month_stunting_column(icds_features_flag))
                elif order_by_name_column == 'current_month_wasting':
                    order_by_name_column = '{}_sort'.format(current_month_wasting_column(icds_features_flag))
                order = "%s%s" % ('-' if order_dir == 'desc' else '', order_by_name_column)

                data = get_awc_report_beneficiary(
                    start,
                    length,
                    draw,
                    order,
                    filters,
                    tuple(current_month.timetuple())[:3],
                    tuple(two_before.timetuple())[:3],
                    icds_features_flag
                )
        elif step == 'beneficiary_details':
            data = get_beneficiary_details(
                self.request.GET.get('case_id'),
                config['awc_id'],
                tuple(current_month.timetuple())[:3]
            )
        elif step == 'pregnant':
            if 'awc_id' in config:
                icds_features_flag = icds_pre_release_features(self.request.couch_user)
                start, length, order_by_number_column, order_by_name_column, order_dir = \
                    get_datatables_ordering_info(request)
                order_by_name_column = order_by_name_column or 'person_name'
                reversed_order = True if order_dir == 'desc' else False

                data = get_awc_report_pregnant(
                    start,
                    length,
                    order_by_name_column,
                    reversed_order,
                    config['awc_id']
                )
        elif step == 'pregnant_details':
            data = get_pregnant_details(
                self.request.GET.get('case_id'),
                config['awc_id'],
            )
        elif step == 'lactating':
            if 'awc_id' in config:
                icds_features_flag = icds_pre_release_features(self.request.couch_user)
                start, length, order_by_number_column, order_by_name_column, order_dir = \
                    get_datatables_ordering_info(request)
                order_by_name_column = order_by_name_column or 'person_name'
                reversed_order = True if order_dir == 'desc' else False

                data = get_awc_report_lactating(
                    start,
                    length,
                    order_by_name_column,
                    reversed_order,
                    config['awc_id']
                )
        return JsonResponse(data=data)


@location_safe
@method_decorator([login_and_domain_required], name='dispatch')
class ExportIndicatorView(View):
    def post(self, request, *args, **kwargs):
        include_test = request.GET.get('include_test', False)
        export_format = request.POST.get('format')
        month = int(request.POST.get('month'))
        year = int(request.POST.get('year'))
        aggregation_level = int(request.POST.get('aggregation_level'))
        indicator = int(request.POST.get('indicator'))




        config = {
            'aggregation_level': aggregation_level,
            'domain': self.kwargs['domain']
        }
        beneficiary_config = {'domain': self.kwargs['domain'], 'filters': request.POST.getlist('filter[]')}

        if month and year:
            beneficiary_config['month'] = date(year, month, 1)
            config.update({
                'month': date(year, month, 1),
            })

        location = request.POST.get('location', '')

        if not location and not request.couch_user.has_permission(
                self.kwargs['domain'], 'access_all_locations'
        ):
            return HttpResponse(status_code=403)
        if location and not user_can_access_location_id(
                self.kwargs['domain'], request.couch_user, location
        ):
            return HttpResponse(status_code=403)

        sql_location = None

        if location and indicator != ISSNIP_MONTHLY_REGISTER_PDF:
            try:
                sql_location = SQLLocation.objects.get(location_id=location, domain=self.kwargs['domain'])
                locations = sql_location.get_ancestors(include_self=True)
                for loc in locations:
                    location_key = '%s_id' % loc.location_type.code
                    config.update({
                        location_key: loc.location_id,
                    })
                    beneficiary_config.update({
                        location_key: loc.location_id
                    })
            except SQLLocation.DoesNotExist:
                pass

        if indicator == ISSNIP_MONTHLY_REGISTER_PDF:
            awcs = request.POST.get('selected_awcs').split(',')
            location = request.POST.get('location', '')
            if 'all' in awcs and location:
                awcs = list(SQLLocation.objects.get(
                    location_id=location
                ).get_descendants().filter(
                    location_type__code=AWC_LOCATION_TYPE_CODE
                ).location_ids())
            pdf_format = request.POST.get('pdfformat')
            task = prepare_issnip_monthly_register_reports.delay(
                self.kwargs['domain'],
                awcs,
                pdf_format,
                month,
                year,
                request.couch_user,
            )
            task_id = task.task_id
            return JsonResponse(data={'task_id': task_id})
        if indicator == GROWTH_MONITORING_LIST_EXPORT:
            if not sql_location or sql_location.location_type_name in [LocationTypes.STATE]:
                return HttpResponseBadRequest()
            config = beneficiary_config
        if indicator == AWW_INCENTIVE_REPORT:
            if not sql_location or sql_location.location_type_name not in [
                LocationTypes.STATE, LocationTypes.DISTRICT, LocationTypes.BLOCK
            ]:
                return HttpResponseBadRequest()
            today = datetime.now(INDIA_TIMEZONE)
            month_offset = 2 if today.day < 15 else 1
            latest_year, latest_month = add_months(today.year, today.month, -month_offset)
            if year > latest_year or month > latest_month and year == latest_year:
                return HttpResponseBadRequest()
        if indicator == DASHBOARD_USAGE_EXPORT:
            config['couch_user'] = self.request.couch_user

        if indicator == SERVICE_DELIVERY_REPORT:
            config['beneficiary_category'] = request.POST.get('beneficiary_category')
        if indicator == THR_REPORT_EXPORT:
            config['thr_report_type'] = request.POST.get('thr_report_type')

        if indicator == CHILD_GROWTH_TRACKER_REPORT:
            if not sql_location or sql_location.location_type_name in [LocationTypes.STATE]:
                return HttpResponseBadRequest()
            config = beneficiary_config
<<<<<<< HEAD
        if indicator == POSHAN_PROGRESS_REPORT:
            config['report_layout'] = request.POST.get('report_layout')
            config['data_format'] = request.POST.get('data_format')
            config['quarter'] = int(request.POST.get('quarter'))
            config['year'] = year

=======

        if indicator == AWW_ACTIVITY_REPORT:
            if not sql_location or sql_location.location_type_name not in [
                LocationTypes.STATE, LocationTypes.DISTRICT, LocationTypes.BLOCK, LocationTypes.SUPERVISOR
            ]:
                return HttpResponseBadRequest()
            config = beneficiary_config
>>>>>>> 461b633b

        if indicator in (CHILDREN_EXPORT, PREGNANT_WOMEN_EXPORT, DEMOGRAPHICS_EXPORT, SYSTEM_USAGE_EXPORT,
                         AWC_INFRASTRUCTURE_EXPORT, GROWTH_MONITORING_LIST_EXPORT, AWW_INCENTIVE_REPORT,
                         LS_REPORT_EXPORT, THR_REPORT_EXPORT, DASHBOARD_USAGE_EXPORT,
<<<<<<< HEAD
                         SERVICE_DELIVERY_REPORT, CHILD_GROWTH_TRACKER_REPORT, POSHAN_PROGRESS_REPORT):
=======
                         SERVICE_DELIVERY_REPORT, CHILD_GROWTH_TRACKER_REPORT, AWW_ACTIVITY_REPORT):
>>>>>>> 461b633b
            task = prepare_excel_reports.delay(
                config,
                aggregation_level,
                include_test,
                icds_pre_release_features(self.request.couch_user),
                location,
                self.kwargs['domain'],
                export_format,
                indicator,
            )
            task_id = task.task_id
            return JsonResponse(data={'task_id': task_id})


@method_decorator(DASHBOARD_CHECKS, name='dispatch')
class FactSheetsView(BaseReportView):
    def get(self, request, *args, **kwargs):
        step, now, month, year, include_test, domain, current_month, prev_month, location_id, selected_month = \
            self.get_settings(request, *args, **kwargs)

        aggregation_level = 1

        this_month = datetime(year, month, 1).date()
        two_before = this_month - relativedelta(months=2)

        config = {
            'aggregation_level': aggregation_level,
            'month': this_month,
            'previous_month': date.today().replace(day=1) - relativedelta(months=1),
            'two_before': two_before,
            'category': request.GET.get('category'),
            'domain': domain
        }

        config.update(get_location_filter(location_id, domain, include_object=True))

        # query database at same level for which it is requested
        if config.get('aggregation_level') > 1:
            config['aggregation_level'] -= 1

        loc_level = get_location_level(config.get('aggregation_level'))

        beta = icds_pre_release_features(request.user)
        data = FactSheetsReport(
            config=config, loc_level=loc_level, show_test=include_test, beta=beta
        ).get_data()
        return JsonResponse(data=data)


@method_decorator(DASHBOARD_CHECKS, name='dispatch')
class PrevalenceOfSevereView(BaseReportView):

    def get(self, request, *args, **kwargs):
        step, now, month, year, include_test, domain, current_month, prev_month, location, selected_month = \
            self.get_settings(request, *args, **kwargs)

        config = {
            'month': tuple(selected_month.timetuple())[:3],
            'aggregation_level': 1,
        }

        gender = self.request.GET.get('gender', None)
        age = self.request.GET.get('age', None)
        if gender:
            config.update({'gender': gender})
        if age:
            config.update(get_age_filter(age))

        config.update(get_location_filter(location, self.kwargs['domain']))
        loc_level = get_location_level(config.get('aggregation_level'))

        data = {}
        icds_features_flag = icds_pre_release_features(self.request.couch_user)
        if step == "map":
            if loc_level in [LocationTypes.SUPERVISOR, LocationTypes.AWC]:
                data = get_prevalence_of_severe_sector_data(
                    domain, config, loc_level, location, include_test, icds_features_flag
                )
            else:
                data = get_prevalence_of_severe_data_map(
                    domain, config.copy(), loc_level, include_test, icds_features_flag
                )
                if loc_level == LocationTypes.BLOCK:
                    sector = get_prevalence_of_severe_sector_data(
                        domain, config, loc_level, location, include_test, icds_features_flag
                    )
                    data.update(sector)
        elif step == "chart":
            data = get_prevalence_of_severe_data_chart(domain, config, loc_level, include_test, icds_features_flag)

        return JsonResponse(data={
            'report_data': data,
        })


@method_decorator(DASHBOARD_CHECKS, name='dispatch')
class PrevalenceOfStuntingView(BaseReportView):

    def get(self, request, *args, **kwargs):
        step, now, month, year, include_test, domain, current_month, prev_month, location, selected_month = \
            self.get_settings(request, *args, **kwargs)

        config = {
            'month': tuple(selected_month.timetuple())[:3],
            'aggregation_level': 1,
        }

        gender = self.request.GET.get('gender', None)
        age = self.request.GET.get('age', None)
        if gender:
            config.update({'gender': gender})
        if age:
            config.update(get_age_filter(age))

        config.update(get_location_filter(location, self.kwargs['domain']))
        loc_level = get_location_level(config.get('aggregation_level'))

        data = {}

        icds_features_flag = icds_pre_release_features(self.request.couch_user)
        if step == "map":
            if loc_level in [LocationTypes.SUPERVISOR, LocationTypes.AWC]:
                data = get_prevalence_of_stunting_sector_data(
                    domain, config, loc_level, location, include_test, icds_features_flag
                )
            else:
                data = get_prevalence_of_stunting_data_map(
                    domain, config.copy(), loc_level, include_test, icds_features_flag
                )
                if loc_level == LocationTypes.BLOCK:
                    sector = get_prevalence_of_stunting_sector_data(
                        domain, config, loc_level, location, include_test, icds_features_flag
                    )
                    data.update(sector)
        elif step == "chart":
            data = get_prevalence_of_stunting_data_chart(
                domain, config, loc_level, include_test, icds_features_flag
            )

        return JsonResponse(data={
            'report_data': data,
        })


@method_decorator(DASHBOARD_CHECKS, name='dispatch')
class NewbornsWithLowBirthWeightView(BaseReportView):

    def get(self, request, *args, **kwargs):
        step, now, month, year, include_test, domain, current_month, prev_month, location, selected_month = \
            self.get_settings(request, *args, **kwargs)

        config = {
            'month': tuple(selected_month.timetuple())[:3],
            'aggregation_level': 1,
        }

        gender = self.request.GET.get('gender', None)
        if gender:
            config.update({'gender': gender})

        config.update(get_location_filter(location, self.kwargs['domain']))
        loc_level = get_location_level(config.get('aggregation_level'))
        icds_features_flag = icds_pre_release_features(self.request.couch_user)
        data = {}
        if step == "map":
            if loc_level in [LocationTypes.SUPERVISOR, LocationTypes.AWC]:
                data = get_newborn_with_low_birth_weight_data(
                    domain, config, loc_level, location, include_test, icds_features_flag
                )
            else:
                data = get_newborn_with_low_birth_weight_map(
                    domain, config.copy(), loc_level, include_test, icds_features_flag
                )
                if loc_level == LocationTypes.BLOCK:
                    sector = get_newborn_with_low_birth_weight_data(
                        domain, config, loc_level, location, include_test, icds_features_flag
                    )
                    data.update(sector)
        elif step == "chart":
            data = get_newborn_with_low_birth_weight_chart(
                domain, config, loc_level, include_test, icds_features_flag
            )

        return JsonResponse(data={
            'report_data': data,
        })


@method_decorator(DASHBOARD_CHECKS, name='dispatch')
class EarlyInitiationBreastfeeding(BaseReportView):

    def get(self, request, *args, **kwargs):
        step, now, month, year, include_test, domain, current_month, prev_month, location, selected_month = \
            self.get_settings(request, *args, **kwargs)

        config = {
            'month': tuple(selected_month.timetuple())[:3],
            'aggregation_level': 1,
        }

        gender = self.request.GET.get('gender', None)
        if gender:
            config.update({'gender': gender})

        config.update(get_location_filter(location, self.kwargs['domain']))
        loc_level = get_location_level(config.get('aggregation_level'))
        icds_features_flag = icds_pre_release_features(self.request.couch_user)
        data = {}
        if step == "map":
            if loc_level in [LocationTypes.SUPERVISOR, LocationTypes.AWC]:
                data = get_early_initiation_breastfeeding_data(
                    domain, config, loc_level, location, include_test, icds_features_flag
                )
            else:
                data = get_early_initiation_breastfeeding_map(
                    domain, config.copy(), loc_level, include_test, icds_features_flag
                )
                if loc_level == LocationTypes.BLOCK:
                    sector = get_early_initiation_breastfeeding_data(
                        domain, config, loc_level, location, include_test, icds_features_flag
                    )
                    data.update(sector)
        elif step == "chart":
            data = get_early_initiation_breastfeeding_chart(
                domain, config, loc_level, include_test, icds_features_flag
            )

        return JsonResponse(data={
            'report_data': data,
        })


@method_decorator(DASHBOARD_CHECKS, name='dispatch')
class ExclusiveBreastfeedingView(BaseReportView):
    def get(self, request, *args, **kwargs):
        step, now, month, year, include_test, domain, current_month, prev_month, location, selected_month = \
            self.get_settings(request, *args, **kwargs)

        config = {
            'month': tuple(selected_month.timetuple())[:3],
            'aggregation_level': 1,
        }

        gender = self.request.GET.get('gender', None)
        if gender:
            config.update({'gender': gender})

        config.update(get_location_filter(location, self.kwargs['domain']))

        loc_level = get_location_level(config.get('aggregation_level'))
        icds_features_flag = icds_pre_release_features(self.request.couch_user)
        data = {}
        if step == "map":
            if loc_level in [LocationTypes.SUPERVISOR, LocationTypes.AWC]:
                data = get_exclusive_breastfeeding_sector_data(
                    domain, config, loc_level, location, include_test, icds_features_flag
                )
            else:
                data = get_exclusive_breastfeeding_data_map(
                    domain, config.copy(), loc_level, include_test, icds_features_flag
                )
                if loc_level == LocationTypes.BLOCK:
                    sector = get_exclusive_breastfeeding_sector_data(
                        domain, config, loc_level, location, include_test, icds_features_flag
                    )
                    data.update(sector)
        elif step == "chart":
            data = get_exclusive_breastfeeding_data_chart(
                domain, config, loc_level, include_test, icds_features_flag
            )

        return JsonResponse(data={
            'report_data': data,
        })


@method_decorator(DASHBOARD_CHECKS, name='dispatch')
class ChildrenInitiatedView(BaseReportView):
    def get(self, request, *args, **kwargs):
        step, now, month, year, include_test, domain, current_month, prev_month, location, selected_month = \
            self.get_settings(request, *args, **kwargs)

        config = {
            'month': tuple(selected_month.timetuple())[:3],
            'aggregation_level': 1,
        }

        gender = self.request.GET.get('gender', None)
        if gender:
            config.update({'gender': gender})

        config.update(get_location_filter(location, self.kwargs['domain']))
        loc_level = get_location_level(config.get('aggregation_level'))
        icds_features_flag = icds_pre_release_features(self.request.couch_user)
        data = {}
        if step == "map":
            if loc_level in [LocationTypes.SUPERVISOR, LocationTypes.AWC]:
                data = get_children_initiated_sector_data(
                    domain, config, loc_level, location, include_test, icds_features_flag
                )
            else:
                data = get_children_initiated_data_map(
                    domain, config.copy(), loc_level, include_test, icds_features_flag
                )
                if loc_level == LocationTypes.BLOCK:
                    sector = get_children_initiated_sector_data(
                        domain, config, loc_level, location, include_test, icds_features_flag
                    )
                    data.update(sector)
        elif step == "chart":
            data = get_children_initiated_data_chart(
                domain, config, loc_level, include_test, icds_features_flag
            )

        return JsonResponse(data={
            'report_data': data,
        })


@method_decorator(DASHBOARD_CHECKS, name='dispatch')
class InstitutionalDeliveriesView(BaseReportView):
    def get(self, request, *args, **kwargs):
        step, now, month, year, include_test, domain, current_month, prev_month, location, selected_month = \
            self.get_settings(request, *args, **kwargs)

        config = {
            'month': tuple(selected_month.timetuple())[:3],
            'aggregation_level': 1,
        }

        gender = self.request.GET.get('gender', None)
        if gender:
            config.update({'gender': gender})

        config.update(get_location_filter(location, self.kwargs['domain']))
        loc_level = get_location_level(config.get('aggregation_level'))
        icds_features_flag = icds_pre_release_features(self.request.couch_user)
        data = {}
        if step == "map":
            if loc_level in [LocationTypes.SUPERVISOR, LocationTypes.AWC]:
                data = get_institutional_deliveries_sector_data(
                    domain, config, loc_level, location, include_test, icds_features_flag
                )
            else:
                data = get_institutional_deliveries_data_map(
                    domain, config.copy(), loc_level, include_test, icds_features_flag
                )
                if loc_level == LocationTypes.BLOCK:
                    sector = get_institutional_deliveries_sector_data(
                        domain, config, loc_level, location, include_test, icds_features_flag
                    )
                    data.update(sector)
        elif step == "chart":
            data = get_institutional_deliveries_data_chart(
                domain, config, loc_level, include_test, icds_features_flag
            )

        return JsonResponse(data={
            'report_data': data,
        })


@method_decorator(DASHBOARD_CHECKS, name='dispatch')
class ImmunizationCoverageView(BaseReportView):
    def get(self, request, *args, **kwargs):
        step, now, month, year, include_test, domain, current_month, prev_month, location, selected_month = \
            self.get_settings(request, *args, **kwargs)

        config = {
            'month': tuple(selected_month.timetuple())[:3],
            'aggregation_level': 1,
        }
        gender = self.request.GET.get('gender', None)
        if gender:
            config.update({'gender': gender})

        config.update(get_location_filter(location, self.kwargs['domain']))
        loc_level = get_location_level(config.get('aggregation_level'))
        icds_features_flag = icds_pre_release_features(self.request.couch_user)
        data = {}
        if step == "map":
            if loc_level in [LocationTypes.SUPERVISOR, LocationTypes.AWC]:
                data = get_immunization_coverage_sector_data(
                    domain, config, loc_level, location, include_test, icds_features_flag
                )
            else:
                data = get_immunization_coverage_data_map(
                    domain, config.copy(), loc_level, include_test, icds_features_flag
                )
                if loc_level == LocationTypes.BLOCK:
                    sector = get_immunization_coverage_sector_data(
                        domain, config, loc_level, location, include_test, icds_features_flag
                    )
                    data.update(sector)
        elif step == "chart":
            data = get_immunization_coverage_data_chart(
                domain, config, loc_level, include_test, icds_features_flag
            )

        return JsonResponse(data={
            'report_data': data,
        })


@location_safe
@method_decorator(DASHBOARD_CHECKS, name='dispatch')
class AWCDailyStatusView(View):
    def get(self, request, *args, **kwargs):
        include_test = request.GET.get('include_test', False)
        step = kwargs.get('step')
        now = datetime.utcnow() - relativedelta(days=1)

        domain = self.kwargs['domain']

        config = {
            'month': tuple(now.timetuple())[:3],
            'aggregation_level': 1
        }
        location = request.GET.get('location_id', '')
        if location == 'null' or location == 'undefined':
            location = None
        config.update(get_location_filter(location, self.kwargs['domain']))
        loc_level = get_location_level(config.get('aggregation_level'))
        beta = icds_pre_release_features(request.couch_user)

        if icds_pre_release_features(self.request.couch_user):
            config['num_launched_awcs__gte'] = 1
        data = {}
        if step == "map":
            if loc_level in [LocationTypes.SUPERVISOR, LocationTypes.AWC]:
                data = get_awc_daily_status_sector_data(domain, config, loc_level, location, include_test)
            else:
                data = get_awc_daily_status_data_map(domain, config.copy(), loc_level, include_test, beta=beta)
                if loc_level == LocationTypes.BLOCK:
                    sector = get_awc_daily_status_sector_data(
                        domain, config, loc_level, location, include_test
                    )
                    data.update(sector)
        elif step == "chart":
            data = get_awc_daily_status_data_chart(domain, config, loc_level, include_test)

        return JsonResponse(data={
            'report_data': data,
        })


@method_decorator(DASHBOARD_CHECKS, name='dispatch')
class AWCsCoveredView(BaseReportView):
    def get(self, request, *args, **kwargs):
        step, now, month, year, include_test, domain, current_month, prev_month, location, selected_month = \
            self.get_settings(request, *args, **kwargs)

        config = {
            'month': tuple(selected_month.timetuple())[:3],
            'aggregation_level': 1,
        }
        config.update(get_location_filter(location, self.kwargs['domain']))
        loc_level = get_location_level(config.get('aggregation_level'))

        data = get_awc_covered_data_with_retrying(step, domain, config, loc_level, location, include_test)

        return JsonResponse(data={
            'report_data': data,
        })


@method_decorator(DASHBOARD_CHECKS, name='dispatch')
class RegisteredHouseholdView(BaseReportView):
    def get(self, request, *args, **kwargs):
        step, now, month, year, include_test, domain, current_month, prev_month, location, selected_month = \
            self.get_settings(request, *args, **kwargs)

        config = {
            'month': tuple(selected_month.timetuple())[:3],
            'aggregation_level': 1,
        }
        config.update(get_location_filter(location, self.kwargs['domain']))
        loc_level = get_location_level(config.get('aggregation_level'))
        beta = icds_pre_release_features(request.couch_user)

        if icds_pre_release_features(self.request.couch_user):
            config['num_launched_awcs__gte'] = 1

        data = {}
        if step == "map":
            if loc_level in [LocationTypes.SUPERVISOR, LocationTypes.AWC]:
                data = get_registered_household_sector_data(domain, config, loc_level, location, include_test)
            else:
                data = get_registered_household_data_map(domain, config.copy(), loc_level, include_test, beta=beta)
                if loc_level == LocationTypes.BLOCK:
                    sector = get_registered_household_sector_data(
                        domain, config, loc_level, location, include_test
                    )
                    data.update(sector)
        elif step == "chart":
            data = get_registered_household_data_chart(domain, config, loc_level, include_test)

        return JsonResponse(data={
            'report_data': data,
        })


@method_decorator(DASHBOARD_CHECKS, name='dispatch')
class EnrolledChildrenView(BaseReportView):
    def get(self, request, *args, **kwargs):
        step, now, month, year, include_test, domain, current_month, prev_month, location, selected_month = \
            self.get_settings(request, *args, **kwargs)

        config = {
            'month': tuple(selected_month.timetuple())[:3],
            'aggregation_level': 1,
        }

        gender = self.request.GET.get('gender', None)
        age = self.request.GET.get('age', None)
        if gender:
            config.update({'gender': gender})
        if age:
            config.update(get_age_filter(age))

        config.update(get_location_filter(location, self.kwargs['domain']))
        loc_level = get_location_level(config.get('aggregation_level'))
        icds_features_flag = icds_pre_release_features(self.request.couch_user)
        data = {}
        if step == "map":
            if loc_level in [LocationTypes.SUPERVISOR, LocationTypes.AWC]:
                data = get_enrolled_children_sector_data(
                    domain, config, loc_level, location, include_test, icds_features_flag
                )
            else:
                data = get_enrolled_children_data_map(
                    domain, config.copy(), loc_level, include_test, icds_features_flag
                )
                if loc_level == LocationTypes.BLOCK:
                    sector = get_enrolled_children_sector_data(
                        domain, config, loc_level, location, include_test, icds_features_flag
                    )
                    data.update(sector)
        elif step == "chart":
            if 'age' in config:
                del config['age']
            data = get_enrolled_children_data_chart(domain, config, loc_level, include_test)

        return JsonResponse(data={
            'report_data': data,
        })


@method_decorator(DASHBOARD_CHECKS, name='dispatch')
class EnrolledWomenView(BaseReportView):
    def get(self, request, *args, **kwargs):
        step, now, month, year, include_test, domain, current_month, prev_month, location, selected_month = \
            self.get_settings(request, *args, **kwargs)

        config = {
            'month': tuple(selected_month.timetuple())[:3],
            'aggregation_level': 1,
        }

        config.update(get_location_filter(location, self.kwargs['domain']))
        loc_level = get_location_level(config.get('aggregation_level'))
        icds_features_flag = icds_pre_release_features(self.request.couch_user)
        data = {}
        if step == "map":
            if loc_level in [LocationTypes.SUPERVISOR, LocationTypes.AWC]:
                data = get_enrolled_women_sector_data(
                    domain, config, loc_level, location, include_test, icds_features_flag
                )
            else:
                data = get_enrolled_women_data_map(
                    domain, config.copy(), loc_level, include_test, icds_features_flag
                )
                if loc_level == LocationTypes.BLOCK:
                    sector = get_enrolled_women_sector_data(
                        domain, config, loc_level, location, include_test, icds_features_flag
                    )
                    data.update(sector)
        elif step == "chart":
            data = get_enrolled_women_data_chart(
                domain, config, loc_level, include_test, icds_features_flag
            )

        return JsonResponse(data={
            'report_data': data,
        })


@method_decorator(DASHBOARD_CHECKS, name='dispatch')
class LactatingEnrolledWomenView(BaseReportView):
    def get(self, request, *args, **kwargs):
        step, now, month, year, include_test, domain, current_month, prev_month, location, selected_month = \
            self.get_settings(request, *args, **kwargs)

        config = {
            'month': tuple(selected_month.timetuple())[:3],
            'aggregation_level': 1,

        }

        config.update(get_location_filter(location, self.kwargs['domain']))
        loc_level = get_location_level(config.get('aggregation_level'))
        icds_features_flag = icds_pre_release_features(self.request.couch_user)
        data = {}
        if step == "map":
            if loc_level in [LocationTypes.SUPERVISOR, LocationTypes.AWC]:
                data = get_lactating_enrolled_women_sector_data(
                    domain, config, loc_level, location, include_test, icds_features_flag
                )
            else:
                data = get_lactating_enrolled_women_data_map(
                    domain, config.copy(), loc_level,  include_test, icds_features_flag
                )
                if loc_level == LocationTypes.BLOCK:
                    sector = get_lactating_enrolled_women_sector_data(
                        domain, config, loc_level, location, include_test, icds_features_flag
                    )
                    data.update(sector)
        elif step == "chart":
            data = get_lactating_enrolled_data_chart(
                domain, config, loc_level, include_test, icds_features_flag
            )

        return JsonResponse(data={
            'report_data': data,
        })


@method_decorator(DASHBOARD_CHECKS, name='dispatch')
class AdolescentGirlsView(BaseReportView):
    def get(self, request, *args, **kwargs):
        step, now, month, year, include_test, domain, current_month, prev_month, location, selected_month = \
            self.get_settings(request, *args, **kwargs)

        config = {
            'month': tuple(selected_month.timetuple())[:3],
            'aggregation_level': 1
        }
        config.update(get_location_filter(location, self.kwargs['domain']))
        loc_level = get_location_level(config.get('aggregation_level'))

        if icds_pre_release_features(self.request.couch_user):
            config['num_launched_awcs__gte'] = 1

        data = {}
        pre_release_features = icds_pre_release_features(self.request.couch_user)
        if step == "map":
            if loc_level in [LocationTypes.SUPERVISOR, LocationTypes.AWC]:
                data = get_adolescent_girls_sector_data(domain, config, loc_level, location, include_test,
                                                        pre_release_features)
            else:
                data = get_adolescent_girls_data_map(domain, config.copy(), loc_level, include_test,
                                                     pre_release_features)
                if loc_level == LocationTypes.BLOCK:
                    sector = get_adolescent_girls_sector_data(
                        domain, config, loc_level, location, include_test, pre_release_features
                    )
                    data.update(sector)
        elif step == "chart":
            data = get_adolescent_girls_data_chart(domain, config, loc_level, include_test, pre_release_features)

        return JsonResponse(data={
            'report_data': data,
        })


@method_decorator(DASHBOARD_CHECKS, name='dispatch')
class AdhaarBeneficiariesView(BaseReportView):
    def get(self, request, *args, **kwargs):
        step, now, month, year, include_test, domain, current_month, prev_month, location, selected_month = \
            self.get_settings(request, *args, **kwargs)

        config = {
            'month': tuple(selected_month.timetuple())[:3],
            'aggregation_level': 1,
        }
        config.update(get_location_filter(location, self.kwargs['domain']))
        loc_level = get_location_level(config.get('aggregation_level'))

        if icds_pre_release_features(self.request.couch_user):
            config['num_launched_awcs__gte'] = 1

        data = {}
        beta = icds_pre_release_features(request.couch_user)
        if step == "map":
            if loc_level in [LocationTypes.SUPERVISOR, LocationTypes.AWC]:
                data = get_adhaar_sector_data(domain, config, loc_level, location, include_test, beta=beta)
            else:
                data = get_adhaar_data_map(domain, config.copy(), loc_level, include_test, beta=beta)
                if loc_level == LocationTypes.BLOCK:
                    sector = get_adhaar_sector_data(domain, config, loc_level, location, include_test, beta=beta)
                    data.update(sector)
        elif step == "chart":
            data = get_adhaar_data_chart(domain, config, loc_level, include_test, beta=beta)

        return JsonResponse(data={
            'report_data': data,
        })


@method_decorator(DASHBOARD_CHECKS, name='dispatch')
class CleanWaterView(BaseReportView):
    def get(self, request, *args, **kwargs):
        step, now, month, year, include_test, domain, current_month, prev_month, location, selected_month = \
            self.get_settings(request, *args, **kwargs)

        config = {
            'month': tuple(selected_month.timetuple())[:3],
            'aggregation_level': 1,
        }
        config.update(get_location_filter(location, self.kwargs['domain']))
        loc_level = get_location_level(config.get('aggregation_level'))
        beta = icds_pre_release_features(request.couch_user)

        if icds_pre_release_features(self.request.couch_user):
            config['num_launched_awcs__gte'] = 1

        data = {}
        if step == "map":
            if loc_level in [LocationTypes.SUPERVISOR, LocationTypes.AWC]:
                data = get_clean_water_sector_data(domain, config, loc_level, location, include_test)
            else:
                data = get_clean_water_data_map(domain, config.copy(), loc_level, include_test, beta=beta)
                if loc_level == LocationTypes.BLOCK:
                    sector = get_clean_water_sector_data(
                        domain, config, loc_level, location, include_test
                    )
                    data.update(sector)
        elif step == "chart":
            data = get_clean_water_data_chart(domain, config, loc_level, include_test)

        return JsonResponse(data={
            'report_data': data,
        })


@method_decorator(DASHBOARD_CHECKS, name='dispatch')
class FunctionalToiletView(BaseReportView):
    def get(self, request, *args, **kwargs):
        step, now, month, year, include_test, domain, current_month, prev_month, location, selected_month = \
            self.get_settings(request, *args, **kwargs)

        config = {
            'month': tuple(selected_month.timetuple())[:3],
            'aggregation_level': 1,
        }
        config.update(get_location_filter(location, self.kwargs['domain']))
        loc_level = get_location_level(config.get('aggregation_level'))
        beta = icds_pre_release_features(request.couch_user)

        if icds_pre_release_features(self.request.couch_user):
            config['num_launched_awcs__gte'] = 1

        data = {}
        if step == "map":
            if loc_level in [LocationTypes.SUPERVISOR, LocationTypes.AWC]:
                data = get_functional_toilet_sector_data(domain, config, loc_level, location, include_test)
            else:
                data = get_functional_toilet_data_map(domain, config.copy(), loc_level, include_test, beta=beta)
                if loc_level == LocationTypes.BLOCK:
                    sector = get_functional_toilet_sector_data(
                        domain, config, loc_level, location, include_test
                    )
                    data.update(sector)
        elif step == "chart":
            data = get_functional_toilet_data_chart(domain, config, loc_level, include_test)

        return JsonResponse(data={
            'report_data': data,
        })


@method_decorator(DASHBOARD_CHECKS, name='dispatch')
class MedicineKitView(BaseReportView):
    def get(self, request, *args, **kwargs):
        step, now, month, year, include_test, domain, current_month, prev_month, location, selected_month = \
            self.get_settings(request, *args, **kwargs)

        config = {
            'month': tuple(selected_month.timetuple())[:3],
            'aggregation_level': 1,
        }
        config.update(get_location_filter(location, self.kwargs['domain']))
        loc_level = get_location_level(config.get('aggregation_level'))
        beta = icds_pre_release_features(request.couch_user)

        if icds_pre_release_features(self.request.couch_user):
            config['num_launched_awcs__gte'] = 1

        data = {}
        if step == "map":
            if loc_level in [LocationTypes.SUPERVISOR, LocationTypes.AWC]:
                data = get_medicine_kit_sector_data(domain, config, loc_level, location, include_test)
            else:
                data = get_medicine_kit_data_map(domain, config.copy(), loc_level, include_test, beta=beta)
                if loc_level == LocationTypes.BLOCK:
                    sector = get_medicine_kit_sector_data(
                        domain, config, loc_level, location, include_test
                    )
                    data.update(sector)
        elif step == "chart":
            data = get_medicine_kit_data_chart(domain, config, loc_level, include_test)

        return JsonResponse(data={
            'report_data': data,
        })


@method_decorator(DASHBOARD_CHECKS, name='dispatch')
class InfantometerView(BaseReportView):
    def get(self, request, *args, **kwargs):
        step, now, month, year, include_test, domain, current_month, prev_month, location, selected_month = \
            self.get_settings(request, *args, **kwargs)

        config = {
            'month': tuple(selected_month.timetuple())[:3],
            'aggregation_level': 1,
        }
        config.update(get_location_filter(location, self.kwargs['domain']))
        loc_level = get_location_level(config.get('aggregation_level'))
        beta = icds_pre_release_features(request.couch_user)

        if icds_pre_release_features(self.request.couch_user):
            config['num_launched_awcs__gte'] = 1

        data = {}
        if step == "map":
            if loc_level in [LocationTypes.SUPERVISOR, LocationTypes.AWC]:
                data = get_infantometer_sector_data(domain, config, loc_level, location, include_test)
            else:
                data = get_infantometer_data_map(domain, config.copy(), loc_level, include_test, beta=beta)
                if loc_level == LocationTypes.BLOCK:
                    sector = get_infantometer_sector_data(
                        domain, config, loc_level, location, include_test
                    )
                    data.update(sector)
        elif step == "chart":
            data = get_infantometer_data_chart(domain, config, loc_level, include_test)

        return JsonResponse(data={
            'report_data': data,
        })

@method_decorator(DASHBOARD_CHECKS, name='dispatch')
class StadiometerView(BaseReportView):
    def get(self, request, *args, **kwargs):
        step, now, month, year, include_test, domain, current_month, prev_month, location, selected_month = \
            self.get_settings(request, *args, **kwargs)

        config = {
            'month': tuple(selected_month.timetuple())[:3],
            'aggregation_level': 1
        }
        config.update(get_location_filter(location, self.kwargs['domain']))
        loc_level = get_location_level(config.get('aggregation_level'))
        beta = icds_pre_release_features(request.couch_user)

        if icds_pre_release_features(self.request.couch_user):
            config['num_launched_awcs__gte'] = 1

        data = {}
        if step == "map":
            if loc_level in [LocationTypes.SUPERVISOR, LocationTypes.AWC]:
                data = get_stadiometer_sector_data(domain, config, loc_level, location, include_test)
            else:
                data = get_stadiometer_data_map(domain, config.copy(), loc_level, include_test, beta=beta)
                if loc_level == LocationTypes.BLOCK:
                    sector = get_stadiometer_sector_data(
                        domain, config, loc_level, location, include_test
                    )
                    data.update(sector)
        elif step == "chart":
            data = get_stadiometer_data_chart(domain, config, loc_level, include_test)

        return JsonResponse(data={
            'report_data': data,
        })

@method_decorator(DASHBOARD_CHECKS, name='dispatch')
class InfantsWeightScaleView(BaseReportView):
    def get(self, request, *args, **kwargs):
        step, now, month, year, include_test, domain, current_month, prev_month, location, selected_month = \
            self.get_settings(request, *args, **kwargs)

        config = {
            'month': tuple(selected_month.timetuple())[:3],
            'aggregation_level': 1,
        }
        config.update(get_location_filter(location, self.kwargs['domain']))
        loc_level = get_location_level(config.get('aggregation_level'))
        beta = icds_pre_release_features(request.couch_user)

        if icds_pre_release_features(self.request.couch_user):
            config['num_launched_awcs__gte'] = 1
        data = {}
        if step == "map":
            if loc_level in [LocationTypes.SUPERVISOR, LocationTypes.AWC]:
                data = get_infants_weight_scale_sector_data(domain, config, loc_level, location, include_test)
            else:
                data = get_infants_weight_scale_data_map(domain, config.copy(), loc_level, include_test, beta=beta)
                if loc_level == LocationTypes.BLOCK:
                    sector = get_infants_weight_scale_sector_data(
                        domain, config, loc_level, location, include_test
                    )
                    data.update(sector)
        elif step == "chart":
            data = get_infants_weight_scale_data_chart(domain, config, loc_level, include_test)

        return JsonResponse(data={
            'report_data': data,
        })


@method_decorator(DASHBOARD_CHECKS, name='dispatch')
class AdultWeightScaleView(BaseReportView):
    def get(self, request, *args, **kwargs):
        step, now, month, year, include_test, domain, current_month, prev_month, location, selected_month = \
            self.get_settings(request, *args, **kwargs)

        config = {
            'month': tuple(selected_month.timetuple())[:3],
            'aggregation_level': 1,
        }
        config.update(get_location_filter(location, self.kwargs['domain']))
        loc_level = get_location_level(config.get('aggregation_level'))
        beta = icds_pre_release_features(request.couch_user)

        if icds_pre_release_features(self.request.couch_user):
            config['num_launched_awcs__gte'] = 1
        data = {}
        if step == "map":
            if loc_level in [LocationTypes.SUPERVISOR, LocationTypes.AWC]:
                data = get_adult_weight_scale_sector_data(domain, config, loc_level, location, include_test)
            else:
                data = get_adult_weight_scale_data_map(domain, config.copy(), loc_level, include_test, beta=beta)
                if loc_level == LocationTypes.BLOCK:
                    sector = get_adult_weight_scale_sector_data(
                        domain, config, loc_level, location, include_test
                    )
                    data.update(sector)
        elif step == "chart":
            data = get_adult_weight_scale_data_chart(domain, config, loc_level, include_test)

        return JsonResponse(data={
            'report_data': data,
        })



@method_decorator([login_and_domain_required], name='dispatch')
class AggregationScriptPage(BaseDomainView):
    page_title = 'Aggregation Script'
    urlname = 'aggregation_script_page'
    template_name = 'icds_reports/aggregation_script.html'

    @use_daterangepicker
    def dispatch(self, *args, **kwargs):
        if settings.SERVER_ENVIRONMENT in settings.ICDS_ENVS:
            return HttpResponse("This page is only available for QA and not available for production instances.")

        couch_user = self.request.couch_user
        domain = self.domain
        domain_membership = couch_user.get_domain_membership(domain)
        bhd_role = UserRole.by_domain_and_name(
            domain, BHD_ROLE
        )
        if couch_user.is_domain_admin(domain) or (bhd_role or bhd_role[0].get_id == domain_membership.role_id):
            return super(AggregationScriptPage, self).dispatch(*args, **kwargs)
        else:
            raise PermissionDenied()

    def section_url(self):
        return

    def post(self, request, *args, **kwargs):
        date_param = self.request.POST.get('date')
        if not date_param:
            messages.error(request, 'Date is required')
            return redirect(self.urlname, domain=self.domain)
        date = force_to_date(date_param)
        move_ucr_data_into_aggregation_tables.delay(date)
        messages.success(request, 'Aggregation task is running. Data should appear soon.')
        return redirect(self.urlname, domain=self.domain)


@location_safe
@method_decorator([login_and_domain_required], name='dispatch')
class DownloadExportReport(View):
    def get(self, request, *args, **kwargs):
        uuid = self.request.GET.get('uuid', None)
        file_format = self.request.GET.get('file_format', 'xlsx')
        content_type = Format.from_format(file_format)
        data_type = self.request.GET.get('data_type')
        icds_file = get_object_or_404(IcdsFile, blob_id=uuid)
        response = HttpResponse(
            icds_file.get_file_from_blobdb().read(),
            content_type=content_type.mimetype
        )
        response['Content-Disposition'] = safe_filename_header(data_type, content_type.extension)
        return response


@location_safe
@method_decorator([login_and_domain_required], name='dispatch')
class DownloadPDFReport(View):
    def get(self, request, *args, **kwargs):
        uuid = self.request.GET.get('uuid', None)
        format = self.request.GET.get('format', None)
        icds_file = get_object_or_404(IcdsFile, blob_id=uuid, data_type='issnip_monthly')
        if format == 'one':
            response = HttpResponse(icds_file.get_file_from_blobdb().read(), content_type='application/pdf')
            response['Content-Disposition'] = 'attachment; filename="ICDS_CAS_monthly_register_cumulative.pdf"'
            return response
        else:
            response = HttpResponse(icds_file.get_file_from_blobdb().read(), content_type='application/zip')
            response['Content-Disposition'] = 'attachment; filename="ICDS_CAS_monthly_register.zip"'
            return response


@location_safe
@method_decorator([login_and_domain_required], name='dispatch')
class CheckExportReportStatus(View):
    def get(self, request, *args, **kwargs):
        task_id = self.request.GET.get('task_id', None)
        res = AsyncResult(task_id) if task_id else None
        status = res and res.ready()

        if status:
            return JsonResponse(
                {
                    'task_ready': status,
                    'task_successful': res.successful(),
                    'task_result': res.result if res.successful() else None
                }
            )
        return JsonResponse({'task_ready': status})


@location_safe
class ICDSImagesAccessorAPI(View):
    @method_decorator(api_auth)
    @method_decorator(require_permission(
        Permissions.view_report, 'custom.icds_reports.reports.reports.DashboardReport'))
    def get(self, request, domain, form_id=None, attachment_id=None):
        if not form_id or not attachment_id:
            raise Http404
        try:
            content = FormAccessors(domain).get_attachment_content(form_id, attachment_id)
        except AttachmentNotFound:
            raise Http404
        if 'image' not in content.content_type:
            raise Http404
        return StreamingHttpResponse(
            streaming_content=FileWrapper(content.content_stream),
            content_type=content.content_type
        )


@location_safe
@method_decorator([login_and_domain_required], name='dispatch')
class InactiveAWW(View):
    def get(self, request, *args, **kwargs):
        sync_date = request.GET.get('date', None)
        if sync_date:
            sync = IcdsFile.objects.filter(file_added=sync_date).first()
        else:
            sync = IcdsFile.objects.filter(data_type='inactive_awws').order_by('-file_added').first()
        zip_name = 'inactive_awws_%s' % sync.file_added.strftime('%Y-%m-%d')
        try:
            return export_response(sync.get_file_from_blobdb(), 'csv', zip_name)
        except NotFound:
            raise Http404


@location_safe
@method_decorator([login_and_domain_required], name='dispatch')
class InactiveDashboardUsers(View):
    def get(self, request, *args, **kwargs):
        sync_date = request.GET.get('date', None)
        if sync_date:
            sync = IcdsFile.objects.filter(file_added=sync_date).first()
        else:
            sync = IcdsFile.objects.filter(data_type='inactive_dashboard_users').order_by('-file_added').first()
        zip_name = 'inactive_dashboard_users_%s' % sync.file_added.strftime('%Y-%m-%d')
        try:
            return export_response(sync.get_file_from_blobdb(), 'zip', zip_name)
        except NotFound:
            raise Http404


@location_safe
class DishaAPIView(BaseCasAPIView):

    def message(self, message_name):
        state_names = ", ".join(self.valid_state_names)
        error_messages = {
            "missing_date": "Please specify valid month and year",
            "invalid_month": "Please specify a month that's older than a month and 5 days",
            "invalid_state": "Please specify one of {} as state_name".format(state_names),
        }
        return {"message": error_messages[message_name]}

    @method_decorator([api_auth, toggles.ICDS_DISHA_API.required_decorator()])
    def get(self, request, *args, **kwargs):

        valid_query_month, error_message = self.get_valid_query_month(request.GET.get('month'),
                                                                      request.GET.get('year'))

        if error_message:
            return JsonResponse(self.message('missing_date'), status=400)

        # Can return only one month old data if today is after 5th, otherwise
        #   can return two month's old data
        today = date.today()
        current_month = today - relativedelta(months=1) if today.day <= 5 else today
        if valid_query_month > current_month or valid_query_month < date(2017, 1, 1):
            return JsonResponse(self.message('invalid_month'), status=400)

        state_name = self.request.GET.get('state_name')
        if state_name not in self.valid_state_names:
            return JsonResponse(self.message('invalid_state'), status=400)

        dump = DishaDump(state_name, valid_query_month)
        return dump.get_export_as_http_response(request)

    @property
    @icds_quickcache([])
    def valid_state_names(self):
        return list(AwcLocation.objects.filter(aggregation_level=AggregationLevels.STATE, state_is_test=0).values_list('state_name', flat=True))


@location_safe
@method_decorator([api_auth, toggles.ICDS_NIC_INDICATOR_API.required_decorator()], name='dispatch')
class NICIndicatorAPIView(View):

    def message(self, message_name):
        error_messages = {
            "unknown_error": "Unknown Error occured",
            "no_data": "Data does not exists"
        }

        return error_messages[message_name]

    def get(self, request, *args, **kwargs):

        try:
            data = get_inc_indicator_api_data()
            response = {'isSuccess': True,
                        'message': 'Data Sent Successfully',
                        'Result': {
                            'response': data
                        }}
            return JsonResponse(response)
        except NICIndicatorsView.DoesNotExist:
            response = dict(isSuccess=False, message=self.message('no_data'))
            return JsonResponse(response, status=500)
        except AttributeError:
            response = dict(isSuccess=False, message=self.message('unknown_error'))
            return JsonResponse(response, status=500)

    @property
    @icds_quickcache([])
    def valid_states(self):
        states = AwcLocation.objects.filter(aggregation_level=AggregationLevels.STATE,
                                            state_is_test=0).values_list('state_name', 'state_id')
        return {state[0]: state[1] for state in states}


@location_safe
@method_decorator([api_auth, toggles.AP_WEBSERVICE.required_decorator()], name='dispatch')
class APWebservice(View):
    def get(self, request, *args, **kwargs):
        return JsonResponse({'message': 'Connection Successful'})


@method_decorator([login_and_domain_required, toggles.DAILY_INDICATORS.required_decorator()], name='dispatch')
class DailyIndicators(View):
    def get(self, request, *args, **kwargs):

        try:
            filename, export_file = get_daily_indicators()
        except AggAwcDailyView.DoesNotExist:
            return JsonResponse({'message': 'No data for Yesterday'}, status=500)
        response = HttpResponse(export_file.read(), content_type='text/csv')
        response['Content-Disposition'] = 'attachment; filename="{}"'.format(filename)
        return response


@location_safe
@method_decorator([login_and_domain_required], name='dispatch')
class CasDataExport(View):
    def post(self, request, *args, **kwargs):
        data_type = request.POST.get('indicator', None)
        location_id = request.POST.get('location', None)
        month = int(request.POST.get('month', None))
        year = int(request.POST.get('year', None))
        selected_date = date(year, month, 1).strftime('%Y-%m-%d')

        if location_id and not user_can_access_location_id(
                self.kwargs['domain'], request.couch_user, location_id
        ):
            return JsonResponse({"message": "Sorry, you do not have access to that location."})

        location = SQLLocation.objects.select_related('location_type').get(location_id=location_id)
        state = location
        while not state.location_type.name == 'state':
            state = state.parent
        sync, blob_id = get_cas_data_blob_file(data_type, state.location_id, selected_date)
        if not sync:
            return JsonResponse({"message": "Sorry, the export you requested does not exist."})
        else:
            if state != location:
                # check for cached version
                cached_sync, blob_id = get_cas_data_blob_file(data_type, location_id, selected_date)
                if not cached_sync:
                    try:
                        export_file = filter_cas_data_export(sync, location)
                    except InvalidLocationTypeException as e:
                        return JsonResponse({"message": e})
                    with open(export_file, 'rb') as csv_file:
                        blob_id = f'{data_type}-{location_id}-{selected_date}'
                        THREE_DAYS = 60 * 60 * 24 * 3
                        icds_file, new = IcdsFile.objects.get_or_create(blob_id=blob_id, data_type=f'mbt_{data_type}')
                        icds_file.store_file_in_blobdb(csv_file, expired=THREE_DAYS)
            params = dict(
                indicator=data_type,
                location=location_id,
                month=month,
                year=year
            )
            return JsonResponse(
                {
                    "report_link": reverse(
                        'cas_export',
                        params=params,
                        absolute=True,
                        kwargs={'domain': self.kwargs['domain']}
                    )
                }
            )

    def get(self, request, *args, **kwargs):
        data_type = request.GET.get('indicator', None)
        location_id = request.GET.get('location', None)
        month = int(request.GET.get('month', None))
        year = int(request.GET.get('year', None))
        selected_date = date(year, month, 1).strftime('%Y-%m-%d')

        if location_id and not user_can_access_location_id(
                self.kwargs['domain'], request.couch_user, location_id
        ):
            return HttpResponse(status_code=403)
        sync, csv_name = get_cas_data_blob_file(data_type, location_id, selected_date)
        data = sync.get_file_from_blobdb()
        try:
            return export_response(data, 'unzipped-csv', csv_name)
        except NotFound:
            raise Http404


@location_safe
class CasDataExportAPIView(View):

    def message(self, message_name):
        state_names = ", ".join(self.valid_state_names)
        types = ", ".join(self.valid_types)
        error_messages = {
            "missing_date": "Please specify valid month and year",
            "invalid_month": "Please specify a month that's older than a month and 5 days",
            "invalid_state": "Please specify one of {} as state_name".format(state_names),
            "invalid_type": "Please specify one of {} as data_type".format(types),
            "not_available": "The file you have requested is no longer available",
            "no_access": "You do not have access to this state"
        }
        return {"message": error_messages[message_name]}

    @method_decorator([api_auth])
    def get(self, request, *args, **kwargs):
        try:
            month = int(request.GET.get('month'))
            year = int(request.GET.get('year'))
        except (ValueError, TypeError):
            return JsonResponse(self.message('missing_date'), status=400)

        query_month = date(year, month, 1)
        today = date.today()
        available_month = today - relativedelta(months=2) if today.day <= 15 else today - relativedelta(months=1)
        if query_month > available_month:
            return JsonResponse(self.message('invalid_month'), status=400)

        selected_date = date(year, month, 1).strftime('%Y-%m-%d')

        state_name = self.request.GET.get('state_name')
        if state_name not in self.valid_state_names:
            return JsonResponse(self.message('invalid_state'), status=400)

        user_states = [loc.name
                       for loc in self.request.couch_user.get_sql_locations(self.request.domain)
                       if loc.location_type.name == 'state']
        if state_name not in user_states and not self.request.couch_user.has_permission(self.request.domain, 'access_all_locations'):
            return JsonResponse(self.message('no_access'), status=403)

        state_id = SQLLocation.objects.get(location_type__name='state', name=state_name, domain=self.request.domain).location_id

        data_type = request.GET.get('type')
        if data_type not in self.valid_types:
            return JsonResponse(self.message('invalid_type'), status=400)
        type_code = CasDataExportAPIView.get_type_code(data_type)

        sync, blob_id = get_cas_data_blob_file(type_code, state_id, selected_date)

        try:
            return export_response(sync.get_file_from_blobdb(), 'unzipped-csv', blob_id)
        except NotFound:
            return JsonResponse(self.message('not_available'), status=400)

    @property
    @icds_quickcache([])
    def valid_state_names(self):
        return list(AwcLocation.objects.filter(
            aggregation_level=AggregationLevels.STATE, state_is_test=0
        ).values_list('state_name', flat=True))

    @property
    def valid_types(self):
        return ('woman', 'child', 'awc')

    @staticmethod
    def get_type_code(data_type):
        type_map = {
            "child": 'child_health_monthly',
            "woman": 'ccs_record_monthly',
            "awc": 'agg_awc',
        }
        return type_map[data_type]


@location_safe
@method_decorator([api_auth, toggles.mwcd_indicators.required_decorator()], name='dispatch')
class MWCDDataView(View):

    def get(self, request, *args, **kwargs):
        try:
            data = get_mwcd_indicator_api_data()
            response = {'isSuccess': True,
                        'message': 'Data Sent Successfully',
                        'Result': {
                            'response': data
                        }}
            return JsonResponse(response)
        except Exception:
            response = dict(isSuccess=False, message='Unknown Error occured')
            return JsonResponse(response, status=500)


@location_safe
@method_decorator([api_auth, toggles.ICDS_GOVERNANCE_DASHABOARD_API.required_decorator()], name='dispatch')
class GovernanceAPIBaseView(View):

    @staticmethod
    def get_state_id_from_state_site_code(state_code):
        awc_location = AwcLocation.objects.filter(aggregation_level=AggregationLevels.STATE,
                                                  state_site_code=state_code, state_is_test=0)\
            .values_list('state_id', flat=True)
        return awc_location[0] if len(awc_location) > 0 else None

    def get_gov_api_params(self, request):
        month = int(request.GET.get('month'))
        year = int(request.GET.get('year'))
        state_site_code = request.GET.get('state_site_code')
        state_id = None
        if state_site_code is not None:
            state_id = GovernanceAPIBaseView.get_state_id_from_state_site_code(state_site_code)

        last_awc_id = request.GET.get('last_awc_id', '')
        return last_awc_id, month, year, state_id

    def validate_param(self, state_id, month, year):
        selected_month = date(year, month, 1)
        current_month = date.today().replace(day=1)

        is_valid = True
        error_message = ''
        if not (date(2019, 4, 1) <= selected_month <= current_month):
            is_valid = False
            error_message = "Month should not be in future and can only be from April 2019"
        if state_id is None:
            is_valid = False
            error_message = "Invalid State code"

        return is_valid, error_message


class GovernanceHomeVisitAPI(GovernanceAPIBaseView):

    def get(self, request, *args, **kwargs):
        last_awc_id, month, year, state_id = self.get_gov_api_params(request)
        is_valid, error_message = self.validate_param(state_id, month, year)

        if not is_valid:
            return HttpResponse(error_message, status=400)

        query_filters = {'aggregation_level': AggregationLevels.AWC,
                         'num_launched_awcs': 1,
                         'awc_id__gt': last_awc_id,
                         'state_id': state_id
                         }
        order = ['awc_id']

        data, count = get_home_visit_data(
            CAS_API_PAGE_SIZE,
            year,
            month,
            order,
            query_filters
        )
        response_json = {
            'data': data,
            'metadata': {
                'month': month,
                'year': year,
                'count': count,
                'timestamp': india_now()
            }
        }
        return JsonResponse(data=response_json)


class GovernanceBeneficiaryAPI(GovernanceAPIBaseView):

    def get(self, request, *args, **kwargs):
        last_awc_id, month, year, state_id = self.get_gov_api_params(request)
        is_valid, error_message = self.validate_param(state_id, month, year)

        if not is_valid:
            return HttpResponse(error_message, status=400)

        query_filters = {
            'state_id': state_id,
            'awc_launched': 1,
            'awc_id__gt': last_awc_id}
        order = ['awc_id']

        data, count = get_beneficiary_data(
            CAS_API_PAGE_SIZE,
            year,
            month,
            order,
            query_filters
        )

        response_json = {
            'data': data,
            'metadata': {
                'month': month,
                'year': year,
                'count': count,
                'timestamp': india_now()
            }
        }
        return JsonResponse(data=response_json)


class GovernanceStateListAPI(GovernanceAPIBaseView):

    def get(self, request, *args, **kwargs):
        return JsonResponse(data={'data': get_state_names()})


class GovernanceVHNDSAPI(GovernanceAPIBaseView):

    def get(self, request, *args, **kwargs):
        last_awc_id, month, year, state_id = self.get_gov_api_params(request)
        is_valid, error_message = self.validate_param(state_id, month, year)

        if not is_valid:
            return HttpResponse(error_message, status=400)

        query_filters = {'awc_id__gt': last_awc_id, 'awc_launched': True}
        order = ['awc_id']
        if state_id is not None:
            query_filters['state_id'] = state_id
        data, count = get_vhnd_data(CAS_API_PAGE_SIZE, year,
                                    month, order, query_filters)
        response_json = {
            'data': data,
            'metadata': {
                'month': month,
                'year': year,
                'count': count,
                'timestamp': india_now()
            }
        }
        return JsonResponse(data=response_json)


class GovernanceCBEAPI(GovernanceAPIBaseView):

    def get(self, request, *args, **kwargs):
        last_awc_id, month, year, state_id = self.get_gov_api_params(request)
        is_valid, error_message = self.validate_param(state_id, month, year)

        if not is_valid:
            return HttpResponse(error_message, status=400)

        query_filters = {
            'state_id': state_id,
            'awc_launched': True,
            'awc_id__gt': last_awc_id}
        order = ['awc_id']

        data, count = get_cbe_data(
            CAS_API_PAGE_SIZE,
            year,
            month,
            order,
            query_filters
        )

        response_json = {
            'data': data,
            'metadata': {
                'month': month,
                'year': year,
                'count': count,
                'timestamp': india_now()
            }
        }
        return JsonResponse(data=response_json)


@location_safe
@method_decorator([api_auth, toggles.ICDS_BIHAR_DEMOGRAPHICS_API.required_decorator()], name='dispatch')
class BiharDemographicsAPI(BaseCasAPIView):
    def message(self, message_name):
        error_messages = {
            "invalid_month": "Please specify a valid month. Month can't be in future and before Jan 2020",
            "access_denied": "You are not authorised to access this location"
        }
        return {"message": error_messages[message_name]}

    def get(self, request, *args, **kwargs):

        last_person_case_id = request.GET.get('last_person_case_id', '')

        valid_query_month, error_message = self.get_valid_query_month(request.GET.get('month'),
                                                                      request.GET.get('year'))
        bihar_state_id = self.get_state_id_from_state_name('Bihar')
        if error_message:
            return JsonResponse({"message": error_message}, status=400)

        if not self.query_month_in_range(valid_query_month, start_month=date(2020, 1, 1)):
            return JsonResponse(self.message('invalid_month'), status=400)

        if not self.has_access(bihar_state_id, request.couch_user):
            return JsonResponse(self.message('access_denied'), status=403)

        demographics_data, total_count = get_api_demographics_data(valid_query_month.strftime("%Y-%m-%d"),
                                                                   bihar_state_id,
                                                                   last_person_case_id)
        response_json = {
            'data': demographics_data,
            'metadata': {
                'month': valid_query_month.month,
                'year': valid_query_month.year,
                'total_count': total_count,
                'timestamp': india_now()
            }
        }

        return JsonResponse(data=response_json)


@location_safe
@method_decorator([api_auth, toggles.ICDS_BIHAR_DEMOGRAPHICS_API.required_decorator()], name='dispatch')
class BiharVaccinesAPI(BaseCasAPIView):
    def message(self, message_name):
        error_messages = {
            "invalid_month": "Please specify a valid month. Month can't be in future and before Jan 2020",
            "access_denied": "You are not authorised to access this location"
        }
        return {"message": error_messages[message_name]}

    def get(self, request, *args, **kwargs):

        last_person_case_id = request.GET.get('last_person_case_id', '')

        valid_query_month, error_message = self.get_valid_query_month(request.GET.get('month'),
                                                                      request.GET.get('year'))
        bihar_state_id = self.get_state_id_from_state_name('Bihar')
        if error_message:
            return JsonResponse({"message": error_message}, status=400)

        if not self.query_month_in_range(valid_query_month, start_month=date(2020, 1, 1)):
            return JsonResponse(self.message('invalid_month'), status=400)

        if not self.has_access(bihar_state_id, request.couch_user):
            return JsonResponse(self.message('access_denied'), status=403)

        vaccines_data, total_count = get_api_vaccine_data(valid_query_month.strftime("%Y-%m-%d"),
                                                          bihar_state_id,
                                                          last_person_case_id)
        response_json = {
            'data': vaccines_data,
            'metadata': {
                'month': valid_query_month.month,
                'year': valid_query_month.year,
                'total_count': total_count,
                'timestamp': india_now()
            }
        }

        return JsonResponse(data=response_json)

@location_safe
@method_decorator([api_auth, toggles.ICDS_BIHAR_DEMOGRAPHICS_API.required_decorator()], name='dispatch')
class BiharSchoolAPI(BaseCasAPIView):
    def message(self, message_name):
        error_messages = {
            "invalid_month": "Please specify a valid month. Month can't be in future and before Jan 2020",
            "access_denied": "You are not authorised to access this location"
        }
        return {"message": error_messages[message_name]}

    def get(self, request, *args, **kwargs):

        last_person_case_id = request.GET.get('last_person_case_id', '')

        valid_query_month, error_message = self.get_valid_query_month(request.GET.get('month'),
                                                                      request.GET.get('year'))
        bihar_state_id = self.get_state_id_from_state_name('Bihar')

        if error_message:
            return JsonResponse({"message": error_message}, status=400)

        if not self.query_month_in_range(valid_query_month, start_month=date(2020, 1, 1)):
            return JsonResponse(self.message('invalid_month'), status=400)

        if not self.has_access(bihar_state_id, request.couch_user):
            return JsonResponse(self.message('access_denied'), status=403)

        school_data, total_count = get_api_ag_school_data(valid_query_month.strftime("%Y-%m-%d"),
                                                          bihar_state_id,
                                                          last_person_case_id)
        response_json = {
            'data': school_data,
            'metadata': {
                'month': valid_query_month.month,
                'year': valid_query_month.year,
                'total_count': total_count,
                'timestamp': india_now()
            }
        }

        return JsonResponse(data=response_json)


@location_safe
@method_decorator([api_auth, toggles.ICDS_BIHAR_DEMOGRAPHICS_API.required_decorator()], name='dispatch')
class BiharMotherDetailsAPI(BaseCasAPIView):
    def message(self, message_name):
        error_messages = {
            "invalid_month": "Please specify a valid month. Month can't be in future and before Jan 2020",
            "access_denied": "You are not authorised to access this location"
        }
        return {"message": error_messages[message_name]}

    def get(self, request, *args, **kwargs):

        last_ccs_case_id = request.GET.get('last_ccs_case_id', '')

        valid_query_month, error_message = self.get_valid_query_month(request.GET.get('month'),
                                                                      request.GET.get('year'))
        bihar_state_id = self.get_state_id_from_state_name('Bihar')

        if error_message:
            return JsonResponse({"message": error_message}, status=400)

        if not self.query_month_in_range(valid_query_month, start_month=date(2020, 1, 1)):
            return JsonResponse(self.message('invalid_month'), status=400)

        if not self.has_access(bihar_state_id, request.couch_user):
            return JsonResponse(self.message('access_denied'), status=403)

        demographics_data, total_count = get_mother_details(valid_query_month.strftime("%Y-%m-%d"),
                                                            bihar_state_id,
                                                            last_ccs_case_id)
        response_json = {
            'data': demographics_data,
            'metadata': {
                'month': valid_query_month.month,
                'year': valid_query_month.year,
                'total_count': total_count,
                'timestamp': india_now()
            }
        }

        return JsonResponse(data=response_json)<|MERGE_RESOLUTION|>--- conflicted
+++ resolved
@@ -66,11 +66,8 @@
     CAS_API_PAGE_SIZE,
     SERVICE_DELIVERY_REPORT,
     CHILD_GROWTH_TRACKER_REPORT,
-<<<<<<< HEAD
-    POSHAN_PROGRESS_REPORT
-=======
+    POSHAN_PROGRESS_REPORT,
     AWW_ACTIVITY_REPORT
->>>>>>> 461b633b
 )
 from custom.icds_reports.dashboard_utils import get_dashboard_template_context
 from custom.icds_reports.models.aggregate import AwcLocation
@@ -1065,14 +1062,12 @@
             if not sql_location or sql_location.location_type_name in [LocationTypes.STATE]:
                 return HttpResponseBadRequest()
             config = beneficiary_config
-<<<<<<< HEAD
+
         if indicator == POSHAN_PROGRESS_REPORT:
             config['report_layout'] = request.POST.get('report_layout')
             config['data_format'] = request.POST.get('data_format')
             config['quarter'] = int(request.POST.get('quarter'))
             config['year'] = year
-
-=======
 
         if indicator == AWW_ACTIVITY_REPORT:
             if not sql_location or sql_location.location_type_name not in [
@@ -1080,16 +1075,12 @@
             ]:
                 return HttpResponseBadRequest()
             config = beneficiary_config
->>>>>>> 461b633b
 
         if indicator in (CHILDREN_EXPORT, PREGNANT_WOMEN_EXPORT, DEMOGRAPHICS_EXPORT, SYSTEM_USAGE_EXPORT,
                          AWC_INFRASTRUCTURE_EXPORT, GROWTH_MONITORING_LIST_EXPORT, AWW_INCENTIVE_REPORT,
                          LS_REPORT_EXPORT, THR_REPORT_EXPORT, DASHBOARD_USAGE_EXPORT,
-<<<<<<< HEAD
-                         SERVICE_DELIVERY_REPORT, CHILD_GROWTH_TRACKER_REPORT, POSHAN_PROGRESS_REPORT):
-=======
-                         SERVICE_DELIVERY_REPORT, CHILD_GROWTH_TRACKER_REPORT, AWW_ACTIVITY_REPORT):
->>>>>>> 461b633b
+                         SERVICE_DELIVERY_REPORT, CHILD_GROWTH_TRACKER_REPORT, AWW_ACTIVITY_REPORT,
+                         POSHAN_PROGRESS_REPORT):
             task = prepare_excel_reports.delay(
                 config,
                 aggregation_level,
