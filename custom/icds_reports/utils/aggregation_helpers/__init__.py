from __future__ import absolute_import
from __future__ import unicode_literals

<<<<<<< HEAD
from datetime import date

from django.utils.functional import cached_property

from corehq.apps.locations.models import SQLLocation

import hashlib

from corehq.apps.userreports.models import StaticDataSourceConfiguration, get_datasource_config
from corehq.apps.userreports.util import get_table_name
from custom.icds_reports.const import DASHBOARD_DOMAIN
from six.moves import range

=======
>>>>>>> cd704f07

def transform_day_to_month(day):
    return day.replace(day=1)


def month_formatter(day):
    return transform_day_to_month(day).strftime('%Y-%m-%d')


def date_to_string(date):
    return date.strftime('%Y-%m-%d')

<<<<<<< HEAD

def recalculate_aggregate_table(model_class):
    """Expects a class (not instance) of models.Model

    Not expected to last past 2018 (ideally past May) so this shouldn't break in 2019
    """
    state_ids = (
        SQLLocation.objects
        .filter(domain='icds-cas', location_type__name='state')
        .values_list('location_id', flat=True)
    )

    for state_id in state_ids:
        for year in (2015, 2016, 2017):
            for month in range(1, 13):
                model_class.aggregate(state_id, date(year, month, 1))

        for month in range(1, date.today().month + 1):
            model_class.aggregate(state_id, date(2018, month, 1))


class BaseICDSAggregationHelper(object):
    """Defines an interface for aggregating data from UCRs to specific tables
    for the dashboard.

    All aggregate tables are partitioned by state and month

    Attributes:
        ucr_data_source_id - The UCR data source that contains the raw data to aggregate
        aggregate_parent_table - The parent table defined in models.py that will contain aggregate data
        aggregate_child_table_prefix - The prefix for tables that inherit from the parent table
    """
    ucr_data_source_id = None
    aggregate_parent_table = None
    aggregate_child_table_prefix = None
    ccs_record_monthly_ucr_id = 'static-ccs_record_cases_monthly_tableau_v2'

    def __init__(self, state_id, month):
        self.state_id = state_id
        self.month = transform_day_to_month(month)

    def aggregate(self, cursor):
        pass

    @property
    def domain(self):
        # Currently its only possible for one domain to have access to the ICDS dashboard per env
        return DASHBOARD_DOMAIN

    @property
    def ucr_tablename(self):
        doc_id = StaticDataSourceConfiguration.get_doc_id(self.domain, self.ucr_data_source_id)
        config, _ = get_datasource_config(doc_id, self.domain)
        return get_table_name(self.domain, config.table_id)

    def generate_child_tablename(self, month=None):
        month = month or self.month
        month_string = month_formatter(month)
        hash_for_table = hashlib.md5((self.state_id + month_string).encode('utf-8')).hexdigest()[8:]
        return self.aggregate_child_table_prefix + hash_for_table

    def create_table_query(self, month=None):
        month = month or self.month
        month_string = month_formatter(month)
        tablename = self.generate_child_tablename(month)

        return """
        CREATE TABLE IF NOT EXISTS "{child_tablename}" (
            CHECK (month = %(month_string)s AND state_id = %(state_id)s),
            LIKE "{parent_tablename}" INCLUDING DEFAULTS INCLUDING CONSTRAINTS INCLUDING INDEXES
        ) INHERITS ("{parent_tablename}")
        """.format(
            parent_tablename=self.aggregate_parent_table,
            child_tablename=tablename,
        ), {
            "month_string": month_string,
            "state_id": self.state_id
        }

    def drop_table_query(self):
        tablename = self.generate_child_tablename(self.month)
        return 'DROP TABLE IF EXISTS "{tablename}"'.format(tablename=tablename)

    def data_from_ucr_query(self):
        """Returns (SQL query, query parameters) from the UCR data table that
        puts data in the form expected by the aggregate table
        """
        raise NotImplementedError

    def aggregate_query(self):
        """Returns (SQL query, query parameters) that will aggregate from a UCR
        source to an aggregate table.
        """
        raise NotImplementedError

    def compare_with_old_data_query(self):
        """Used for backend migrations from one data source to another. Returns
        (SQL query, query parameters) that will return any rows that are
        inconsistent from the old data to the new.
        """
        raise NotImplementedError
=======
>>>>>>> cd704f07
<|MERGE_RESOLUTION|>--- conflicted
+++ resolved
@@ -1,22 +1,6 @@
 from __future__ import absolute_import
 from __future__ import unicode_literals
 
-<<<<<<< HEAD
-from datetime import date
-
-from django.utils.functional import cached_property
-
-from corehq.apps.locations.models import SQLLocation
-
-import hashlib
-
-from corehq.apps.userreports.models import StaticDataSourceConfiguration, get_datasource_config
-from corehq.apps.userreports.util import get_table_name
-from custom.icds_reports.const import DASHBOARD_DOMAIN
-from six.moves import range
-
-=======
->>>>>>> cd704f07
 
 def transform_day_to_month(day):
     return day.replace(day=1)
@@ -29,107 +13,3 @@
 def date_to_string(date):
     return date.strftime('%Y-%m-%d')
 
-<<<<<<< HEAD
-
-def recalculate_aggregate_table(model_class):
-    """Expects a class (not instance) of models.Model
-
-    Not expected to last past 2018 (ideally past May) so this shouldn't break in 2019
-    """
-    state_ids = (
-        SQLLocation.objects
-        .filter(domain='icds-cas', location_type__name='state')
-        .values_list('location_id', flat=True)
-    )
-
-    for state_id in state_ids:
-        for year in (2015, 2016, 2017):
-            for month in range(1, 13):
-                model_class.aggregate(state_id, date(year, month, 1))
-
-        for month in range(1, date.today().month + 1):
-            model_class.aggregate(state_id, date(2018, month, 1))
-
-
-class BaseICDSAggregationHelper(object):
-    """Defines an interface for aggregating data from UCRs to specific tables
-    for the dashboard.
-
-    All aggregate tables are partitioned by state and month
-
-    Attributes:
-        ucr_data_source_id - The UCR data source that contains the raw data to aggregate
-        aggregate_parent_table - The parent table defined in models.py that will contain aggregate data
-        aggregate_child_table_prefix - The prefix for tables that inherit from the parent table
-    """
-    ucr_data_source_id = None
-    aggregate_parent_table = None
-    aggregate_child_table_prefix = None
-    ccs_record_monthly_ucr_id = 'static-ccs_record_cases_monthly_tableau_v2'
-
-    def __init__(self, state_id, month):
-        self.state_id = state_id
-        self.month = transform_day_to_month(month)
-
-    def aggregate(self, cursor):
-        pass
-
-    @property
-    def domain(self):
-        # Currently its only possible for one domain to have access to the ICDS dashboard per env
-        return DASHBOARD_DOMAIN
-
-    @property
-    def ucr_tablename(self):
-        doc_id = StaticDataSourceConfiguration.get_doc_id(self.domain, self.ucr_data_source_id)
-        config, _ = get_datasource_config(doc_id, self.domain)
-        return get_table_name(self.domain, config.table_id)
-
-    def generate_child_tablename(self, month=None):
-        month = month or self.month
-        month_string = month_formatter(month)
-        hash_for_table = hashlib.md5((self.state_id + month_string).encode('utf-8')).hexdigest()[8:]
-        return self.aggregate_child_table_prefix + hash_for_table
-
-    def create_table_query(self, month=None):
-        month = month or self.month
-        month_string = month_formatter(month)
-        tablename = self.generate_child_tablename(month)
-
-        return """
-        CREATE TABLE IF NOT EXISTS "{child_tablename}" (
-            CHECK (month = %(month_string)s AND state_id = %(state_id)s),
-            LIKE "{parent_tablename}" INCLUDING DEFAULTS INCLUDING CONSTRAINTS INCLUDING INDEXES
-        ) INHERITS ("{parent_tablename}")
-        """.format(
-            parent_tablename=self.aggregate_parent_table,
-            child_tablename=tablename,
-        ), {
-            "month_string": month_string,
-            "state_id": self.state_id
-        }
-
-    def drop_table_query(self):
-        tablename = self.generate_child_tablename(self.month)
-        return 'DROP TABLE IF EXISTS "{tablename}"'.format(tablename=tablename)
-
-    def data_from_ucr_query(self):
-        """Returns (SQL query, query parameters) from the UCR data table that
-        puts data in the form expected by the aggregate table
-        """
-        raise NotImplementedError
-
-    def aggregate_query(self):
-        """Returns (SQL query, query parameters) that will aggregate from a UCR
-        source to an aggregate table.
-        """
-        raise NotImplementedError
-
-    def compare_with_old_data_query(self):
-        """Used for backend migrations from one data source to another. Returns
-        (SQL query, query parameters) that will return any rows that are
-        inconsistent from the old data to the new.
-        """
-        raise NotImplementedError
-=======
->>>>>>> cd704f07
