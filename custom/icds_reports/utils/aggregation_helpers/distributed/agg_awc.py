--- conflicted
+++ resolved
@@ -160,110 +160,6 @@
 
         yield """
         UPDATE "{tablename}" agg_awc SET
-<<<<<<< HEAD
-=======
-            cases_child_health = ut.cases_child_health,
-            cases_child_health_all = ut.cases_child_health_all,
-            wer_weighed = ut.wer_weighed,
-            wer_eligible = ut.wer_eligible,
-            wer_eligible_0_2 = ut.wer_eligible_0_2,
-            wer_weighed_0_2 = ut.wer_weighed_0_2,
-            cases_person_beneficiary_v2 = ut.cases_child_health,
-            thr_eligible_child = thr_eligible,
-            thr_rations_21_plus_distributed_child = rations_21_plus_distributed
-        FROM (
-            SELECT
-                awc_id,
-                month,
-                sum(valid_in_month) AS cases_child_health,
-                sum(valid_all_registered_in_month) AS cases_child_health_all,
-                sum(nutrition_status_weighed) AS wer_weighed,
-                sum(wer_eligible) AS wer_eligible,
-                sum(CASE WHEN age_tranche in ('0','6','12','24') THEN wer_eligible ELSE 0 END) AS wer_eligible_0_2,
-                sum(CASE WHEN age_tranche in ('0','6','12','24') THEN nutrition_status_weighed ELSE 0 END) AS wer_weighed_0_2,
-                sum(thr_eligible) as thr_eligible,
-                sum(rations_21_plus_distributed) as rations_21_plus_distributed
-            FROM agg_child_health
-            WHERE month = %(start_date)s AND aggregation_level = 5 GROUP BY awc_id, month
-        ) ut
-        WHERE ut.month = agg_awc.month AND ut.awc_id = agg_awc.awc_id;
-        """.format(
-            tablename=self.tablename,
-        ), {
-            'start_date': self.month_start
-        }
-
-        yield """
-        DROP TABLE IF EXISTS "tmp_home_visit";
-        CREATE UNLOGGED TABLE "tmp_home_visit" AS SELECT
-            ucr.awc_id,
-            %(start_date)s AS month,
-            SUM(COALESCE(agg_cf.valid_visits, 0)) AS valid_visits,
-            sum(0.39) AS expected_visits
-            FROM  "{ccs_record_case_ucr}" ucr
-            LEFT OUTER JOIN "{agg_cf_table}" agg_cf ON (
-                ucr.case_id = agg_cf.case_id AND
-                agg_cf.month = %(start_date)s AND
-                agg_cf.supervisor_id=ucr.supervisor_id
-            )
-            WHERE %(start_date)s - add BETWEEN 184 AND 548 AND (ucr.closed_on IS NULL OR
-                date_trunc('month', ucr.closed_on)::DATE > %(start_date)s) AND
-                date_trunc('month', ucr.opened_on) <= %(start_date)s
-            GROUP BY ucr.awc_id;
-        UPDATE "{tablename}" agg_awc SET
-            cases_ccs_pregnant = ut.cases_ccs_pregnant,
-            cases_ccs_lactating = ut.cases_ccs_lactating,
-            cases_ccs_pregnant_all = ut.cases_ccs_pregnant_all,
-            cases_ccs_lactating_all = ut.cases_ccs_lactating_all,
-            num_mother_thr_21_days = ut.rations_21_plus_distributed,
-            num_mother_thr_eligible = ut.thr_eligible,
-            cases_person_beneficiary_v2 = (
-                COALESCE(cases_person_beneficiary_v2, 0) + ut.cases_ccs_pregnant + ut.cases_ccs_lactating
-            ),
-            valid_visits = ut.valid_visits,
-            expected_visits = CASE WHEN ut.valid_visits>ut.expected_visits
-                THEN ut.valid_visits ELSE ut.expected_visits END
-        FROM (
-            SELECT
-                agg_ccs_record_monthly.awc_id,
-                agg_ccs_record_monthly.month,
-                sum(agg_ccs_record_monthly.pregnant) AS cases_ccs_pregnant,
-                sum(agg_ccs_record_monthly.lactating) AS cases_ccs_lactating,
-                sum(agg_ccs_record_monthly.pregnant_all) AS cases_ccs_pregnant_all,
-                sum(agg_ccs_record_monthly.lactating_all) AS cases_ccs_lactating_all,
-                sum(agg_ccs_record_monthly.rations_21_plus_distributed) AS rations_21_plus_distributed,
-                sum(agg_ccs_record_monthly.thr_eligible) AS thr_eligible,
-                sum(agg_ccs_record_monthly.valid_visits) + COALESCE(home_visit.valid_visits, 0) AS valid_visits,
-                sum(agg_ccs_record_monthly.expected_visits) +
-                    COALESCE(home_visit.expected_visits, 0) AS expected_visits
-            FROM agg_ccs_record_monthly
-            LEFT OUTER JOIN "tmp_home_visit" home_visit ON agg_ccs_record_monthly.awc_id = home_visit.awc_id
-                AND home_visit.month=agg_ccs_record_monthly.month
-            WHERE agg_ccs_record_monthly.month = %(start_date)s AND aggregation_level = 5
-            GROUP BY agg_ccs_record_monthly.awc_id, home_visit.valid_visits,
-                home_visit.expected_visits, agg_ccs_record_monthly.month
-        ) ut
-        WHERE ut.month = agg_awc.month AND ut.awc_id = agg_awc.awc_id;
-        DROP TABLE "tmp_home_visit";
-        """.format(
-            tablename=self.tablename,
-            ccs_record_case_ucr=get_table_name(self.domain, 'static-ccs_record_cases'),
-            agg_cf_table=AGG_CCS_RECORD_CF_TABLE,
-        ), {
-            'start_date': self.month_start
-        }
-
-        yield """
-        DROP TABLE IF EXISTS "tmp_household";
-        CREATE UNLOGGED TABLE "tmp_household" AS SELECT
-            owner_id,
-            sum(open_count) AS cases_household,
-            count(*) AS all_cases_household
-        FROM "{household_cases}"
-        WHERE opened_on<= %(end_date)s
-        GROUP BY owner_id;
-        UPDATE "{tablename}" agg_awc SET
->>>>>>> e9d03111
            cases_household = ut.cases_household,
            is_launched = CASE WHEN ut.all_cases_household>0 THEN 'yes' ELSE 'no' END,
            num_launched_states = CASE WHEN ut.all_cases_household>0 THEN 1 ELSE 0 END,
@@ -610,7 +506,7 @@
                 agg_cf.supervisor_id=ucr.supervisor_id
             )
             WHERE %(start_date)s - add BETWEEN 184 AND 548 AND (ucr.closed_on IS NULL OR
-                date_trunc('month', ucr.closed_on)::DATE >= %(start_date)s) AND
+                date_trunc('month', ucr.closed_on)::DATE > %(start_date)s) AND
                 date_trunc('month', ucr.opened_on) <= %(start_date)s
             GROUP BY ucr.awc_id;
         UPDATE "{tablename}" agg_awc SET
