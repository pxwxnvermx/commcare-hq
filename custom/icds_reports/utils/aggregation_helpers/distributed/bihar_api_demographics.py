
from custom.icds_reports.const import BIHAR_API_DEMOGRAPHICS_TABLE, AGG_MIGRATION_TABLE
from custom.icds_reports.utils.aggregation_helpers.distributed.base import BaseICDSAggregationDistributedHelper
from corehq.apps.userreports.util import get_table_name
from dateutil.relativedelta import relativedelta
from custom.icds_reports.utils.aggregation_helpers import transform_day_to_month, month_formatter
from corehq.apps.locations.models import SQLLocation


class BiharApiDemographicsHelper(BaseICDSAggregationDistributedHelper):
    helper_key = 'agg-bihar_api_demographics'
    tablename = BIHAR_API_DEMOGRAPHICS_TABLE

    def __init__(self, month):
        self.month = transform_day_to_month(month)
        self.end_date = transform_day_to_month(month + relativedelta(months=1, seconds=-1))

    def aggregate(self, cursor):
        drop_query = self.drop_table_query()
        create_query = self.create_table_query()
        agg_query = self.aggregation_query()
        update_queries = self.update_queries()
        add_partition_query = self.add_partition_table__query()

        cursor.execute(drop_query)
        cursor.execute(create_query)
        cursor.execute(agg_query)

        for query in update_queries:
            cursor.execute(query)

        cursor.execute(add_partition_query)

    def drop_table_query(self):
        return f"""
                DROP TABLE IF EXISTS "{self.monthly_tablename}"
            """

    def create_table_query(self):
        return f"""
            CREATE TABLE "{self.monthly_tablename}" (LIKE {self.tablename});
            SELECT create_distributed_table('{self.monthly_tablename}', 'supervisor_id');
        """

    @property
    def monthly_tablename(self):
        return f"{self.tablename}_{month_formatter(self.month)}"

    @property
    def bihar_state_id(self):
        return SQLLocation.objects.get(name='Bihar', location_type__name='state').location_id

    def aggregation_query(self):
        month_start_string = month_formatter(self.month)
        month_end_string = month_formatter(self.month + relativedelta(months=1, seconds=-1))
        person_case_ucr = get_table_name(self.domain, 'static-person_cases_v3')
        household_ucr = get_table_name(self.domain, 'static-household_cases')

        columns = (
            ('state_id', 'person_list.state_id'),
            ('district_id', 'person_list.district_id'),
            ('block_id', 'person_list.block_id'),
            ('supervisor_id', 'person_list.supervisor_id'),
            ('awc_id', 'person_list.awc_id'),
            ('month', f"'{month_start_string}'"),
            ('person_id', 'person_list.doc_id'),
            ('person_name', 'person_list.name'),
            ('has_adhaar', 'CASE WHEN person_list.aadhar_date is not null THEN 1 ELSE 0 END'),
            ('bank_account_number', 'person_list.bank_account_number'),
            ('ifsc_code', 'person_list.ifsc_code'),
            ('age_at_reg', 'person_list.age_at_reg'),
            ('dob', 'person_list.dob'),
            ('gender', 'person_list.sex'),
            ('blood_group', 'person_list.blood_group'),
            ('disabled', 'person_list.disabled'),
            ('disability_type', 'person_list.disability_type'),
            ('referral_status', 'person_list.referral_status'),
            ('migration_status', 'migration_tab.is_migrated'),
            ('resident', 'person_list.resident'),
            ('registered_status', 'person_list.registered_status'),
            ('rch_id', 'person_list.rch_id'),
            ('mcts_id', 'person_list.mcts_id'),
            ('phone_number', 'person_list.phone_number'),
            ('date_death', 'person_list.date_death'),
            ('site_death', 'person_list.site_death'),
            ('closed_on', 'person_list.closed_on'),
            ('reason_closure', 'person_list.reason_closure'),
            ('married', 'person_list.marital_status'),
            ('husband_name', 'person_list.husband_name'),
            ('last_preg_tt', 'person_list.last_preg_tt'),
            ('is_pregnant', 'person_list.is_pregnant'),
            ('household_id', 'hh_list.doc_id'),
            ('household_name', 'hh_list.name'),
            ('hh_reg_date', 'hh_list.hh_reg_date'),
            ('hh_num', 'hh_list.hh_num'),
            ('hh_gps_location', 'hh_list.hh_gps_location'),
            ('hh_caste', 'hh_list.hh_caste'),
            ('hh_bpl_apl', 'hh_list.hh_bpl_apl'),
            ('hh_minority', 'hh_list.hh_minority'),
            ('hh_religion', 'hh_list.hh_religion'),
<<<<<<< HEAD
            ('out_of_school_status', 'person_list.is_oos'),
            ('last_class_attended_ever', 'person_list.last_class_attended_ever')
=======


>>>>>>> 92b7deca
        )
        column_names = ", ".join([col[0] for col in columns])
        calculations = ", ".join([col[1] for col in columns])

        return f"""
                INSERT INTO "{self.monthly_tablename}" (
                    {column_names}
                )
                (
                SELECT
                {calculations}
                from "{person_case_ucr}" person_list
                LEFT JOIN "{AGG_MIGRATION_TABLE}" migration_tab ON (
                    person_list.doc_id = migration_tab.person_case_id AND
                    person_list.supervisor_id = migration_tab.supervisor_id AND
                    migration_tab.month='{month_start_string}'
                )
                LEFT JOIN "{household_ucr}" hh_list ON (
                    person_list.household_case_id = hh_list.doc_id AND
                    person_list.supervisor_id = hh_list.supervisor_id
                )
                WHERE 
                (
                    person_list.opened_on <= '{month_end_string}' AND
                    (person_list.closed_on IS NULL OR person_list.closed_on >= '{month_start_string}' )
                ) AND
                (
                    migration_tab.is_migrated is distinct from 1 OR
                    migration_tab.migration_date>='{month_start_string}'
                ) AND person_list.state_id='{self.bihar_state_id}'
                
              );
                """

<<<<<<< HEAD
    def indexes(self):
        return [
            f"""CREATE INDEX IF NOT EXISTS demographics_state_person_case_idx
                ON "{self.monthly_tablename}" (month, state_id, person_id)
            """,
            f"""CREATE INDEX IF NOT EXISTS demographics_gender_dobx
                            ON "{self.monthly_tablename}" (gender, dob)
                        """
        ]
=======
    def update_queries(self):
        person_case_ucr = get_table_name(self.domain, 'static-person_cases_v3')

        yield f"""
        UPDATE "{self.monthly_tablename}" demographics_details
            SET husband_id = person_list.doc_id
        FROM "{person_case_ucr}" person_list
        WHERE
            demographics_details.household_id = person_list.household_case_id AND
            demographics_details.husband_name = person_list.name AND
            demographics_details.supervisor_id = person_list.supervisor_id
        """
>>>>>>> 92b7deca

    def add_partition_table__query(self):
        return f"""
            ALTER TABLE "{self.tablename}" ATTACH PARTITION "{self.monthly_tablename}"
            FOR VALUES IN ('{month_formatter(self.month)}')
        """<|MERGE_RESOLUTION|>--- conflicted
+++ resolved
@@ -98,13 +98,8 @@
             ('hh_bpl_apl', 'hh_list.hh_bpl_apl'),
             ('hh_minority', 'hh_list.hh_minority'),
             ('hh_religion', 'hh_list.hh_religion'),
-<<<<<<< HEAD
             ('out_of_school_status', 'person_list.is_oos'),
             ('last_class_attended_ever', 'person_list.last_class_attended_ever')
-=======
-
-
->>>>>>> 92b7deca
         )
         column_names = ", ".join([col[0] for col in columns])
         calculations = ", ".join([col[1] for col in columns])
@@ -139,17 +134,6 @@
               );
                 """
 
-<<<<<<< HEAD
-    def indexes(self):
-        return [
-            f"""CREATE INDEX IF NOT EXISTS demographics_state_person_case_idx
-                ON "{self.monthly_tablename}" (month, state_id, person_id)
-            """,
-            f"""CREATE INDEX IF NOT EXISTS demographics_gender_dobx
-                            ON "{self.monthly_tablename}" (gender, dob)
-                        """
-        ]
-=======
     def update_queries(self):
         person_case_ucr = get_table_name(self.domain, 'static-person_cases_v3')
 
@@ -162,7 +146,6 @@
             demographics_details.husband_name = person_list.name AND
             demographics_details.supervisor_id = person_list.supervisor_id
         """
->>>>>>> 92b7deca
 
     def add_partition_table__query(self):
         return f"""
