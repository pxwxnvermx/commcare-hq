--- conflicted
+++ resolved
@@ -476,13 +476,8 @@
     thr_distribution_image_count = models.IntegerField(null=True)
     num_mother_thr_21_days = models.IntegerField(null=True)
     num_mother_thr_eligible = models.IntegerField(null=True)
-<<<<<<< HEAD
     preschool_kit_available = models.SmallIntegerField(blank=True, null=True)
     preschool_kit_usable = models.SmallIntegerField(blank=True, null=True)
-
-    objects = CitusComparisonManager()
-=======
->>>>>>> b90595c6
 
     class Meta:
         managed = False
