--- conflicted
+++ resolved
@@ -20,12 +20,9 @@
 from custom.icds_reports.utils.aggregation_helpers.agg_child_health import AggChildHealthAggregationHelper
 from custom.icds_reports.utils.aggregation_helpers.awc_infrastructure import AwcInfrastructureAggregationHelper
 from custom.icds_reports.utils.aggregation_helpers.aww_incentive import AwwIncentiveAggregationHelper
-<<<<<<< HEAD
-=======
 from custom.icds_reports.utils.aggregation_helpers.ls_awc_visit_form import LSAwcMgtFormAggHelper
 from custom.icds_reports.utils.aggregation_helpers.ls_beneficiary_form import LSBeneficiaryFormAggHelper
 from custom.icds_reports.utils.aggregation_helpers.ls_vhnd_form import LSVhndFormAggHelper
->>>>>>> 7ac77a92
 from custom.icds_reports.utils.aggregation_helpers.agg_ls_data import AggLsHelper
 from custom.icds_reports.utils.aggregation_helpers.birth_preparedness_forms import \
     BirthPreparednessFormsAggregationHelper
@@ -471,8 +468,6 @@
                 cursor.execute(query)
 
 
-<<<<<<< HEAD
-=======
 class AggregateLsAWCVisitForm(models.Model):
     unique_awc_vists = models.IntegerField(help_text='unique awc visits made by LS')
     month = models.DateField()
@@ -536,7 +531,6 @@
             cursor.execute(agg_query, agg_param)
 
 
->>>>>>> 7ac77a92
 class AggLs(models.Model):
     """
     Model refers to the agg_ls table in database.
@@ -568,10 +562,6 @@
         create_table_queries = [helper.create_child_table(i) for i in range(4, 0, -1)]
 
         agg_query, agg_params = helper.aggregate_query()
-<<<<<<< HEAD
-        update_queries = helper.updates()
-=======
->>>>>>> 7ac77a92
         rollup_queries = [helper.rollup_query(i) for i in range(3, 0, -1)]
         index_queries = [helper.indexes(i) for i in range(4, 0, -1)]
         index_queries = [query for index_list in index_queries for query in index_list]
@@ -584,12 +574,6 @@
 
             cursor.execute(agg_query, agg_params)
 
-<<<<<<< HEAD
-            for update_query, query_params in update_queries:
-                cursor.execute(update_query, query_params)
-
-=======
->>>>>>> 7ac77a92
             for rollup_query in rollup_queries:
                 cursor.execute(rollup_query)
 
