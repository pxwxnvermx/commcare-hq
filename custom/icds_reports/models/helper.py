--- conflicted
+++ resolved
@@ -41,12 +41,6 @@
 
     def get_file_from_blobdb(self):
         return get_blob_db().get(key=self.blob_id, type_code=CODES.tempfile)
-<<<<<<< HEAD
-
-    def get_file_size(self):
-        return get_blob_db().size(key=self.blob_id)
-=======
->>>>>>> 820f81d1
 
     class Meta:
         app_label = 'icds_reports'