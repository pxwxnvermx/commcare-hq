--- conflicted
+++ resolved
@@ -91,20 +91,12 @@
                     "Percentage of children between 6 - 60 months enrolled for ICDS services with "
                     "weight-for-height below -2 standard deviations of the WHO Child Growth Standards median. "
                     "<br/><br/>"
-<<<<<<< HEAD
-                    "Severe Acute Malnutrition (SAM) or wasting in children is a symptom of acute "
-                    "undernutrition usually as a consequence of insufficient food intake or a high "
-                    "incidence of infectious diseases."
-                ))
-=======
                     "Wasting in children is a symptom of acute undernutrition usually as a consequence "
                     "of insufficient food intake or a high incidence of infectious diseases. Severe Acute "
                     "Malnutrition (SAM) is nutritional status for a child who has severe wasting "
                     "(weight-for-height) below -3 Z and Moderate Acute Malnutrition (MAM) is nutritional "
                     "status for a child that has moderate wasting (weight-for-height) below -2Z."
-                )),
-                "last_modify": datetime.utcnow().strftime("%d/%m/%Y"),
->>>>>>> 1ee31f26
+                ))
             },
             "data": map_data,
         }
