from __future__ import absolute_import
from __future__ import unicode_literals

from collections import namedtuple
import csv342 as csv
from datetime import date, datetime, timedelta
import io
import logging
import os

from celery import chain, group
from celery.schedules import crontab
from celery.task import periodic_task, task
from dateutil.relativedelta import relativedelta
from django.conf import settings
from django.db import Error, IntegrityError, connections, transaction
from django.db.models import F
from io import BytesIO
from couchexport.export import export_from_tables

from corehq.apps.es.cases import CaseES, server_modified_range
from corehq.apps.es.forms import FormES, submitted
from corehq.apps.data_pipeline_audit.dbacessors import (
    get_es_counts_by_doc_type,
    get_primary_db_form_counts,
    get_primary_db_case_counts,
)
from corehq.apps.hqwebapp.tasks import send_mail_async
from corehq.apps.locations.models import SQLLocation
from corehq.apps.userreports.models import get_datasource_config
from corehq.apps.userreports.util import get_indicator_adapter, get_table_name
from corehq.const import SERVER_DATE_FORMAT
from corehq.form_processor.change_publishers import publish_case_saved
from corehq.form_processor.interfaces.dbaccessors import CaseAccessors
from corehq.sql_db.connections import get_icds_ucr_db_alias
from corehq.sql_db.routers import db_for_read_write
from corehq.util.decorators import serial_task
from corehq.util.log import send_HTML_email
from corehq.util.soft_assert import soft_assert
from corehq.util.view_utils import reverse
from custom.icds_reports.const import DASHBOARD_DOMAIN, CHILDREN_EXPORT, PREGNANT_WOMEN_EXPORT, \
    DEMOGRAPHICS_EXPORT, SYSTEM_USAGE_EXPORT, AWC_INFRASTRUCTURE_EXPORT, BENEFICIARY_LIST_EXPORT, \
    AWW_INCENTIVE_REPORT
from custom.icds_reports.models import (
    AggChildHealth,
    AggChildHealthMonthly,
    AggCcsRecord,
    AggregateBirthPreparednesForms,
    AggregateCcsRecordTHRForms,
    AggregateCcsRecordDeliveryForms,
    AggregateCcsRecordPostnatalCareForms,
    AggregateComplementaryFeedingForms,
    AggregateGrowthMonitoringForms,
    AggregateChildHealthDailyFeedingForms,
    AggregateChildHealthPostnatalCareForms,
    AggregateChildHealthTHRForms,
    AggregateAwcInfrastructureForms,
    ChildHealthMonthly,
    CcsRecordMonthly,
    UcrTableNameMapping,
    AggregateCcsRecordComplementaryFeedingForms,
    AWWIncentiveReport,
<<<<<<< HEAD
    AggAwc, AwcLocation)
from custom.icds_reports.models.aggregate import AggregateInactiveAWW, AggAwcDaily, DailyAttendance
=======
    AggAwcDaily,
    AggAwc)
from custom.icds_reports.models.aggregate import AggregateInactiveAWW
>>>>>>> 0ac5cd79
from custom.icds_reports.models.helper import IcdsFile
from custom.icds_reports.reports.disha import build_dumps_for_month
from custom.icds_reports.reports.issnip_monthly_register import ISSNIPMonthlyReport
from custom.icds_reports.reports.incentive import IncentiveReport
from custom.icds_reports.sqldata.exports.awc_infrastructure import AWCInfrastructureExport
from custom.icds_reports.sqldata.exports.beneficiary import BeneficiaryExport
from custom.icds_reports.sqldata.exports.children import ChildrenExport
from custom.icds_reports.sqldata.exports.demographics import DemographicsExport
from custom.icds_reports.sqldata.exports.pregnant_women import PregnantWomenExport
from custom.icds_reports.sqldata.exports.system_usage import SystemUsageExport
from custom.icds_reports.utils import zip_folder, create_pdf_file, icds_pre_release_features, track_time, \
    create_excel_file
from custom.icds_reports.utils.aggregation_helpers.child_health_monthly import ChildHealthMonthlyAggregationHelper
from dimagi.utils.chunked import chunked
from dimagi.utils.dates import force_to_date
from dimagi.utils.logging import notify_exception
import six
from six.moves import range
from io import open

celery_task_logger = logging.getLogger('celery.task')

UCRAggregationTask = namedtuple("UCRAggregationTask", ['type', 'date'])

DASHBOARD_TEAM_MEMBERS = ['jemord', 'cellowitz', 'mharrison', 'vmaheshwari', 'stewari',
    'h.heena', 'avarshney', 'rjain']
DASHBOARD_TEAM_EMAILS = ['{}@{}'.format(member_id, 'dimagi.com') for member_id in DASHBOARD_TEAM_MEMBERS]
_dashboard_team_soft_assert = soft_assert(to=DASHBOARD_TEAM_EMAILS, send_to_ops=False)

CCS_RECORD_MONTHLY_UCR = 'static-ccs_record_cases_monthly_tableau_v2'
if settings.SERVER_ENVIRONMENT == 'softlayer':
    # Currently QA needs more monthly data, so these are different than on ICDS
    # If this exists after July 1, ask Emord why these UCRs still exist
    CCS_RECORD_MONTHLY_UCR = 'extended_ccs_record_monthly_tableau'


UCR_TABLE_NAME_MAPPING = [
    {'type': "awc_location", 'name': 'static-awc_location'},
    {'type': 'ccs_record_monthly', 'name': CCS_RECORD_MONTHLY_UCR},
    {'type': 'daily_feeding', 'name': 'static-daily_feeding_forms'},
    {'type': 'household', 'name': 'static-household_cases'},
    {'type': 'infrastructure', 'name': 'static-infrastructure_form'},
    {'type': 'person', 'name': 'static-person_cases_v2'},
    {'type': 'usage', 'name': 'static-usage_forms'},
    {'type': 'vhnd', 'name': 'static-vhnd_form'},
    {'type': 'complementary_feeding', 'is_ucr': False, 'name': 'icds_dashboard_comp_feed_form'},
    {'type': 'aww_user', 'name': 'static-commcare_user_cases'},
    {'type': 'child_tasks', 'name': 'static-child_tasks_cases'},
    {'type': 'pregnant_tasks', 'name': 'static-pregnant-tasks_cases'},
    {'type': 'thr_form', 'is_ucr': False, 'name': 'icds_dashboard_child_health_thr_forms'},
    {'type': 'child_list', 'name': 'static-child_health_cases'},
    {'type': 'ccs_record_list', 'name': 'static-ccs_record_cases'},
]

SQL_FUNCTION_PATHS = [
    ('migrations', 'sql_templates', 'database_functions', 'update_months_table.sql'),
    ('migrations', 'sql_templates', 'database_functions', 'create_new_table_for_month.sql'),
    ('migrations', 'sql_templates', 'database_functions', 'create_new_agg_table_for_month.sql'),
<<<<<<< HEAD
=======
    ('migrations', 'sql_templates', 'database_functions', 'insert_into_daily_attendance.sql'),
    ('migrations', 'sql_templates', 'database_functions', 'aggregated_awc_data_weekly.sql'),
    ('migrations', 'sql_templates', 'database_functions', 'aggregate_location_table.sql'),
>>>>>>> 0ac5cd79
]


@periodic_task(serializer='pickle', run_every=crontab(minute=30, hour=23),
               acks_late=True, queue='icds_aggregation_queue')
def run_move_ucr_data_into_aggregation_tables_task(date=None):
    move_ucr_data_into_aggregation_tables.delay(date)


@periodic_task(serializer='pickle', run_every=crontab(day_of_week=6, hour=0, minute=0),
               acks_late=True, queue='icds_aggregation_queue')
def run_weekly_aggregation_of_historical_data():
    date = datetime.utcnow().date().strftime('%Y-%m-%d')
    res_awc = icds_aggregation_task.delay(date=date, func=_agg_awc_table_weekly)
    res_awc.get()


@serial_task('move-ucr-data-into-aggregate-tables', timeout=36 * 60 * 60, queue='icds_aggregation_queue')
def move_ucr_data_into_aggregation_tables(date=None, intervals=2):
    date = date or datetime.utcnow().date()
    monthly_dates = []

    # probably this should be run one time, for now I leave this in aggregations script (not a big cost)
    # but remove issues when someone add new table to mapping, also we don't need to add new rows manually
    # on production servers
    _update_ucr_table_mapping()

    first_day_of_month = date.replace(day=1)
    for interval in range(intervals - 1, 0, -1):
        # calculate the last day of the previous months to send to the aggregation script
        first_day_next_month = first_day_of_month - relativedelta(months=interval - 1)
        monthly_dates.append(first_day_next_month - relativedelta(days=1))

    monthly_dates.append(date)

    db_alias = get_icds_ucr_db_alias()
    if db_alias:
        with connections[db_alias].cursor() as cursor:
            _create_aggregate_functions(cursor)

        _update_aggregate_locations_tables()

        state_ids = list(SQLLocation.objects
                     .filter(domain=DASHBOARD_DOMAIN, location_type__name='state')
                     .values_list('location_id', flat=True))

        for monthly_date in monthly_dates:
            calculation_date = monthly_date.strftime('%Y-%m-%d')
            stage_1_tasks = [
                icds_state_aggregation_task.si(state_id=state_id, date=monthly_date, func=_aggregate_gm_forms)
                for state_id in state_ids
            ]
            stage_1_tasks.extend([
                icds_state_aggregation_task.si(state_id=state_id, date=monthly_date, func=_aggregate_df_forms)
                for state_id in state_ids
            ])
            stage_1_tasks.extend([
                icds_state_aggregation_task.si(state_id=state_id, date=monthly_date, func=_aggregate_cf_forms)
                for state_id in state_ids
            ])
            stage_1_tasks.extend([
                icds_state_aggregation_task.si(state_id=state_id, date=monthly_date, func=_aggregate_ccs_cf_forms)
                for state_id in state_ids
            ])
            stage_1_tasks.extend([
                icds_state_aggregation_task.si(state_id=state_id, date=monthly_date, func=_aggregate_child_health_thr_forms)
                for state_id in state_ids
            ])
            stage_1_tasks.extend([
                icds_state_aggregation_task.si(state_id=state_id, date=monthly_date, func=_aggregate_ccs_record_thr_forms)
                for state_id in state_ids
            ])
            stage_1_tasks.extend([
                icds_state_aggregation_task.si(
                    state_id=state_id, date=monthly_date, func=_aggregate_child_health_pnc_forms
                ) for state_id in state_ids
            ])
            stage_1_tasks.extend([
                icds_state_aggregation_task.si(
                    state_id=state_id, date=monthly_date, func=_aggregate_ccs_record_pnc_forms
                ) for state_id in state_ids
            ])
            stage_1_tasks.extend([
                icds_state_aggregation_task.si(
                    state_id=state_id, date=monthly_date, func=_aggregate_delivery_forms
                ) for state_id in state_ids
            ])
            stage_1_tasks.extend([
                icds_state_aggregation_task.si(
                    state_id=state_id, date=monthly_date, func=_aggregate_bp_forms
                ) for state_id in state_ids
            ])
            stage_1_tasks.extend([
                icds_state_aggregation_task.si(state_id=state_id, date=monthly_date, func=_aggregate_awc_infra_forms)
                for state_id in state_ids
            ])
            stage_1_tasks.append(icds_aggregation_task.si(date=calculation_date, func=_update_months_table))
            res = group(*stage_1_tasks).apply_async()
            res_daily = icds_aggregation_task.delay(date=calculation_date, func=_daily_attendance_table)
            res.get()

            res_child = chain(
                icds_state_aggregation_task.si(
                    state_id=state_ids, date=calculation_date, func=_child_health_monthly_table
                ),
                icds_aggregation_task.si(date=calculation_date, func=_agg_child_health_table),
            ).apply_async()
            res_ccs = chain(
                icds_aggregation_task.si(date=calculation_date, func=_ccs_record_monthly_table),
                icds_aggregation_task.si(date=calculation_date, func=_agg_ccs_record_table),
            ).apply_async()
            res_daily.get()
            res_ccs.get()
            res_child.get()

            res_awc = icds_aggregation_task.delay(date=calculation_date, func=_agg_awc_table)
            res_awc.get()

        chain(
            icds_aggregation_task.si(date=date.strftime('%Y-%m-%d'), func=aggregate_awc_daily),
            email_dashboad_team.si(aggregation_date=date.strftime('%Y-%m-%d'))
        ).delay()


def _create_aggregate_functions(cursor):
    try:
        celery_task_logger.info("Starting icds reports create_functions")
        for sql_function_path in SQL_FUNCTION_PATHS:
            path = os.path.join(os.path.dirname(__file__), *sql_function_path)
            with open(path, "r", encoding='utf-8') as sql_file:
                sql_to_execute = sql_file.read()
                cursor.execute(sql_to_execute)
        celery_task_logger.info("Ended icds reports create_functions")
    except Exception:
        # This is likely due to a change in the UCR models or aggregation script which should be rare
        # First step would be to look through this error to find what function is causing the error
        # and look for recent changes in this folder.
        _dashboard_team_soft_assert(False, "Unexpected occurred while creating functions in dashboard aggregation")
        raise


def _update_aggregate_locations_tables():
    try:
        celery_task_logger.info("Starting icds reports update_location_tables")
        AwcLocation.aggregate()
        celery_task_logger.info("Ended icds reports update_location_tables_sql")
    except IntegrityError:
        # This has occurred when there's a location upload, but not all locations were updated.
        # Some more details are here https://github.com/dimagi/commcare-hq/pull/18839
        # It's usually fixed by rebuild the location UCR table and running this task again, but
        # that PR should fix that issue
        _dashboard_team_soft_assert(False, "Error occurred while aggregating locations")
        raise
    except Exception:
        # I'm not sure what this one will be
        _dashboard_team_soft_assert(
            False, "Unexpected occurred while aggregating locations in dashboard aggregation")
        raise


@task(serializer='pickle', queue='icds_aggregation_queue', bind=True, default_retry_delay=15 * 60, acks_late=True)
def icds_aggregation_task(self, date, func):
    db_alias = get_icds_ucr_db_alias()
    if not db_alias:
        return

    celery_task_logger.info("Starting icds reports {} {}".format(date, func.__name__))
    try:
        func(date)
    except Error as exc:
        notify_exception(
            None, message="Error occurred during ICDS aggregation",
            details={'func': func.__name__, 'date': date, 'error': exc}
        )
        _dashboard_team_soft_assert(
            False,
            "{} aggregation failed on {} for {}. This task will be retried in 15 minutes".format(
                func.__name__, settings.SERVER_ENVIRONMENT, date
            )
        )
        self.retry(exc=exc)

    celery_task_logger.info("Ended icds reports {} {}".format(date, func.__name__))


@task(serializer='pickle', queue='icds_aggregation_queue', bind=True, default_retry_delay=15 * 60, acks_late=True)
def icds_state_aggregation_task(self, state_id, date, func):
    db_alias = get_icds_ucr_db_alias()
    if not db_alias:
        return

    celery_task_logger.info("Starting icds reports {} {} {}".format(state_id, date, func.__name__))

    try:
        func(state_id, date)
    except Error as exc:
        notify_exception(
            None, message="Error occurred during ICDS aggregation",
            details={'func': func.__name__, 'date': date, 'state_id': state_id, 'error': exc}
        )
        _dashboard_team_soft_assert(
            False,
            "{} aggregation failed on {} for {} on {}. This task will be retried in 15 minutes".format(
                func.__name__, settings.SERVER_ENVIRONMENT, state_id, date
            )
        )
        self.retry(exc=exc)

    celery_task_logger.info("Ended icds reports {} {} {}".format(state_id, date, func.__name__))


@track_time
def _aggregate_cf_forms(state_id, day):
    AggregateComplementaryFeedingForms.aggregate(state_id, day)


@track_time
def _aggregate_ccs_cf_forms(state_id, day):
    AggregateCcsRecordComplementaryFeedingForms.aggregate(state_id, day)


@track_time
def _aggregate_gm_forms(state_id, day):
    AggregateGrowthMonitoringForms.aggregate(state_id, day)


@track_time
def _aggregate_df_forms(state_id, day):
    AggregateChildHealthDailyFeedingForms.aggregate(state_id, day)


@track_time
def _aggregate_child_health_pnc_forms(state_id, day):
    AggregateChildHealthPostnatalCareForms.aggregate(state_id, day)


@track_time
def _aggregate_ccs_record_pnc_forms(state_id, day):
    AggregateCcsRecordPostnatalCareForms.aggregate(state_id, day)


@track_time
def _aggregate_child_health_thr_forms(state_id, day):
    AggregateChildHealthTHRForms.aggregate(state_id, day)


@track_time
def _aggregate_ccs_record_thr_forms(state_id, day):
    AggregateCcsRecordTHRForms.aggregate(state_id, day)


@track_time
def _aggregate_awc_infra_forms(state_id, day):
    AggregateAwcInfrastructureForms.aggregate(state_id, day)


@track_time
def _aggregate_inactive_aww(day):
    AggregateInactiveAWW.aggregate(day)


@track_time
def _aggregate_delivery_forms(state_id, day):
    AggregateCcsRecordDeliveryForms.aggregate(state_id, day)


@track_time
def _aggregate_bp_forms(state_id, day):
    AggregateBirthPreparednesForms.aggregate(state_id, day)


def _run_custom_sql_script(commands, day=None):
    db_alias = get_icds_ucr_db_alias()
    if not db_alias:
        return

    with transaction.atomic(using=db_alias):
        with connections[db_alias].cursor() as cursor:
            for command in commands:
                cursor.execute(command, [day])


@track_time
def aggregate_awc_daily(day):
<<<<<<< HEAD
    with transaction.atomic():
        AggAwcDaily.aggregate(force_to_date(day))
=======
    AggAwcDaily.aggregate(force_to_date(day))
>>>>>>> 0ac5cd79


@track_time
def _update_months_table(day):
    _run_custom_sql_script(["SELECT update_months_table(%s)"], day)


def get_cursor(model):
    db = db_for_read_write(model)
    return connections[db].cursor()


@track_time
def _child_health_monthly_table(state_ids, day):
    helper = ChildHealthMonthlyAggregationHelper(state_ids, force_to_date(day))

    celery_task_logger.info("Creating temporary table")
    with get_cursor(ChildHealthMonthly) as cursor:
        cursor.execute(helper.drop_temporary_table())
        cursor.execute(helper.create_temporary_table())

    sub_aggregations = group([
        _child_health_helper.si(query=query, params=params)
        for query, params in helper.pre_aggregation_queries()
    ]).apply_async()
    sub_aggregations.get()

    celery_task_logger.info("Inserting into child_health_monthly_table")
    with transaction.atomic(using=db_for_read_write(ChildHealthMonthly)):
        _run_custom_sql_script([
            "SELECT create_new_table_for_month('child_health_monthly', %s)",
        ], day)
        ChildHealthMonthly.aggregate(state_ids, force_to_date(day))

    celery_task_logger.info("Dropping temporary table")
    with get_cursor(ChildHealthMonthly) as cursor:
        cursor.execute(helper.drop_temporary_table())


@task(serializer='pickle', queue='icds_aggregation_queue', default_retry_delay=15 * 60, acks_late=True)
@track_time
def _child_health_helper(query, params):
    celery_task_logger.info("Running child_health_helper with %s", params)
    with get_cursor(ChildHealthMonthly) as cursor:
        cursor.execute(query, params)


@track_time
def _ccs_record_monthly_table(day):
    with transaction.atomic(using=db_for_read_write(CcsRecordMonthly)):
        _run_custom_sql_script([
            "SELECT create_new_table_for_month('ccs_record_monthly', %s)",
        ], day)
        CcsRecordMonthly.aggregate(force_to_date(day))


@track_time
def _daily_attendance_table(day):
    DailyAttendance.aggregate(force_to_date(day))


@track_time
def _agg_child_health_table(day):
    with transaction.atomic(using=db_for_read_write(AggChildHealth)):
        _run_custom_sql_script([
            "SELECT create_new_aggregate_table_for_month('agg_child_health', %s)",
        ], day)
        AggChildHealth.aggregate(force_to_date(day))


@track_time
def _agg_ccs_record_table(day):
    with transaction.atomic(using=db_for_read_write(AggCcsRecord)):
        _run_custom_sql_script([
            "SELECT create_new_aggregate_table_for_month('agg_ccs_record', %s)",
        ], day)
        AggCcsRecord.aggregate(force_to_date(day))


@track_time
def _agg_awc_table(day):
<<<<<<< HEAD
    _run_custom_sql_script([
        "SELECT create_new_aggregate_table_for_month('agg_awc', %s)"
    ], day)
    AggAwc.aggregate(force_to_date(day))
=======
    with transaction.atomic(using=db_for_read_write(AggAwc)):
        _run_custom_sql_script([
            "SELECT create_new_aggregate_table_for_month('agg_awc', %s)",
        ], day)
        AggAwc.aggregate(force_to_date(day))
>>>>>>> 0ac5cd79


@track_time
def _agg_awc_table_weekly(day):
    AggAwc.aggregate_weekly(force_to_date(day))


@task(serializer='pickle', queue='icds_aggregation_queue')
def email_dashboad_team(aggregation_date):
    # temporary soft assert to verify it's completing
    _dashboard_team_soft_assert(False, "Aggregation completed on {}".format(settings.SERVER_ENVIRONMENT))
    celery_task_logger.info("Aggregation has completed")
    icds_data_validation.delay(aggregation_date)


@periodic_task(serializer='pickle',
    queue='background_queue',
    run_every=crontab(day_of_week='tuesday,thursday,saturday', minute=0, hour=21),
    acks_late=True
)
def recalculate_stagnant_cases():
    domain = 'icds-cas'
    config_ids = [
        'static-icds-cas-static-ccs_record_cases_monthly_v2',
        'static-icds-cas-static-ccs_record_cases_monthly_tableau_v2',
        'static-icds-cas-static-child_cases_monthly_v2',
    ]

    stagnant_cases = set()

    for config_id in config_ids:
        config, is_static = get_datasource_config(config_id, domain)
        adapter = get_indicator_adapter(config)
        case_ids = _find_stagnant_cases(adapter)
        celery_task_logger.info(
            "Found {} stagnant cases in config {}".format(len(case_ids), config_id)
        )
        stagnant_cases = stagnant_cases.union(set(case_ids))
        celery_task_logger.info(
            "Total number of stagant cases is now {}".format(len(stagnant_cases))
        )

    case_accessor = CaseAccessors(domain)
    num_stagnant_cases = len(stagnant_cases)
    current_case_num = 0
    for case_ids in chunked(stagnant_cases, 1000):
        current_case_num += len(case_ids)
        cases = case_accessor.get_cases(list(case_ids))
        for case in cases:
            publish_case_saved(case, send_post_save_signal=False)
        celery_task_logger.info(
            "Resaved {} / {} cases".format(current_case_num, num_stagnant_cases)
        )


def _find_stagnant_cases(adapter):
    stagnant_date = datetime.utcnow() - timedelta(days=26)
    table = adapter.get_table()
    query = adapter.get_query_object()
    query = query.with_entities(table.columns.doc_id).filter(
        table.columns.inserted_at <= stagnant_date
    ).distinct()
    return query.all()


@task(serializer='pickle', queue='icds_dashboard_reports_queue')
def prepare_excel_reports(config, aggregation_level, include_test, beta, location, domain,
                          file_format, indicator):
    if indicator == CHILDREN_EXPORT:
        data_type = 'Children'
        excel_data = ChildrenExport(
            config=config,
            loc_level=aggregation_level,
            show_test=include_test,
            beta=beta
        ).get_excel_data(location)
    elif indicator == PREGNANT_WOMEN_EXPORT:
        data_type = 'Pregnant_Women'
        excel_data = PregnantWomenExport(
            config=config,
            loc_level=aggregation_level,
            show_test=include_test
        ).get_excel_data(location)
    elif indicator == DEMOGRAPHICS_EXPORT:
        data_type = 'Demographics'
        excel_data = DemographicsExport(
            config=config,
            loc_level=aggregation_level,
            show_test=include_test,
            beta=beta
        ).get_excel_data(location)
    elif indicator == SYSTEM_USAGE_EXPORT:
        data_type = 'System_Usage'
        excel_data = SystemUsageExport(
            config=config,
            loc_level=aggregation_level,
            show_test=include_test
        ).get_excel_data(location)
    elif indicator == AWC_INFRASTRUCTURE_EXPORT:
        data_type = 'AWC_Infrastructure'
        excel_data = AWCInfrastructureExport(
            config=config,
            loc_level=aggregation_level,
            show_test=include_test,
            beta=beta,
        ).get_excel_data(location)
    elif indicator == BENEFICIARY_LIST_EXPORT:
        # this report doesn't use this configuration
        config.pop('aggregation_level', None)
        data_type = 'Beneficiary_List'
        excel_data = BeneficiaryExport(
            config=config,
            loc_level=aggregation_level,
            show_test=include_test,
            beta=beta
        ).get_excel_data(location)
    elif indicator == AWW_INCENTIVE_REPORT:
        data_type = 'AWW_Performance'
        excel_data = IncentiveReport(
            block=location,
            month=config['month']
        ).get_excel_data()
    cache_key = create_excel_file(excel_data, data_type, file_format)
    params = {
        'domain': domain,
        'uuid': cache_key,
        'file_format': file_format,
        'data_type': data_type,
    }

    return {
        'domain': domain,
        'uuid': cache_key,
        'file_format': file_format,
        'data_type': data_type,
        'link': reverse('icds_download_excel', params=params, absolute=True, kwargs={'domain': domain})
    }


@task(serializer='pickle', queue='icds_dashboard_reports_queue')
def prepare_issnip_monthly_register_reports(domain, awcs, pdf_format, month, year, couch_user):
    selected_date = date(year, month, 1)
    report_context = {
        'reports': [],
        'user_have_access_to_features': icds_pre_release_features(couch_user),
    }

    pdf_files = {}

    report_data = ISSNIPMonthlyReport(config={
        'awc_id': awcs,
        'month': selected_date,
        'domain': domain
    }, icds_feature_flag=icds_pre_release_features(couch_user)).to_pdf_format

    if pdf_format == 'one':
        report_context['reports'] = report_data
        cache_key = create_pdf_file(report_context)
    else:
        for data in report_data:
            report_context['reports'] = [data]
            pdf_hash = create_pdf_file(report_context)
            pdf_files.update({
                pdf_hash: data['awc_name']
            })
        cache_key = zip_folder(pdf_files)

    params = {
        'domain': domain,
        'uuid': cache_key,
        'format': pdf_format
    }

    return {
        'domain': domain,
        'uuid': cache_key,
        'format': pdf_format,
        'link': reverse('icds_download_pdf', params=params, absolute=True, kwargs={'domain': domain})
    }


@task(serializer='pickle', queue='background_queue')
def icds_data_validation(day):
    """Checks all AWCs to validate that there will be no inconsistencies in the
    reporting dashboard.
    """

    # agg tables store the month like YYYY-MM-01
    month = force_to_date(day)
    month.replace(day=1)
    return_values = ('state_name', 'district_name', 'block_name', 'supervisor_name', 'awc_name')

    bad_wasting_awcs = AggChildHealthMonthly.objects.filter(
        month=month, aggregation_level=5
    ).exclude(
        weighed_and_height_measured_in_month=(
            F('wasting_moderate') + F('wasting_severe') + F('wasting_normal')
        )
    ).values_list(*return_values)

    bad_stunting_awcs = AggChildHealthMonthly.objects.filter(month=month, aggregation_level=5).exclude(
        height_measured_in_month=(
            F('stunting_severe') + F('stunting_moderate') + F('stunting_normal')
        )
    ).values_list(*return_values)

    bad_underweight_awcs = AggChildHealthMonthly.objects.filter(month=month, aggregation_level=5).exclude(
        nutrition_status_weighed=(
            F('nutrition_status_normal') +
            F('nutrition_status_moderately_underweight') +
            F('nutrition_status_severely_underweight')
        )
    ).values_list(*return_values)

    bad_lbw_awcs = AggChildHealthMonthly.objects.filter(
        month=month, aggregation_level=5, weighed_and_born_in_month__lt=F('low_birth_weight_in_month')
    ).values_list(*return_values)

    _send_data_validation_email(
        return_values, month, {
            'bad_wasting_awcs': bad_wasting_awcs,
            'bad_stunting_awcs': bad_stunting_awcs,
            'bad_underweight_awcs': bad_underweight_awcs,
            'bad_lbw_awcs': bad_lbw_awcs,
        })


def _send_data_validation_email(csv_columns, month, bad_data):
    # intentionally using length here because the query will need to evaluate anyway to send the CSV file
    if all(len(v) == 0 for _, v in six.iteritems(bad_data)):
        return

    bad_wasting_awcs = bad_data.get('bad_wasting_awcs', [])
    bad_stunting_awcs = bad_data.get('bad_stunting_awcs', [])
    bad_underweight_awcs = bad_data.get('bad_underweight_awcs', [])
    bad_lbw_awcs = bad_data.get('bad_lbw_awcs', [])

    csv_file = io.StringIO()
    writer = csv.writer(csv_file)
    writer.writerow(('type',) + csv_columns)
    _icds_add_awcs_to_file(writer, 'wasting', bad_wasting_awcs)
    _icds_add_awcs_to_file(writer, 'stunting', bad_stunting_awcs)
    _icds_add_awcs_to_file(writer, 'underweight', bad_underweight_awcs)
    _icds_add_awcs_to_file(writer, 'low_birth_weight', bad_lbw_awcs)

    email_content = """
    Incorrect wasting AWCs: {bad_wasting_awcs}
    Incorrect stunting AWCs: {bad_stunting_awcs}
    Incorrect underweight AWCs: {bad_underweight_awcs}
    Incorrect low birth weight AWCs: {bad_lbw_awcs}

    Please see attached file for more details
    """.format(
        bad_wasting_awcs=len(bad_wasting_awcs),
        bad_stunting_awcs=len(bad_stunting_awcs),
        bad_underweight_awcs=len(bad_underweight_awcs),
        bad_lbw_awcs=len(bad_lbw_awcs),
    )

    filename = month.strftime('validation_results_%s.csv' % SERVER_DATE_FORMAT)
    send_HTML_email(
        '[{}] - ICDS Dashboard Validation Results'.format(settings.SERVER_ENVIRONMENT),
        DASHBOARD_TEAM_EMAILS, email_content,
        file_attachments=[{'file_obj': csv_file, 'title': filename, 'mimetype': 'text/csv'}],
    )


def _icds_add_awcs_to_file(csv_writer, error_type, rows):
    for row in rows:
        csv_writer.writerow((error_type, ) + row)


def _update_ucr_table_mapping():
    celery_task_logger.info("Started updating ucr_table_name_mapping table")
    for table in UCR_TABLE_NAME_MAPPING:
        if table.get('is_ucr', True):
            table_name = get_table_name(DASHBOARD_DOMAIN, table['name'])
        else:
            table_name = table['name']
        UcrTableNameMapping.objects.update_or_create(
            table_type=table['type'],
            defaults={'table_name': table_name}
        )
    celery_task_logger.info("Ended updating ucr_table_name_mapping table")


def _get_value(data, field):
    default = 'N/A'
    if field == 'days_inactive':
        default = 0
    return getattr(data, field) or default


@periodic_task(serializer='pickle', run_every=crontab(minute=30, hour=23), acks_late=True, queue='icds_aggregation_queue')
def collect_inactive_awws():
    celery_task_logger.info("Started updating the Inactive AWW")
    filename = "inactive_awws_%s.csv" % date.today().strftime('%Y-%m-%d')
    last_sync = IcdsFile.objects.filter(data_type='inactive_awws').order_by('-file_added').first()

    # If last sync not exist then collect initial data
    if not last_sync:
        last_sync_date = datetime(2017, 3, 1).date()
    else:
        last_sync_date = last_sync.file_added

    _aggregate_inactive_aww(last_sync_date)

    celery_task_logger.info("Collecting inactive AWW to generate zip file")
    excel_data = AggregateInactiveAWW.objects.all()

    celery_task_logger.info("Preparing data to csv file")
    columns = [x.name for x in AggregateInactiveAWW._meta.fields] + [
        'days_since_start',
        'days_inactive'
    ]
    rows = [columns]
    for data in excel_data:
        rows.append(
            [_get_value(data, field) for field in columns]
        )

    celery_task_logger.info("Creating csv file")
    export_file = BytesIO()
    export_from_tables([['inactive AWWSs', rows]], export_file, 'csv')

    celery_task_logger.info("Saving csv file in blobdb")
    sync = IcdsFile(blob_id=filename, data_type='inactive_awws')
    sync.store_file_in_blobdb(export_file)
    sync.save()
    celery_task_logger.info("Ended updating the Inactive AWW")


@periodic_task(run_every=crontab(hour=23, minute=0, day_of_month='20'), acks_late=True, queue='icds_aggregation_queue')
def build_disha_dump():
    month = date.today().replace(day=1)
    celery_task_logger.info("Started dumping DISHA data")
    build_dumps_for_month(month)
    celery_task_logger.info("Finished dumping DISHA data")


@periodic_task(serializer='pickle', run_every=crontab(minute=0, hour=0), queue='background_queue')
def push_missing_docs_to_es():
    if settings.SERVER_ENVIRONMENT not in settings.ICDS_ENVS:
        return

    current_date = date.today() - timedelta(weeks=12)
    interval = timedelta(days=1)
    case_doc_type = 'CommCareCase'
    xform_doc_type = 'XFormInstance'
    doc_differences = dict()
    while current_date <= date.today() + interval:
        end_date = current_date + interval
        primary_xforms = get_primary_db_form_counts(
            'icds-cas', current_date, end_date
        ).get(xform_doc_type, -1)
        es_xforms = get_es_counts_by_doc_type(
            'icds-cas', (FormES,), (submitted(gte=current_date, lt=end_date),)
        ).get(xform_doc_type.lower(), -2)
        if primary_xforms != es_xforms:
            doc_differences[(current_date, xform_doc_type)] = primary_xforms - es_xforms

        primary_cases = get_primary_db_case_counts(
            'icds-cas', current_date, end_date
        ).get(case_doc_type, -1)
        es_cases = get_es_counts_by_doc_type(
            'icds-cas', (CaseES,), (server_modified_range(gte=current_date, lt=end_date),)
        ).get(case_doc_type, -2)
        if primary_cases != es_cases:
            doc_differences[(current_date, case_doc_type)] = primary_xforms - es_xforms

        current_date += interval

    if doc_differences:
        message = "\n".join([
            "{}, {}: {}".format(k[0], k[1], v)
            for k, v in doc_differences.items()
        ])
        send_mail_async.delay(
            subject="Results from push_missing_docs_to_es",
            message=message,
            from_email=settings.DEFAULT_FROM_EMAIL,
            recipient_list=["{}@{}.com".format("jmoney", "dimagi")]
        )


@periodic_task(run_every=crontab(hour=23, minute=0, day_of_month='12'), acks_late=True, queue='icds_aggregation_queue')
def build_incentive_report(agg_date=None):
    state_ids = (SQLLocation.objects
                 .filter(domain=DASHBOARD_DOMAIN, location_type__name='state')
                 .values_list('location_id', flat=True))
    if agg_date is None:
        current_month = date.today().replace(day=1)
        agg_date = current_month - relativedelta(months=1)
    for state in state_ids:
        AWWIncentiveReport.aggregate(state, agg_date)<|MERGE_RESOLUTION|>--- conflicted
+++ resolved
@@ -60,14 +60,9 @@
     UcrTableNameMapping,
     AggregateCcsRecordComplementaryFeedingForms,
     AWWIncentiveReport,
-<<<<<<< HEAD
-    AggAwc, AwcLocation)
-from custom.icds_reports.models.aggregate import AggregateInactiveAWW, AggAwcDaily, DailyAttendance
-=======
     AggAwcDaily,
     AggAwc)
-from custom.icds_reports.models.aggregate import AggregateInactiveAWW
->>>>>>> 0ac5cd79
+from custom.icds_reports.models.aggregate import AggregateInactiveAWW, AwcLocation, DailyAttendance
 from custom.icds_reports.models.helper import IcdsFile
 from custom.icds_reports.reports.disha import build_dumps_for_month
 from custom.icds_reports.reports.issnip_monthly_register import ISSNIPMonthlyReport
@@ -126,12 +121,6 @@
     ('migrations', 'sql_templates', 'database_functions', 'update_months_table.sql'),
     ('migrations', 'sql_templates', 'database_functions', 'create_new_table_for_month.sql'),
     ('migrations', 'sql_templates', 'database_functions', 'create_new_agg_table_for_month.sql'),
-<<<<<<< HEAD
-=======
-    ('migrations', 'sql_templates', 'database_functions', 'insert_into_daily_attendance.sql'),
-    ('migrations', 'sql_templates', 'database_functions', 'aggregated_awc_data_weekly.sql'),
-    ('migrations', 'sql_templates', 'database_functions', 'aggregate_location_table.sql'),
->>>>>>> 0ac5cd79
 ]
 
 
@@ -276,7 +265,8 @@
 def _update_aggregate_locations_tables():
     try:
         celery_task_logger.info("Starting icds reports update_location_tables")
-        AwcLocation.aggregate()
+        with transaction.atomic(using=db_for_read_write(AwcLocation)):
+            AwcLocation.aggregate()
         celery_task_logger.info("Ended icds reports update_location_tables_sql")
     except IntegrityError:
         # This has occurred when there's a location upload, but not all locations were updated.
@@ -416,12 +406,8 @@
 
 @track_time
 def aggregate_awc_daily(day):
-<<<<<<< HEAD
-    with transaction.atomic():
+    with transaction.atomic(using=db_for_read_write(AggAwcDaily)):
         AggAwcDaily.aggregate(force_to_date(day))
-=======
-    AggAwcDaily.aggregate(force_to_date(day))
->>>>>>> 0ac5cd79
 
 
 @track_time
@@ -503,23 +489,17 @@
 
 @track_time
 def _agg_awc_table(day):
-<<<<<<< HEAD
-    _run_custom_sql_script([
-        "SELECT create_new_aggregate_table_for_month('agg_awc', %s)"
-    ], day)
-    AggAwc.aggregate(force_to_date(day))
-=======
     with transaction.atomic(using=db_for_read_write(AggAwc)):
         _run_custom_sql_script([
             "SELECT create_new_aggregate_table_for_month('agg_awc', %s)",
         ], day)
         AggAwc.aggregate(force_to_date(day))
->>>>>>> 0ac5cd79
 
 
 @track_time
 def _agg_awc_table_weekly(day):
-    AggAwc.aggregate_weekly(force_to_date(day))
+    with transaction.atomic(using=db_for_read_write(AggAwc)):
+        AggAwc.aggregate_weekly(force_to_date(day))
 
 
 @task(serializer='pickle', queue='icds_aggregation_queue')
