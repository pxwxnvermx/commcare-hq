--- conflicted
+++ resolved
@@ -60,11 +60,8 @@
     UcrTableNameMapping,
     AggregateCcsRecordComplementaryFeedingForms,
     AWWIncentiveReport,
-<<<<<<< HEAD
-    AggAwcDaily)
-=======
+    AggAwcDaily,
     AggAwc)
->>>>>>> 8871b258
 from custom.icds_reports.models.aggregate import AggregateInactiveAWW
 from custom.icds_reports.models.helper import IcdsFile
 from custom.icds_reports.reports.disha import build_dumps_for_month
