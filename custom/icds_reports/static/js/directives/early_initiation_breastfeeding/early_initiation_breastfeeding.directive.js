--- conflicted
+++ resolved
@@ -57,10 +57,6 @@
         var percent = row ? d3.format('.2%')(row.birth / row.in_month) : 'N/A';
         return '<div class="hoverinfo" style="max-width: 200px !important;">' +
             '<p>' + loc.properties.name + '</p>' +
-<<<<<<< HEAD
-            '<p>' + vm.rightLegend.info + '</p>' +
-=======
->>>>>>> 06f7dcd0
             '<div>Total Number of Children born in the given month: <strong>' + total + '</strong></div>' +
             '<div>Total Number of Children who were put to the breast within one hour of birth: <strong>' + birth + '</strong></div>' +
             '<div>% children who were put to the breast within one hour of birth: <strong>' + percent + '</strong></div>';
