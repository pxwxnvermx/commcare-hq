<<<<<<< HEAD
var url = hqImport('hqwebapp/js/urllib').reverse;
=======
var url = hqImport('hqwebapp/js/initial_page_data.js').reverse;
>>>>>>> f14ec89a

function RegisteredHouseholdController($scope, $routeParams, $location, $filter, demographicsService,
                                             locationsService, userLocationId, storageService) {
    var vm = this;
    if (Object.keys($location.search()).length === 0) {
        $location.search(storageService.getKey('search'));
    } else {
        storageService.setKey('search', $location.search());
    }
    vm.filtersData = $location.search();
    vm.label = "Registered Household";
    vm.step = $routeParams.step;
    vm.steps = {
        'map': {route: '/registered_household/map', label: 'Map'},
    };
    vm.data = {
        legendTitle: 'Total AWCs that have launched ICDS CAS',
    };
    vm.chartData = null;
    vm.top_three = [];
    vm.bottom_three = [];
    vm.location_type = null;
    vm.loaded = false;
    vm.filters = ['month', 'age', 'gender'];
    vm.rightLegend = {
        info: 'Total AWCs that have launched ICDS CAS',
    };
    vm.message = storageService.getKey('message') || false;

    $scope.$watch(function() {
        return vm.selectedLocations;
    }, function (newValue, oldValue) {
        if (newValue === oldValue || !newValue || newValue.length === 0) {
            return;
        }
        if (newValue.length === 6) {
            var parent = newValue[3];
            $location.search('location_id', parent.location_id);
            $location.search('selectedLocationLevel', 3);
            $location.search('location_name', parent.name);
            storageService.setKey('message', true);
            setTimeout(function() {
                storageService.setKey('message', false);
            }, 3000);
        }
        return newValue;
    }, true);

    vm.templatePopup = function(loc, row) {
        var household = row ? $filter('indiaNumbers')(row.household) : 'N/A';
        return '<div class="hoverinfo" style="max-width: 200px !important;">' +
            '<p>' + loc.properties.name + '</p>' +
            '<p>' + vm.rightLegend.info + '</p>' +
            '<div>Total number of household registered: <strong>' + household + '</strong></div>';
    };

    vm.loadData = function () {
        if (vm.location && _.contains(['block', 'supervisor', 'awc'], vm.location.location_type)) {
            vm.mode = 'sector';
            vm.steps['map'].label = 'Sector';
        } else {
            vm.mode = 'map';
            vm.steps['map'].label = 'Map';
        }

        vm.myPromise = demographicsService.getRegisteredHouseholdData(vm.step, vm.filtersData).then(function(response) {
            if (vm.step === "map") {
                vm.data.mapData = response.data.report_data;
            } else if (vm.step === "chart") {
                vm.chartData = response.data.report_data.chart_data;
                vm.all_locations = response.data.report_data.all_locations;
                vm.top_three = response.data.report_data.top_three;
                vm.bottom_three = response.data.report_data.bottom_three;
                vm.location_type = response.data.report_data.location_type;
                vm.chartTicks = vm.chartData[0].values.map(function(d) { return d.x; });
            }
        });
    };

    var init = function() {
        var locationId = vm.filtersData.location_id || userLocationId;
        if (!locationId || locationId === 'all' || locationId === 'null') {
            vm.loadData();
            vm.loaded = true;
            return;
        }
        locationsService.getLocation(locationId).then(function(location) {
            vm.location = location;
            vm.loadData();
            vm.loaded = true;
        });
    };

    init();

    $scope.$on('filtersChange', function() {
        vm.loadData();
    });

    vm.getDisableIndex = function () {
        var i = -1;
        window.angular.forEach(vm.selectedLocations, function (key, value) {
            if (key.location_id === userLocationId) {
                i = value;
            }
        });
        return i;
    };

    vm.moveToLocation = function(loc, index) {
        if (loc === 'national') {
            $location.search('location_id', '');
            $location.search('selectedLocationLevel', -1);
            $location.search('location_name', '');
        } else {
            $location.search('location_id', loc.location_id);
            $location.search('selectedLocationLevel', index);
            $location.search('location_name', loc.name);
        }
    };

    vm.showNational = function () {
        return !isNaN($location.search()['selectedLocationLevel']) && parseInt($location.search()['selectedLocationLevel']) >= 0;
    };
}

RegisteredHouseholdController.$inject = ['$scope', '$routeParams', '$location', '$filter', 'demographicsService', 'locationsService', 'userLocationId', 'storageService'];

window.angular.module('icdsApp').directive('registeredHousehold', function() {
    return {
        restrict: 'E',
        templateUrl: url('icds-ng-template', 'map-chart'),
        bindToController: true,
        scope: {
            data: '=',
        },
        controller: RegisteredHouseholdController,
        controllerAs: '$ctrl',
    };
});<|MERGE_RESOLUTION|>--- conflicted
+++ resolved
@@ -1,8 +1,4 @@
-<<<<<<< HEAD
-var url = hqImport('hqwebapp/js/urllib').reverse;
-=======
-var url = hqImport('hqwebapp/js/initial_page_data.js').reverse;
->>>>>>> f14ec89a
+var url = hqImport('hqwebapp/js/initial_page_data').reverse;
 
 function RegisteredHouseholdController($scope, $routeParams, $location, $filter, demographicsService,
                                              locationsService, userLocationId, storageService) {
