--- conflicted
+++ resolved
@@ -55,10 +55,6 @@
         var percent = row ? d3.format('.2%')(row.children / row.all) : 'N/A';
         return '<div class="hoverinfo" style="max-width: 200px !important;">' +
             '<p>' + loc.properties.name + '</p>' +
-<<<<<<< HEAD
-            '<p>' + vm.rightLegend.info + '</p>' +
-=======
->>>>>>> 06f7dcd0
             '<div>Total number of children between ages 0 - 6 months: <strong>' + all + '</strong></div>' +
             '<div>Total number of children (0-6 months) exclusively breastfed in the given month:  <strong>' + children + '</strong></div>' +
             '<div>% children (0-6 months) exclusively breastfed in the given month: <strong>' + percent + '</strong></div>';
