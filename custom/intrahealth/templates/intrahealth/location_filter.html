{% load hq_shared_tags %}

{# todo: fix template to properly inherit from filters/base.html #}
<label class="control-label {{ css_label_class }}">{{ control_name }}</label> {# this is wrong, see filters/single_option.html for a proper implementation #}
<div class="{{ css_field_class }}">
  <div data-bind="foreach: selected_path" style="display: inline-block;">
    <select class="form-control" data-bind="options: children, optionsText: 'display_name', value: selected_child"></select>
  </div>
  <img id="loc_ajax" src="{% static 'formplayer/img/loading_small.gif' %}" style="display: none;">
</div>
<input name="location_id" type="hidden" data-bind="value: selected_locid" />

<script type="text/javascript">

    var REQUIRED = {{ required }}

    $.when(
        $.getScript("{% static 'locations/js/location_drilldown.async.js' %}"),
        $.getScript("{% static 'intrahealth/js/intrahealth_loc_drilldown.async.js' %}")
    ).done(function () {
        var locs = {{ locations|safe }};
        var selected = '{{ loc_id }}';
        var hierarchy = {{ hierarchy|JSON }};
        var location_url = '{{ api_root }}';
<<<<<<< HEAD

        var model = new LocationSelectViewModel(hierarchy, false, null, false, IntrahealthLocModel, undefined, location_url);
=======

        var model = new LocationSelectViewModel({
            "hierarchy": hierarchy,
            "default_caption": false,
            "auto_drill": null,
            "loc_filter": false,
            "loc_url": location_url,
            "func": IntrahealthLocModel
        });

>>>>>>> 1ce7d767
        $('#group_{{ control_slug }}').koApplyBindings(model);
        model.load(locs, selected);
    });

</script>
<|MERGE_RESOLUTION|>--- conflicted
+++ resolved
@@ -22,10 +22,6 @@
         var selected = '{{ loc_id }}';
         var hierarchy = {{ hierarchy|JSON }};
         var location_url = '{{ api_root }}';
-<<<<<<< HEAD
-
-        var model = new LocationSelectViewModel(hierarchy, false, null, false, IntrahealthLocModel, undefined, location_url);
-=======
 
         var model = new LocationSelectViewModel({
             "hierarchy": hierarchy,
@@ -36,7 +32,6 @@
             "func": IntrahealthLocModel
         });
 
->>>>>>> 1ce7d767
         $('#group_{{ control_slug }}').koApplyBindings(model);
         model.load(locs, selected);
     });
