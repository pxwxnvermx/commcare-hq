--- conflicted
+++ resolved
@@ -174,7 +174,6 @@
 DRUG_RESISTANCE_SENSITIVITY = "sensitivity"
 DRUG_RESISTANCE_SENSITIVITY_RESISTANT = "resistant"
 DRUG_RESISTANCE_SENSITIVITY_SENSITIVE = "sensitive"
-<<<<<<< HEAD
 PRIVATE_HEALTH_ESTABLISHMENT_SECTOR = "private"
 NOT_AVAILABLE_VALUE = "NA"
 DUMMY_VALUES = {
@@ -183,7 +182,5 @@
     'pincode': '888888',
     'email': 'abc@xyz.com'
 }
-=======
 
-LOCATION_SITE_CODE_MEHSANA = 'dto_gu_msn'
->>>>>>> 7e79d0a9
+LOCATION_SITE_CODE_MEHSANA = 'dto_gu_msn'