import datetime
from collections import defaultdict
import pytz
from xml.etree import ElementTree

from celery.task import periodic_task
from celery.schedules import crontab
from celery.utils.log import get_task_logger
from django.conf import settings
from django.utils.dateparse import parse_datetime, parse_date

from casexml.apps.case.mock import CaseBlock
from corehq import toggles
from corehq.apps.hqcase.utils import submit_case_blocks
from corehq.apps.fixtures.models import FixtureDataItem
from corehq.form_processor.interfaces.dbaccessors import CaseAccessors
from corehq.util.soft_assert import soft_assert
from dimagi.utils.decorators.memoized import memoized

from .case_utils import CASE_TYPE_EPISODE, get_prescription_vouchers_from_episode
from .const import (
    DOSE_TAKEN_INDICATORS,
    DAILY_SCHEDULE_FIXTURE_NAME,
    DAILY_SCHEDULE_ID,
    SCHEDULE_ID_FIXTURE,
    HISTORICAL_CLOSURE_REASON,
    ENIKSHAY_TIMEZONE,
)
from .exceptions import EnikshayTaskException
from .data_store import AdherenceDatastore

logger = get_task_logger(__name__)


@periodic_task(
    run_every=crontab(day_of_week=[1], hour=0, minute=0),  # every Monday
    queue=getattr(settings, 'CELERY_PERIODIC_QUEUE', 'celery')
)
def enikshay_task():
    # runs adherence and voucher calculations for all domains that have
    # `toggles.UATBC_ADHERENCE_TASK` enabled
    domains = toggles.UATBC_ADHERENCE_TASK.get_enabled_domains()
    for domain in domains:
        updater = EpisodeUpdater(domain)
        updater.run()


class Timer:
    def __enter__(self):
        self.start = datetime.datetime.now()
        return self

    def __exit__(self, *args):
        self.end = datetime.datetime.now()
        self.interval = (self.end - self.start).seconds


class EpisodeUpdater(object):
    """
    This iterates over all open 'episode' cases and sets 'adherence' and 'voucher' related properties
    This is applicable to various enikshay domains. The domain can be specified in __init__ method
    """

    def __init__(self, domain):
        self.domain = domain
        # set purge_date to 30 days back
        self.purge_date = datetime.datetime.now(
<<<<<<< HEAD
            pytz.timezone(ENIKSHAY_TIMEZONE)).date() - datetime.timedelta(days=60)
        self.date_today_in_india = datetime.datetime.now(pytz.timezone(ENIKSHAY_TIMEZONE)).date()
=======
            pytz.timezone(ENIKSHAY_TIMEZONE)).date() - datetime.timedelta(days=30)
>>>>>>> a1fde7c9
        self.adherence_data_store = AdherenceDatastore(domain)

    def run(self):
        # iterate over all open 'episode' cases and set 'adherence' properties
        update_count = 0
        noupdate_count = 0
        error_count = 0
        with Timer() as t:
            for episode in self._get_open_episode_cases():
                adherence_update = EpisodeAdherenceUpdate(episode, self)
                voucher_update = EpisodeVoucherUpdate(self.domain, episode)
                try:
                    update_json = adherence_update.update_json()
                    update_json.update(voucher_update.update_json())
                    case_block = self._get_case_block(update_json, episode.case_id)
                    if case_block:
                        submit_case_blocks(
                            [ElementTree.tostring(case_block.as_xml())],
                            self.domain
                        )
                        update_count += 1
                    else:
                        noupdate_count += 1
                except Exception, e:
                    error_count += 1
                    logger.error(
                        "Error calculating updates for episode case_id({}): {}".format(
                            episode.case_id,
                            e
                        )
                    )
        logger.info(
            "Summary of enikshay_task: domain: {domain}, duration (sec): {duration} "
            "Cases Updated {updates}, cases errored {errors} and {noupdates} "
            "cases didn't need update. ".format(
                domain=self.domain, duration=t.interval, updates=update_count, errors=error_count,
                noupdates=noupdate_count)
        )

    def update_single_case(self, episode_case):
        # updates a single episode_case.
        assert episode_case.domain == self.domain
        update_json = EpisodeAdherenceUpdate(episode_case, self).update_json()
        case_block = self._get_case_block(update_json, episode_case.case_id)
        if case_block:
            submit_case_blocks(
                [ElementTree.tostring(case_block.as_xml())],
                self.domain
            )

    @staticmethod
    def _get_case_block(update, episode_id):
        """
        Returns:
            CaseBlock object with episode updates. If no update is necessary, None is returned
        """
        if update:
            return CaseBlock(**{
                'case_id': episode_id,
                'create': False,
                'update': update
            })
        else:
            return None

    def _get_open_episode_cases(self):
        # return all open 'episode' cases
        case_accessor = CaseAccessors(self.domain)
        case_ids = case_accessor.get_open_case_ids_in_domain_by_type(CASE_TYPE_EPISODE)
        return case_accessor.iter_cases(case_ids)

    @memoized
    def get_doses_data(self):
        # return 'doses_per_week' by 'schedule_id' from the Fixture data
        fixtures = FixtureDataItem.get_item_list(self.domain, DAILY_SCHEDULE_FIXTURE_NAME)
        doses_per_week_by_schedule_id = {}
        for f in fixtures:
            schedule_id = f.fields[SCHEDULE_ID_FIXTURE].field_list[0].field_value
            doses_per_week = int(f.fields["doses_per_week"].field_list[0].field_value)
            doses_per_week_by_schedule_id[schedule_id] = doses_per_week
        return doses_per_week_by_schedule_id


class EpisodeAdherenceUpdate(object):
    """
    Class to capture adherence related calculations specific to an 'episode' case
    per the spec https://docs.google.com/document/d/1FjSdLYOYUCRBuW3aSxvu3Z5kvcN6JKbpDFDToCgead8/edit
    """
    def __init__(self, episode_case, case_updater):
        """
        Args:
            episode_case: An 'episode' case object
            case_updater: EpisodeUpdater object
        """
        self.episode = episode_case
        self.case_updater = case_updater
        self._cache_dose_taken_by_date = False

    @property
    @memoized
    def case_properties(self):
        return self.episode.dynamic_case_properties()

    def get_property(self, property):
        """
        Args:
            name of the case-property

        Returns:
            value of the episode case-property named 'property'
        """
        return self.case_properties.get(property)

    @memoized
    def get_valid_adherence_cases(self):
        # Returns list of 'adherence' cases of which 'adherence_value' is one of DOSE_KNOWN_INDICATORS
        return self.case_updater.adherence_data_store.dose_known_adherences(
            self.episode.case_id
        )

    def get_latest_adherence_date(self):
        """
        return open case of type 'adherence' reverse-indexed to episode that
            has the latest 'adherence_date' property of all
        """
        return self.case_updater.adherence_data_store.latest_adherence_date(
            self.episode.case_id
        )

    @staticmethod
    def calculate_doses_taken_by_day(adherence_cases):
        """
        Args:
            adherence_cases: list of 'adherence' case dicts

        Returns:
            dict indexed by date part of 'adherence_date' and whether a dose is taken as value.
            Below is criteria to calculate whether a dose is taken on a day or not

        If there are multiple cases on one day filter to a single case as per below
        1. Find most relevant case
            if only non-enikshay source cases
                consider the case with latest_modified - irrespective of case is closed/open

            if only enikshay source cases
                filter by '(closed and closure_reason == HISTORICAL_CLOSURE_REASON) or open'
                consider the case with latest modified after above filter

            if mix of enikshay and non-enikshay source cases
                ignore non-enikshay and apply above enikshay only condition
        2. Check if 'adherence_value' of most relevent case is one of DOSE_TAKEN_INDICATORS
        """
        def is_dose_taken(cases):
            # runs above discribed calculation and returns whether a dose is taken or not
            sources = set(map(lambda x: x["adherence_source"], cases))
            if 'enikshay' not in sources:
                valid_cases = cases
            else:
                valid_cases = filter(
                    lambda case: (
                        case['adherence_source'] == 'enikshay' and
                        (not case['closed'] or (case['closed'] and
                         case['adherence_closure_reason'] == HISTORICAL_CLOSURE_REASON))
                    ),
                    cases
                )
            if valid_cases:
                by_modified_on = sorted(valid_cases, key=lambda case: case['modified_on'])
                return by_modified_on[-1]['adherence_value'] in DOSE_TAKEN_INDICATORS
            else:
                return False

        # index by 'adherence_date'
        cases_by_date = defaultdict(list)
        for case in adherence_cases:
            adherence_date = parse_date(case['adherence_date']) or parse_datetime(case['adherence_date']).date()
            cases_by_date[adherence_date].append(case)

        # calculate whether adherence is taken on each day
        dose_taken_by_date = defaultdict(bool)
        for d, cases in cases_by_date.iteritems():
            dose_taken_by_date[d] = is_dose_taken(cases)

        return dose_taken_by_date

    def get_adherence_schedule_start_date(self):
        # return property 'adherence_schedule_date_start' of episode case (is expected to be a date object)
        raw_date = self.get_property('adherence_schedule_date_start')
        if not raw_date:
            return None
        elif parse_date(raw_date):
            return parse_date(raw_date)
        else:
            raise EnikshayTaskException(
                "Episode case {case_id} has invalid format for 'adherence_schedule_date_start' {date}".format(
                    case_id=self.episode.case_id,
                    date=raw_date
                )
            )
            return None

    @staticmethod
    def count_doses_taken(dose_taken_by_date, start_date=None, end_date=None):
        """
        Args:
            dose_taken_by_date: result of self.calculate_doses_taken_by_day
        Returns:
            total count of adherence_cases excluding duplicates on a given day. If there are
            two adherence_cases on one day at different time, it will be counted as one
        """
        if bool(start_date) != bool(end_date):
            raise EnikshayTaskException("Both of start_date and end_date should be specified or niether of them")

        if not start_date:
            return dose_taken_by_date.values().count(True)
        else:
            # any efficient way to do this - numpy, python bisect?
            return [
                is_taken
                for date, is_taken in dose_taken_by_date.iteritems()
                if start_date <= date <= end_date
            ].count(True)

    def update_json(self):
        debug_data = []
        adherence_schedule_date_start = self.get_adherence_schedule_start_date()
        debug_data.append("adherence_schedule_date_start: {}".format(adherence_schedule_date_start))
        debug_data.append("purge_date: {}".format(self.case_updater.purge_date))

        if not adherence_schedule_date_start:
            # adherence schedule hasn't been selected, so no update necessary
            return {}

        latest_adherence_date = self.get_latest_adherence_date()
        debug_data.append("latest_adherence_date: {}".format(latest_adherence_date))

        if (adherence_schedule_date_start > self.case_updater.purge_date) or not latest_adherence_date:
            return {
                'aggregated_score_date_calculated': adherence_schedule_date_start - datetime.timedelta(days=1),
                'expected_doses_taken': 0,
                'aggregated_score_count_taken': 0,
                'adherence_total_doses_taken': 0,
                'adherence_latest_date_recorded': adherence_schedule_date_start - datetime.timedelta(days=1),
                'one_week_score_count_taken': 0,
                'two_week_score_count_taken': 0,
                'month_score_count_taken': 0,
                'one_week_adherence_score': 0,
                'two_week_adherence_score': 0,
                'month_adherence_score': 0,
            }

        adherence_cases = self.get_valid_adherence_cases()
        dose_taken_by_date = self.calculate_doses_taken_by_day(adherence_cases)
        update = self.get_aggregated_scores(
            latest_adherence_date, adherence_schedule_date_start, dose_taken_by_date)
        update.update(self.get_adherence_scores(dose_taken_by_date))

        if self.check_if_needs_update(update):
            return update
        else:
            return None

    def get_adherence_scores(self, doses_taken_by_date):
        today = self.case_updater.date_today_in_india
        start_date = self.get_adherence_schedule_start_date()
        one_week_score_count_taken = self.count_doses_taken(
            doses_taken_by_date,
            start_date=today - datetime.timedelta(days=7),
            end_date=today,
        ) if today - datetime.timedelta(days=7) >= start_date else 0
        two_week_score_count_taken = self.count_doses_taken(
            doses_taken_by_date,
            start_date=today - datetime.timedelta(days=14),
            end_date=today,
        ) if today - datetime.timedelta(days=14) >= start_date else 0
        month_score_count_taken = self.count_doses_taken(
            doses_taken_by_date,
            start_date=today - datetime.timedelta(days=30),
            end_date=today,
        ) if today - datetime.timedelta(days=30) >= start_date else 0

        return {
            'one_week_score_count_taken': one_week_score_count_taken,
            'two_week_score_count_taken': two_week_score_count_taken,
            'month_score_count_taken': month_score_count_taken,
            'one_week_adherence_score': round((one_week_score_count_taken / 7.0) * 100, 2),
            'two_week_adherence_score': round((two_week_score_count_taken / 14.0) * 100, 2),
            'month_adherence_score': round((month_score_count_taken / 30.0) * 100, 2),
        }

    def get_aggregated_scores(self, latest_adherence_date, adherence_schedule_date_start, dose_taken_by_date):
        """
        Evaluates adherence calculations on the 'episode' case and returns dict of values

        Returns:
            If no update is necessary, empty dict is returned, if not, dict with following
            keys is returned

            {
                'aggregated_score_date_calculated': value,
                'expected_doses_taken': value,
                'aggregated_score_count_taken': value
            }
        """
        update = {}

        update["adherence_latest_date_recorded"] = latest_adherence_date
        if latest_adherence_date < self.case_updater.purge_date:
            update["aggregated_score_date_calculated"] = latest_adherence_date
        else:
            update["aggregated_score_date_calculated"] = self.case_updater.purge_date

        # calculate 'adherence_total_doses_taken'
        update["adherence_total_doses_taken"] = self.count_doses_taken(dose_taken_by_date)
        # calculate 'aggregated_score_count_taken'
        update["aggregated_score_count_taken"] = self.count_doses_taken(
            dose_taken_by_date,
            start_date=adherence_schedule_date_start,
            end_date=update["aggregated_score_date_calculated"]
        )

        # calculate 'expected_doses_taken' score
        dose_data = self.case_updater.get_doses_data()
        adherence_schedule_id = self.get_property('adherence_schedule_id') or DAILY_SCHEDULE_ID
        doses_per_week = dose_data.get(adherence_schedule_id)
        if doses_per_week:
            update['expected_doses_taken'] = int(((
                (update['aggregated_score_date_calculated'] - adherence_schedule_date_start)).days / 7.0
            ) * doses_per_week)
        else:
            update['expected_doses_taken'] = 0
            soft_assert(notify_admins=True)(
                True,
                "No fixture item found with schedule_id {}".format(adherence_schedule_id)
            )

        return update

    def check_if_needs_update(self, case_properties_expected):
        """
        Args:
            case_properties_expected: dict of case property name to values

        Returns:
            True if any one of case_properties_expected is not set on self.episode case
        """
        return any([
            self.get_property(k) != v
            for (k, v) in case_properties_expected.iteritems()
        ])


class EpisodeVoucherUpdate(object):
    """
    Class to capture voucher related calculations specific to an 'episode' case
    """
    def __init__(self, domain, episode_case):
        """
        Args:
            episode_case: An 'episode' case object
        """
        self.domain = domain
        self.episode = episode_case

    @staticmethod
    def _get_fulfilled_voucher_date(voucher):
        return voucher.get_case_property('date_fulfilled')

    @memoized
    def _get_all_vouchers(self):
        return get_prescription_vouchers_from_episode(self.domain, self.episode.case_id)

    def _get_fulfilled_vouchers(self):
        relevant_vouchers = [
            voucher for voucher in self._get_all_vouchers()
            if (voucher.get_case_property('voucher_type') == 'prescription'
                and voucher.get_case_property('state') == 'fulfilled')
        ]
        return sorted(relevant_vouchers, key=self._get_fulfilled_voucher_date)

    def _get_fulfilled_available_vouchers(self):
        relevant_vouchers = [
            voucher for voucher in self._get_all_vouchers()
            if (voucher.get_case_property('voucher_type') == 'prescription'
                and voucher.get_case_property('state') in
                ['fulfilled', 'available', 'paid', 'approved', 'rejected'])
        ]
        return sorted(relevant_vouchers, key=lambda v: v.get_case_property('date_issued'))

    @staticmethod
    def _updated_fields(existing_properties, new_properties):
        updated_fields = {}
        for prop, value in new_properties.items():
            if unicode(existing_properties.get(prop, '--')) != unicode(value):
                updated_fields[prop] = value
        return updated_fields

    def update_json(self):
        output_json = {}
        output_json.update(self.get_prescription_total_days())
        output_json.update(self.get_prescription_refill_due_dates())
        return self._updated_fields(self.episode.dynamic_case_properties(), output_json)

    def get_prescription_total_days(self):
        prescription_json = {}
        total_days = 0
        for voucher in self._get_fulfilled_vouchers():
            raw_days_value = voucher.get_case_property('final_prescription_num_days')
            total_days += int(raw_days_value) if raw_days_value else 0

            for num_days in (30, 60, 90, 120,):
                prop = "prescription_total_days_threshold_{}".format(num_days)
                if total_days >= num_days and prop not in prescription_json:
                    prescription_json[prop] = self._get_fulfilled_voucher_date(voucher)
        prescription_json['prescription_total_days'] = total_days

        return prescription_json

    def get_prescription_refill_due_dates(self):
        """The dates on which the app predicts that the episode should be eligible for prescription refills

        https://docs.google.com/document/d/1s1-MHKS5I8cvf0_7NvcqeTsYGsXLy9YGArw2L7cZSRM/edit#
        """
        fulfilled_available_vouchers = self._get_fulfilled_available_vouchers()
        if not fulfilled_available_vouchers:
            return {}

        latest_voucher = fulfilled_available_vouchers[-1]

        date_last_refill = parse_date(latest_voucher.get_case_property('date_issued'))
        if date_last_refill is None:
            return {}

        voucher_length = (
            latest_voucher.get_case_property('final_prescription_num_days')
            or latest_voucher.get_case_property('prescription_num_days')
        )

        try:
            refill_due_date = date_last_refill + datetime.timedelta(days=int(voucher_length))
        except (TypeError, ValueError):
            return {}

        return {
            'date_last_refill': date_last_refill.strftime("%Y-%m-%d"),
            'voucher_length': voucher_length,
            'refill_due_date': refill_due_date.strftime("%Y-%m-%d"),
        }<|MERGE_RESOLUTION|>--- conflicted
+++ resolved
@@ -65,12 +65,8 @@
         self.domain = domain
         # set purge_date to 30 days back
         self.purge_date = datetime.datetime.now(
-<<<<<<< HEAD
-            pytz.timezone(ENIKSHAY_TIMEZONE)).date() - datetime.timedelta(days=60)
+            pytz.timezone(ENIKSHAY_TIMEZONE)).date() - datetime.timedelta(days=30)
         self.date_today_in_india = datetime.datetime.now(pytz.timezone(ENIKSHAY_TIMEZONE)).date()
-=======
-            pytz.timezone(ENIKSHAY_TIMEZONE)).date() - datetime.timedelta(days=30)
->>>>>>> a1fde7c9
         self.adherence_data_store = AdherenceDatastore(domain)
 
     def run(self):
