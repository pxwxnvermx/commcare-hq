from __future__ import absolute_import
import datetime
from cStringIO import StringIO
from dimagi.utils.csv import UnicodeWriter
from collections import defaultdict, namedtuple
import pytz
import sys

from celery import group
from celery.task import periodic_task, task
from celery.schedules import crontab
from celery.utils.log import get_task_logger
from django.conf import settings
from django.utils.dateparse import parse_date
from django.core.management import call_command
from soil import MultipleTaskDownload

from corehq import toggles
from corehq.apps.hqcase.utils import update_case, bulk_update_cases
from corehq.apps.fixtures.models import FixtureDataItem
from corehq.form_processor.interfaces.dbaccessors import CaseAccessors
from corehq.form_processor.models import CommCareCaseSQL
from corehq.sql_db.util import get_db_aliases_for_partitioned_query
from corehq.util.soft_assert import soft_assert
from dimagi.utils.decorators.memoized import memoized
from dimagi.utils.couch.cache.cache_core import get_redis_client
from casexml.apps.case.const import ARCHIVED_CASE_OWNER_ID
from corehq.apps.hqwebapp.tasks import send_html_email_async
from custom.enikshay.ledger_utils import (
    ledger_needs_update,
    get_expected_fixture_value,
    ledger_entry_id_for_adherence,
    bulk_update_ledger_cases,
)

from custom.enikshay.case_utils import (
    CASE_TYPE_EPISODE,
    get_prescription_vouchers_from_episode,
    get_private_diagnostic_test_cases_from_episode,
    get_prescription_from_voucher,
    get_person_case_from_episode,
    get_adherence_cases_by_date,
)
from custom.enikshay.exceptions import ENikshayCaseNotFound
from .const import (
    DOSE_MISSED,
    DOSE_TAKEN_INDICATORS,
    DATE_FULFILLED,
    DAILY_SCHEDULE_FIXTURE_NAME,
    DAILY_SCHEDULE_ID,
    SCHEDULE_ID_FIXTURE,
    HISTORICAL_CLOSURE_REASON,
    ENIKSHAY_TIMEZONE,
    VALID_ADHERENCE_SOURCES,
    BETS_DATE_PRESCRIPTION_THRESHOLD_MET,
    FDC_PRESCRIPTION_DAYS_THRESHOLD,
    NON_FDC_PRESCRIPTION_DAYS_THRESHOLD,
)
from .exceptions import EnikshayTaskException
from .data_store import AdherenceDatastore
import six


logger = get_task_logger(__name__)

DoseStatus = namedtuple('DoseStatus', 'taken missed unknown source value')
BatchStatus = namedtuple('BatchStatus',
                         'update_count noupdate_count success_count errors case_batches ledger_batches duration')

CACHE_KEY = "reconciliation-task-{}"
cache = get_redis_client()


@periodic_task(
    bind=True,
    run_every=crontab(hour=2, minute=15),  # every day at 2:15am IST (8:45pm UTC, 4:45pm EST)
    queue=getattr(settings, 'ENIKSHAY_QUEUE', 'celery')
)
def enikshay_task(self):
    # runs adherence and voucher calculations for all domains that have
    # `toggles.UATBC_ADHERENCE_TASK` enabled

    domains = toggles.UATBC_ADHERENCE_TASK.get_enabled_domains()
    for domain in domains:
        if toggles.DATA_MIGRATION.enabled(domain):
            # Don't run this on the india cluster anymore
            continue

        try:
            task_group = EpisodeUpdater(domain).run()
        except Exception as e:
            logger.error("error calculating reconciliation task for domain {}: {}".format(domain, e))

        download = MultipleTaskDownload()
        download.set_task(task_group)
        download.save()
        cache.set(CACHE_KEY.format(domain), download.download_id)

        send_status_email(domain, task_group.get())


@task
def run_task(updater, case_ids):
    return updater.run_batch(case_ids)


class Timer:
    def __enter__(self):
        self.start = datetime.datetime.now()
        self.end = None
        return self

    @property
    def interval(self):
        if self.end is None:
            return datetime.datetime.now() - self.start
        else:
            return self.end - self.start

    def __exit__(self, *args):
        self.end = datetime.datetime.now()


class EpisodeUpdater(object):
    """
    This iterates over all open 'episode' cases and sets 'adherence' and 'voucher' related properties
    This is applicable to various enikshay domains. The domain can be specified in __init__ method
    """

    def __init__(self, domain, task_id=None):
        self.domain = domain
        self.task_id = task_id
        self.updaters = [
            EpisodeAdherenceUpdate,
            EpisodeVoucherUpdate,
            EpisodeTestUpdate,
        ]

    def run(self):
        """Kicks off multiple tasks with a batch of case_ids for each partition
        """
        tasks = []
        for case_ids in self._get_case_id_batches():
            tasks.append(run_task.s(self, case_ids))
        return group(tasks)()

    def _get_case_id_batches(self):
        dbs = get_db_aliases_for_partitioned_query()
        for db in dbs:
            case_ids = (
                CommCareCaseSQL.objects
                .using(db)
                .filter(domain=self.domain, type=CASE_TYPE_EPISODE, closed=False, deleted=False)
                .values_list('case_id', flat=True)
            )
            yield case_ids

    def run_batch(self, case_ids):
        """Run all case updaters against the case_ids passed in
        """
        device_id = "%s.%s" % (__name__, type(self).__name__)
        update_count = 0
        noupdate_count = 0
        error_count = 0
        success_count = 0
        case_batches = 0
        ledger_batches = 0

        errors = []
        with Timer() as t:
            batch_size = 100
            case_updates = []
            ledger_updates = []
            for episode in self._get_open_episode_cases(case_ids):
                did_error = False
                update_json = {}
                for updater in self.updaters:
                    try:
                        _updater = updater(self.domain, episode)
                        case_update = _updater.update_json()
                        if hasattr(_updater, 'ledger_updates'):
                            ledger_updates.extend(_updater.ledger_updates())
                        update_json.update(get_updated_fields(episode.dynamic_case_properties(), case_update))
                    except Exception as e:
                        did_error = True
                        error = [episode.case_id, episode.domain, updater.__name__, e]
                        errors.append(error)
                        logger.error(error)
                if did_error:
                    error_count += 1
                else:
                    success_count += 1

                if update_json:
                    case_updates.append((episode.case_id, update_json, False))
                    update_count += 1
                else:
                    noupdate_count += 1
                if len(case_updates) >= batch_size:
                    bulk_update_cases(self.domain, case_updates, device_id)
                    case_updates = []
                    case_batches += 1
                if len(ledger_updates) >= batch_size:
                    bulk_update_ledger_cases(self.domain, ledger_updates)
                    ledger_updates = []
                    ledger_batches += 1

            if len(case_updates) > 0:
                bulk_update_cases(self.domain, case_updates, device_id)
            if len(ledger_updates) > 0:
                bulk_update_ledger_cases(self.domain, ledger_updates)

        return BatchStatus(update_count, noupdate_count, success_count, errors, case_batches, ledger_batches,
                           t.interval)

    def _get_open_episode_cases(self, case_ids):
        case_accessor = CaseAccessors(self.domain)
        episode_cases = case_accessor.iter_cases(case_ids)
        for episode_case in episode_cases:
            # if this episode is part of a deleted or archived person, don't update
            try:
                person_case = get_person_case_from_episode(self.domain, episode_case.case_id)
            except ENikshayCaseNotFound:
                continue

            if person_case.owner_id == ARCHIVED_CASE_OWNER_ID:
                continue

            if person_case.closed:
                continue

            yield episode_case


def send_status_email(domain, async_result):
    errors = []
    duration = datetime.timedelta()
    updates = 0
    noupdates = 0
    batch_info_template = "Batch {index}: Completed in {duration}. Errors: {errors}. Updates: {updates}\n"
    batch_info_message = ""
    for i, batch_info in enumerate(async_result):
        errors += batch_info.errors
        duration += batch_info.duration
        updates += batch_info.update_count
        noupdates += batch_info.noupdate_count
        batch_info_message += batch_info_template.format(
            index=i+1,
            duration=batch_info.duration,
            updates=batch_info.update_count,
            errors=len(batch_info.errors),
        )

    subject = "eNikshay Episode Task results for: {}".format(datetime.date.today())
    recipient = "{}@{}.{}".format('commcarehq-ops+admins', 'dimagi', 'com')
    cc = "{}@{}.{}".format('frener', 'dimagi', 'com')

    csv_file = StringIO()
    writer = UnicodeWriter(csv_file)
    writer.writerow(['Episode ID', 'Domain', 'Updater Class', 'Error'])
    writer.writerows(errors)

    message = (
        "domain: {domain},\n Summary: \n "
        "total duration: {duration} \n"
        "total updates: {updates} \n total errors: {errors} \n total non-updates: {noupdates} \n"
        "".format(
            domain=domain, duration=duration, updates=updates, errors=len(errors),
            noupdates=noupdates)
    )
    message += batch_info_message

    attachment = {
        'title': "failed_episodes_{}.csv".format(datetime.date.today()),
        'mimetype': 'text/csv',
        'file_obj': csv_file,
    }
    send_html_email_async(
        subject, recipient, message, cc=[cc], text_content=message, file_attachments=[attachment]
    )


@memoized
def get_datastore(domain):
    return AdherenceDatastore(domain)


@memoized
def get_itemlist(domain):
    return FixtureDataItem.get_item_list(domain, DAILY_SCHEDULE_FIXTURE_NAME)


class EpisodeAdherenceUpdate(object):
    """
    Class to capture adherence related calculations specific to an 'episode' case
    per the spec https://docs.google.com/document/d/1FjSdLYOYUCRBuW3aSxvu3Z5kvcN6JKbpDFDToCgead8/edit
    """
    def __init__(self, domain, episode_case):
        self.domain = domain
        self.episode = episode_case
        self.adherence_data_store = get_datastore(self.domain)
        self.date_today_in_india = datetime.datetime.now(pytz.timezone(ENIKSHAY_TIMEZONE)).date()
<<<<<<< HEAD
        self.purge_date = datetime.datetime.now(
            pytz.timezone(ENIKSHAY_TIMEZONE)).date() - datetime.timedelta(days=30)
        self.dose_status_by_date = {}

=======
        self.purge_date = self.date_today_in_india - datetime.timedelta(days=30)
>>>>>>> 2f0d744f
        self._cache_dose_taken_by_date = False

    @memoized
    def get_fixture_column(self, fixture_column_name):
        # return 'doses_per_week' by 'schedule_id' from the Fixture data
        fixtures = get_itemlist(self.domain)
        doses_per_week_by_schedule_id = {}
        for f in fixtures:
            schedule_id = f.fields[SCHEDULE_ID_FIXTURE].field_list[0].field_value
            doses_per_week = int(f.fields[fixture_column_name].field_list[0].field_value)
            doses_per_week_by_schedule_id[schedule_id] = doses_per_week
        return doses_per_week_by_schedule_id

    @memoized
    def get_doses_data(self):
        return self.get_fixture_column('doses_per_week')

    @memoized
    def get_valid_adherence_cases(self):
        # Returns list of 'adherence' cases of which 'adherence_value' is one of DOSE_KNOWN_INDICATORS
        return self.adherence_data_store.dose_known_adherences(
            self.episode.case_id
        )

    def get_latest_adherence_date(self):
        """
        return open case of type 'adherence' reverse-indexed to episode that
            has the latest 'adherence_date' property of all
        """
        return self.adherence_data_store.latest_adherence_date(
            self.episode.case_id
        )

    def get_adherence_schedule_start_date(self):
        # return property 'adherence_schedule_date_start' of episode case (is expected to be a date object)
        raw_date = self.episode.get_case_property('adherence_schedule_date_start')
        if not raw_date:
            return None
        elif parse_date(raw_date):
            return parse_date(raw_date)
        else:
            raise EnikshayTaskException(
                "Episode case {case_id} has invalid format for 'adherence_schedule_date_start' {date}".format(
                    case_id=self.episode.case_id,
                    date=raw_date
                )
            )
            return None

    @staticmethod
    def count_doses_taken(dose_status_by_date, start_date=None, end_date=None):
        """
        Args:
            dose_status_by_date: result of calculate_dose_status_by_day
        Returns:
            total count of adherence_cases excluding duplicates on a given day. If there are
            two adherence_cases on one day at different time, it will be counted as one
        """
        return EpisodeAdherenceUpdate.count_doses_of_type('taken', dose_status_by_date, start_date, end_date)

    @staticmethod
    def count_doses_of_type(dose_type, dose_status_by_date, start_date=None, end_date=None):
        """dose_type should be 'taken', 'unknown', or 'missed'"""
        if bool(start_date) != bool(end_date):
            raise EnikshayTaskException("Both of start_date and end_date should be specified or niether of them")

        if not start_date:
            return len([status for status in dose_status_by_date.values() if getattr(status, dose_type)])
        else:
            return len([
                status
                for date, status in six.iteritems(dose_status_by_date)
                if start_date <= date <= end_date and getattr(status, dose_type)
            ])

    @staticmethod
    def count_doses_taken_by_source(dose_status_by_date, start_date=None, end_date=None):
        """Count all sources of adherence and return the count within the desired timeframe

        {'99DOTS': 1, 'MERM': 1, 'treatment_supervisor': 0, ... }
        """
        counts = defaultdict(int)
        for date, status in six.iteritems(dose_status_by_date):
            if status.source in VALID_ADHERENCE_SOURCES:
                if start_date and end_date and start_date <= date <= end_date:
                    counts[status.source] += 1
                elif not start_date and not end_date:
                    counts[status.source] += 1
        return counts

    def update_json(self):
        debug_data = []
        adherence_schedule_date_start = self.get_adherence_schedule_start_date()
        debug_data.append("adherence_schedule_date_start: {}".format(adherence_schedule_date_start))
        debug_data.append("purge_date: {}".format(self.purge_date))

        if not adherence_schedule_date_start:
            # adherence schedule hasn't been selected, so no update necessary
            return {}

        latest_adherence_date = self.get_latest_adherence_date()
        debug_data.append("latest_adherence_date: {}".format(latest_adherence_date))

        adherence_cases = self.get_valid_adherence_cases()
        self.dose_status_by_date = calculate_dose_status_by_day(adherence_cases)
        doses_per_week = self.get_doses_per_week()

        update = {
            'adherence_total_doses_taken': self.count_doses_taken(self.dose_status_by_date),
            'doses_per_week': doses_per_week
        }
        update.update(self.get_adherence_scores(self.dose_status_by_date))
        update.update(self.get_aggregated_scores(
            latest_adherence_date,
            adherence_schedule_date_start,
            self.dose_status_by_date
        ))
        update.update(self.get_ip_followup_test_threshold_dates(self.dose_status_by_date))
        update.update(self.get_cp_followup_test_threshold_dates(self.dose_status_by_date))
        update.update(self.get_outcome_due_threshold_dates(self.dose_status_by_date))

        return self.check_and_return(update)

    def get_adherence_scores(self, dose_status_by_date):
        """
        https://docs.google.com/document/d/1lTGiz28REKKgAP4yPe7jKHEEd0y8wldjfYONVH_Uli0/edit#
        https://docs.google.com/document/d/1TG9YWSdccgKeKj0mVIAsoq9LthcZfw5_OebSrkYCF3A/edit#
        """
        readable_day_names = {
            3: 'three_day',
            7: 'one_week',
            14: 'two_week',
            30: 'month',
        }
        today = self.date_today_in_india
        start_date = self.get_adherence_schedule_start_date()

        properties = {}
        for num_days, day_name in six.iteritems(readable_day_names):
            if today - datetime.timedelta(days=num_days) >= start_date:
                start = today - datetime.timedelta(days=num_days)
                end = today
                score_count_taken = self.count_doses_taken(
                    dose_status_by_date,
                    start_date=start,
                    end_date=end,
                )
                doses_taken_by_source = self.count_doses_taken_by_source(
                    dose_status_by_date,
                    start_date=start,
                    end_date=end,
                )
                missed_count = self.count_doses_of_type('missed', dose_status_by_date, start, end)
                unknown_count = num_days - missed_count - score_count_taken
            else:
                score_count_taken = 0
                doses_taken_by_source = {source: 0 for source in VALID_ADHERENCE_SOURCES}
                missed_count = 0
                unknown_count = 0

            properties["{}_score_count_taken".format(day_name)] = score_count_taken
            properties["{}_adherence_score".format(day_name)] = self._percentage_score(score_count_taken, num_days)
            properties["{}_missed_count".format(day_name)] = missed_count
            properties["{}_missed_score".format(day_name)] = self._percentage_score(missed_count, num_days)
            properties["{}_unknown_count".format(day_name)] = unknown_count
            properties["{}_unknown_score".format(day_name)] = self._percentage_score(unknown_count, num_days)
            for source in VALID_ADHERENCE_SOURCES:
                properties["{}_score_count_taken_{}".format(day_name, source)] = doses_taken_by_source[source]
                properties["{}_adherence_score_{}".format(day_name, source)] = self._percentage_score(
                    doses_taken_by_source[source], num_days)

        return properties

    def _percentage_score(self, score, num_days):
        return round(score / float(num_days) * 100, 2)

    def get_aggregated_scores(self, latest_adherence_date, adherence_schedule_date_start, dose_status_by_date):
        """Evaluates adherence calculations for purged cases

        These are used for updating phone properties and are based on a "purge"
        date, prior to which adherence cases are closed. The "purged" cases are
        not sent down to the phone.

        Adherence cases are closed 30 days after the adherence_date property.
        If today is Jan 31, then all cases on or before Jan 1 will have been "purged"

        """

        if (adherence_schedule_date_start > self.purge_date) or not latest_adherence_date:
            return {
                'aggregated_score_date_calculated': adherence_schedule_date_start - datetime.timedelta(days=1),
                'expected_doses_taken': 0,
                'aggregated_score_count_taken': 0,
                'adherence_latest_date_recorded': (
                    latest_adherence_date or adherence_schedule_date_start - datetime.timedelta(days=1)),
            }

        update = {}

        update["adherence_latest_date_recorded"] = latest_adherence_date
        if latest_adherence_date < self.purge_date:
            update["aggregated_score_date_calculated"] = latest_adherence_date
        else:
            update["aggregated_score_date_calculated"] = self.purge_date

        # calculate 'adherence_total_doses_taken'
        update["adherence_total_doses_taken"] = self.count_doses_taken(dose_status_by_date)
        # calculate 'aggregated_score_count_taken'
        update["aggregated_score_count_taken"] = self.count_doses_taken(
            dose_status_by_date,
            start_date=adherence_schedule_date_start,
            end_date=update["aggregated_score_date_calculated"]
        )

        doses_per_week = self.get_doses_per_week()

        # the expected number of doses taken between the time the adherence
        # schedule started and the last valid date of the score
        # (i.e. the earlier of (30 days ago, latest_adherence_date))
        # this property should actually have been called "aggregated_score_count_expected"
        num_days = (update['aggregated_score_date_calculated'] - adherence_schedule_date_start).days + 1
        update['expected_doses_taken'] = int(doses_per_week * num_days / 7.0)

        return update

    def get_dates_threshold_crossed_and_expected(self, dosage_threshold, dose_status_by_date):
        adherence_date_threshold_crossed = self.get_date_of_nth_dose(dosage_threshold, dose_status_by_date)
        if adherence_date_threshold_crossed:
            adherence_date_test_expected = adherence_date_threshold_crossed + datetime.timedelta(days=7)
        else:
            adherence_date_test_expected = ''
        return adherence_date_threshold_crossed, adherence_date_test_expected

    def get_ip_followup_test_threshold_dates(self, dose_status_by_date):
        ip_dosage_threshold = self.get_dose_count_ip() - self.get_doses_per_week()
        date_crossed, date_expected = self.get_dates_threshold_crossed_and_expected(
            ip_dosage_threshold, dose_status_by_date
        )
        return {
            'adherence_ip_date_followup_test_expected': date_expected,
            'adherence_ip_date_threshold_crossed': date_crossed or '',
        }

    def get_cp_followup_test_threshold_dates(self, dose_status_by_date):
        cp_dosage_threshold = self.get_dose_count_cp() - self.get_doses_per_week()
        date_crossed, date_expected = self.get_dates_threshold_crossed_and_expected(
            cp_dosage_threshold, dose_status_by_date
        )
        return {
            'adherence_cp_date_followup_test_expected': date_expected,
            'adherence_cp_date_threshold_crossed': date_crossed or '',
        }

    def get_outcome_due_threshold_dates(self, dose_status_by_date):
        outcome_due_dosage_threshold = self.get_dose_count_outcome_due() - self.get_doses_per_week()
        date_crossed, date_expected = self.get_dates_threshold_crossed_and_expected(
            outcome_due_dosage_threshold, dose_status_by_date
        )
        return {
            'adherence_date_outcome_due': date_expected,
        }

    @staticmethod
    def get_date_of_nth_dose(dose_count, dose_status_by_date):
        doses_to_date = 0
        for dose_date in sorted(dose_status_by_date):
            if dose_status_by_date[dose_date].taken:
                doses_to_date += 1
                if doses_to_date == dose_count:
                    return dose_date

    @memoized
    def get_doses_per_week(self):
        # calculate 'expected_doses_taken' score
        dose_data = self.get_doses_data()
        adherence_schedule_id = self.episode.get_case_property('adherence_schedule_id') or DAILY_SCHEDULE_ID
        doses_per_week = dose_data.get(adherence_schedule_id)
        if not doses_per_week:
            soft_assert('{}@{}'.format('frener', 'dimagi.com'))(
                False,
                "No fixture item found with schedule_id {}".format(adherence_schedule_id)
            )
            return 0
        return doses_per_week

    def get_dose_count_by_threshold(self, threshold):
        dose_count_by_adherence_schedule = self.get_fixture_column(threshold)
        adherence_schedule_id = self.episode.get_case_property('adherence_schedule_id') or DAILY_SCHEDULE_ID
        dose_count = dose_count_by_adherence_schedule.get(adherence_schedule_id)
        if dose_count is None:
            soft_assert('{}@{}'.format('npellegrino', 'dimagi.com'))(
                False,
                "No fixture item found with schedule_id {}".format(adherence_schedule_id)
            )
            return sys.maxsize
        return dose_count

    @memoized
    def get_dose_count_ip(self):
        threshold = (
            'dose_count_ip_new_patient' if self.episode.get_case_property('patient_type_choice') == 'new'
            else 'dose_count_ip_recurring_patient'
        )
        return self.get_dose_count_by_threshold(threshold)

    @memoized
    def get_dose_count_cp(self):
        threshold = (
            'dose_count_cp_new_patient' if self.episode.get_case_property('patient_type_choice') == 'new'
            else 'dose_count_cp_recurring_patient'
        )
        return self.get_dose_count_by_threshold(threshold)

    @memoized
    def get_dose_count_outcome_due(self):
        threshold = (
            'dose_count_outcome_due_new_patient' if self.episode.get_case_property('patient_type_choice') == 'new'
            else 'dose_count_outcome_due_recurring_patient'
        )
        return self.get_dose_count_by_threshold(threshold)

    def check_and_return(self, update_dict):
        """
        Args:
            update_dict: dict of case property name to values

        Returns:
            Checks if any one of update_dict is not set on self.episode case,
                if any of them are not returns update_dict after formatting any
                date values to string.
                If all of them are set as expected, returns None
        """
        needs_update = any([
            self.episode.get_case_property(k) != v
            for (k, v) in six.iteritems(update_dict)
        ])
        if needs_update:
            return update_dict
        else:
            return None

    def ledger_updates(self):
        _updates = []
        for dose_date, dose_status in self.dose_status_by_date.items():
            if dose_status.source and dose_status.value:
                expected_value = get_expected_fixture_value(self.domain, dose_status.source, dose_status.value)
                if expected_value:
                    entry_id = ledger_entry_id_for_adherence(dose_date)
                    if ledger_needs_update(self.domain, self.episode.case_id, entry_id, expected_value):
                        _updates.append((self.episode.case_id, entry_id, expected_value))
        return _updates


class EpisodeVoucherUpdate(object):
    """
    Class to capture voucher related calculations specific to an 'episode' case
    """
    def __init__(self, domain, episode_case):
        """
        Args:
            episode_case: An 'episode' case object
        """
        self.domain = domain
        self.episode = episode_case

    @staticmethod
    def _get_fulfilled_voucher_date(voucher):
        return voucher.get_case_property('date_fulfilled')

    @memoized
    def _get_all_vouchers(self):
        return get_prescription_vouchers_from_episode(self.domain, self.episode.case_id)

    def _get_fulfilled_vouchers(self):
        relevant_vouchers = [
            voucher for voucher in self._get_all_vouchers()
            if (voucher.get_case_property('voucher_type') == 'prescription'
                and voucher.get_case_property(DATE_FULFILLED))
        ]
        return sorted(relevant_vouchers, key=self._get_fulfilled_voucher_date)

    def _get_fulfilled_available_vouchers(self):
        relevant_vouchers = [
            voucher for voucher in self._get_all_vouchers()
            if (voucher.get_case_property('voucher_type') == 'prescription'
                and voucher.get_case_property('state') in
                ['fulfilled', 'available', 'paid', 'approved', 'rejected'])
        ]
        return sorted(relevant_vouchers, key=lambda v: v.get_case_property('date_issued'))

    def update_json(self):
        output_json = {}
        output_json.update(self.get_prescription_total_days())
        output_json.update(self.get_prescription_refill_due_dates())
        output_json.update(self.get_first_voucher_details())
        return get_updated_fields(self.episode.dynamic_case_properties(), output_json)

    def get_prescription_total_days(self):
        prescription_json = {}
        threshold = (FDC_PRESCRIPTION_DAYS_THRESHOLD
                     if self.episode.get_case_property("treatment_options") == "fdc"
                     else NON_FDC_PRESCRIPTION_DAYS_THRESHOLD)
        threshold_already_met = False
        total_days = 0
        for voucher in self._get_fulfilled_vouchers():
            raw_days_value = voucher.get_case_property('final_prescription_num_days')
            total_days += int(raw_days_value) if raw_days_value else 0

            for num_days in (30, 60, 90, 120,):
                prop = "prescription_total_days_threshold_{}".format(num_days)
                if total_days >= num_days and prop not in prescription_json:
                    prescription_json[prop] = self._get_fulfilled_voucher_date(voucher)

            if total_days >= threshold and not threshold_already_met:
                prescription_json[BETS_DATE_PRESCRIPTION_THRESHOLD_MET] = \
                    self._get_fulfilled_voucher_date(voucher)
                threshold_already_met = True

        prescription_json['prescription_total_days'] = total_days
        return prescription_json

    def get_prescription_refill_due_dates(self):
        """The dates on which the app predicts that the episode should be eligible for prescription refills

        https://docs.google.com/document/d/1s1-MHKS5I8cvf0_7NvcqeTsYGsXLy9YGArw2L7cZSRM/edit#
        """
        fulfilled_available_vouchers = self._get_fulfilled_available_vouchers()
        if not fulfilled_available_vouchers:
            return {}

        latest_voucher = fulfilled_available_vouchers[-1]

        date_last_refill = parse_date(latest_voucher.get_case_property('date_issued'))
        if date_last_refill is None:
            return {}

        voucher_length = (
            latest_voucher.get_case_property('final_prescription_num_days')
            or latest_voucher.get_case_property('prescription_num_days')
        )

        try:
            refill_due_date = date_last_refill + datetime.timedelta(days=int(voucher_length))
        except (TypeError, ValueError):
            return {}

        return {
            u'date_last_refill': date_last_refill.strftime("%Y-%m-%d"),
            u'voucher_length': voucher_length,
            u'refill_due_date': refill_due_date.strftime("%Y-%m-%d"),
        }

    def get_first_voucher_details(self):
        all_voucher_cases = sorted(self._get_all_vouchers(), key=lambda c: c.get_case_property('date_issued'))
        fulfilled_voucher_cases = sorted(
            self._get_fulfilled_vouchers(),
            key=lambda c: c.get_case_property('date_fulfilled')
        )

        try:
            first_voucher_generated = all_voucher_cases[0]
        except IndexError:
            return {}

        try:
            first_prescription = get_prescription_from_voucher(self.domain, first_voucher_generated.case_id)
            if first_prescription.closed:
                return {}
        except ENikshayCaseNotFound:
            return {}

        return {
            u'first_voucher_generation_date': first_voucher_generated.get_case_property('date_issued'),
            u'first_voucher_drugs': first_prescription.get_case_property('drugs_ordered_readable'),
            u'first_voucher_validation_date': (fulfilled_voucher_cases[0].get_case_property('date_fulfilled')
                                              if fulfilled_voucher_cases else '')
        }


class EpisodeTestUpdate(object):

    def __init__(self, domain, episode_case):
        self.domain = domain
        self.episode = episode_case

    @property
    @memoized
    def diagnostic_tests(self):
        try:
            return get_private_diagnostic_test_cases_from_episode(self.domain, self.episode.case_id)
        except ENikshayCaseNotFound:
            return None

    def update_json(self):
        if self.diagnostic_tests:
            return {
                u'diagnostic_tests': ", ".join([self._get_diagnostic_test_name(diagnostic_test)
                                                for diagnostic_test in self.diagnostic_tests
                                                if self._get_diagnostic_test_name(diagnostic_test) is not None]),
                u'diagnostic_test_results': ", ".join(
                    [diagnostic_test.get_case_property('result_grade')
                     for diagnostic_test in self.diagnostic_tests
                     if diagnostic_test.get_case_property('result_grade') is not None]
                )
            }
        else:
            return {}

    @memoized
    def _get_diagnostic_test_name(self, diagnostic_test):
        site_specimen_name = diagnostic_test.get_case_property('site_specimen_name')
        if site_specimen_name:
            return u"{}: {}".format(
                diagnostic_test.get_case_property('investigation_type_name'), site_specimen_name)
        else:
            return diagnostic_test.get_case_property('investigation_type_name')


def calculate_dose_status_by_day(adherence_cases):
    """
    adherence_cases: list of 'adherence' case dicts that come from elasticsearch
    Returns: {day: DoseStatus(taken, missed, unknown, source)}
    """
    adherence_cases_by_date = get_adherence_cases_by_date(adherence_cases)
    status_by_day = defaultdict(lambda: DoseStatus(taken=False, missed=False, unknown=True,
                                                   source=False, value=None))
    for day, cases in six.iteritems(adherence_cases_by_date):
        case = get_primary_adherence_case(cases)
        if not case:
            pass  # unknown
        elif case.get('adherence_value') in DOSE_TAKEN_INDICATORS:
            source = case.get('adherence_report_source') or case.get('adherence_source')
            status_by_day[day] = DoseStatus(taken=True, missed=False, unknown=False, source=source,
                                            value=case.get('adherence_value'))
        elif case.get('adherence_value') == DOSE_MISSED:
            status_by_day[day] = DoseStatus(taken=False, missed=True, unknown=False, source=False,
                                            value=case.get('adherence_value'))
        else:
            pass  # unknown
    return status_by_day


def get_primary_adherence_case(cases):
    """
    If there are multiple cases on one day filter to a single case as per below
    1. Find most relevant case
        if only non-enikshay source cases
            consider the case with latest_modified - irrespective of case is closed/open

        if only enikshay source cases or if mix of enikshay and non-enikshay source cases
            consider only enikshay cases
            filter by '(closed and closure_reason == HISTORICAL_CLOSURE_REASON) or open'
            consider the case with latest modified after above filter
    """
    sources = {case["adherence_source"] for case in cases}
    if 'enikshay' not in sources:
        valid_cases = cases
    else:
        valid_cases = [case for case in cases if (
                case.get('adherence_source') == 'enikshay' and
                (not case['closed'] or (case['closed'] and
                    case.get('adherence_closure_reason') == HISTORICAL_CLOSURE_REASON))
            )]
    if valid_cases:
        by_modified_on = sorted(valid_cases, key=lambda case: case['modified_on'])
        latest_case = by_modified_on[-1]
        return latest_case
    return None


def get_updated_fields(existing_properties, new_properties):
    updated_fields = {}
    for prop, value in new_properties.items():
        existing_value = six.text_type(existing_properties.get(prop, '--'))
        new_value = six.text_type(value) if value is not None else u""
        if existing_value != new_value:
            updated_fields[prop] = value
    return updated_fields


@task(queue='background_queue', ignore_result=True)
def run_model_reconciliation(command_name, email, person_case_ids=None, commit=False):
    call_command(command_name,
                 recipient=email,
                 person_case_ids=person_case_ids,
                 commit=commit)


@periodic_task(run_every=crontab(hour=6, minute=30), queue='background_queue')
def run_duplicate_occurrences_and_episodes_reconciliation():
    run_model_reconciliation(
        'duplicate_occurrences_and_episodes_reconciliation',
        recipient='sshah@dimagi.com',
        commit=False
    )


@periodic_task(run_every=crontab(hour=7), queue='background_queue')
def run_drug_resistance_reconciliation():
    run_model_reconciliation(
        'drug_resistance_reconciliation',
        recipient='sshah@dimagi.com',
        commit=False
    )


@periodic_task(run_every=crontab(hour=7, minute=30), queue='background_queue')
def run_multiple_open_referrals_reconciliation():
    run_model_reconciliation(
        'multiple_open_referrals_reconciliation',
        recipient=['kmehrotra@dimagi.com', 'jdaniel@dimagi.com'],
        commit=False
    )


@periodic_task(run_every=crontab(hour=8), queue='background_queue')
def run_investigations_reconciliation():
    run_model_reconciliation(
        'investigations_reconciliation',
        recipient=['mkangia@dimagi.com'],
        commit=False
    )


@task
def update_single_episode(domain, episode_case):
    updater = EpisodeAdherenceUpdate(domain, episode_case)
    update_json = updater.update_json()
    ledger_updates = updater.ledger_updates()
    if update_json:
        update_case(domain, episode_case.case_id, update_json,
                    device_id="%s.%s" % (__name__, 'update_single_episode'))
    if ledger_updates:
        bulk_update_ledger_cases(domain, ledger_updates)<|MERGE_RESOLUTION|>--- conflicted
+++ resolved
@@ -300,14 +300,7 @@
         self.episode = episode_case
         self.adherence_data_store = get_datastore(self.domain)
         self.date_today_in_india = datetime.datetime.now(pytz.timezone(ENIKSHAY_TIMEZONE)).date()
-<<<<<<< HEAD
-        self.purge_date = datetime.datetime.now(
-            pytz.timezone(ENIKSHAY_TIMEZONE)).date() - datetime.timedelta(days=30)
-        self.dose_status_by_date = {}
-
-=======
         self.purge_date = self.date_today_in_india - datetime.timedelta(days=30)
->>>>>>> 2f0d744f
         self._cache_dose_taken_by_date = False
 
     @memoized
