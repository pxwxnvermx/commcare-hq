--- conflicted
+++ resolved
@@ -606,14 +606,9 @@
         silent_services_restart()
         raise
     else:
-<<<<<<< HEAD
+        execute(services_restart)
         silent_services_restart()
-        url = deploy_metadata.diff_url
-        execute(record_successful_deploy, url)
-=======
-        execute(services_restart)
         execute(record_successful_deploy, deploy_metadata)
->>>>>>> e34606da
 
 
 def _confirm_translated():
