#!/usr/bin/env python
# -*- coding: utf-8 -*-
"""
Server layout:
    ~/services/
        This contains two subfolders
            /apache/
            /supervisor/
        which hold the configurations for these applications
        for each environment (staging, production, etc) running on the server.
        Theses folders are included in the global /etc/apache2 and
        /etc/supervisor configurations.

    ~/www/
        This folder contains the code, python environment, and logs
        for each environment (staging, production, etc) running on the server.
        Each environment has its own subfolder named for its evironment
        (i.e. ~/www/staging/logs and ~/www/production/logs).
"""
import datetime
import json
import os
import posixpath
import sh
import sys
import time
from collections import defaultdict
from distutils.util import strtobool

from fabric import utils
from fabric.api import run, roles, execute, task, sudo, env, parallel
from fabric.colors import blue
from fabric.context_managers import settings, cd, shell_env
from fabric.contrib import files, console
from fabric.operations import require, local, prompt
import yaml


ROLES_ALL_SRC = ['pg', 'django_monolith', 'django_app', 'django_celery', 'django_pillowtop', 'formsplayer', 'staticfiles']
ROLES_ALL_SERVICES = ['django_monolith', 'django_app', 'django_celery', 'django_pillowtop', 'formsplayer']
ROLES_CELERY = ['django_monolith', 'django_celery']
ROLES_PILLOWTOP = ['django_monolith', 'django_pillowtop']
ROLES_DJANGO = ['django_monolith', 'django_app']
ROLES_TOUCHFORMS = ['django_monolith', 'formsplayer']
ROLES_STATIC = ['django_monolith', 'staticfiles']
ROLES_SMS_QUEUE = ['django_monolith', 'sms_queue']
ROLES_REMINDER_QUEUE = ['django_monolith', 'reminder_queue']
ROLES_PILLOW_RETRY_QUEUE = ['django_monolith', 'pillow_retry_queue']
ROLES_DB_ONLY = ['pg', 'django_monolith']

if env.ssh_config_path and os.path.isfile(os.path.expanduser(env.ssh_config_path)):
    env.use_ssh_config = True

PROJECT_ROOT = os.path.dirname(__file__)
RSYNC_EXCLUDE = (
    '.DS_Store',
    '.git',
    '*.pyc',
    '*.example',
    '*.db',
    )
RELEASE_RECORD = 'RELEASES.txt'
env.linewise = True
env.colorize_errors = True

if not hasattr(env, 'code_branch'):
    print ("code_branch not specified, using 'master'. "
           "You can set it with '--set code_branch=<branch>'")
    env.code_branch = 'master'

env.roledefs = {
    'django_celery': [],
    'django_app': [],
    # for now combined with celery
    'django_pillowtop': [],
    'sms_queue': [],
    'reminder_queue': [],
    'pillow_retry_queue': [],
    # 'django_celery, 'django_app', and 'django_pillowtop' all in one
    # use this ONLY for single server config,
    # otherwise deploy() will run multiple times in parallel causing issues
    'django_monolith': [],

    'formsplayer': [],
    'staticfiles': [],

    # package level configs that are not quite config'ed yet in this fabfile
    'couch': [],
    'pg': [],
    'rabbitmq': [],
    'lb': [],
    # need a special 'deploy' role to make deploy only run once
    'deploy': [],
}


def _require_target():
    require('root', 'code_root', 'hosts', 'environment',
            provided_by=('staging', 'preview', 'production', 'india', 'zambia'))


def format_env(current_env, extra=None):
    """
    formats the current env to be a foo=bar,sna=fu type paring
    this is used for the make_supervisor_conf management command
    to pass current environment to make the supervisor conf files remotely
    instead of having to upload them from the fabfile.

    This is somewhat hacky in that we're going to
    cherry pick the env vars we want and make a custom dict to return
    """
    ret = dict()
    important_props = [
        'environment',
        'code_root',
        'code_current',
        'log_dir',
        'sudo_user',
        'host_string',
        'project',
        'es_endpoint',
        'jython_home',
        'virtualenv_root',
        'django_port',
        'django_bind',
        'flower_port',
    ]

    host = current_env.get('host_string')
    if host in current_env.get('new_relic_enabled', []):
        ret['new_relic_command'] = '%(virtualenv_root)s/bin/newrelic-admin run-program ' % env
        ret['supervisor_env_vars'] = 'NEW_RELIC_CONFIG_FILE=../newrelic.ini,NEW_RELIC_ENVIRONMENT=%(environment)s' % env
    else:
        ret['new_relic_command'] = ''
        ret['supervisor_env_vars'] = ''

    for prop in important_props:
        ret[prop] = current_env.get(prop, '')

    if extra:
        ret.update(extra)

    return json.dumps(ret)


@task
def _setup_path():
    # using posixpath to ensure unix style slashes.
    # See bug-ticket: http://code.fabfile.org/attachments/61/posixpath.patch
    env.root = posixpath.join(env.home, 'www', env.environment)
    env.log_dir = posixpath.join(env.home, 'www', env.environment, 'log')
    env.releases = posixpath.join(env.root, 'releases')
    env.code_current = posixpath.join(env.root, 'current')
    env.code_root = posixpath.join(env.releases, str(int(time.time())))
    env.project_root = posixpath.join(env.code_root, env.project)
    env.project_media = posixpath.join(env.code_root, 'media')
    env.virtualenv_root = posixpath.join(env.root, 'python_env')
    env.services = posixpath.join(env.home, 'services')
    env.jython_home = '/usr/local/lib/jython'
    env.db = '%s_%s' % (env.project, env.environment)


@task
def _set_apache_user():
    if what_os() == 'ubuntu':
        env.apache_user = 'www-data'
    elif what_os() == 'redhat':
        env.apache_user = 'apache'


@roles('lb')
def setup_apache_dirs():
    sudo('mkdir -p %(services)s/apache' % env)


@roles(ROLES_ALL_SRC)
def setup_dirs():
    """
    create uploaded media, log, etc. directories (if needed) and make writable

    """
    sudo('mkdir -p %(log_dir)s' % env)
    sudo('chmod a+w %(log_dir)s' % env)
    sudo('mkdir -p %(services)s/supervisor' % env)


def load_env(env_name):
    def get_env_dict(path):
        if os.path.isfile(path):
            with open(path) as f:
                try:
                    return yaml.load(f)
                except Exception:
                    print 'Error in file {}'.format(path)
                    raise
        else:
            raise Exception("Environment file not found: {}".format(path))

    env_dict = get_env_dict(os.path.join('fab', 'environments.yml'))
    env.update(env_dict['base'])
    env.update(env_dict[env_name])


@task
def india():
    env.inventory = os.path.join('fab', 'inventory', 'india')
    load_env('india')
    execute(env_common)


@task
def zambia():
    """Our production server in wv zambia."""
    load_env('zambia')
    env.hosts = ['41.72.118.18']

    _setup_path()

    env.roledefs = {
        'couch': [],
        'pg': [],
        'rabbitmq': [],
        'django_celery': [],
        'sms_queue': [],
        'reminder_queue': [],
        'pillow_retry_queue': [],
        'django_app': [],
        'django_pillowtop': [],
        'formsplayer': [],
        'staticfiles': [],
        'lb': [],
        'deploy': [],

        'django_monolith': ['41.72.118.18'],
    }
    env.roles = ['django_monolith']


@task
def production():
    """www.commcarehq.org"""
    if env.code_branch != 'master':
        branch_message = (
            "Woah there bud! You're using branch {env.code_branch}. "
            "ARE YOU DOING SOMETHING EXCEPTIONAL THAT WARRANTS THIS?"
        ).format(env=env)
        if not console.confirm(branch_message, default=False):
            utils.abort('Action aborted.')

    load_env('production')
    env.inventory = os.path.join('fab', 'inventory', 'production')
    execute(env_common)


@task
def staging():
    """staging.commcarehq.org"""
    if env.code_branch == 'master':
        env.code_branch = 'autostaging'
        print ("using default branch of autostaging. you can override this with --set code_branch=<branch>")

    env.inventory = os.path.join('fab', 'inventory', 'staging')
    load_env('staging')
    execute(env_common)


@task
def preview():
    """
    preview.commcarehq.org

    production data in a safe preview environment on remote host

    """
    env.inventory = os.path.join('fab', 'inventory', 'preview')
    load_env('preview')
    execute(env_common)


def read_inventory_file(filename):
    """
    filename is a path to an ansible inventory file

    returns a mapping of group names ("webworker", "proxy", etc.)
    to lists of hosts (ip addresses)

    """
    from ansible.inventory import InventoryParser

    return {name: [host.name for host in group.get_hosts()]
            for name, group in InventoryParser(filename).groups.items()}


@task
def development():
    """
    Must pass in the 'inventory' env variable,
    which is the path to an ansible inventory file
    and an 'environment' env variable,
    which is the name of the directory to be used under /home/cchq/www/

    Example command:

        fab development awesome_deploy \
        --set inventory=/path/to/commcarehq-ansible/ansible/inventories/development,environment=dev

    """
    load_env('development')
    execute(env_common)


def env_common():
    require('inventory', 'environment')
    servers = read_inventory_file(env.inventory)

    _setup_path()

    proxy = servers['proxy']
    webworkers = servers['webworkers']
    postgresql = servers['postgresql']
    couchdb = servers['couchdb']
    touchforms = servers['touchforms']
    elasticsearch = servers['elasticsearch']
    celery = servers['celery']
    rabbitmq = servers['rabbitmq']
    # if no server specified, just don't run pillowtop
    pillowtop = servers.get('pillowtop', [])

    deploy = servers.get('deploy', servers['postgresql'])[:1]

    env.roledefs = {
        'couch': couchdb,
        'pg': postgresql,
        'rabbitmq': rabbitmq,
        'django_celery': celery,
        'sms_queue': celery,
        'reminder_queue': celery,
        'pillow_retry_queue': celery,
        'django_app': webworkers,
        'django_pillowtop': pillowtop,
        'formsplayer': touchforms,
        'staticfiles': proxy,
        'lb': [],
        # having deploy here makes it so that
        # we don't get prompted for a host or run deploy too many times
        'deploy': deploy,
        # fab complains if this doesn't exist
        'django_monolith': [],
    }
    env.roles = ['deploy']
    env.hosts = env.roledefs['deploy']
    env.supervisor_roles = ROLES_ALL_SRC


@task
def webworkers():
    env.supervisor_roles = ROLES_DJANGO


@task
@roles(ROLES_ALL_SRC)
def install_packages():
    """Install packages, given a list of package names"""
    _require_target()

    if what_os() == 'ubuntu':
        packages_list = 'apt-packages.txt'
        installer_command = 'apt-get install -y'
    else:
        return

    packages_file = posixpath.join(PROJECT_ROOT, 'requirements', packages_list)

    with open(packages_file) as f:
        packages = f.readlines()

    sudo("%s %s" % (installer_command,
                    " ".join(map(lambda x: x.strip('\n\r'), packages))), user='root')


@task
@roles(ROLES_ALL_SRC)
@parallel
def upgrade_packages():
    """
    Bring all the installed packages up to date.
    This is a bad idea in RedHat as it can lead to an
    OS Upgrade (e.g RHEL 5.1 to RHEL 6).
    Should be avoided.  Run install packages instead.
    """
    _require_target()
    if what_os() == 'ubuntu':
        sudo("apt-get update", shell=False, user='root')
        sudo("apt-get upgrade -y", shell=False, user='root')
    else:
        return


@task
def what_os():
    with settings(warn_only=True):
        _require_target()
        if getattr(env, 'host_os_map', None) is None:
            # prior use case of setting a env.remote_os
            # did not work when doing multiple hosts with different os!
            # Need to keep state per host!
            env.host_os_map = defaultdict(lambda: '')
        if env.host_os_map[env.host_string] == '':
            print 'Testing operating system type...'
            if (files.exists('/etc/lsb-release',verbose=True) and
                    files.contains(text='DISTRIB_ID=Ubuntu', filename='/etc/lsb-release')):
                remote_os = 'ubuntu'
                print ('Found lsb-release and contains "DISTRIB_ID=Ubuntu", '
                       'this is an Ubuntu System.')
            elif files.exists('/etc/redhat-release', verbose=True):
                remote_os = 'redhat'
                print 'Found /etc/redhat-release, this is a RedHat system.'
            else:
                print 'System OS not recognized! Aborting.'
                exit()
            env.host_os_map[env.host_string] = remote_os
        return env.host_os_map[env.host_string]


@roles(ROLES_ALL_SRC)
@task
def setup_server():
    """Set up a server for the first time in preparation for deployments."""
    _require_target()
    # Install required system packages for deployment, plus some extras
    # Install pip, and use it to install virtualenv
    install_packages()
    sudo("easy_install -U pip")
    sudo("pip install -U virtualenv")
    upgrade_packages()
    execute(create_pg_user)
    execute(create_pg_db)


@roles(ROLES_DB_ONLY)
@task
def create_pg_user():
    """Create the Postgres user"""
    _require_target()
    sudo('createuser -D -R -P -s  %(sudo_user)s' % env, user='postgres')


@roles(ROLES_DB_ONLY)
@task
def create_pg_db():
    """Create the Postgres database"""
    _require_target()
    sudo('createdb -O %(sudo_user)s %(db)s' % env, user='postgres')


@task
def bootstrap():
    """Initialize remote host environment (virtualenv, deploy, update)

    Use it with a targeted -H <hostname> you want to bootstrap for django worker use.
    """
    _require_target()
    sudo('mkdir -p %(root)s' % env, shell=False)
    clone_repo()

    update_code()
    create_virtualenvs()
    update_virtualenv()
    setup_dirs()

    # copy localsettings if it doesn't already exist in case any management
    # commands we want to run now would error otherwise
    with cd(env.code_root):
        sudo('cp -n localsettings.example.py localsettings.py',
             user=env.sudo_user)


@task
def unbootstrap():
    """Delete cloned repos and virtualenvs"""

    require('code_root', 'virtualenv_root')

    with settings(warn_only=True):
        sudo(('rm -rf %(virtualenv_root)s %(code_root)s') % env)


@roles(ROLES_ALL_SRC)
def create_virtualenvs():
    """set up virtualenv on remote host"""
    require('virtualenv_root', provided_by=('staging', 'production', 'india'))

    args = '--distribute --no-site-packages'
    sudo('cd && virtualenv %s %s' % (args, env.virtualenv_root), shell=True)


@roles(ROLES_ALL_SRC)
def clone_repo():
    """clone a new copy of the git repository"""
    with settings(warn_only=True):
        with cd(env.root):
            exists_results = sudo('ls -d %(code_root)s' % env)
            if exists_results.strip() != env['code_root']:
                sudo('git clone %(code_repo)s %(code_root)s' % env)


@task
def remove_submodule_source(path):
    """
    Remove submodule source folder.
    :param path: the name of the submodule source folder

    Example usage:
    > fab realstaging remove_submodule_source:ctable-src

    """
    if not console.confirm(
            ('Are you sure you want to delete submodules/{path} on '
             '{env.environment}?').format(path=path, env=env), default=False):
        utils.abort('Action aborted.')

    _require_target()

    execute(_remove_submodule_source_main, path)


@roles(ROLES_ALL_SRC)
@parallel
def _remove_submodule_source_main(path):
    with cd(env.code_root):
        sudo('rm -rf submodules/%s' % path)


@task
@roles(ROLES_DB_ONLY)
def preindex_views():
    if not env.should_migrate:
        utils.abort((
            'Skipping preindex_views for "%s" because should_migrate = False'
        ) % env.environment)

    with cd(env.code_root):
        sudo((
            'echo "%(virtualenv_root)s/bin/python '
            '%(code_root)s/manage.py preindex_everything '
            '8 %(user)s" --mail | at -t `date -d "5 seconds" '
            '+%%m%%d%%H%%M.%%S`'
        ) % env)
        version_static()


@roles(ROLES_ALL_SRC)
@parallel
def update_code():
    with cd(env.code_current):
        if files.exists(env.code_current):
            submodules = sudo("git submodule | awk '{ print $2 }'").split()
    with cd(env.code_root):
        if files.exists(env.code_current):
            local_submodule_clone = []
            for submodule in submodules:
                local_submodule_clone.append('-c')
                local_submodule_clone.append(
                    'submodule.{submodule}.url={code_current}/.git/modules/{submodule}'.format(
                        submodule=submodule,
                        code_current=env.code_current
                    )
                )

            sudo('git clone --recursive {} {}/.git {}'.format(
                ' '.join(local_submodule_clone),
                env.code_current,
                env.code_root
            ))
            sudo('git remote set-url origin {}'.format(env.code_repo))
        else:
            sudo('git clone {} {}'.format(env.code_repo, env.code_root))

        sudo('git remote prune origin')
        sudo('git fetch')
        sudo("git submodule foreach 'git fetch'")
        sudo('git checkout %(code_branch)s' % env)
        sudo('git reset --hard origin/%(code_branch)s' % env)
        sudo('git submodule sync')
        sudo('git submodule update --init --recursive')
        # remove all untracked files, including submodules
        sudo("git clean -ffd")
        # remove all .pyc files in the project
        sudo("find . -name '*.pyc' -delete")


@roles(ROLES_DB_ONLY)
def mail_admins(subject, message):
    with cd(env.code_root):
        sudo((
            '%(virtualenv_root)s/bin/python manage.py '
            'mail_admins --subject "%(subject)s" "%(message)s"'
        ) % {
            'virtualenv_root': env.virtualenv_root,
            'subject': subject,
            'message': message,
        })


@roles(ROLES_DB_ONLY)
def record_successful_deploy(url):
    with cd(env.code_root):
        sudo((
            '%(virtualenv_root)s/bin/python manage.py '
            'record_deploy_success --user "%(user)s" --environment '
            '"%(environment)s" --url %(url)s --mail_admins'
        ) % {
            'virtualenv_root': env.virtualenv_root,
            'user': env.user,
            'environment': env.environment,
            'url': url,
        })

    with cd(env.root):
        files.append(RELEASE_RECORD, str(env.code_root))


@task
def hotfix_deploy():
    """
    deploy ONLY the code with no extra cleanup or syncing

    for small python-only hotfixes

    """
    if not console.confirm('Are you sure you want to deploy to {env.environment}?'.format(env=env), default=False) or \
       not console.confirm('Did you run "fab {env.environment} preindex_views"? '.format(env=env), default=False) or \
       not console.confirm('HEY!!!! YOU ARE ONLY DEPLOYING CODE. THIS IS NOT A NORMAL DEPLOY. COOL???', default=False):
        utils.abort('Deployment aborted.')

    _require_target()
    run('echo ping!')  # workaround for delayed console response

    try:
        execute(update_code)
    except Exception:
        execute(mail_admins, "Deploy failed", "You had better check the logs.")
        # hopefully bring the server back to life
        execute(services_restart)
        raise
    else:
        execute(services_restart)
        url = _tag_commit()
        execute(record_successful_deploy, url)


def _confirm_translated():
    if datetime.datetime.now().isoweekday() != 2 or env.environment != 'production':
        return True
    return console.confirm(
        "It's Tuesday, did you update the translations from transifex? "
        "\n(https://confluence.dimagi.com/display/commcarehq/"
        "Internationalization+and+Localization+-+Transifex+Translations)"
    )


@task
def deploy():
    """deploy code to remote host by checking out the latest via git"""
    _require_target()
    user_confirm = (
        _confirm_translated() and
        console.confirm("Hey girl, you sure you didn't mean to run AWESOME DEPLOY?", default=False) and
        console.confirm('Are you sure you want to deploy to {env.environment}?'.format(env=env), default=False) and
        console.confirm('Did you run "fab {env.environment} preindex_views"?'.format(env=env), default=False)
    )
    if not user_confirm:
        utils.abort('Deployment aborted.')

    run('echo ping!')  # workaround for delayed console response
    _deploy_without_asking()


def _deploy_without_asking():
    try:
        _execute_with_timing(create_code_dir)
        _execute_with_timing(update_code)
        _execute_with_timing(update_virtualenv)
<<<<<<< HEAD

        max_wait = datetime.timedelta(minutes=5)
        pause_length = datetime.timedelta(seconds=5)

        # Update localsettings
        _execute_with_timing(copy_localsettings)
        _execute_with_timing(copy_tf_localsettings)
        _execute_with_timing(preindex_views)

        start = datetime.datetime.utcnow()

        @roles(ROLES_DB_ONLY)
        def preindex_complete():
            with settings(warn_only=True):
                return sudo(
                    '%(virtualenv_root)s/bin/python '
                    '%(code_root)s/manage.py preindex_everything '
                    '--check' % env,
                    user=env.sudo_user,
                ).succeeded

        done = False
        while not done and datetime.datetime.utcnow() - start < max_wait:
            time.sleep(pause_length.seconds)
            if preindex_complete():
                done = True
            pause_length *= 2

        if not done:
            raise PreindexNotFinished()

        _execute_with_timing(install_npm_packages)
        _execute_with_timing(update_touchforms)
=======
>>>>>>> 51dfb38c

        # handle static files
        _execute_with_timing(version_static)
        _execute_with_timing(_do_collectstatic)
        _execute_with_timing(_do_compress)
        # initial update of manifest to make sure we have no
        # Offline Compression Issues as services restart
        _execute_with_timing(update_manifest, soft=True)

        _execute_with_timing(clear_services_dir)
        set_supervisor_config()

        do_migrate = env.should_migrate
        if do_migrate:
            _execute_with_timing(stop_pillows)
            _execute_with_timing(stop_celery_tasks)
            _execute_with_timing(_migrate)
        else:
            print(blue("No migration required, skipping."))
        _execute_with_timing(do_update_translations)
        if do_migrate:
            _execute_with_timing(flip_es_aliases)

        # hard update of manifest.json since we're about to force restart
        # all services
        _execute_with_timing(update_manifest)
        _execute_with_timing(clean_releases)
    except PreindexNotFinished:
        mail_admins(
            " You can't deploy yet",
            ("Preindexing is taking a while, so hold tight "
             "and wait for an email saying it's done. "
             "Thank you for using AWESOME DEPLOY.")
        )
    except Exception:
        _execute_with_timing(mail_admins, "Deploy failed", "You had better check the logs.")
        # hopefully bring the server back to life
        _execute_with_timing(services_restart)
        raise
    else:
        _execute_with_timing(update_current)
        _execute_with_timing(services_restart)
        url = _tag_commit()
        _execute_with_timing(record_successful_deploy, url)


@task
@roles(ROLES_ALL_SRC)
def update_current(release=None):
    sudo('ln -nfs {} {}'.format(release or env.code_root, env.code_current))


@task
@roles(ROLES_ALL_SRC)
def unlink_current():
    if files.exists(env.code_current):
        sudo('unlink {}'.format(env.code_current))


@task
@roles(ROLES_ALL_SRC)
def create_code_dir():
    sudo('mkdir -p {}'.format(env.code_root))


@task
@roles(ROLES_ALL_SRC)
def copy_localsettings():
    sudo('cp {}/localsettings.py {}/localsettings.py'.format(env.code_current, env.code_root))


@task
@roles(ROLES_TOUCHFORMS)
def copy_tf_localsettings():
    sudo('cp {}/submodules/touchforms-src/touchforms/backend/localsettings.py {}/submodules/touchforms-src/touchforms/backend/localsettings.py'.format(env.code_current, env.code_root))


@task
@roles(ROLES_ALL_SRC)
def clean_releases(keep=3):
    releases = sudo('ls {}'.format(env.releases)).split()
    current_release = os.path.basename(sudo('readlink {}'.format(env.code_current)))

    to_remove = []
    valid_releases = 0
    with cd(env.root):
        for index, release in enumerate(releases):
            if (files.contains(RELEASE_RECORD, release) or
                    release == current_release or
                    release == os.path.basename(env.code_root)):
                valid_releases += 1
                if valid_releases > keep:
                    to_remove.append(release)
            else:
                # cleans all releases that were not successful deploys
                to_remove.append(release)

    if len(to_remove) == len(releases):
        print 'Aborting, about to remove every release'
        exit()

    if os.path.basename(env.code_root) in to_remove:
        print 'Aborting, about to remove current release'
        exit()

    for release in to_remove:
        sudo('rm -rf {}/{}'.format(env.releases, release))


@task
def force_update_static():
    _require_target()
    execute(_do_collectstatic)
    execute(_do_compress)
    execute(update_manifest)
    execute(services_restart)


def _tag_commit():
    sh.git.fetch("origin", env.code_branch)
    deploy_time = datetime.datetime.utcnow()
    tag_name = "{:%Y-%m-%d_%H.%M}-{}-deploy".format(deploy_time, env.environment)
    pattern = "*{}*".format(env.environment)
    last_tag = sh.tail(sh.git.tag("-l", pattern), "-1").strip()
    branch = "origin/{}".format(env.code_branch)
    msg = getattr(env, "message", "")
    msg += "\n{} deploy at {}".format(env.environment, deploy_time.isoformat())
    sh.git.tag(tag_name, "-m", msg, branch)
    sh.git.push("origin", tag_name)
    diff_url = "https://github.com/dimagi/commcare-hq/compare/{}...{}".format(
        last_tag,
        tag_name
    )
    print "Here's a link to the changes you just deployed:\n{}".format(diff_url)
    return diff_url


@task
def awesome_deploy(confirm="yes"):
    """preindex and deploy if it completes quickly enough, otherwise abort"""
    _require_target()
    if strtobool(confirm) and (
        not _confirm_translated() or
        not console.confirm(
            'Are you sure you want to preindex and deploy to '
            '{env.environment}?'.format(env=env), default=False)
    ):
        utils.abort('Deployment aborted.')

    if datetime.datetime.now().isoweekday() == 5:
        print('')
        print('┓┏┓┏┓┃')
        print('┛┗┛┗┛┃＼○／')
        print('┓┏┓┏┓┃  /      Friday')
        print('┛┗┛┗┛┃ノ)')
        print('┓┏┓┏┓┃         deploy,')
        print('┛┗┛┗┛┃')
        print('┓┏┓┏┓┃         good')
        print('┛┗┛┗┛┃')
        print('┓┏┓┏┓┃         luck!')
        print('┃┃┃┃┃┃')
        print('┻┻┻┻┻┻')

    _deploy_without_asking()


@task
@roles(ROLES_ALL_SRC)
@parallel
def update_virtualenv():
    """
    update external dependencies on remote host

    assumes you've done a code update

    """
    _require_target()
    requirements = posixpath.join(env.code_root, 'requirements')
    with cd(env.code_root):
        cmd_prefix = 'export HOME=/home/%s && source %s/bin/activate && ' % (
            env.sudo_user, env.virtualenv_root)
        # uninstall requirements in uninstall-requirements.txt
        # but only the ones that are actually installed (checks pip freeze)
        sudo("%s bash scripts/uninstall-requirements.sh" % cmd_prefix,
             user=env.sudo_user)
        sudo('%s pip install --timeout 60 --requirement %s --requirement %s' % (
            cmd_prefix,
            posixpath.join(requirements, 'prod-requirements.txt'),
            posixpath.join(requirements, 'requirements.txt'),
        ))


@roles(ROLES_ALL_SERVICES)
@parallel
def clear_services_dir():
    """
    remove old confs from directory first
    the clear_supervisor_confs management command will scan the directory and find prefixed conf files of the supervisord files
    and delete them matching the prefix of the current server environment

    """
    services_dir = posixpath.join(env.services, u'supervisor')
    with cd(env.code_root):
        sudo((
            '%(virtualenv_root)s/bin/python manage.py '
            'clear_supervisor_confs --conf_location "%(conf_location)s"'
        ) % {
            'virtualenv_root': env.virtualenv_root,
            'conf_location': services_dir,
        })


@roles('lb')
def configtest():
    """test Apache configuration"""
    _require_target()
    sudo('apache2ctl configtest', user='root')


@roles('lb')
def apache_reload():
    """reload Apache on remote host"""
    _require_target()
    if what_os() == 'redhat':
        sudo('/etc/init.d/httpd reload')
    elif what_os() == 'ubuntu':
        sudo('/etc/init.d/apache2 reload', user='root')


@roles('lb')
def apache_restart():
    """restart Apache on remote host"""
    _require_target()
    sudo('/etc/init.d/apache2 restart', user='root')

@task
def netstat_plnt():
    """run netstat -plnt on a remote host"""
    _require_target()
    sudo('netstat -plnt', user='root')


@task
def supervisorctl(command):
    require('supervisor_roles',
            provided_by=('staging', 'preview', 'production', 'india', 'zambia'))

    @roles(env.supervisor_roles)
    def _inner():
        _supervisor_command(command)

    execute(_inner)


@roles(ROLES_ALL_SERVICES)
def services_stop():
    """Stop the gunicorn servers"""
    _require_target()
    _supervisor_command('stop all')


@task
def restart_services():
    _require_target()
    if not console.confirm('Are you sure you want to restart the services on '
                           '{env.environment}?'.format(env=env), default=False):
        utils.abort('Task aborted.')

    execute(services_restart)


@roles(ROLES_ALL_SERVICES)
def services_restart():
    """Stop and restart all supervisord services"""
    _require_target()
    _supervisor_command('stop all')

    _supervisor_command('update')
    _supervisor_command('reload')
    time.sleep(5)
    _supervisor_command('start  all')


@roles(ROLES_DB_ONLY)
def _migrate():
    """run south migration on remote environment"""
    _require_target()
    with cd(env.code_root):
        sudo('%(virtualenv_root)s/bin/python manage.py sync_finish_couchdb_hq' % env)
        sudo('%(virtualenv_root)s/bin/python manage.py syncdb --noinput' % env)
        sudo('%(virtualenv_root)s/bin/python manage.py migrate --noinput' % env)


@task
@roles(ROLES_DB_ONLY)
def migrate():
    """run south migration on remote environment"""
    if not console.confirm(
            'Are you sure you want to run south migrations on '
            '{env.environment}? '
            'You must preindex beforehand. '.format(env=env), default=False):
        utils.abort('Task aborted.')
    _require_target()
    execute(stop_pillows)
    execute(stop_celery_tasks)
    with cd(env.code_root_preindex):
        sudo(
            '%(virtualenv_root_preindex)s/bin/python manage.py migrate --noinput ' % env
            + env.get('app', ''),
            user=env.sudo_user
        )
    _supervisor_command('start all')


@roles(ROLES_DB_ONLY)
def flip_es_aliases():
    """Flip elasticsearch aliases to the latest version"""
    _require_target()
    with cd(env.code_root):
        sudo('%(virtualenv_root)s/bin/python manage.py ptop_es_manage --flip_all_aliases' % env)


@parallel
@roles(ROLES_STATIC)
def _do_compress():
    """Run Django Compressor after a code update"""
    with cd(env.code_root):
        sudo('%(virtualenv_root)s/bin/python manage.py compress --force' % env)
    update_manifest(save=True)


@parallel
@roles(ROLES_STATIC)
def _do_collectstatic():
    """Collect static after a code update"""
    with cd(env.code_root):
        sudo('%(virtualenv_root)s/bin/python manage.py collectstatic --noinput' % env)
        sudo('%(virtualenv_root)s/bin/python manage.py fix_less_imports_collectstatic' % env)


@roles(ROLES_DJANGO)
@parallel
def update_manifest(save=False, soft=False):
    """
    Puts the manifest.json file with the references to the compressed files
    from the proxy machines to the web workers. This must be done on the WEB WORKER, since it
    governs the actual static reference.

    save=True saves the manifest.json file to redis, otherwise it grabs the
    manifest.json file from redis and inserts it into the staticfiles dir.
    """
    withpath = env.code_root
    venv = env.virtualenv_root

    args = ''
    if save:
        args = ' save'
    if soft:
        args = ' soft'
    cmd = 'update_manifest%s' % args
    with cd(withpath):
        sudo('{venv}/bin/python manage.py {cmd}'.format(venv=venv, cmd=cmd),
            user=env.sudo_user
        )


@roles(ROLES_DJANGO)
@parallel
def version_static():
    """
    Put refs on all static references to prevent stale browser cache hits when things change.
    This needs to be run on the WEB WORKER since the web worker governs the actual static
    reference.

    """

    cmd = 'resource_static'
    with cd(env.code_root):
        sudo('rm -f tmp.sh resource_versions.py; {venv}/bin/python manage.py {cmd}'.format(
            venv=env.virtualenv_root, cmd=cmd
        ),
            user=env.sudo_user
        )


@task
@roles(ROLES_STATIC)
def collectstatic():
    """run collectstatic on remote environment"""
    _require_target()
    update_code()
    _do_collectstatic()
    _do_compress()
    update_manifest(save=True)


@task
def reset_local_db():
    """Reset local database from remote host"""
    _require_target()
    if env.environment == 'production':
        utils.abort('Local DB reset is for staging environment only')
    question = ('Are you sure you want to reset your local '
                'database with the %(environment)s database?' % env)
    sys.path.append('.')
    if not console.confirm(question, default=False):
        utils.abort('Local database reset aborted.')
    local_db = loc['default']['NAME']
    remote_db = remote['default']['NAME']
    with settings(warn_only=True):
        local('dropdb %s' % local_db)
    local('createdb %s' % local_db)
    host = '%s@%s' % (env.user, env.hosts[0])
    local('ssh -C %s sudo -u commcare-hq pg_dump -Ox %s | psql %s' % (host, remote_db, local_db))


@task
def fix_locale_perms():
    """Fix the permissions on the locale directory"""
    _require_target()
    _set_apache_user()
    locale_dir = '%s/locale/' % env.code_root
    sudo('chown -R %s %s' % (env.sudo_user, locale_dir))
    sudo('chgrp -R %s %s' % (env.apache_user, locale_dir))
    sudo('chmod -R g+w %s' % locale_dir)


@task
def commit_locale_changes():
    """Commit locale changes on the remote server and pull them in locally"""
    fix_locale_perms()
    with cd(env.code_root):
        sudo('-H -u %s git add commcare-hq/locale' % env.sudo_user)
        sudo('-H -u %s git commit -m "updating translation"' % env.sudo_user)
    local('git pull ssh://%s%s' % (env.host, env.code_root))


def _rebuild_supervisor_conf_file(conf_command, filename, params=None):
    with cd(env.code_root):
        sudo((
            '%(virtualenv_root)s/bin/python manage.py '
            '%(conf_command)s --traceback --conf_file "%(filename)s" '
            '--conf_destination "%(destination)s" --params \'%(params)s\''
        ) % {

            'conf_command': conf_command,
            'virtualenv_root': env.virtualenv_root,
            'filename': filename,
            'destination': posixpath.join(env.services, 'supervisor'),
            'params': format_env(env, params)
        })


def get_celery_queues():
    host = env.get('host_string')
    if host and '.' in host:
        host = host.split('.')[0]

    queues = env.celery_processes.get('*', {})
    host_queues = env.celery_processes.get(host, {})
    queues.update(host_queues)

    return queues

@roles(ROLES_CELERY)
def set_celery_supervisorconf():

    conf_files = {
        'main':                         ['supervisor_celery_main.conf'],
        'periodic':                     ['supervisor_celery_beat.conf', 'supervisor_celery_periodic.conf'],
        'sms_queue':                    ['supervisor_celery_sms_queue.conf'],
        'reminder_queue':               ['supervisor_celery_reminder_queue.conf'],
        'reminder_rule_queue':          ['supervisor_celery_reminder_rule_queue.conf'],
        'reminder_case_update_queue':   ['supervisor_celery_reminder_case_update_queue.conf'],
        'pillow_retry_queue':           ['supervisor_celery_pillow_retry_queue.conf'],
        'background_queue':             ['supervisor_celery_background_queue.conf'],
        'saved_exports_queue':          ['supervisor_celery_saved_exports_queue.conf'],
        'ucr_queue':                    ['supervisor_celery_ucr_queue.conf'],
        'email_queue':                  ['supervisor_celery_email_queue.conf'],
        'flower':                       ['supervisor_celery_flower.conf'],
        }

    queues = get_celery_queues()
    for queue, params in queues.items():
        for config_file in conf_files[queue]:
            _rebuild_supervisor_conf_file('make_supervisor_conf', config_file, {'celery_params': params})


@roles(ROLES_PILLOWTOP)
def set_pillowtop_supervisorconf():
    # Don't run for preview,
    # and also don't run if there are no hosts for the 'django_pillowtop' role.
    # If there are no matching roles, it's still run once
    # on the 'deploy' machine, db!
    # So you need to explicitly test to see if all_hosts is empty.
    if env.environment not in ['preview'] and env.all_hosts:
        # preview environment should not run pillowtop and index stuff
        # just rely on what's on staging
        _rebuild_supervisor_conf_file('make_supervisor_pillowtop_conf', 'supervisor_pillowtop.conf')


@roles(ROLES_DJANGO)
def set_djangoapp_supervisorconf():
    _rebuild_supervisor_conf_file('make_supervisor_conf', 'supervisor_django.conf')


@roles(ROLES_TOUCHFORMS)
def set_formsplayer_supervisorconf():
    _rebuild_supervisor_conf_file('make_supervisor_conf', 'supervisor_formsplayer.conf')

@roles(ROLES_SMS_QUEUE)
def set_sms_queue_supervisorconf():
    if 'sms_queue' in get_celery_queues():
        _rebuild_supervisor_conf_file('make_supervisor_conf', 'supervisor_sms_queue.conf')

@roles(ROLES_REMINDER_QUEUE)
def set_reminder_queue_supervisorconf():
    if 'reminder_queue' in get_celery_queues():
        _rebuild_supervisor_conf_file('make_supervisor_conf', 'supervisor_reminder_queue.conf')

@roles(ROLES_PILLOW_RETRY_QUEUE)
def set_pillow_retry_queue_supervisorconf():
    if 'pillow_retry_queue' in get_celery_queues():
        _rebuild_supervisor_conf_file('make_supervisor_conf', 'supervisor_pillow_retry_queue.conf')

@task
def set_supervisor_config():
    """Upload and link Supervisor configuration from the template."""
    _require_target()
    _execute_with_timing(set_celery_supervisorconf)
    _execute_with_timing(set_djangoapp_supervisorconf)
    _execute_with_timing(set_formsplayer_supervisorconf)
    _execute_with_timing(set_pillowtop_supervisorconf)
    _execute_with_timing(set_sms_queue_supervisorconf)
    _execute_with_timing(set_reminder_queue_supervisorconf)
    _execute_with_timing(set_pillow_retry_queue_supervisorconf)

    # if needing tunneled ES setup, comment this back in
    # execute(set_elasticsearch_supervisorconf)


def _supervisor_command(command):
    _require_target()
    sudo('supervisorctl %s' % (command), shell=False, user='root')


@task
def update_apache_conf():
    require('code_root', 'django_port')

    with cd(env.code_root):
        tmp = "/tmp/cchq"
        sudo('%s/bin/python manage.py mkapacheconf %s > %s'
              % (env.virtualenv_root, env.django_port, tmp))
        sudo('cp -f %s /etc/apache2/sites-available/cchq' % tmp, user='root')

    with settings(warn_only=True):
        sudo('a2dissite 000-default', user='root')
        sudo('a2dissite default', user='root')

    sudo('a2enmod proxy_http', user='root')
    sudo('a2ensite cchq', user='root')
    sudo('service apache2 reload', user='root')

@task
def update_translations():
    do_update_translations()


@roles(ROLES_PILLOWTOP)
def stop_pillows():
    _require_target()
    with cd(env.code_root):
        sudo('scripts/supervisor-group-ctl stop pillowtop')


@roles(ROLES_CELERY)
def stop_celery_tasks():
    _require_target()
    with cd(env.code_root):
        sudo('scripts/supervisor-group-ctl stop celery')


@roles(ROLES_ALL_SRC)
@parallel
def do_update_translations():
    with cd(env.code_root):
        update_locale_command = '{virtualenv_root}/bin/python manage.py update_django_locales'.format(
            virtualenv_root=env.virtualenv_root,
        )
        update_translations_command = '{virtualenv_root}/bin/python manage.py compilemessages'.format(
            virtualenv_root=env.virtualenv_root,
        )
        sudo(update_locale_command)
        sudo(update_translations_command)


@task
def reset_mvp_pillows():
    _require_target()
    mvp_pillows = [
        'MVPFormIndicatorPillow',
        'MVPCaseIndicatorPillow',
    ]
    for pillow in mvp_pillows:
        reset_pillow(pillow)


@roles(ROLES_PILLOWTOP)
def reset_pillow(pillow):
    _require_target()
    prefix = 'commcare-hq-{}-pillowtop'.format(env.environment)
    _supervisor_command('stop {prefix}-{pillow}'.format(
        prefix=prefix,
        pillow=pillow
    ))
    with cd(env.code_root):
        command = '{virtualenv_root}/bin/python manage.py ptop_reset_checkpoint {pillow} --noinput'.format(
            virtualenv_root=env.virtualenv_root,
            pillow=pillow,
        )
        sudo(command)
    _supervisor_command('start {prefix}-{pillow}'.format(
        prefix=prefix,
        pillow=pillow
    ))


def _execute_with_timing(fn, *args, **kwargs):
    start_time = datetime.datetime.utcnow()
    execute(fn, *args, **kwargs)
    if env.timing_log:
        with open(env.timing_log, 'a') as timing_log:
            duration = datetime.datetime.utcnow() - start_time
            timing_log.write('{}: {}\n'.format(fn.__name__, duration.seconds))

# tests
@task
def selenium_test():
    _require_target()
    prompt("Jenkins username:", key="jenkins_user", default="selenium")
    prompt("Jenkins password:", key="jenkins_password")
    url = env.selenium_url % {"token": "foobar", "environment": env.environment}
    local("curl --user %(user)s:%(pass)s '%(url)s'" % {
        'user': env.jenkins_user,
        'pass': env.jenkins_password,
        'url': url,
    })


class PreindexNotFinished(Exception):
    pass<|MERGE_RESOLUTION|>--- conflicted
+++ resolved
@@ -681,7 +681,6 @@
         _execute_with_timing(create_code_dir)
         _execute_with_timing(update_code)
         _execute_with_timing(update_virtualenv)
-<<<<<<< HEAD
 
         max_wait = datetime.timedelta(minutes=5)
         pause_length = datetime.timedelta(seconds=5)
@@ -712,11 +711,6 @@
 
         if not done:
             raise PreindexNotFinished()
-
-        _execute_with_timing(install_npm_packages)
-        _execute_with_timing(update_touchforms)
-=======
->>>>>>> 51dfb38c
 
         # handle static files
         _execute_with_timing(version_static)
