--- conflicted
+++ resolved
@@ -6,13 +6,8 @@
 env:
   matrix:
     # need node installs for app_manager.XpathValidatorTest
-<<<<<<< HEAD
-    - TEST=python NOSE_DIVIDED_WE_RUN=07 JS_SETUP=yes
-    - TEST=python NOSE_DIVIDED_WE_RUN=8f JS_SETUP=yes
-=======
     - TEST=python NOSE_DIVIDED_WE_RUN=08 JS_SETUP=yes
     - TEST=python NOSE_DIVIDED_WE_RUN=9f JS_SETUP=yes
->>>>>>> c8fbff7b
     - TEST=python-sharded-and-javascript JS_SETUP=yes
   global:
     # TRAVIS_HQ_USERNAME
