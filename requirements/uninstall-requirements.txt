couchdbkit
phonenumbers
pycurl
sorl-thumbnail
Django==1.5.6
django-crispy-forms
jsonobject-couchdbkit==0.6.5.6
jsonobject==0.6.3
mailchimp
south
<<<<<<< HEAD
django-rosetta
GitPython
gitdb
=======
tornado
>>>>>>> 5c9c5cd9
<|MERGE_RESOLUTION|>--- conflicted
+++ resolved
@@ -8,10 +8,7 @@
 jsonobject==0.6.3
 mailchimp
 south
-<<<<<<< HEAD
 django-rosetta
 GitPython
 gitdb
-=======
-tornado
->>>>>>> 5c9c5cd9
+tornado