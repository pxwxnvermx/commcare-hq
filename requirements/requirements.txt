#
# This file is autogenerated by pip-compile
# To update, run:
#
#    make requirements
#
-e git+git://github.com/dimagi/architect@v0.5.7a2#egg=architect
alembic==0.8.6
amqp==1.4.9
anyjson==0.3.3            # via kombu
appdirs==1.4.3            # via zeep
asn1crypto==0.24.0        # via cryptography
attrs==18.1.0
babel==2.6.0              # via django-phonenumber-field
billiard==3.3.0.23        # via celery
boto3==1.4.4
botocore==1.5.95          # via boto3, s3transfer
cached-property==1.4.3    # via zeep
celery==3.1.18
cffi==1.11.5              # via cryptography, csiphash
chardet==3.0.4            # via ghdiff
cloudant==2.7.0           # via jsonobject-couchdbkit
concurrentloghandler==0.9.1
contextlib2==0.5.4
cryptography==2.3         # via pyopenssl
csiphash==0.0.5
csv342==1.0.0
cython==0.27.3
datadog==0.15.0
decorator==4.0.11
defusedxml==0.4.1
diff-match-patch==20120106
dimagi-memoized==1.1.1
django-angular==0.7.16
django-appconf==1.0.2     # via django-compressor, django-statici18n
django-braces==1.8.1
django-bulk-update==1.1.10
django-celery==3.2.1
django-compressor==2.1
django-countries==4.6
django-crispy-forms==1.7.0
django-cte==1.1.4
django-formtools==2.0
django-otp==0.3.13
django-phonenumber-field==1.3.0  # via django-two-factor-auth
django-prbac==0.0.7
django-ranged-response==0.2.0  # via django-simple-captcha
django-redis-sessions==0.5.6
django-redis==4.2
django-simple-captcha==0.5.7
django-statici18n==1.3.0
django-tastypie==0.14.0
django-transfer==0.4
django-two-factor-auth==1.6.2
django-user-agents==0.3.2
django-websocket-redis==0.5.1
django==1.11.14
djangorestframework==3.5.4
dnspython==1.15.0
docutils==0.14            # via botocore
dropbox==7.3.1
elasticsearch==1.9.0
email_validator==1.0.2
enum34==1.1.6             # via cryptography
et-xmlfile==1.0.1         # via openpyxl
ethiopian-date-converter==0.1.5
eulxml==1.1.3
faker==0.8.15
funcsigs==1.0.2           # via mock
futures==3.2.0            # via s3transfer, tinys3
gevent==1.2.2
ghdiff==0.4
greenlet==0.4.12
gunicorn==19.4
hiredis==0.2.0
html5lib==1.0b8
http-parser==0.8.3        # via restkit
httpagentparser==1.7.8
idna==2.7                 # via cryptography, email-validator
ipaddress==1.0.22         # via cryptography, faker
iso8601==0.1.11
isodate==0.6.0            # via zeep
jdcal==1.4                # via openpyxl
jinja2==2.8
jmespath==0.9.3           # via boto3, botocore
json-delta==2.0
jsonfield==1.0.3
<<<<<<< HEAD
jsonobject-couchdbkit==0.9.4.1
jsonobject==0.9.1
=======
jsonobject-couchdbkit==0.9.4
jsonobject==0.9.2
>>>>>>> 3844d797
jsonpath-rw==1.4.0
kafka-python==0.9.5
kombu==3.0.37             # via celery
laboratory==0.2.0
lxml==3.4.4
mako==1.0.7               # via alembic
markdown==2.2.1
markupsafe==1.0           # via jinja2, mako
mock==2.0.0
msgpack-python==0.5.6     # via django-redis
ndg-httpsclient==0.5.1    # via requests
numpy==1.7.1
openpyxl==2.5.3
pbr==4.2.0                # via mock
phonenumberslite==8.8.9
pillow==5.2.0
ply==3.11                 # via eulxml, jsonpath-rw
polib==1.1.0
psycogreen==1.0
psycopg2==2.7.3.1
py-kissmetrics==1.0.1
pyasn1==0.4.3             # via ndg-httpsclient, requests
pycco==0.5.1
pycparser==2.18           # via cffi
pycrypto==2.6.1
pygithub==1.35
pygments==2.0.2
pygooglechart==0.4.0
pyjwt==1.6.4              # via pygithub, twilio
pyopenssl==18.0.0         # via ndg-httpsclient, requests
pypdf2==1.26.0            # via xhtml2pdf
pystache==0.5.4           # via pycco
python-dateutil==2.6.1
python-editor==1.0.3      # via alembic
python-magic==0.4.13
python-mimeparse==1.6.0   # via django-tastypie
pytz==2017.2
pyyaml==3.12
pyzxcvbn==0.8.0
qrcode==4.0.4
quickcache==0.5.1
raven==6.1.0
rcssmin==1.0.6            # via django-compressor
redis==2.10.5
reportlab==3.0
requests-toolbelt==0.8.0  # via zeep
requests[security]==2.10.0
restkit==4.2.2
rjsmin==1.0.12            # via django-compressor
s3transfer==0.1.13        # via boto3
sh==1.09
simpleeval==0.9.5
simplejson==3.11.1
six==1.11.0
smartypants==2.0.1        # via pycco
socketpool==0.5.3
sqlagg==0.9.1
sqlalchemy==1.2.9
stripe==1.67.0
suds-jurko==0.6
text-unidecode==1.2       # via faker
tinys3==0.1.12
tropo-webapi-python==0.1.3
twilio==6.5.1
ua-parser==0.8.0          # via user-agents
unidecode==0.04.20
urllib3==1.23             # via dropbox, elasticsearch, py-kissmetrics
user-agents==1.1.0        # via django-user-agents
werkzeug==0.11.15
xhtml2pdf==0.0.6
xlrd==1.0.0
xlwt==1.3.0
zeep==1.6.0<|MERGE_RESOLUTION|>--- conflicted
+++ resolved
@@ -85,13 +85,8 @@
 jmespath==0.9.3           # via boto3, botocore
 json-delta==2.0
 jsonfield==1.0.3
-<<<<<<< HEAD
 jsonobject-couchdbkit==0.9.4.1
-jsonobject==0.9.1
-=======
-jsonobject-couchdbkit==0.9.4
 jsonobject==0.9.2
->>>>>>> 3844d797
 jsonpath-rw==1.4.0
 kafka-python==0.9.5
 kombu==3.0.37             # via celery
