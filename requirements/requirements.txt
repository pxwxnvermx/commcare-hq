#
# This file is autogenerated by pip-compile
# To update, run:
#
#    `make requirements` or `make upgrade-requirements`
#
alembic==0.8.6            # via -r requirements.in
amqp==2.6.1               # via kombu
architect==0.5.6          # via -r requirements.in
attrs==18.2.0             # via -r requirements.in
babel==2.8.0              # via django-phonenumber-field
billiard==3.5.0.4         # via -r requirements.in, celery
boto3==1.15.12            # via -r requirements.in
botocore==1.18.12         # via boto3, s3transfer
cairocffi==1.1.0          # via cairosvg, weasyprint
cairosvg==2.4.2           # via weasyprint
git+git://github.com/dimagi/celery@dc7253614fd8500af78b09d1ceb79c50f1baac8d#egg=celery  # via -r requirements.in, django-celery-results
certifi==2020.6.20        # via elasticsearch7, requests, sentry-sdk
cffi==1.14.3              # via cairocffi, csiphash, weasyprint
chardet==3.0.4            # via ghdiff, requests
cloudant==2.14.0          # via jsonobject-couchdbkit
commcaretranslationchecker==0.9.7  # via -r requirements.in
concurrent-log-handler==0.9.12  # via -r requirements.in
contextlib2==0.6.0.post1  # via schema
csiphash==0.0.5           # via -r requirements.in
cssselect2==0.3.0         # via cairosvg, weasyprint
datadog==0.15.0           # via -r requirements.in
ddtrace==0.14.1           # via -r requirements.in
decorator==4.0.11         # via -r requirements.in, datadog, jsonpath-rw
defusedxml==0.5.0         # via -r requirements.in, cairosvg
diff-match-patch==20120106  # via -r requirements.in
dimagi-memoized==1.1.3    # via -r requirements.in
django-angular==2.2.4     # via -r requirements.in
django-appconf==1.0.4     # via django-compressor, django-statici18n
django-braces==1.13.0     # via -r requirements.in
django-bulk-update==2.2.0  # via -r requirements.in
django-celery-results==1.0.4  # via -r requirements.in
django-compressor==2.1    # via -r requirements.in
django-countries==4.6     # via -r requirements.in
django-crispy-forms==1.7.0  # via -r requirements.in
django-cte==1.1.4         # via -r requirements.in
django-formtools==2.1     # via -r requirements.in, django-two-factor-auth
django-logentry-admin==1.0.6  # via -r requirements.in
django-oauth-toolkit==1.3.2  # via -r requirements.in
django-otp==0.9.4         # via -r requirements.in, django-two-factor-auth
django-partial-index==0.6.0  # via -r requirements.in
django-phonenumber-field==2.3.1  # via -r requirements.in, django-two-factor-auth
django-prbac==1.0.1       # via -r requirements.in
django-ranged-response==0.2.0  # via django-simple-captcha
django-redis-sessions==0.6.1  # via -r requirements.in
django-redis==4.12.1      # via -r requirements.in
django-simple-captcha==0.5.12  # via -r requirements.in
django-statici18n==1.9.0  # via -r requirements.in
django-tastypie==0.14.2   # via -r requirements.in
django-transfer==0.4      # via -r requirements.in
django-two-factor-auth==1.12.1  # via -r requirements.in
django-user-agents==0.3.2  # via -r requirements.in
django-websocket-redis==0.6.0  # via -r requirements.in
django==2.2.16            # via -r requirements.in, django-angular, django-appconf, django-bulk-update, django-formtools, django-logentry-admin, django-oauth-toolkit, django-otp, django-phonenumber-field, django-prbac, django-ranged-response, django-redis, django-simple-captcha, django-statici18n, django-two-factor-auth, django-user-agents, djangorestframework, jsonfield
djangorestframework==3.11.1  # via -r requirements.in
dnspython==1.15.0         # via -r requirements.in, email-validator
dropbox==9.3.0            # via -r requirements.in
elasticsearch2==2.5.1     # via -r requirements.in
elasticsearch7==7.9.1     # via -r requirements.in
elasticsearch==1.9.0      # via -r requirements.in
email_validator==1.0.3    # via -r requirements.in
et-xmlfile==1.0.1         # via openpyxl
ethiopian-date-converter==0.1.5  # via -r requirements.in
eulxml==1.1.3             # via -r requirements.in
faker==0.8.15             # via -r requirements.in
gevent==1.4.0             # via -r requirements.in, django-websocket-redis, gipc
ghdiff==0.4               # via -r requirements.in
gipc==1.0.1               # via -r requirements.in
greenlet==0.4.15          # via -r requirements.in, django-websocket-redis, gevent
gunicorn==20.0.4          # via -r requirements.in
hiredis==1.1.0            # via -r requirements.in
html5lib==1.1             # via weasyprint
httpagentparser==1.9.0    # via -r requirements.in
idna==2.10                # via email-validator, requests
iso8601==0.1.13           # via -r requirements.in
jdcal==1.4.1              # via openpyxl
jinja2==2.11.2            # via -r requirements.in
jmespath==0.10.0          # via boto3, botocore
json-delta==2.0           # via -r requirements.in
jsonfield==2.1.1          # via -r requirements.in, django-prbac
jsonobject-couchdbkit==1.0.1  # via -r requirements.in
jsonobject==0.9.9         # via -r requirements.in, jsonobject-couchdbkit
jsonpath-rw==1.4.0        # via -r requirements.in
kafka-python==1.4.7       # via -r requirements.in
kombu==4.2.2.post1        # via -r requirements.in, celery
laboratory==0.2.0         # via -r requirements.in
lxml==4.3.5               # via -r requirements.in, eulxml
mako==1.1.3               # via alembic
markdown==2.2.1           # via -r requirements.in, pycco
markupsafe==1.1.1         # via jinja2, mako
mock==2.0.0               # via -r requirements.in
msgpack-python==0.5.6     # via ddtrace
oauthlib==3.1.0           # via django-oauth-toolkit, requests-oauthlib
openpyxl==2.6.4           # via -r requirements.in, commcaretranslationchecker
pbr==5.5.0                # via mock
pdfrw==0.4                # via weasyprint
phonenumberslite==8.12.10  # via -r requirements.in
pillow==6.2.2             # via -r requirements.in, cairosvg, django-simple-captcha, reportlab
ply==3.11                 # via eulxml, jsonpath-rw
polib==1.1.0              # via -r requirements.in
prometheus-client==0.7.1  # via -r requirements.in
psycogreen==1.0.2         # via -r requirements.in
psycopg2==2.8.6           # via -r requirements.in
py-kissmetrics==1.0.1     # via -r requirements.in
pycco==0.5.1              # via -r requirements.in
pycparser==2.20           # via cffi
pycryptodome==3.9.8       # via -r requirements.in
pygithub==1.35            # via -r requirements.in
pygments==2.7.1           # via -r requirements.in, pycco
pygooglechart==0.4.0      # via -r requirements.in
pyjwt==1.7.1              # via pygithub, twilio
pyphen==0.9.5             # via weasyprint
pysocks==1.7.1            # via twilio
pystache==0.5.4           # via pycco
python-dateutil==2.8.1    # via -r requirements.in, botocore, django-tastypie, faker
python-editor==1.0.4      # via alembic
python-imap==1.0.0        # via -r requirements.in
python-levenshtein==0.12.0  # via -r requirements.in
python-magic==0.4.18      # via -r requirements.in
python-mimeparse==1.6.0   # via django-tastypie
pytz==2020.1              # via -r requirements.in, babel, celery, django, twilio
pyyaml==5.3.1             # via -r requirements.in
pyzxcvbn==0.8.0           # via -r requirements.in
qrcode==4.0.4             # via -r requirements.in, django-two-factor-auth
quickcache==0.5.4         # via -r requirements.in
rcssmin==1.0.6            # via django-compressor
<<<<<<< HEAD
redis==3.5.3              # via -r requirements.in, django-redis, django-redis-sessions, django-websocket-redis
reportlab==3.0            # via -r requirements.in
=======
redis==3.3.0              # via -r requirements.in, django-redis, django-redis-sessions, django-websocket-redis
reportlab==3.5.53         # via -r requirements.in
>>>>>>> ffbd79e7
requests-oauthlib==1.3.0  # via -r requirements.in
requests==2.24.0          # via -r requirements.in, cloudant, datadog, django-oauth-toolkit, dropbox, requests-oauthlib, stripe, tinys3, twilio
rjsmin==1.0.12            # via django-compressor
s3transfer==0.3.3         # via boto3
schema==0.7.2             # via -r requirements.in
sentry-sdk==0.14.4        # via -r requirements.in
sh==1.09                  # via -r requirements.in
simpleeval==0.9.10        # via -r requirements.in
simplejson==3.17.2        # via -r requirements.in, datadog, django-prbac
six==1.15.0               # via -r requirements.in, django-simple-captcha, django-statici18n, django-transfer, django-websocket-redis, dropbox, ethiopian-date-converter, eulxml, faker, ghdiff, html5lib, jsonfield, jsonobject, jsonobject-couchdbkit, jsonpath-rw, mock, python-dateutil, pyzxcvbn, qrcode, quickcache, twilio
smartypants==2.0.1        # via pycco
socketpool==0.5.3         # via -r requirements.in
sqlagg==0.16.2            # via -r requirements.in
sqlalchemy==1.3.19        # via -r requirements.in, alembic, sqlagg
sqlparse==0.3.1           # via django
stripe==1.67.0            # via -r requirements.in
suds-jurko==0.6           # via -r requirements.in
text-unidecode==1.2       # via -r requirements.in, faker
tinycss2==1.0.2           # via cairosvg, cssselect2, weasyprint
tinys3==0.1.12            # via -r requirements.in
tropo-webapi-python==0.1.3  # via -r requirements.in
turn-python==0.0.1        # via -r requirements.in
twilio==6.5.1             # via -r requirements.in
ua-parser==0.10.0         # via user-agents
urllib3==1.25.10          # via botocore, elasticsearch, elasticsearch2, elasticsearch7, py-kissmetrics, requests, sentry-sdk
user-agents==2.2.0        # via django-user-agents
vine==1.3.0               # via amqp
weasyprint==0.42.3        # via -r requirements.in
webencodings==0.5.1       # via cssselect2, html5lib, tinycss2
werkzeug==0.15.3          # via -r requirements.in
wrapt==1.12.1             # via ddtrace
xlrd==1.0.0               # via -r requirements.in
xlwt==1.3.0               # via -r requirements.in

# The following packages are considered to be unsafe in a requirements file:
setuptools==50.3.0        # via cairocffi, cssselect2, django-websocket-redis, gunicorn, python-levenshtein, tinycss2<|MERGE_RESOLUTION|>--- conflicted
+++ resolved
@@ -129,13 +129,8 @@
 qrcode==4.0.4             # via -r requirements.in, django-two-factor-auth
 quickcache==0.5.4         # via -r requirements.in
 rcssmin==1.0.6            # via django-compressor
-<<<<<<< HEAD
 redis==3.5.3              # via -r requirements.in, django-redis, django-redis-sessions, django-websocket-redis
-reportlab==3.0            # via -r requirements.in
-=======
-redis==3.3.0              # via -r requirements.in, django-redis, django-redis-sessions, django-websocket-redis
 reportlab==3.5.53         # via -r requirements.in
->>>>>>> ffbd79e7
 requests-oauthlib==1.3.0  # via -r requirements.in
 requests==2.24.0          # via -r requirements.in, cloudant, datadog, django-oauth-toolkit, dropbox, requests-oauthlib, stripe, tinys3, twilio
 rjsmin==1.0.12            # via django-compressor
