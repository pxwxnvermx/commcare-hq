--- conflicted
+++ resolved
@@ -1204,14 +1204,10 @@
     'underscore-legacy=underscore#1.4.4',
     'backbone#0.9.1',
     'bootstrap-daterangepicker#2.1.13',
-<<<<<<< HEAD
-    'datatables#1.10.9',
-=======
     'd3#3.1.5',
     'nvd3#1.1.10-beta',
     'datatables#1.10.9',
     'datatables-bootstrap3#0.1',
->>>>>>> e92e0bfc
 )
 
 BOWER_TEST_APPS = (
