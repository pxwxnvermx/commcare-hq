#!/usr/bin/env python

import inspect
from collections import defaultdict
import importlib
import os

from django.contrib import messages
import settingshelper as helper

DEBUG = True

# clone http://github.com/dimagi/Vellum into submodules/formdesigner and use
# this to select various versions of Vellum source on the form designer page.
# Acceptable values:
# None - production mode
# "dev" - use raw vellum source (submodules/formdesigner/src)
# "dev-min" - use built/minified vellum (submodules/formdesigner/_build/src)
VELLUM_DEBUG = None

# Build paths inside the project like this: os.path.join(BASE_DIR, ...)
BASE_DIR = os.path.dirname(os.path.abspath(__file__))

# gets set to False for unit tests that run without the database
DB_ENABLED = True
UNIT_TESTING = helper.is_testing()
DISABLE_RANDOM_TOGGLES = UNIT_TESTING

# Setting to declare always_enabled/always_disabled toggle states for domains
#   declaring toggles here avoids toggle lookups from cache for all requests.
#   Example format
#   STATIC_TOGGLES_STATES = {
#     'toggle_slug': {
#         'always_enabled': ['domain1', 'domain2],
#         'always_disabled': ['domain4', 'domain3],
#     }
#   }
STATIC_TOGGLE_STATES = {}

ADMINS = ()
MANAGERS = ADMINS

# Ensure that extraneous Tastypie formats are not actually used
# Curiously enough, browsers prefer html, then xml, lastly (or not at all) json
# so removing html from the this variable annoyingly makes it render as XML
# in the browser, when we want JSON. So I've added this commented
# to document intent, but it should only really be activated
# when we have logic in place to treat direct browser access specially.
#TASTYPIE_DEFAULT_FORMATS=['json', 'xml', 'yaml']

# default to the system's timezone settings
TIME_ZONE = "UTC"


# Language code for this installation. All choices can be found here:
# http://www.i18nguy.com/unicode/language-identifiers.html
LANGUAGE_CODE = 'en-us'

LANGUAGES = (
    ('en', 'English'),
    ('es', 'Spanish'),
    ('fra', 'French'),  # we need this alias
    ('hin', 'Hindi'),
    ('sw', 'Swahili'),
)

STATICI18N_FILENAME_FUNCTION = 'statici18n.utils.legacy_filename'

SITE_ID = 1

# If you set this to False, Django will make some optimizations so as not
# to load the internationalization machinery.
USE_I18N = True

# URL that handles the media served from MEDIA_ROOT. Make sure to use a
# trailing slash if there is a path component (optional in other cases).
# Examples: "http://media.lawrence.com", "http://example.com/media/"
MEDIA_URL = '/media/'
STATIC_URL = '/static/'
STATIC_CDN = ''

FILEPATH = BASE_DIR

# These templates are put on the server during deploy by fabric
SERVICE_DIR = os.path.join(FILEPATH, 'deployment', 'commcare-hq-deploy', 'fab', 'services', 'templates')

# media for user uploaded media.  in general this won't be used at all.
MEDIA_ROOT = os.path.join(FILEPATH, 'mediafiles')
STATIC_ROOT = os.path.join(FILEPATH, 'staticfiles')


# Django i18n searches for translation files (django.po) within this dir
# and then in the locale/ directories of installed apps
LOCALE_PATHS = (
    os.path.join(FILEPATH, 'locale'),
)

YARN_COMPONENTS = os.path.join(FILEPATH, 'node_modules')

STATICFILES_FINDERS = (
    "django.contrib.staticfiles.finders.FileSystemFinder",
    "django.contrib.staticfiles.finders.AppDirectoriesFinder",
    'compressor.finders.CompressorFinder',
)

STATICFILES_DIRS = [
    YARN_COMPONENTS,
]

# bleh, why did this submodule have to be removed?
# deploy fails if this item is present and the path does not exist
_formdesigner_path = os.path.join(FILEPATH, 'submodules', 'formdesigner')
if os.path.exists(_formdesigner_path):
    STATICFILES_DIRS += (('formdesigner', _formdesigner_path),)
del _formdesigner_path

LOG_HOME = FILEPATH
COUCH_LOG_FILE = "%s/%s" % (FILEPATH, "commcarehq.couch.log")
DJANGO_LOG_FILE = "%s/%s" % (FILEPATH, "commcarehq.django.log")
ACCOUNTING_LOG_FILE = "%s/%s" % (FILEPATH, "commcarehq.accounting.log")
ANALYTICS_LOG_FILE = "%s/%s" % (FILEPATH, "commcarehq.analytics.log")
FORMPLAYER_TIMING_FILE = "%s/%s" % (FILEPATH, "formplayer.timing.log")
FORMPLAYER_DIFF_FILE = "%s/%s" % (FILEPATH, "formplayer.diff.log")
SOFT_ASSERTS_LOG_FILE = "%s/%s" % (FILEPATH, "soft_asserts.log")
MAIN_COUCH_SQL_DATAMIGRATION = "%s/%s" % (FILEPATH, "main_couch_sql_datamigration.log")
ES_INTERFACE_LOG_FILE = "%s/%s" % (FILEPATH, "es_interface.log")

LOCAL_LOGGING_CONFIG = {}

# URL prefix for admin media -- CSS, JavaScript and images. Make sure to use a
# trailing slash.
# Examples: "http://foo.com/media/", "/media/".
ADMIN_MEDIA_PREFIX = '/static/admin/'

# Make this unique, and don't share it with anybody - put into localsettings.py
SECRET_KEY = 'you should really change this'

MIDDLEWARE = [
    'corehq.middleware.NoCacheMiddleware',
    'corehq.middleware.SelectiveSessionMiddleware',
    'django.middleware.locale.LocaleMiddleware',
    'django.middleware.common.CommonMiddleware',
    'django.middleware.csrf.CsrfViewMiddleware',
    'django.middleware.clickjacking.XFrameOptionsMiddleware',
    'django.contrib.auth.middleware.AuthenticationMiddleware',
    'django.contrib.messages.middleware.MessageMiddleware',
    'django.middleware.common.BrokenLinkEmailsMiddleware',
    'django_otp.middleware.OTPMiddleware',
    'django_user_agents.middleware.UserAgentMiddleware',
    'corehq.middleware.OpenRosaMiddleware',
    'corehq.util.global_request.middleware.GlobalRequestMiddleware',
    'corehq.apps.users.middleware.UsersMiddleware',
    'corehq.middleware.SentryContextMiddleware',
    'corehq.apps.domain.middleware.DomainMigrationMiddleware',
    'corehq.middleware.TimeoutMiddleware',
    'corehq.middleware.LogLongRequestMiddleware',
    'corehq.apps.domain.middleware.CCHQPRBACMiddleware',
    'corehq.apps.domain.middleware.DomainHistoryMiddleware',
    'corehq.apps.domain.project_access.middleware.ProjectAccessMiddleware',
    'casexml.apps.phone.middleware.SyncTokenMiddleware',
    'auditcare.middleware.AuditMiddleware',
    'no_exceptions.middleware.NoExceptionsMiddleware',
    'corehq.apps.locations.middleware.LocationAccessMiddleware',
    'corehq.apps.cloudcare.middleware.CloudcareMiddleware',
]

SESSION_ENGINE = "django.contrib.sessions.backends.cache"

# time in minutes before forced logout due to inactivity
INACTIVITY_TIMEOUT = 60 * 24 * 14
SECURE_TIMEOUT = 30
ENABLE_DRACONIAN_SECURITY_FEATURES = False

AUTHENTICATION_BACKENDS = [
    'django.contrib.auth.backends.ModelBackend',
    'corehq.apps.domain.auth.ApiKeyFallbackBackend',
]

PASSWORD_HASHERS = (
    # this is the default list with SHA1 moved to the front
    'django.contrib.auth.hashers.SHA1PasswordHasher',
    'django.contrib.auth.hashers.PBKDF2PasswordHasher',
    'django.contrib.auth.hashers.PBKDF2SHA1PasswordHasher',
    'django.contrib.auth.hashers.BCryptPasswordHasher',
    'django.contrib.auth.hashers.MD5PasswordHasher',
    'django.contrib.auth.hashers.UnsaltedMD5PasswordHasher',
    'django.contrib.auth.hashers.CryptPasswordHasher',
)

ROOT_URLCONF = "urls"

DEFAULT_APPS = (
    'django.contrib.admin',
    'django.contrib.auth',
    'django.contrib.contenttypes',
    'django.contrib.humanize',
    'django.contrib.messages',
    'django.contrib.sessions',
    'django.contrib.sites',
    'django.contrib.staticfiles',
    'django_celery_results',
    'django_prbac',
    'djng',
    'captcha',
    'couchdbkit.ext.django',
    'crispy_forms',
    'gunicorn',
    'compressor',
    'tastypie',
    'django_otp',
    'django_otp.plugins.otp_static',
    'django_otp.plugins.otp_totp',
    'two_factor',
    'ws4redis',
    'statici18n',
    'django_user_agents',
    'logentry_admin',
)

CAPTCHA_FIELD_TEMPLATE = 'hq-captcha-field.html'
CRISPY_TEMPLATE_PACK = 'bootstrap3'
CRISPY_ALLOWED_TEMPLATE_PACKS = (
    'bootstrap',
    'bootstrap3',
)

HQ_APPS = (
    'django_digest',
    'auditcare',
    'casexml.apps.case',
    'corehq.apps.casegroups',
    'corehq.apps.case_migrations',
    'casexml.apps.phone',
    'casexml.apps.stock',
    'corehq.apps.cleanup',
    'corehq.apps.cloudcare',
    'corehq.apps.couch_sql_migration',
    'corehq.apps.smsbillables',
    'corehq.apps.accounting',
    'corehq.apps.appstore',
    'corehq.apps.data_analytics',
    'corehq.apps.data_pipeline_audit',
    'corehq.apps.domain',
    'corehq.apps.domain_migration_flags',
    'corehq.apps.dump_reload',
    'corehq.apps.hqadmin.app_config.HqAdminModule',
    'corehq.apps.hqcase',
    'corehq.apps.hqwebapp',
    'corehq.apps.hqmedia',
    'corehq.apps.integration',
    'corehq.apps.linked_domain',
    'corehq.apps.locations',
    'corehq.apps.products',
    'corehq.apps.programs',
    'corehq.project_limits',
    'corehq.apps.commtrack',
    'corehq.apps.consumption',
    'corehq.apps.tzmigration',
    'corehq.celery_monitoring.app_config.CeleryMonitoringAppConfig',
    'corehq.form_processor.app_config.FormProcessorAppConfig',
    'corehq.sql_db.app_config.SqlDbAppConfig',
    'corehq.sql_accessors',
    'corehq.sql_proxy_accessors',
    'corehq.sql_proxy_standby_accessors',
    'corehq.pillows',
    'couchforms',
    'couchexport',
    'dimagi.utils',
    'langcodes',
    'corehq.apps.data_dictionary',
    'corehq.apps.analytics',
    'corehq.apps.callcenter',
    'corehq.apps.change_feed',
    'corehq.apps.custom_data_fields',
    'corehq.apps.receiverwrapper',
    'corehq.apps.app_manager',
    'corehq.apps.es',
    'corehq.apps.fixtures',
    'corehq.apps.case_importer',
    'corehq.apps.reminders',
    'corehq.apps.translations',
    'corehq.apps.user_importer',
    'corehq.apps.users',
    'corehq.apps.settings',
    'corehq.apps.ota',
    'corehq.apps.groups',
    'corehq.apps.mobile_auth',
    'corehq.apps.sms',
    'corehq.apps.smsforms',
    'corehq.apps.ivr',
    'corehq.messaging',
    'corehq.messaging.scheduling',
    'corehq.messaging.scheduling.scheduling_partitioned',
    'corehq.messaging.smsbackends.tropo',
    'corehq.messaging.smsbackends.turn',
    'corehq.messaging.smsbackends.twilio',
    'corehq.messaging.smsbackends.infobip',
    'corehq.messaging.smsbackends.amazon_pinpoint',
    'corehq.apps.dropbox',
    'corehq.messaging.smsbackends.megamobile',
    'corehq.messaging.ivrbackends.kookoo',
    'corehq.messaging.smsbackends.sislog',
    'corehq.messaging.smsbackends.yo',
    'corehq.messaging.smsbackends.telerivet',
    'corehq.messaging.smsbackends.mach',
    'corehq.messaging.smsbackends.http',
    'corehq.messaging.smsbackends.smsgh',
    'corehq.messaging.smsbackends.push',
    'corehq.messaging.smsbackends.starfish',
    'corehq.messaging.smsbackends.trumpia',
    'corehq.messaging.smsbackends.apposit',
    'corehq.messaging.smsbackends.test',
    'corehq.apps.registration',
    'corehq.messaging.smsbackends.unicel',
    'corehq.messaging.smsbackends.icds_nic',
    'corehq.messaging.smsbackends.vertex',
    'corehq.messaging.smsbackends.start_enterprise',
    'corehq.messaging.smsbackends.ivory_coast_mtn',
    'corehq.messaging.smsbackends.airtel_tcl',
    'corehq.apps.reports.app_config.ReportsModule',
    'corehq.apps.reports_core',
    'corehq.apps.saved_reports',
    'corehq.apps.userreports',
    'corehq.apps.aggregate_ucrs',
    'corehq.apps.data_interfaces',
    'corehq.apps.export',
    'corehq.apps.builds',
    'corehq.apps.api',
    'corehq.apps.notifications',
    'corehq.apps.cachehq',
    'corehq.apps.toggle_ui',
    'corehq.couchapps',
    'corehq.preindex',
    'corehq.tabs',
    'custom.openclinica',
    'fluff',
    'fluff.fluff_filter',
    'soil',
    'toggle',
    'phonelog',
    'pillowtop',
    'pillow_retry',
    'corehq.apps.styleguide',
    'corehq.messaging.smsbackends.grapevine',
    'corehq.apps.dashboard',
    'corehq.motech',
    'corehq.motech.dhis2',
    'corehq.motech.openmrs',
    'corehq.motech.repeaters',
    'corehq.util',
    'dimagi.ext',
    'corehq.blobs',
    'corehq.apps.case_search',
    'corehq.apps.zapier.apps.ZapierConfig',
    'corehq.apps.translations',
    'corehq.extensions.app_config.ExtensionAppConfig',

    # custom reports
    'pact',

    'custom.reports.mc',
    'custom.apps.crs_reports',
    'custom.succeed',
    'custom.ucla',

    'custom.intrahealth',
    'custom.up_nrhm',

    'custom.common',

    'custom.nic_compliance',
    'custom.hki',
    'custom.champ',
    'custom.aaa',
    'custom.inddex',

    'custom.ccqa',
)

# any built-in management commands we want to override should go in hqscripts
INSTALLED_APPS = ('hqscripts',) + DEFAULT_APPS + HQ_APPS

# after login, django redirects to this URL
# rather than the default 'accounts/profile'
LOGIN_REDIRECT_URL = 'homepage'

REPORT_CACHE = 'default'  # or e.g. 'redis'

# When set to False, HQ will not cache any reports using is_cacheable
CACHE_REPORTS = True

####### Domain settings  #######

DOMAIN_MAX_REGISTRATION_REQUESTS_PER_DAY = 99
DOMAIN_SELECT_URL = "/domain/select/"

# This is not used by anything in CommCare HQ, leaving it here in case anything
# in Django unexpectedly breaks without it.
LOGIN_URL = "/accounts/login/"
# If a user tries to access domain admin pages but isn't a domain
# administrator, here's where he/she is redirected
DOMAIN_NOT_ADMIN_REDIRECT_PAGE_NAME = "homepage"

PAGES_NOT_RESTRICTED_FOR_DIMAGI = (
    '/a/{domain}/settings/project/billing/statements/',
    '/a/{domain}/settings/project/billing_information/',
    '/a/{domain}/settings/project/flags/',
    '/a/{domain}/settings/project/internal/calculations/',
    '/a/{domain}/settings/project/internal/info/',
    '/a/{domain}/settings/project/internal_subscription_management/',
    '/a/{domain}/settings/project/project_limits/',
    '/a/{domain}/settings/project/subscription/',
)

####### Release Manager App settings  #######
RELEASE_FILE_PATH = os.path.join("data", "builds")

## soil heartbead config ##
SOIL_HEARTBEAT_CACHE_KEY = "django-soil-heartbeat"


####### Shared/Global/UI Settings #######

# restyle some templates
BASE_TEMPLATE = "hqwebapp/base.html"
BASE_ASYNC_TEMPLATE = "reports/async/basic.html"
LOGIN_TEMPLATE = "login_and_password/login.html"
LOGGEDOUT_TEMPLATE = LOGIN_TEMPLATE

CSRF_FAILURE_VIEW = 'corehq.apps.hqwebapp.views.csrf_failure'

# These are non-standard setting names that are used in localsettings
# The standard variables are then set to these variables after localsettings
# Todo: Change to use standard settings variables
EMAIL_LOGIN = "user@domain.com"
EMAIL_PASSWORD = "changeme"
EMAIL_SMTP_HOST = "smtp.gmail.com"
EMAIL_SMTP_PORT = 587
# These are the normal Django settings
EMAIL_USE_TLS = True

# the physical server emailing - differentiate if needed
SERVER_EMAIL = 'commcarehq-noreply@example.com'
DEFAULT_FROM_EMAIL = 'commcarehq-noreply@example.com'
SUPPORT_EMAIL = "support@example.com"
PROBONO_SUPPORT_EMAIL = 'pro-bono@example.com'
ACCOUNTS_EMAIL = 'accounts@example.com'
DATA_EMAIL = 'datatree@example.com'
SUBSCRIPTION_CHANGE_EMAIL = 'accounts+subchange@example.com'
INTERNAL_SUBSCRIPTION_CHANGE_EMAIL = 'accounts+subchange+internal@example.com'
BILLING_EMAIL = 'billing-comm@example.com'
INVOICING_CONTACT_EMAIL = 'billing-support@example.com'
GROWTH_EMAIL = 'growth@example.com'
MASTER_LIST_EMAIL = 'master-list@example.com'
SALES_EMAIL = 'sales@example.com'
EULA_CHANGE_EMAIL = 'eula-notifications@example.com'
PRIVACY_EMAIL = 'privacy@example.com'
CONTACT_EMAIL = 'info@example.com'
FEEDBACK_EMAIL = 'feedback@example.com'
BOOKKEEPER_CONTACT_EMAILS = []
SOFT_ASSERT_EMAIL = 'commcarehq-ops+soft_asserts@example.com'
DAILY_DEPLOY_EMAIL = None
EMAIL_SUBJECT_PREFIX = '[commcarehq] '
SAAS_REPORTING_EMAIL = None

# Return-Path is the email used to forward BOUNCE & COMPLAINT notifications
# This email must be a REAL email address, not a mailing list, otherwise
# the emails from mailer daemon will be swallowed up by spam filters.
RETURN_PATH_EMAIL = None

# This will trigger a periodic task to check the RETURN_PATH_EMAIL inbox for
# SES bounce and complaint notifications.
RETURN_PATH_EMAIL_PASSWORD = None

# Allows reception of SES Events to the log_email_event endpoint to update
# MessagingSubEvent status This configuration set should be set up for each
# environment here:
# https://console.aws.amazon.com/ses/home?region=us-east-1#configuration-set-list:

SES_CONFIGURATION_SET = None
SNS_EMAIL_EVENT_SECRET = None

ENABLE_SOFT_ASSERT_EMAILS = True
IS_DIMAGI_ENVIRONMENT = True

LOCAL_SERVER_ENVIRONMENT = 'localdev'
SERVER_ENVIRONMENT = LOCAL_SERVER_ENVIRONMENT
ICDS_ENVS = ('icds',)
# environments located in india, this should not even include staging
INDIAN_ENVIRONMENTS = ('india', 'icds-cas', 'icds-staging')
UNLIMITED_RULE_RESTART_ENVS = ('echis', 'pna', 'swiss')

# minimum minutes between updates to user reporting metadata
USER_REPORTING_METADATA_UPDATE_FREQUENCY = 15
USER_REPORTING_METADATA_BATCH_ENABLED = False
USER_REPORTING_METADATA_BATCH_SCHEDULE = {'timedelta': {'minutes': 5}}


BASE_ADDRESS = 'localhost:8000'
J2ME_ADDRESS = ''

# Set this if touchforms can't access HQ via the public URL e.g. if using a self signed cert
# Should include the protocol.
# If this is None, get_url_base() will be used
CLOUDCARE_BASE_URL = None

PAGINATOR_OBJECTS_PER_PAGE = 15
PAGINATOR_MAX_PAGE_LINKS = 5

# OTA restore fixture generators
FIXTURE_GENERATORS = [
    "corehq.apps.users.fixturegenerators.user_groups",
    "corehq.apps.fixtures.fixturegenerators.item_lists",
    "corehq.apps.callcenter.fixturegenerators.indicators_fixture_generator",
    "corehq.apps.products.fixtures.product_fixture_generator",
    "corehq.apps.programs.fixtures.program_fixture_generator",
    "corehq.apps.app_manager.fixtures.report_fixture_generator",
    "corehq.apps.locations.fixtures.location_fixture_generator",
    "corehq.apps.locations.fixtures.flat_location_fixture_generator",
    "corehq.apps.locations.fixtures.related_locations_fixture_generator",
]

### Shared drive settings ###
# Also see section after localsettings import
SHARED_DRIVE_ROOT = None
# names of directories within SHARED_DRIVE_ROOT
RESTORE_PAYLOAD_DIR_NAME = None
SHARED_TEMP_DIR_NAME = None
SHARED_BLOB_DIR_NAME = 'blobdb'

## django-transfer settings
# These settings must match the apache / nginx config
TRANSFER_SERVER = None  # 'apache' or 'nginx'
# name of the directory within SHARED_DRIVE_ROOT
TRANSFER_FILE_DIR_NAME = None

GET_URL_BASE = 'dimagi.utils.web.get_url_base'

CELERY_BROKER_URL = 'redis://localhost:6379/0'

# https://github.com/celery/celery/issues/4226
CELERY_BROKER_POOL_LIMIT = None

CELERY_RESULT_BACKEND = 'django-db'

CELERY_TASK_ANNOTATIONS = {
    '*': {
        'on_failure': helper.celery_failure_handler,
        'trail': False,
    }
}

CELERY_MAIN_QUEUE = 'celery'
CELERY_PERIODIC_QUEUE = 'celery_periodic'
CELERY_REMINDER_RULE_QUEUE = 'reminder_rule_queue'
CELERY_REMINDER_CASE_UPDATE_QUEUE = 'reminder_case_update_queue'
CELERY_REPEAT_RECORD_QUEUE = 'repeat_record_queue'
CELERY_LOCATION_REASSIGNMENT_QUEUE = 'celery'

# Will cause a celery task to raise a SoftTimeLimitExceeded exception if
# time limit is exceeded.
CELERY_TASK_SOFT_TIME_LIMIT = 86400 * 2  # 2 days in seconds

# http://docs.celeryproject.org/en/3.1/configuration.html#celery-event-queue-ttl
# Keep messages in the events queue only for 2 hours
CELERY_EVENT_QUEUE_TTL = 2 * 60 * 60

CELERY_TASK_SERIALIZER = 'json'  # Default value in celery 4.x
CELERY_ACCEPT_CONTENT = ['json', 'pickle']  # Defaults to ['json'] in celery 4.x.  Remove once pickle is not used.

# in seconds
CELERY_HEARTBEAT_THRESHOLDS = {
    "analytics_queue": 30 * 60,
    "async_restore_queue": 60,
    "background_queue": None,
    "case_import_queue": 60,
    "case_rule_queue": None,
    "celery": 60,
    "celery_periodic": None,
    "email_queue": 30,
    "export_download_queue": 30,
    "icds_aggregation_queue": None,
    "icds_dashboard_reports_queue": None,
    "logistics_background_queue": None,
    "logistics_reminder_queue": None,
    "reminder_case_update_queue": 15 * 60,
    "reminder_queue": 15 * 60,
    "reminder_rule_queue": 15 * 60,
    "repeat_record_queue": 60 * 60,
    "saved_exports_queue": 6 * 60 * 60,
    "send_report_throttled": 6 * 60 * 60,
    "sms_queue": 5 * 60,
    "submission_reprocessing_queue": 60 * 60,
    "sumologic_logs_queue": 6 * 60 * 60,
    "ucr_indicator_queue": None,
    "ucr_queue": None,
}

# websockets config
WEBSOCKET_URL = '/ws/'
WS4REDIS_PREFIX = 'ws'
WSGI_APPLICATION = 'ws4redis.django_runserver.application'
WS4REDIS_ALLOWED_CHANNELS = helper.get_allowed_websocket_channels


TEST_RUNNER = 'testrunner.TwoStageTestRunner'
# this is what gets appended to @domain after your accounts
HQ_ACCOUNT_ROOT = "commcarehq.org"

FORMPLAYER_URL = 'http://localhost:8080'

####### SMS Queue Settings #######

# Setting this to False will make the system process outgoing and incoming SMS
# immediately rather than use the queue.
# This should always be set to True in production environments, and the sms_queue
# celery worker(s) should be deployed. We set this to False for tests and (optionally)
# for local testing.
SMS_QUEUE_ENABLED = True

# Number of minutes a celery task will alot for itself (via lock timeout)
SMS_QUEUE_PROCESSING_LOCK_TIMEOUT = 5

# Number of minutes to wait before retrying an unsuccessful processing attempt
# for a single SMS
SMS_QUEUE_REPROCESS_INTERVAL = 5

# Number of minutes to wait before retrying an SMS that has reached
# the default maximum number of processing attempts
SMS_QUEUE_REPROCESS_INDEFINITELY_INTERVAL = 60 * 6

# Max number of processing attempts before giving up on processing the SMS
SMS_QUEUE_MAX_PROCESSING_ATTEMPTS = 3

# Number of minutes to wait before retrying SMS that was delayed because the
# domain restricts sending SMS to certain days/times.
SMS_QUEUE_DOMAIN_RESTRICTED_RETRY_INTERVAL = 15

# The number of hours to wait before counting a message as stale. Stale
# messages will not be processed.
SMS_QUEUE_STALE_MESSAGE_DURATION = 7 * 24


####### Reminders Queue Settings #######

# Setting this to False will make the system fire reminders every
# minute on the periodic queue. Setting to True will queue up reminders
# on the reminders queue.
REMINDERS_QUEUE_ENABLED = False

# If a reminder still has not been processed in this number of minutes, enqueue it
# again.
REMINDERS_QUEUE_ENQUEUING_TIMEOUT = 180

# Number of minutes a celery task will alot for itself (via lock timeout)
REMINDERS_QUEUE_PROCESSING_LOCK_TIMEOUT = 5

# Number of minutes to wait before retrying an unsuccessful processing attempt
# for a single reminder
REMINDERS_QUEUE_REPROCESS_INTERVAL = 5

# Max number of processing attempts before giving up on processing the reminder
REMINDERS_QUEUE_MAX_PROCESSING_ATTEMPTS = 3

# The number of hours to wait before counting a reminder as stale. Stale
# reminders will not be processed.
REMINDERS_QUEUE_STALE_REMINDER_DURATION = 7 * 24

# Reminders rate limiting settings. A single project will only be allowed to
# fire REMINDERS_RATE_LIMIT_COUNT reminders every REMINDERS_RATE_LIMIT_PERIOD
# seconds.
REMINDERS_RATE_LIMIT_COUNT = 30
REMINDERS_RATE_LIMIT_PERIOD = 60

SYNC_CASE_FOR_MESSAGING_ON_SAVE = True

# Used by the new reminders framework
LOCAL_AVAILABLE_CUSTOM_SCHEDULING_CONTENT = {}
AVAILABLE_CUSTOM_SCHEDULING_CONTENT = {
    "UCLA_GENERAL_HEALTH":
        ["custom.ucla.api.general_health_message_bank_content_new",
         "UCLA: General Health Message Bank"],
    "UCLA_MENTAL_HEALTH":
        ["custom.ucla.api.mental_health_message_bank_content_new",
         "UCLA: Mental Health Message Bank"],
    "UCLA_SEXUAL_HEALTH":
        ["custom.ucla.api.sexual_health_message_bank_content_new",
         "UCLA: Sexual Health Message Bank"],
    "UCLA_MED_ADHERENCE":
        ["custom.ucla.api.med_adherence_message_bank_content_new",
         "UCLA: Med Adherence Message Bank"],
    "UCLA_SUBSTANCE_USE":
        ["custom.ucla.api.substance_use_message_bank_content_new",
         "UCLA: Substance Use Message Bank"],
}

# Used by the old reminders framework
LOCAL_AVAILABLE_CUSTOM_REMINDER_RECIPIENTS = {}
AVAILABLE_CUSTOM_REMINDER_RECIPIENTS = {
    'HOST_CASE_OWNER_LOCATION':
        ['corehq.apps.reminders.custom_recipients.host_case_owner_location',
         "Custom: Extension Case -> Host Case -> Owner (which is a location)"],
    'HOST_CASE_OWNER_LOCATION_PARENT':
        ['corehq.apps.reminders.custom_recipients.host_case_owner_location_parent',
         "Custom: Extension Case -> Host Case -> Owner (which is a location) -> Parent location"],
    'CASE_OWNER_LOCATION_PARENT':
        ['custom.abt.messaging.custom_recipients.abt_case_owner_location_parent_old_framework',
         "Abt: The case owner's location's parent location"],
}


# Used by the new reminders framework
LOCAL_AVAILABLE_CUSTOM_SCHEDULING_RECIPIENTS = {}
AVAILABLE_CUSTOM_SCHEDULING_RECIPIENTS = {
    'HOST_CASE_OWNER_LOCATION':
        ['corehq.messaging.scheduling.custom_recipients.host_case_owner_location',
         "Custom: Extension Case -> Host Case -> Owner (which is a location)"],
    'HOST_CASE_OWNER_LOCATION_PARENT':
        ['corehq.messaging.scheduling.custom_recipients.host_case_owner_location_parent',
         "Custom: Extension Case -> Host Case -> Owner (which is a location) -> Parent location"],
    'CASE_OWNER_LOCATION_PARENT':
        ['custom.abt.messaging.custom_recipients.abt_case_owner_location_parent_new_framework',
         "Abt: The case owner's location's parent location"],
}

LOCAL_AVAILABLE_CUSTOM_RULE_CRITERIA = {}
AVAILABLE_CUSTOM_RULE_CRITERIA = {}

LOCAL_AVAILABLE_CUSTOM_RULE_ACTIONS = {}
AVAILABLE_CUSTOM_RULE_ACTIONS = {}

####### auditcare parameters #######
AUDIT_MODEL_SAVE = [
    'corehq.apps.app_manager.Application',
    'corehq.apps.app_manager.RemoteApp',
]

AUDIT_VIEWS = [
    'corehq.apps.settings.views.ChangeMyPasswordView',
    'corehq.apps.hqadmin.views.users.AuthenticateAs',
]

AUDIT_MODULES = [
    'corehq.apps.reports',
    'corehq.apps.userreports',
    'corehq.apps.data',
    'corehq.apps.registration',
    'corehq.apps.hqadmin',
    'corehq.apps.accounting',
    'corehq.apps.cloudcare',
    'tastypie',
]

# Don't use google analytics unless overridden in localsettings
ANALYTICS_IDS = {
    'GOOGLE_ANALYTICS_API_ID': '',
    'KISSMETRICS_KEY': '',
    'HUBSPOT_API_KEY': '',
    'HUBSPOT_API_ID': '',
    'GTM_ID': '',
    'DRIFT_ID': '',
    'APPCUES_ID': '',
    'APPCUES_KEY': '',
}

ANALYTICS_CONFIG = {
    "HQ_INSTANCE": '',  # e.g. "www" or "staging"
    "DEBUG": False,
    "LOG_LEVEL": "warning",     # "warning", "debug", "verbose", or "" for no logging
}

GREENHOUSE_API_KEY = ''

MAPBOX_ACCESS_TOKEN = ''

OPEN_EXCHANGE_RATES_API_ID = ''

# import local settings if we find them
LOCAL_APPS = ()
LOCAL_MIDDLEWARE = ()
LOCAL_PILLOWTOPS = {}

LOCAL_STATIC_DATA_SOURCES = []
LOCAL_STATIC_UCR_REPORTS = []
LOCAL_CUSTOM_UCR_EXPRESSIONS = []
LOCAL_CUSTOM_UCR_EXPRESSION_LISTS = []
LOCAL_CUSTOM_UCR_REPORT_FILTERS = []
LOCAL_CUSTOM_UCR_REPORT_FILTER_VALUES = []

LOCAL_DOMAIN_MODULE_MAP = {}

RUN_FORM_META_PILLOW = True
RUN_CASE_SEARCH_PILLOW = True
RUN_UNKNOWN_USER_PILLOW = True

# Set to True to remove the `actions` and `xform_id` fields from the
# ES Case index. These fields contribute high load to the shard
# databases.
CASE_ES_DROP_FORM_FIELDS = False

# tuple of fully qualified repeater class names that are enabled.
# Set to None to enable all or empty tuple to disable all.
REPEATERS_WHITELIST = None

# If ENABLE_PRELOGIN_SITE is set to true, redirect to Dimagi.com urls
ENABLE_PRELOGIN_SITE = False

# dimagi.com urls
PRICING_PAGE_URL = "https://www.dimagi.com/commcare/pricing/"

# Sumologic log aggregator
SUMOLOGIC_URL = None

# on both a single instance or distributed setup this should assume localhost
ELASTICSEARCH_HOST = 'localhost'
ELASTICSEARCH_PORT = 9200
ELASTICSEARCH_MAJOR_VERSION = 1
# If elasticsearch queries take more than this, they result in timeout errors
ES_SEARCH_TIMEOUT = 30

BITLY_OAUTH_TOKEN = None

# this should be overridden in localsettings
INTERNAL_DATA = defaultdict(list)

COUCH_STALE_QUERY = 'update_after'  # 'ok' for cloudant
# Run reindex every 10 minutes (by default)
COUCH_REINDEX_SCHEDULE = {'timedelta': {'minutes': 10}}

MESSAGE_LOG_OPTIONS = {
    "abbreviated_phone_number_domains": ["mustmgh", "mgh-cgh-uganda"],
}

PREVIEWER_RE = '^$'

MESSAGE_STORAGE = 'django.contrib.messages.storage.session.SessionStorage'

DIGEST_LOGIN_FACTORY = 'django_digest.NoEmailLoginFactory'

# Django Compressor
COMPRESS_PRECOMPILERS = AVAILABLE_COMPRESS_PRECOMPILERS = (
    ('text/less', 'corehq.apps.hqwebapp.precompilers.LessFilter'),
)
# if not overwritten in localsettings, these will be replaced by the value they return
# using the local DEBUG value (which we don't have access to here yet)
COMPRESS_ENABLED = lambda: not DEBUG and not UNIT_TESTING  # noqa: E731
COMPRESS_OFFLINE = lambda: not DEBUG and not UNIT_TESTING  # noqa: E731
COMPRESS_JS_COMPRESSOR = 'corehq.apps.hqwebapp.uglify.JsUglifySourcemapCompressor'
# use 'compressor.js.JsCompressor' for faster local compressing (will get rid of source maps)
COMPRESS_CSS_FILTERS = ['compressor.filters.css_default.CssAbsoluteFilter',
'compressor.filters.cssmin.rCSSMinFilter']

LESS_B3_PATHS = {
    'variables': '../../../hqwebapp/less/_hq/includes/variables',
    'mixins': '../../../hqwebapp/less/_hq/includes/mixins',
}

USER_AGENTS_CACHE = 'default'

# Invoicing
INVOICE_STARTING_NUMBER = 0
INVOICE_PREFIX = ''
INVOICE_TERMS = ''
INVOICE_FROM_ADDRESS = {}
BANK_ADDRESS = {}
BANK_NAME = ''
BANK_ACCOUNT_NUMBER = ''
BANK_ROUTING_NUMBER_ACH = ''
BANK_ROUTING_NUMBER_WIRE = ''
BANK_SWIFT_CODE = ''

STRIPE_PUBLIC_KEY = ''
STRIPE_PRIVATE_KEY = ''

# mapping of report engine IDs to database configurations
# values must be an alias of a DB in the Django DB configuration
# or a dict of the following format:
# {
#     'WRITE': 'django_db_alias',
#     'READ': [('django_db_alias', query_weighting_int), (...)]
# }
REPORTING_DATABASES = {
    'default': 'default',
    'ucr': 'default'
}

PL_PROXY_CLUSTER_NAME = 'commcarehq'

USE_PARTITIONED_DATABASE = False

# number of days since last access after which a saved export is considered unused
SAVED_EXPORT_ACCESS_CUTOFF = 35

# override for production
DEFAULT_PROTOCOL = 'http'

# Dropbox
DROPBOX_KEY = ''
DROPBOX_SECRET = ''
DROPBOX_APP_NAME = ''

# Amazon S3
S3_ACCESS_KEY = None
S3_SECRET_KEY = None

# Supervisor RPC
SUPERVISOR_RPC_ENABLED = False
SUBSCRIPTION_USERNAME = None
SUBSCRIPTION_PASSWORD = None

# List of metrics providers to use. Available providers:
# * 'corehq.util.metrics.datadog.DatadogMetrics'
# * 'corehq.util.metrics.prometheus.PrometheusMetrics'
METRICS_PROVIDERS = []

DATADOG_API_KEY = None
DATADOG_APP_KEY = None

SYNCLOGS_SQL_DB_ALIAS = 'default'

# A dict of django apps in which the reads are
# split betweeen the primary and standby db machines
# Example format:
# {
# "users":
#     [
#      ("pgmain", 5),
#      ("pgmainstandby", 5)
#     ]
# }
LOAD_BALANCED_APPS = {}

# Override with the PEM export of an RSA private key, for use with any
# encryption or signing workflows.
HQ_PRIVATE_KEY = None

KAFKA_BROKERS = ['localhost:9092']
KAFKA_API_VERSION = None

MOBILE_INTEGRATION_TEST_TOKEN = None

COMMCARE_HQ_NAME = {
    "default": "CommCare HQ",
}
COMMCARE_NAME = {
    "default": "CommCare",
}

ENTERPRISE_MODE = False

RESTRICT_DOMAIN_CREATION = False

CUSTOM_LANDING_PAGE = False

SENTRY_DSN = None
SENTRY_REPOSITORY = 'dimagi/commcare-hq'
SENTRY_ORGANIZATION_SLUG = 'dimagi'
SENTRY_PROJECT_SLUG = 'commcarehq'

# used for creating releases and deploys
SENTRY_API_KEY = None

OBFUSCATE_PASSWORD_FOR_NIC_COMPLIANCE = False
RESTRICT_USED_PASSWORDS_FOR_NIC_COMPLIANCE = False
DATA_UPLOAD_MAX_MEMORY_SIZE = None
# Exports use a lot of fields to define columns. See: https://dimagi-dev.atlassian.net/browse/HI-365
DATA_UPLOAD_MAX_NUMBER_FIELDS = 5000

AUTHPROXY_URL = None
AUTHPROXY_CERT = None

# number of docs for UCR to queue asynchronously at once
# ideally # of documents it takes to process in ~30 min
ASYNC_INDICATORS_TO_QUEUE = 10000
ASYNC_INDICATOR_QUEUE_TIMES = None
DAYS_TO_KEEP_DEVICE_LOGS = 60
NO_DEVICE_LOG_ENVS = list(ICDS_ENVS) + ['production']

UCR_COMPARISONS = {}

MAX_RULE_UPDATES_IN_ONE_RUN = 10000

DEFAULT_ODATA_FEED_LIMIT = 25

# used for providing separate landing pages for different URLs
# default will be used if no hosts match
CUSTOM_LANDING_TEMPLATE = {
    # "icds-cas.gov.in": 'icds/login.html',
    # "default": 'login_and_password/login.html',
}

ENABLE_ES_INTERFACE_LOGGING = False
ES_SETTINGS = None
ES_XFORM_INDEX_NAME = "xforms_2016-07-07"
ES_XFORM_DISABLE_ALL = False
PHI_API_KEY = None
PHI_PASSWORD = None

STATIC_DATA_SOURCE_PROVIDERS = [
    'corehq.apps.callcenter.data_source.call_center_data_source_configuration_provider'
]

BYPASS_SESSIONS_FOR_MOBILE = False

SESSION_BYPASS_URLS = [
    r'^/a/{domain}/receiver/',
    r'^/a/{domain}/phone/restore/',
    r'^/a/{domain}/phone/search/',
    r'^/a/{domain}/phone/claim-case/',
    r'^/a/{domain}/phone/heartbeat/',
    r'^/a/{domain}/phone/keys/',
    r'^/a/{domain}/phone/admin_keys/',
    r'^/a/{domain}/apps/download/',
]

ALLOW_PHONE_AS_DEFAULT_TWO_FACTOR_DEVICE = False
RATE_LIMIT_SUBMISSIONS = False

# If set to a positive number, exports requested more than this many seconds ago
# without the email option will be quickly rejected.
# This is useful for load-shedding in times of crisis.
STALE_EXPORT_THRESHOLD = None

REQUIRE_TWO_FACTOR_FOR_SUPERUSERS = False
# Use an experimental partitioning algorithm
# that adds messages to the partition with the fewest unprocessed messages
USE_KAFKA_SHORTEST_BACKLOG_PARTITIONER = False

<<<<<<< HEAD
COMMCARE_EXTENSIONS = [
    "custom.icds.commcare_extensions",
]
=======
CUSTOM_DOMAIN_SPECIFIC_URL_MODULES = []
LOCAL_CUSTOM_DB_ROUTING = {}

>>>>>>> e42cddac

try:
    # try to see if there's an environmental variable set for local_settings
    custom_settings = os.environ.get('CUSTOMSETTINGS', None)
    if custom_settings:
        if custom_settings == 'demo':
            from settings_demo import *
        else:
            custom_settings_module = importlib.import_module(custom_settings)
            try:
                attrlist = custom_settings_module.__all__
            except AttributeError:
                attrlist = dir(custom_settings_module)
            for attr in attrlist:
                globals()[attr] = getattr(custom_settings_module, attr)
    else:
        from localsettings import *
except ImportError as error:
    if str(error) != "No module named 'localsettings'":
        raise error
    # fallback in case nothing else is found - used for readthedocs
    from dev_settings import *


AVAILABLE_CUSTOM_SCHEDULING_CONTENT.update(LOCAL_AVAILABLE_CUSTOM_SCHEDULING_CONTENT)
AVAILABLE_CUSTOM_REMINDER_RECIPIENTS.update(LOCAL_AVAILABLE_CUSTOM_REMINDER_RECIPIENTS)
AVAILABLE_CUSTOM_SCHEDULING_RECIPIENTS.update(LOCAL_AVAILABLE_CUSTOM_SCHEDULING_RECIPIENTS)
AVAILABLE_CUSTOM_RULE_CRITERIA.update(LOCAL_AVAILABLE_CUSTOM_RULE_CRITERIA)
AVAILABLE_CUSTOM_RULE_ACTIONS.update(LOCAL_AVAILABLE_CUSTOM_RULE_ACTIONS)

# The defaults above are given as a function of (or rather a closure on) DEBUG,
# so if not overridden they need to be evaluated after DEBUG is set
if callable(COMPRESS_ENABLED):
    COMPRESS_ENABLED = COMPRESS_ENABLED()
if callable(COMPRESS_OFFLINE):
    COMPRESS_OFFLINE = COMPRESS_OFFLINE()

# These default values can't be overridden.
# Should you someday need to do so, use the lambda/if callable pattern above
SESSION_COOKIE_SECURE = CSRF_COOKIE_SECURE = not DEBUG
SESSION_COOKIE_HTTPONLY = CSRF_COOKIE_HTTPONLY = True


if UNIT_TESTING:
    # COMPRESS_COMPILERS overrides COMPRESS_ENABLED = False, so must be
    # cleared to disable compression completely. CSS/less compression is
    # very slow and should especially be avoided in tests. Tests that
    # need to test compression should use
    # @override_settings(
    #     COMPRESS_ENABLED=True,
    #     COMPRESS_PRECOMPILERS=settings.AVAILABLE_COMPRESS_PRECOMPILERS,
    # )
    COMPRESS_PRECOMPILERS = ()


# Unless DISABLE_SERVER_SIDE_CURSORS has explicitly been set, default to True because Django >= 1.11.1 and our
# hosting environments use pgBouncer with transaction pooling. For more information, see:
# https://docs.djangoproject.com/en/1.11/releases/1.11.1/#allowed-disabling-server-side-cursors-on-postgresql
for database in DATABASES.values():
    if (
        database['ENGINE'] == 'django.db.backends.postgresql' and
        database.get('DISABLE_SERVER_SIDE_CURSORS') is None
    ):
        database['DISABLE_SERVER_SIDE_CURSORS'] = True


_location = lambda x: os.path.join(FILEPATH, x)

IS_SAAS_ENVIRONMENT = SERVER_ENVIRONMENT in ('production', 'staging')

if 'KAFKA_URL' in globals():
    import warnings
    warnings.warn(inspect.cleandoc("""KAFKA_URL is deprecated

    Please replace KAFKA_URL with KAFKA_BROKERS as follows:

        KAFKA_BROKERS = ['%s']
    """) % KAFKA_URL, DeprecationWarning)

    KAFKA_BROKERS = [KAFKA_URL]

TEMPLATES = [
    {
        'BACKEND': 'django.template.backends.django.DjangoTemplates',
        'DIRS': [
            _location('corehq/apps/domain/templates/login_and_password'),
        ],
        'OPTIONS': {
            'context_processors': [
                'django.contrib.auth.context_processors.auth',
                'django.contrib.messages.context_processors.messages',
                'django.template.context_processors.debug',
                'django.template.context_processors.i18n',
                'django.template.context_processors.media',
                'django.template.context_processors.request',
                'django.template.context_processors.static',
                'django.template.context_processors.tz',

                'corehq.util.context_processors.base_template',
                'corehq.util.context_processors.current_url_name',
                'corehq.util.context_processors.domain',
                'corehq.util.context_processors.domain_billing_context',
                'corehq.util.context_processors.enterprise_mode',
                'corehq.util.context_processors.mobile_experience',
                'corehq.util.context_processors.get_demo',
                'corehq.util.context_processors.banners',
                'corehq.util.context_processors.js_api_keys',
                'corehq.util.context_processors.js_toggles',
                'corehq.util.context_processors.websockets_override',
                'corehq.util.context_processors.commcare_hq_names',
                'corehq.util.context_processors.emails',
            ],
            'debug': DEBUG,
            'loaders': [
                'django.template.loaders.filesystem.Loader',
                'django.template.loaders.app_directories.Loader',
            ],
        },
    },
]

LOGGING = {
    'version': 1,
    'disable_existing_loggers': True,
    'formatters': {
        'verbose': {
            'format': '%(levelname)s %(asctime)s %(module)s %(process)d %(thread)d %(message)s'
        },
        'simple': {
            'format': '%(asctime)s %(levelname)s %(message)s'
        },
        'pillowtop': {
            'format': '%(asctime)s %(levelname)s %(module)s %(message)s'
        },
        'couch-request-formatter': {
            'format': '%(asctime)s [%(username)s:%(domain)s] %(hq_url)s %(database)s %(method)s %(status_code)s %(content_length)s %(path)s %(duration)s'
        },
        'formplayer_timing': {
            'format': '%(asctime)s, %(action)s, %(control_duration)s, %(candidate_duration)s'
        },
        'formplayer_diff': {
            'format': '%(asctime)s, %(action)s, %(request)s, %(control)s, %(candidate)s'
        },
        'ucr_timing': {
            'format': '%(asctime)s\t%(domain)s\t%(report_config_id)s\t%(filter_values)s\t%(control_duration)s\t%(candidate_duration)s'
        },
        'ucr_diff': {
            'format': '%(asctime)s\t%(domain)s\t%(report_config_id)s\t%(filter_values)s\t%(control)s\t%(diff)s'
        },
        'ucr_exception': {
            'format': '%(asctime)s\t%(domain)s\t%(report_config_id)s\t%(filter_values)s\t%(candidate)s'
        },
        'kafka_audit': {
            'format': '%(asctime)s,%(message)s'
        },
    },
    'filters': {
        'hqcontext': {
            '()': 'corehq.util.log.HQRequestFilter',
        },
        'exclude_static': {
            '()': 'corehq.util.log.SuppressStaticLogs',
        },
    },
    'handlers': {
        'pillowtop': {
            'level': 'INFO',
            'class': 'logging.StreamHandler',
            'formatter': 'pillowtop'
        },
        'console': {
            'level': 'INFO',
            'class': 'logging.StreamHandler',
            'formatter': 'simple'
        },
        'file': {
            'level': 'INFO',
            'class': 'logging.handlers.RotatingFileHandler',
            'formatter': 'verbose',
            'filename': DJANGO_LOG_FILE,
            'maxBytes': 10 * 1024 * 1024,  # 10 MB
            'backupCount': 20  # Backup 200 MB of logs
        },
        'es_interface-handler': {
            'level': 'INFO',
            'class': 'logging.handlers.RotatingFileHandler',
            'formatter': 'verbose',
            'filename': ES_INTERFACE_LOG_FILE,
            'maxBytes': 10 * 1024 * 1024,  # 10 MB
            'backupCount': 20  # Backup 200 MB of logs
        },
        'couch-request-handler': {
            'level': 'DEBUG',
            'class': 'logging.handlers.RotatingFileHandler',
            'formatter': 'couch-request-formatter',
            'filters': ['hqcontext'],
            'filename': COUCH_LOG_FILE,
            'maxBytes': 10 * 1024 * 1024,  # 10 MB
            'backupCount': 20  # Backup 200 MB of logs
        },
        'accountinglog': {
            'level': 'INFO',
            'class': 'logging.handlers.RotatingFileHandler',
            'formatter': 'verbose',
            'filename': ACCOUNTING_LOG_FILE,
            'maxBytes': 10 * 1024 * 1024,  # 10 MB
            'backupCount': 20  # Backup 200 MB of logs
        },
        'analyticslog': {
            'level': 'DEBUG',
            'class': 'logging.handlers.RotatingFileHandler',
            'formatter': 'verbose',
            'filename': ANALYTICS_LOG_FILE,
            'maxBytes': 10 * 1024 * 1024,  # 10 MB
            'backupCount': 20  # Backup 200 MB of logs
        },
        'formplayer_diff': {
            'level': 'INFO',
            'class': 'logging.handlers.RotatingFileHandler',
            'formatter': 'formplayer_diff',
            'filename': FORMPLAYER_DIFF_FILE,
            'maxBytes': 10 * 1024 * 1024,  # 10 MB
            'backupCount': 20  # Backup 200 MB of logs
        },
        'formplayer_timing': {
            'level': 'INFO',
            'class': 'logging.handlers.RotatingFileHandler',
            'formatter': 'formplayer_timing',
            'filename': FORMPLAYER_TIMING_FILE,
            'maxBytes': 10 * 1024 * 1024,  # 10 MB
            'backupCount': 20  # Backup 200 MB of logs
        },
        'mail_admins': {
            'level': 'ERROR',
            'class': 'corehq.util.log.HqAdminEmailHandler',
        },
        'notify_exception': {
            'level': 'ERROR',
            'class': 'corehq.util.log.NotifyExceptionEmailer',
        },
        'null': {
            'class': 'logging.NullHandler',
        },
        'soft_asserts': {
            "level": "DEBUG",
            'class': 'logging.handlers.RotatingFileHandler',
            'formatter': 'verbose',
            'filename': SOFT_ASSERTS_LOG_FILE,
            'maxBytes': 10 * 1024 * 1024,  # 10 MB
            'backupCount': 200  # Backup 2000 MB of logs
        },
        'main_couch_sql_datamigration': {
            'level': 'INFO',
            'class': 'logging.handlers.RotatingFileHandler',
            'formatter': 'simple',
            'filename': MAIN_COUCH_SQL_DATAMIGRATION,
            'maxBytes': 10 * 1024 * 1024,
            'backupCount': 20
        },
    },
    'root': {
        'level': 'INFO',
        'handlers': ['console', 'file'],
    },
    'loggers': {
        'couchdbkit.request': {
            'handlers': ['couch-request-handler'],
            'level': 'DEBUG',
            'propagate': False,
        },
        'django': {
            'handlers': ['file'],
            'level': 'ERROR',
            'propagate': True,
        },
        'django.server': {
            'handlers': ['console'],
            'level': 'INFO',
            'propagate': False,
            'filters': ['exclude_static'],
        },
        'django.security.DisallowedHost': {
            'handlers': ['null'],
            'propagate': False,
        },
        'notify': {
            'handlers': ['file'],
            'level': 'ERROR',
            'propagate': True,
        },
        'celery.task': {
            'handlers': ['console', 'file'],
            'level': 'INFO',
            'propagate': True
        },
        'pillowtop': {
            'handlers': ['pillowtop'],
            'level': 'INFO',
            'propagate': False,
        },
        'smsbillables': {
            'handlers': ['file', 'console', 'mail_admins'],
            'level': 'INFO',
            'propagate': False,
        },
        'accounting': {
            'handlers': ['accountinglog', 'console'],
            'level': 'INFO',
            'propagate': False,
        },
        'analytics': {
            'handlers': ['analyticslog'],
            'level': 'DEBUG',
            'propagate': False
        },
        'elasticsearch': {
            'handlers': ['file'],
            'level': 'ERROR',
            'propagate': True,
        },
        'formplayer_timing': {
            'handlers': ['formplayer_timing'],
            'level': 'INFO',
            'propogate': True,
        },
        'formplayer_diff': {
            'handlers': ['formplayer_diff'],
            'level': 'INFO',
            'propogate': True,
        },
        'boto3': {
            'handlers': ['console'],
            'level': 'WARNING',
            'propagate': True
        },
        'botocore': {
            'handlers': ['console'],
            'level': 'WARNING',
            'propagate': True
        },
        'soft_asserts': {
            'handlers': ['soft_asserts', 'console'],
            'level': 'DEBUG',
            'propagate': False,
        },
        'kafka': {
            'handlers': ['file'],
            'level': 'ERROR',
            'propagate': False,
        },
        'es_interface': {
            'handlers': ['es_interface-handler'],
            'level': 'DEBUG',
            'propagate': False,
        },
    }
}

if LOCAL_LOGGING_CONFIG:
    for key, config in LOCAL_LOGGING_CONFIG.items():
        if key in ('handlers', 'loggers', 'formatters', 'filters'):
            LOGGING[key].update(config)
        else:
            LOGGING[key] = config

fix_logger_obfuscation_ = globals().get("FIX_LOGGER_ERROR_OBFUSCATION")
helper.fix_logger_obfuscation(fix_logger_obfuscation_, LOGGING)

if DEBUG:
    INSTALLED_APPS = INSTALLED_APPS + ('corehq.apps.mocha',)
    import warnings
    warnings.simplefilter('default')
    os.environ['PYTHONWARNINGS'] = 'd'  # Show DeprecationWarning
else:
    TEMPLATES[0]['OPTIONS']['loaders'] = [[
        'django.template.loaders.cached.Loader',
        TEMPLATES[0]['OPTIONS']['loaders']
    ]]

if helper.is_testing():
    helper.assign_test_db_names(DATABASES)


DATABASE_ROUTERS = globals().get('DATABASE_ROUTERS', [])
if 'corehq.sql_db.routers.MultiDBRouter' not in DATABASE_ROUTERS:
    DATABASE_ROUTERS.append('corehq.sql_db.routers.MultiDBRouter')

# Mapping of app_label to DB name or reporting DB alias (see REPORTING_DATABASES)
CUSTOM_DB_ROUTING = {
    "aaa": "aaa-data",
    "icds_reports": "icds-ucr-citus"  # this can be removed once the ICDS code is not present on all envs
}
CUSTOM_DB_ROUTING.update(LOCAL_CUSTOM_DB_ROUTING)

INDICATOR_CONFIG = {
}

COMPRESS_URL = STATIC_CDN + STATIC_URL

# Couch database name suffixes
USERS_GROUPS_DB = 'users'
FIXTURES_DB = 'fixtures'
DOMAINS_DB = 'domains'
APPS_DB = 'apps'
META_DB = 'meta'

_serializer = 'corehq.util.python_compatibility.Py3PickleSerializer'
for _name in ["default", "redis"]:
    if _name not in CACHES:  # noqa: F405
        continue
    _options = CACHES[_name].setdefault('OPTIONS', {})  # noqa: F405
    assert _options.get('SERIALIZER', _serializer) == _serializer, (
        "Refusing to change SERIALIZER. Remove that option from "
        "localsettings or whereever redis caching is configured. {}"
        .format(_options)
    )
    _options['SERIALIZER'] = _serializer
del _name, _options, _serializer


COUCHDB_APPS = [
    'api',
    'appstore',
    'builds',
    'case',
    'casegroups',
    'cleanup',
    'cloudcare',
    'commtrack',
    'consumption',
    'couch',
    # This is necessary for abstract classes in dimagi.utils.couch.undo;
    # otherwise breaks tests
    'couchdbkit_aggregate',
    'couchforms',
    'couchexport',
    'custom_data_fields',
    'hqadmin',
    'dhis2',
    'ext',
    'facilities',
    'fluff_filter',
    'hqcase',
    'hqmedia',
    'case_importer',
    'indicators',
    'locations',
    'mobile_auth',
    'openmrs',
    'pillowtop',
    'pillow_retry',
    'products',
    'programs',
    'reminders',
    'reports',
    'saved_reports',
    'sms',
    'smsforms',
    'telerivet',
    'toggle',
    'translations',
    'utils',  # dimagi-utils
    'formplayer',
    'phonelog',
    'registration',
    'crs_reports',
    'grapevine',
    'openclinica',

    # custom reports
    'pact',
    'accounting',
    'succeed',
    ('auditcare', 'auditcare'),
    ('repeaters', 'receiverwrapper'),
    ('userreports', META_DB),
    ('custom_data_fields', META_DB),
    # needed to make couchdbkit happy
    ('fluff', 'fluff-bihar'),
    ('mc', 'fluff-mc'),
    ('m4change', 'm4change'),  # todo: remove once code that uses is removed
    ('export', META_DB),
    ('callcenter', META_DB),

    # users and groups
    ('groups', USERS_GROUPS_DB),
    ('users', USERS_GROUPS_DB),

    # fixtures
    ('fixtures', FIXTURES_DB),

    # domains
    ('domain', DOMAINS_DB),

    # applications
    ('app_manager', APPS_DB),
]

COUCH_SETTINGS_HELPER = helper.CouchSettingsHelper(
    COUCH_DATABASES,
    COUCHDB_APPS,
    [USERS_GROUPS_DB, FIXTURES_DB, DOMAINS_DB, APPS_DB],
    UNIT_TESTING
)
COUCH_DATABASE = COUCH_SETTINGS_HELPER.main_db_url
COUCHDB_DATABASES = COUCH_SETTINGS_HELPER.make_couchdb_tuples()
EXTRA_COUCHDB_DATABASES = COUCH_SETTINGS_HELPER.get_extra_couchdbs()

# note: the only reason LOCAL_APPS come before INSTALLED_APPS is because of
# a weird travis issue with kafka. if for any reason this order causes problems
# it can be reverted whenever that's figured out.
# https://github.com/dimagi/commcare-hq/pull/10034#issuecomment-174868270
INSTALLED_APPS = LOCAL_APPS + INSTALLED_APPS

seen = set()
INSTALLED_APPS = [x for x in INSTALLED_APPS if x not in seen and not seen.add(x)]

MIDDLEWARE += LOCAL_MIDDLEWARE

### Shared drive settings ###
SHARED_DRIVE_CONF = helper.SharedDriveConfiguration(
    SHARED_DRIVE_ROOT,
    RESTORE_PAYLOAD_DIR_NAME,
    TRANSFER_FILE_DIR_NAME,
    SHARED_TEMP_DIR_NAME,
    SHARED_BLOB_DIR_NAME
)
TRANSFER_MAPPINGS = {
    SHARED_DRIVE_CONF.transfer_dir: '/{}'.format(TRANSFER_FILE_DIR_NAME),  # e.g. '/mnt/shared/downloads': '/downloads',
}

# these are the official django settings
# which really we should be using over the custom ones
EMAIL_HOST = EMAIL_SMTP_HOST
EMAIL_PORT = EMAIL_SMTP_PORT
EMAIL_HOST_USER = EMAIL_LOGIN
EMAIL_HOST_PASSWORD = EMAIL_PASSWORD
# EMAIL_USE_TLS is set above
# so it can be overridden in localsettings (e.g. in a dev environment)

NO_HTML_EMAIL_MESSAGE = """
This is an email from CommCare HQ. You're seeing this message because your
email client chose to display the plaintext version of an email that CommCare
HQ can only provide in HTML.  Please set your email client to view this email
in HTML or read this email in a client that supports HTML email.

Thanks,
The CommCare HQ Team"""

MESSAGE_TAGS = {
    messages.INFO: 'alert-info',
    messages.DEBUG: '',
    messages.SUCCESS: 'alert-success',
    messages.WARNING: 'alert-warning',
    messages.ERROR: 'alert-danger',
}

COMMCARE_USER_TERM = "Mobile Worker"
WEB_USER_TERM = "Web User"

DEFAULT_CURRENCY = "USD"
DEFAULT_CURRENCY_SYMBOL = "$"

SMS_HANDLERS = [
    'corehq.apps.commtrack.sms.handle',
    'corehq.apps.sms.handlers.keyword.sms_keyword_handler',
    'corehq.apps.sms.handlers.form_session.form_session_handler',
    'corehq.apps.sms.handlers.fallback.fallback_handler',
]


SMS_LOADED_SQL_BACKENDS = [
    'corehq.messaging.smsbackends.apposit.models.SQLAppositBackend',
    'corehq.messaging.smsbackends.grapevine.models.SQLGrapevineBackend',
    'corehq.messaging.smsbackends.http.models.SQLHttpBackend',
    'corehq.messaging.smsbackends.icds_nic.models.SQLICDSBackend',
    'corehq.messaging.smsbackends.mach.models.SQLMachBackend',
    'corehq.messaging.smsbackends.megamobile.models.SQLMegamobileBackend',
    'corehq.messaging.smsbackends.push.models.PushBackend',
    'corehq.messaging.smsbackends.starfish.models.StarfishBackend',
    'corehq.messaging.smsbackends.trumpia.models.TrumpiaBackend',
    'corehq.messaging.smsbackends.sislog.models.SQLSislogBackend',
    'corehq.messaging.smsbackends.smsgh.models.SQLSMSGHBackend',
    'corehq.messaging.smsbackends.telerivet.models.SQLTelerivetBackend',
    'corehq.messaging.smsbackends.test.models.SQLTestSMSBackend',
    'corehq.messaging.smsbackends.tropo.models.SQLTropoBackend',
    'corehq.messaging.smsbackends.turn.models.SQLTurnWhatsAppBackend',
    'corehq.messaging.smsbackends.twilio.models.SQLTwilioBackend',
    'corehq.messaging.smsbackends.infobip.models.InfobipBackend',
    'corehq.messaging.smsbackends.amazon_pinpoint.models.PinpointBackend',
    'corehq.messaging.smsbackends.unicel.models.SQLUnicelBackend',
    'corehq.messaging.smsbackends.yo.models.SQLYoBackend',
    'corehq.messaging.smsbackends.vertex.models.VertexBackend',
    'corehq.messaging.smsbackends.start_enterprise.models.StartEnterpriseBackend',
    'corehq.messaging.smsbackends.ivory_coast_mtn.models.IvoryCoastMTNBackend',
    'corehq.messaging.smsbackends.airtel_tcl.models.AirtelTCLBackend',
]

# The number of seconds to use as a timeout when making gateway requests
SMS_GATEWAY_TIMEOUT = 5

# These are functions that can be called
# to retrieve custom content in a reminder event.
# If the function is not in here, it will not be called.
# Used by the old reminders framework
ALLOWED_CUSTOM_CONTENT_HANDLERS = {
    "UCLA_GENERAL_HEALTH": "custom.ucla.api.general_health_message_bank_content",
    "UCLA_MENTAL_HEALTH": "custom.ucla.api.mental_health_message_bank_content",
    "UCLA_SEXUAL_HEALTH": "custom.ucla.api.sexual_health_message_bank_content",
    "UCLA_MED_ADHERENCE": "custom.ucla.api.med_adherence_message_bank_content",
    "UCLA_SUBSTANCE_USE": "custom.ucla.api.substance_use_message_bank_content",
}

# These are custom templates which can wrap default the sms/chat.html template
CUSTOM_CHAT_TEMPLATES = {}

CASE_WRAPPER = 'corehq.apps.hqcase.utils.get_case_wrapper'

PILLOWTOPS = {
    'core': [
        {
            'name': 'CaseToElasticsearchPillow',
            'class': 'pillowtop.pillow.interface.ConstructedPillow',
            'instance': 'corehq.pillows.case.get_case_to_elasticsearch_pillow',
        },
        {
            'name': 'XFormToElasticsearchPillow',
            'class': 'pillowtop.pillow.interface.ConstructedPillow',
            'instance': 'corehq.pillows.xform.get_xform_to_elasticsearch_pillow',
        },
        {
            'name': 'case-pillow',
            'class': 'pillowtop.pillow.interface.ConstructedPillow',
            'instance': 'corehq.pillows.case.get_case_pillow',
            'params': {
                'ucr_division': '0f'
            }
        },
        {
            'name': 'xform-pillow',
            'class': 'pillowtop.pillow.interface.ConstructedPillow',
            'instance': 'corehq.pillows.xform.get_xform_pillow',
            'params': {
                'ucr_division': '0f'
            }
        },
        {
            'name': 'UserPillow',
            'class': 'pillowtop.pillow.interface.ConstructedPillow',
            'instance': 'corehq.pillows.user.get_user_pillow_old',
        },
        {
            'name': 'user-pillow',
            'class': 'pillowtop.pillow.interface.ConstructedPillow',
            'instance': 'corehq.pillows.user.get_user_pillow',
        },
        {
            'name': 'ApplicationToElasticsearchPillow',
            'class': 'pillowtop.pillow.interface.ConstructedPillow',
            'instance': 'corehq.pillows.application.get_app_to_elasticsearch_pillow',
        },
        {
            'name': 'GroupPillow',
            'class': 'pillowtop.pillow.interface.ConstructedPillow',
            'instance': 'corehq.pillows.group.get_group_pillow_old',
        },
        {
            'name': 'GroupToUserPillow',
            'class': 'pillowtop.pillow.interface.ConstructedPillow',
            'instance': 'corehq.pillows.groups_to_user.get_group_to_user_pillow',
        },
        {
            'name': 'group-pillow',
            'class': 'pillowtop.pillow.interface.ConstructedPillow',
            'instance': 'corehq.pillows.groups_to_user.get_group_pillow',
        },
        {
            'name': 'SqlSMSPillow',
            'class': 'pillowtop.pillow.interface.ConstructedPillow',
            'instance': 'corehq.pillows.sms.get_sql_sms_pillow',
        },
        {
            'name': 'UserGroupsDbKafkaPillow',
            'class': 'pillowtop.pillow.interface.ConstructedPillow',
            'instance': 'corehq.apps.change_feed.pillow.get_user_groups_db_kafka_pillow',
        },
        {
            'name': 'KafkaDomainPillow',
            'class': 'pillowtop.pillow.interface.ConstructedPillow',
            'instance': 'corehq.pillows.domain.get_domain_kafka_to_elasticsearch_pillow',
        },
        {
            'name': 'FormSubmissionMetadataTrackerPillow',
            'class': 'pillowtop.pillow.interface.ConstructedPillow',
            'instance': 'corehq.pillows.app_submission_tracker.get_form_submission_metadata_tracker_pillow',
        },
        {
            'name': 'UpdateUserSyncHistoryPillow',
            'class': 'pillowtop.pillow.interface.ConstructedPillow',
            'instance': 'corehq.pillows.synclog.get_user_sync_history_pillow',
        },
        {
            'name': 'kafka-ucr-main',
            'class': 'corehq.apps.userreports.pillow.ConfigurableReportKafkaPillow',
            'instance': 'corehq.apps.userreports.pillow.get_kafka_ucr_pillow',
            'params': {
                'ucr_division': '0f'
            }
        },
        {
            'name': 'kafka-ucr-static',
            'class': 'corehq.apps.userreports.pillow.ConfigurableReportKafkaPillow',
            'instance': 'corehq.apps.userreports.pillow.get_kafka_ucr_static_pillow',
            'params': {
                'ucr_division': '0f'
            }
        },
        {
            'name': 'ReportCaseToElasticsearchPillow',
            'class': 'pillowtop.pillow.interface.ConstructedPillow',
            'instance': 'corehq.pillows.reportcase.get_report_case_to_elasticsearch_pillow',
        },
        {
            'name': 'ReportXFormToElasticsearchPillow',
            'class': 'pillowtop.pillow.interface.ConstructedPillow',
            'instance': 'corehq.pillows.reportxform.get_report_xform_to_elasticsearch_pillow',
        },
        {
            'name': 'UnknownUsersPillow',
            'class': 'pillowtop.pillow.interface.ConstructedPillow',
            'instance': 'corehq.pillows.user.get_unknown_users_pillow',
        },
        {
            'name': 'case_messaging_sync_pillow',
            'class': 'pillowtop.pillow.interface.ConstructedPillow',
            'instance': 'corehq.messaging.pillow.get_case_messaging_sync_pillow',
        },
    ],
    'core_ext': [
        {
            'name': 'AppDbChangeFeedPillow',
            'class': 'pillowtop.pillow.interface.ConstructedPillow',
            'instance': 'corehq.apps.change_feed.pillow.get_application_db_kafka_pillow',
        },
        {
            'name': 'DefaultChangeFeedPillow',
            'class': 'pillowtop.pillow.interface.ConstructedPillow',
            'instance': 'corehq.apps.change_feed.pillow.get_default_couch_db_change_feed_pillow',
        },
        {
            'name': 'DomainDbKafkaPillow',
            'class': 'pillowtop.pillow.interface.ConstructedPillow',
            'instance': 'corehq.apps.change_feed.pillow.get_domain_db_kafka_pillow',
        },
        {
            'name': 'location-ucr-pillow',
            'class': 'pillowtop.pillow.interface.ConstructedPillow',
            'instance': 'corehq.apps.userreports.pillow.get_location_pillow',
        },
    ],
    'cache': [
        {
            'name': 'CacheInvalidatePillow',
            'class': 'pillowtop.pillow.interface.ConstructedPillow',
            'instance': 'corehq.pillows.cacheinvalidate.get_main_cache_invalidation_pillow',
        },
        {
            'name': 'UserCacheInvalidatePillow',
            'class': 'pillowtop.pillow.interface.ConstructedPillow',
            'instance': 'corehq.pillows.cacheinvalidate.get_user_groups_cache_invalidation_pillow',
        },
    ],
    'fluff': [
        'custom.m4change.models.M4ChangeFormFluffPillow',
        'custom.intrahealth.models.IntraHealthFormFluffPillow',
        'custom.intrahealth.models.RecouvrementFluffPillow',
        'custom.succeed.models.UCLAPatientFluffPillow',
    ],
    'experimental': [
        {
            'name': 'CaseSearchToElasticsearchPillow',
            'class': 'pillowtop.pillow.interface.ConstructedPillow',
            'instance': 'corehq.pillows.case_search.get_case_search_to_elasticsearch_pillow',
        },
        {
            'name': 'LedgerToElasticsearchPillow',
            'class': 'pillowtop.pillow.interface.ConstructedPillow',
            'instance': 'corehq.pillows.ledger.get_ledger_to_elasticsearch_pillow',
        },
    ]
}

STATIC_UCR_REPORTS = [
    os.path.join('custom', '_legacy', 'mvp', 'ucr', 'reports', 'deidentified_va_report.json'),
    os.path.join('custom', 'abt', 'reports', 'incident_report.json'),
    os.path.join('custom', 'abt', 'reports', 'sms_indicator_report.json'),
    os.path.join('custom', 'abt', 'reports', 'spray_progress_country.json'),
    os.path.join('custom', 'abt', 'reports', 'spray_progress_level_1.json'),
    os.path.join('custom', 'abt', 'reports', 'spray_progress_level_2.json'),
    os.path.join('custom', 'abt', 'reports', 'spray_progress_level_3.json'),
    os.path.join('custom', 'abt', 'reports', 'spray_progress_level_4.json'),
    os.path.join('custom', 'abt', 'reports', 'supervisory_report_v2019.json'),
    os.path.join('custom', 'echis_reports', 'ucr', 'reports', '*.json'),
    os.path.join('custom', 'aaa', 'ucr', 'reports', '*.json'),
    os.path.join('custom', 'ccqa', 'ucr', 'reports', 'patients.json'),  # For testing static UCRs
] + LOCAL_STATIC_UCR_REPORTS


STATIC_DATA_SOURCES = [
    os.path.join('custom', 'up_nrhm', 'data_sources', 'location_hierarchy.json'),
    os.path.join('custom', 'up_nrhm', 'data_sources', 'asha_facilitators.json'),
    os.path.join('custom', 'succeed', 'data_sources', 'submissions.json'),
    os.path.join('custom', 'succeed', 'data_sources', 'patient_task_list.json'),
    os.path.join('custom', 'abt', 'reports', 'data_sources', 'sms_case.json'),
    os.path.join('custom', 'abt', 'reports', 'data_sources', 'supervisory.json'),
    os.path.join('custom', 'abt', 'reports', 'data_sources', 'supervisory_v2.json'),
    os.path.join('custom', 'abt', 'reports', 'data_sources', 'supervisory_v2019.json'),
    os.path.join('custom', 'abt', 'reports', 'data_sources', 'late_pmt.json'),
    os.path.join('custom', '_legacy', 'mvp', 'ucr', 'reports', 'data_sources', 'va_datasource.json'),
    os.path.join('custom', 'reports', 'mc', 'data_sources', 'malaria_consortium.json'),
    os.path.join('custom', 'reports', 'mc', 'data_sources', 'weekly_forms.json'),
    os.path.join('custom', 'champ', 'ucr_data_sources', 'champ_cameroon.json'),
    os.path.join('custom', 'champ', 'ucr_data_sources', 'enhanced_peer_mobilization.json'),
    os.path.join('custom', 'intrahealth', 'ucr', 'data_sources', 'commande_combined.json'),
    os.path.join('custom', 'intrahealth', 'ucr', 'data_sources', 'livraison_combined.json'),
    os.path.join('custom', 'intrahealth', 'ucr', 'data_sources', 'operateur_combined.json'),
    os.path.join('custom', 'intrahealth', 'ucr', 'data_sources', 'operateur_combined2.json'),
    os.path.join('custom', 'intrahealth', 'ucr', 'data_sources', 'rapture_combined.json'),
    os.path.join('custom', 'intrahealth', 'ucr', 'data_sources', 'recouvrement_combined.json'),
    os.path.join('custom', 'intrahealth', 'ucr', 'data_sources', 'visite_de_l_operateur.json'),
    os.path.join('custom', 'intrahealth', 'ucr', 'data_sources', 'visite_de_l_operateur_per_product.json'),
    os.path.join('custom', 'intrahealth', 'ucr', 'data_sources', 'yeksi_naa_reports_logisticien.json'),
    os.path.join('custom', 'intrahealth', 'ucr', 'data_sources', 'visite_de_l_operateur_per_program.json'),
    os.path.join('custom', 'intrahealth', 'ucr', 'data_sources', 'visite_de_l_operateur_product_consumption.json'),
    os.path.join('custom', 'intrahealth', 'ucr', 'data_sources', 'indicateurs_de_base.json'),
    os.path.join('custom', 'inddex', 'ucr', 'data_sources', '*.json'),

    os.path.join('custom', 'echis_reports', 'ucr', 'data_sources', '*.json'),
    os.path.join('custom', 'aaa', 'ucr', 'data_sources', '*.json'),
    os.path.join('custom', 'ccqa', 'ucr', 'data_sources', 'patients.json'),  # For testing static UCRs
] + LOCAL_STATIC_DATA_SOURCES

for k, v in LOCAL_PILLOWTOPS.items():
    plist = PILLOWTOPS.get(k, [])
    plist.extend(v)
    PILLOWTOPS[k] = plist

COUCH_CACHE_BACKENDS = [
    'corehq.apps.cachehq.cachemodels.DomainGenerationCache',
    'corehq.apps.cachehq.cachemodels.UserGenerationCache',
    'corehq.apps.cachehq.cachemodels.GroupGenerationCache',
    'corehq.apps.cachehq.cachemodels.UserRoleGenerationCache',
    'corehq.apps.cachehq.cachemodels.ReportGenerationCache',
    'corehq.apps.cachehq.cachemodels.UserReportsDataSourceCache',
    'dimagi.utils.couch.cache.cache_core.gen.GlobalCache',
]

# Custom fully indexed domains for ReportCase index/pillowtop
# Adding a domain will not automatically index that domain's existing cases
ES_CASE_FULL_INDEX_DOMAINS = [
    'pact',
    'commtrack-public-demo',
    'crs-remind',
    'succeed',
]

# Custom fully indexed domains for ReportXForm index/pillowtop --
# only those domains that don't require custom pre-processing before indexing,
# otherwise list in XFORM_PILLOW_HANDLERS
# Adding a domain will not automatically index that domain's existing forms
ES_XFORM_FULL_INDEX_DOMAINS = [
    'commtrack-public-demo',
    'pact',
    'succeed'
]

CUSTOM_UCR_EXPRESSIONS = [
    ('abt_supervisor', 'custom.abt.reports.expressions.abt_supervisor_expression'),
    ('abt_supervisor_v2', 'custom.abt.reports.expressions.abt_supervisor_v2_expression'),
    ('abt_supervisor_v2019', 'custom.abt.reports.expressions.abt_supervisor_v2019_expression'),
    ('succeed_referenced_id', 'custom.succeed.expressions.succeed_referenced_id'),
    ('location_type_name', 'corehq.apps.locations.ucr_expressions.location_type_name'),
    ('location_parent_id', 'corehq.apps.locations.ucr_expressions.location_parent_id'),
    ('ancestor_location', 'corehq.apps.locations.ucr_expressions.ancestor_location'),
    ('eqa_expression', 'custom.eqa.expressions.eqa_expression'),
    ('cqi_action_item', 'custom.eqa.expressions.cqi_action_item'),
    ('eqa_percent_expression', 'custom.eqa.expressions.eqa_percent_expression'),
] + LOCAL_CUSTOM_UCR_EXPRESSIONS

CUSTOM_UCR_EXPRESSION_LISTS = [
    'mvp.ucr.reports.expressions.CUSTOM_UCR_EXPRESSIONS',
    'corehq.apps.userreports.expressions.extension_expressions.CUSTOM_UCR_EXPRESSIONS',
] + LOCAL_CUSTOM_UCR_EXPRESSION_LISTS

CUSTOM_UCR_REPORT_FILTERS = [] + LOCAL_CUSTOM_UCR_REPORT_FILTERS

CUSTOM_UCR_REPORT_FILTER_VALUES = [] + LOCAL_CUSTOM_UCR_REPORT_FILTER_VALUES

CUSTOM_MODULES = [
    'custom.apps.crs_reports',
]

DOMAIN_MODULE_MAP = {
    'mc-inscale': 'custom.reports.mc',
    'pact': 'pact',

    'ipm-senegal': 'custom.intrahealth',
    'reach-test': 'custom.aaa',
    'reach-dashboard-qa': 'custom.aaa',
    'testing-ipm-senegal': 'custom.intrahealth',
    'up-nrhm': 'custom.up_nrhm',
    'nhm-af-up': 'custom.up_nrhm',

    'crs-remind': 'custom.apps.crs_reports',

    'succeed': 'custom.succeed',
    'champ-cameroon': 'custom.champ',

    # From DOMAIN_MODULE_CONFIG on production
    'test-pna': 'custom.intrahealth',

    #vectorlink domains
    'abtmali': 'custom.abt',
    'airs': 'custom.abt',
    'airs-testing': 'custom.abt',
    'airsbenin': 'custom.abt',
    'airsethiopia': 'custom.abt',
    'airskenya': 'custom.abt',
    'airsmadagascar': 'custom.abt',
    'airsmozambique': 'custom.abt',
    'airsrwanda': 'custom.abt',
    'airstanzania': 'custom.abt',
    'airszambia': 'custom.abt',
    'airszimbabwe': 'custom.abt',
    'vectorlink-benin': 'custom.abt',
    'vectorlink-burkina-faso': 'custom.abt',
    'vectorlink-ethiopia': 'custom.abt',
    'vectorlink-ghana': 'custom.abt',
    'vectorlink-ivorycoast': 'custom.abt',
    'vectorlink-kenya': 'custom.abt',
    'vectorlink-madagascar': 'custom.abt',
    'vectorlink-malawi': 'custom.abt',
    'vectorlink-mali': 'custom.abt',
    'vectorlink-mozambique': 'custom.abt',
    'vectorlink-rwanda': 'custom.abt',
    'vectorlink-senegal': 'custom.abt',
    'vectorlink-tanzania': 'custom.abt',
    'vectorlink-uganda': 'custom.abt',
    'vectorlink-zambia': 'custom.abt',
    'vectorlink-zimbabwe': 'custom.abt',

    'inddex-reports': 'custom.inddex',
    'inddex-multilingual': 'custom.inddex',
    'inddex-multi-vn': 'custom.inddex',

    'ccqa': 'custom.ccqa',
}

DOMAIN_MODULE_MAP.update(LOCAL_DOMAIN_MODULE_MAP)

THROTTLE_SCHED_REPORTS_PATTERNS = (
    # Regex patterns matching domains whose scheduled reports use a
    # separate queue so that they don't hold up the background queue.
    'ews-ghana$',
    'mvp-',
)

# Domains that we want to tag in metrics provider
METRICS_TAGGED_DOMAINS = {
    # ("env", "domain"),
    ("production", "born-on-time-2"),
    ("production", "hki-nepal-suaahara-2"),
    ("production", "malawi-fp-study"),
    ("production", "no-lean-season"),
    ("production", "rec"),
    ("production", "isth-production"),
    ("production", "sauti-1"),
    ("production", "ndoh-wbot"),
}

#### Django Compressor Stuff after localsettings overrides ####

COMPRESS_OFFLINE_CONTEXT = {
    'base_template': BASE_TEMPLATE,
    'login_template': LOGIN_TEMPLATE,
    'original_template': BASE_ASYNC_TEMPLATE,
}

COMPRESS_CSS_HASHING_METHOD = 'content'


if 'locmem' not in CACHES:
    CACHES['locmem'] = {'BACKEND': 'django.core.cache.backends.locmem.LocMemCache'}
if 'dummy' not in CACHES:
    CACHES['dummy'] = {'BACKEND': 'django.core.cache.backends.dummy.DummyCache'}


REST_FRAMEWORK = {
    'DATETIME_FORMAT': '%Y-%m-%dT%H:%M:%S.%fZ',
}

if not SENTRY_DSN:
    pub_key = globals().get('SENTRY_PUBLIC_KEY')
    priv_key = globals().get('SENTRY_PRIVATE_KEY')
    project_id = globals().get('SENTRY_PROJECT_ID')
    if pub_key and priv_key and project_id:
        SENTRY_DSN = 'https://{pub_key}:{priv_key}@sentry.io/{project_id}'.format(
            pub_key=pub_key,
            priv_key=priv_key,
            project_id=project_id
        )

        import warnings
        warnings.warn(inspect.cleandoc(f"""SENTRY configuration has changed

            Please replace SENTRY_PUBLIC_KEY, SENTRY_PRIVATE_KEY, SENTRY_PROJECT_ID with SENTRY_DSN:

            SENTRY_DSN = {SENTRY_DSN}

            The following settings are also recommended:
                SENTRY_ORGANIZATION_SLUG
                SENTRY_PROJECT_SLUG
                SENTRY_REPOSITORY

            SENTRY_QUERY_URL is not longer needed.
            """), DeprecationWarning)

if SENTRY_DSN:
    if 'SENTRY_QUERY_URL' not in globals():
        SENTRY_QUERY_URL = f'https://sentry.io/{SENTRY_ORGANIZATION_SLUG}/{SENTRY_PROJECT_SLUG}/?query='
    helper.configure_sentry(BASE_DIR, SERVER_ENVIRONMENT, SENTRY_DSN)
    SENTRY_CONFIGURED = True
else:
    SENTRY_CONFIGURED = False

if RESTRICT_USED_PASSWORDS_FOR_NIC_COMPLIANCE:
    AUTH_PASSWORD_VALIDATORS = [
        {
            'NAME': 'custom.nic_compliance.password_validation.UsedPasswordValidator',
        }
    ]

PACKAGE_MONITOR_REQUIREMENTS_FILE = os.path.join(FILEPATH, 'requirements', 'requirements.txt')<|MERGE_RESOLUTION|>--- conflicted
+++ resolved
@@ -1026,15 +1026,12 @@
 # that adds messages to the partition with the fewest unprocessed messages
 USE_KAFKA_SHORTEST_BACKLOG_PARTITIONER = False
 
-<<<<<<< HEAD
+CUSTOM_DOMAIN_SPECIFIC_URL_MODULES = []
+LOCAL_CUSTOM_DB_ROUTING = {}
+
 COMMCARE_EXTENSIONS = [
     "custom.icds.commcare_extensions",
 ]
-=======
-CUSTOM_DOMAIN_SPECIFIC_URL_MODULES = []
-LOCAL_CUSTOM_DB_ROUTING = {}
-
->>>>>>> e42cddac
 
 try:
     # try to see if there's an environmental variable set for local_settings
