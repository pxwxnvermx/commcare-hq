#!/usr/bin/env python
from __future__ import absolute_import
import importlib
from collections import defaultdict

import os
from six.moves.urllib.parse import urlencode
from django.contrib import messages
import settingshelper as helper

# odd celery fix
import djcelery

djcelery.setup_loader()

DEBUG = True
LESS_DEBUG = DEBUG
# Enable LESS_WATCH if you want less.js to constantly recompile.
# Useful if you're making changes to the less files and don't want to refresh
# your page.
LESS_WATCH = False

# clone http://github.com/dimagi/Vellum into submodules/formdesigner and use
# this to select various versions of Vellum source on the form designer page.
# Acceptable values:
# None - production mode
# "dev" - use raw vellum source (submodules/formdesigner/src)
# "dev-min" - use built/minified vellum (submodules/formdesigner/_build/src)
VELLUM_DEBUG = None

# Build paths inside the project like this: os.path.join(BASE_DIR, ...)
BASE_DIR = os.path.dirname(os.path.abspath(__file__))

# gets set to False for unit tests that run without the database
DB_ENABLED = True
UNIT_TESTING = helper.is_testing()

ADMINS = ()
MANAGERS = ADMINS

# Ensure that extraneous Tastypie formats are not actually used
# Curiously enough, browsers prefer html, then xml, lastly (or not at all) json
# so removing html from the this variable annoyingly makes it render as XML
# in the browser, when we want JSON. So I've added this commented
# to document intent, but it should only really be activated
# when we have logic in place to treat direct browser access specially.
#TASTYPIE_DEFAULT_FORMATS=['json', 'xml', 'yaml']

# default to the system's timezone settings
TIME_ZONE = "UTC"


# Language code for this installation. All choices can be found here:
# http://www.i18nguy.com/unicode/language-identifiers.html
LANGUAGE_CODE = 'en-us'

LANGUAGES = (
    ('en', 'English'),
    ('es', 'Spanish'),
    ('fra', 'French'),  # we need this alias
    ('hin', 'Hindi'),
    ('sw', 'Swahili'),
)

SITE_ID = 1

# If you set this to False, Django will make some optimizations so as not
# to load the internationalization machinery.
USE_I18N = True

# URL that handles the media served from MEDIA_ROOT. Make sure to use a
# trailing slash if there is a path component (optional in other cases).
# Examples: "http://media.lawrence.com", "http://example.com/media/"
MEDIA_URL = '/media/'
STATIC_URL = '/static/'
STATIC_CDN = ''

FILEPATH = BASE_DIR
SERVICE_DIR = os.path.join(FILEPATH, 'deployment', 'commcare-hq-deploy', 'fab', 'services', 'templates')
# media for user uploaded media.  in general this won't be used at all.
MEDIA_ROOT = os.path.join(FILEPATH, 'mediafiles')
STATIC_ROOT = os.path.join(FILEPATH, 'staticfiles')


# Django i18n searches for translation files (django.po) within this dir
# and then in the locale/ directories of installed apps
LOCALE_PATHS = (
    os.path.join(FILEPATH, 'locale'),
)

BOWER_COMPONENTS = os.path.join(FILEPATH, 'bower_components')

STATICFILES_FINDERS = (
    "django.contrib.staticfiles.finders.FileSystemFinder",
    "django.contrib.staticfiles.finders.AppDirectoriesFinder",
    'compressor.finders.CompressorFinder',
)

STATICFILES_DIRS = (
    BOWER_COMPONENTS,
)

# bleh, why did this submodule have to be removed?
# deploy fails if this item is present and the path does not exist
_formdesigner_path = os.path.join(FILEPATH, 'submodules', 'formdesigner')
if os.path.exists(_formdesigner_path):
    STATICFILES_DIRS += (('formdesigner', _formdesigner_path),)
del _formdesigner_path

LOG_HOME = FILEPATH
COUCH_LOG_FILE = "%s/%s" % (FILEPATH, "commcarehq.django.log")
DJANGO_LOG_FILE = "%s/%s" % (FILEPATH, "commcarehq.django.log")
ACCOUNTING_LOG_FILE = "%s/%s" % (FILEPATH, "commcarehq.accounting.log")
ANALYTICS_LOG_FILE = "%s/%s" % (FILEPATH, "commcarehq.analytics.log")
DATADOG_LOG_FILE = "%s/%s" % (FILEPATH, "commcarehq.datadog.log")
UCR_TIMING_FILE = "%s/%s" % (FILEPATH, "ucr.timing.log")
UCR_DIFF_FILE = "%s/%s" % (FILEPATH, "ucr.diff.log")
UCR_EXCEPTION_FILE = "%s/%s" % (FILEPATH, "ucr.exception.log")
NIKSHAY_DATAMIGRATION = "%s/%s" % (FILEPATH, "nikshay_datamigration.log")

LOCAL_LOGGING_HANDLERS = {}
LOCAL_LOGGING_LOGGERS = {}

# URL prefix for admin media -- CSS, JavaScript and images. Make sure to use a
# trailing slash.
# Examples: "http://foo.com/media/", "/media/".
ADMIN_MEDIA_PREFIX = '/static/admin/'

# Make this unique, and don't share it with anybody - put into localsettings.py
SECRET_KEY = 'you should really change this'

# Add this to localsettings and set it to False, so that CSRF protection is enabled on localhost
CSRF_SOFT_MODE = True

MIDDLEWARE_CLASSES = [
    'corehq.middleware.NoCacheMiddleware',
    'django.contrib.sessions.middleware.SessionMiddleware',
    'django.middleware.locale.LocaleMiddleware',
    'django.middleware.common.CommonMiddleware',
    'django.middleware.csrf.CsrfViewMiddleware',
    'django.contrib.auth.middleware.AuthenticationMiddleware',
    'django.contrib.auth.middleware.SessionAuthenticationMiddleware',
    'django.contrib.messages.middleware.MessageMiddleware',
    'django.middleware.common.BrokenLinkEmailsMiddleware',
    'django_otp.middleware.OTPMiddleware',
    'corehq.middleware.OpenRosaMiddleware',
    'corehq.util.global_request.middleware.GlobalRequestMiddleware',
    'corehq.apps.users.middleware.UsersMiddleware',
    'corehq.middleware.SentryContextMiddleware',
    'corehq.apps.domain.middleware.DomainMigrationMiddleware',
    'corehq.middleware.TimeoutMiddleware',
    'corehq.apps.domain.middleware.CCHQPRBACMiddleware',
    'corehq.apps.domain.middleware.DomainHistoryMiddleware',
    'casexml.apps.phone.middleware.SyncTokenMiddleware',
    'auditcare.middleware.AuditMiddleware',
    'no_exceptions.middleware.NoExceptionsMiddleware',
    'corehq.apps.locations.middleware.LocationAccessMiddleware',
]

SESSION_ENGINE = "django.contrib.sessions.backends.cached_db"

# time in minutes before forced logout due to inactivity
INACTIVITY_TIMEOUT = 60 * 24 * 14
SECURE_TIMEOUT = 30
ENABLE_DRACONIAN_SECURITY_FEATURES = False

PASSWORD_HASHERS = (
    # this is the default list with SHA1 moved to the front
    'django.contrib.auth.hashers.SHA1PasswordHasher',
    'django.contrib.auth.hashers.PBKDF2PasswordHasher',
    'django.contrib.auth.hashers.PBKDF2SHA1PasswordHasher',
    'django.contrib.auth.hashers.BCryptPasswordHasher',
    'django.contrib.auth.hashers.MD5PasswordHasher',
    'django.contrib.auth.hashers.UnsaltedMD5PasswordHasher',
    'django.contrib.auth.hashers.CryptPasswordHasher',
)

ROOT_URLCONF = "urls"

DEFAULT_APPS = (
    'corehq.apps.userhack',  # this has to be above auth
    'django.contrib.admin',
    'django.contrib.auth',
    'django.contrib.contenttypes',
    'django.contrib.humanize',
    'django.contrib.sessions',
    'django.contrib.sites',
    'django.contrib.staticfiles',
    'rest_framework.authtoken',
    'djcelery',
    'djtables',
    'django_prbac',
    'djangular',
    'captcha',
    'couchdbkit.ext.django',
    'crispy_forms',
    'gunicorn',
    'compressor',
    'mptt',
    'tastypie',
    'django_otp',
    'django_otp.plugins.otp_static',
    'django_otp.plugins.otp_totp',
    'two_factor',
    'ws4redis',
    'statici18n',
    'raven.contrib.django.raven_compat',
)

CAPTCHA_FIELD_TEMPLATE = 'hq-captcha-field.html'
CRISPY_TEMPLATE_PACK = 'bootstrap3'
CRISPY_ALLOWED_TEMPLATE_PACKS = (
    'bootstrap',
    'bootstrap3',
)

HQ_APPS = (
    'django_digest',
    'auditcare',
    'hqscripts',
    'casexml.apps.case',
    'corehq.apps.casegroups',
    'casexml.apps.phone',
    'casexml.apps.stock',
    'corehq.apps.cleanup',
    'corehq.apps.cloudcare',
    'corehq.apps.couch_sql_migration',
    'corehq.apps.smsbillables',
    'corehq.apps.accounting',
    'corehq.apps.appstore',
    'corehq.apps.data_analytics',
    'corehq.apps.data_pipeline_audit',
    'corehq.apps.domain',
    'corehq.apps.domainsync',
    'corehq.apps.domain_migration_flags',
    'corehq.apps.dump_reload',
    'corehq.apps.hqadmin',
    'corehq.apps.hqcase',
    'corehq.apps.hqwebapp',
    'corehq.apps.hqmedia',
    'corehq.apps.locations',
    'corehq.apps.products',
    'corehq.apps.prelogin',
    'corehq.apps.programs',
    'corehq.apps.commtrack',
    'corehq.apps.consumption',
    'corehq.apps.tzmigration',
    'corehq.form_processor.app_config.FormProcessorAppConfig',
    'corehq.sql_db',
    'corehq.sql_accessors',
    'corehq.sql_proxy_accessors',
    'couchforms',
    'couchexport',
    'dimagi.utils',
    'formtranslate',
    'langcodes',
    'corehq.apps.data_dictionary',
    'corehq.apps.analytics',
    'corehq.apps.callcenter',
    'corehq.apps.change_feed',
    'corehq.apps.crud',
    'corehq.apps.custom_data_fields',
    'corehq.apps.receiverwrapper',
    'corehq.apps.repeaters',
    'corehq.apps.app_manager',
    'corehq.apps.es',
    'corehq.apps.fixtures',
    'corehq.apps.calendar_fixture',
    'corehq.apps.case_importer',
    'corehq.apps.reminders',
    'corehq.apps.translations',
    'corehq.apps.tour',
    'corehq.apps.users',
    'corehq.apps.settings',
    'corehq.apps.ota',
    'corehq.apps.groups',
    'corehq.apps.mobile_auth',
    'corehq.apps.sms',
    'corehq.apps.smsforms',
    'corehq.apps.ivr',
    'corehq.messaging.scheduling',
    'corehq.messaging.scheduling.scheduling_partitioned',
    'corehq.messaging.smsbackends.tropo',
    'corehq.messaging.smsbackends.twilio',
    'corehq.apps.dropbox',
    'corehq.messaging.smsbackends.megamobile',
    'corehq.messaging.ivrbackends.kookoo',
    'corehq.messaging.smsbackends.sislog',
    'corehq.messaging.smsbackends.yo',
    'corehq.messaging.smsbackends.telerivet',
    'corehq.messaging.smsbackends.mach',
    'corehq.messaging.smsbackends.http',
    'corehq.messaging.smsbackends.smsgh',
    'corehq.messaging.smsbackends.push',
    'corehq.messaging.smsbackends.apposit',
    'corehq.messaging.smsbackends.test',
    'corehq.apps.performance_sms',
    'corehq.apps.registration',
    'corehq.messaging.smsbackends.unicel',
    'corehq.messaging.smsbackends.icds_nic',
    'corehq.apps.reports.app_config.ReportsModule',
    'corehq.apps.reports_core',
    'corehq.apps.userreports',
    'corehq.apps.data_interfaces',
    'corehq.apps.export',
    'corehq.apps.builds',
    'corehq.apps.api',
    'corehq.apps.indicators',
    'corehq.apps.notifications',
    'corehq.apps.cachehq',
    'corehq.apps.toggle_ui',
    'corehq.apps.hqpillow_retry',
    'corehq.couchapps',
    'corehq.preindex',
    'corehq.tabs',
    'custom.apps.wisepill',
    'custom.fri',
    'custom.openclinica',
    'fluff',
    'fluff.fluff_filter',
    'soil',
    'toggle',
    'touchforms.formplayer',
    'phonelog',
    'pillowtop',
    'pillow_retry',
    'corehq.apps.style',
    'corehq.apps.styleguide',
    'corehq.messaging.smsbackends.grapevine',
    'corehq.apps.dashboard',
    'corehq.apps.dhis2',
    'corehq.util',
    'dimagi.ext',
    'corehq.doctypemigrations',
    'corehq.blobs',
    'corehq.apps.case_search',
    'corehq.apps.zapier.apps.ZapierConfig',
    'corehq.apps.motech',

    # custom reports
    'a5288',
    'custom.bihar',
    'custom.apps.gsid',
    'hsph',
    'mvp',
    'mvp_docs',
    'mvp_indicators',
    'custom.opm',
    'pact',

    'custom.reports.mc',
    'custom.apps.crs_reports',
    'custom.hope',
    'custom.logistics',
    'custom.ilsgateway',
    'custom.zipline',
    'custom.ewsghana',
    'custom.m4change',
    'custom.succeed',
    'custom.ucla',

    'custom.uth',

    'custom.intrahealth',
    'custom.world_vision',
    'custom.up_nrhm',

    'custom.care_pathways',
    'custom.common',

    'custom.icds',
    'custom.icds_reports',
    'custom.pnlppgi',
)

ENIKSHAY_APPS = (
    'custom.enikshay',
    'custom.enikshay.integrations.ninetyninedots',
    'custom.enikshay.nikshay_datamigration',
    'custom.enikshay.integrations.nikshay'
)

# DEPRECATED use LOCAL_APPS instead; can be removed with testrunner.py
TEST_APPS = ()

# also excludes any app starting with 'django.'
APPS_TO_EXCLUDE_FROM_TESTS = (
    'a5288',
    'captcha',
    'couchdbkit.ext.django',
    'corehq.apps.ivr',
    'corehq.messaging.smsbackends.mach',
    'corehq.messaging.smsbackends.http',
    'corehq.apps.settings',
    'corehq.messaging.smsbackends.megamobile',
    'corehq.messaging.smsbackends.yo',
    'corehq.messaging.smsbackends.smsgh',
    'corehq.messaging.smsbackends.push',
    'corehq.messaging.smsbackends.apposit',
    'crispy_forms',
    'django_extensions',
    'django_prbac',
    'django_otp',
    'django_otp.plugins.otp_static',
    'django_otp.plugins.otp_totp',
    'djcelery',
    'djtables',
    'gunicorn',
    'langcodes',
    'raven.contrib.django.raven_compat',
    'rosetta',
    'two_factor',
    'custom.apps.crs_reports',
    'custom.m4change',

    # submodules with tests that run on travis
    'dimagi.utils',
)

INSTALLED_APPS = DEFAULT_APPS + HQ_APPS + ENIKSHAY_APPS


# after login, django redirects to this URL
# rather than the default 'accounts/profile'
LOGIN_REDIRECT_URL = 'homepage'


REPORT_CACHE = 'default'  # or e.g. 'redis'

# When set to False, HQ will not cache any reports using is_cacheable
CACHE_REPORTS = True

####### Domain settings  #######

DOMAIN_MAX_REGISTRATION_REQUESTS_PER_DAY = 99
DOMAIN_SELECT_URL = "/domain/select/"

# This is not used by anything in CommCare HQ, leaving it here in case anything
# in Django unexpectedly breaks without it.
LOGIN_URL = "/accounts/login/"
# If a user tries to access domain admin pages but isn't a domain
# administrator, here's where he/she is redirected
DOMAIN_NOT_ADMIN_REDIRECT_PAGE_NAME = "homepage"

PAGES_NOT_RESTRICTED_FOR_DIMAGI = (
    '/a/%(domain)s/settings/project/internal_subscription_management/',
    '/a/%(domain)s/settings/project/internal/info/',
    '/a/%(domain)s/settings/project/internal/calculations/',
    '/a/%(domain)s/settings/project/flags/'
)

####### Release Manager App settings  #######
RELEASE_FILE_PATH = os.path.join("data", "builds")

## soil heartbead config ##
SOIL_HEARTBEAT_CACHE_KEY = "django-soil-heartbeat"


####### Shared/Global/UI Settings #######

# restyle some templates
BASE_TEMPLATE = "style/base.html"
BASE_ASYNC_TEMPLATE = "reports/async/basic.html"
LOGIN_TEMPLATE = "login_and_password/login.html"
LOGGEDOUT_TEMPLATE = LOGIN_TEMPLATE

CSRF_FAILURE_VIEW = 'corehq.apps.hqwebapp.views.csrf_failure'

# These are non-standard setting names that are used in localsettings
# The standard variables are then set to these variables after localsettings
# Todo: Change to use standard settings variables
# Todo: Will require changing salt pillar and localsettings template
# Todo: or more likely in ansible once that's a thing
EMAIL_LOGIN = "user@domain.com"
EMAIL_PASSWORD = "changeme"
EMAIL_SMTP_HOST = "smtp.gmail.com"
EMAIL_SMTP_PORT = 587
# These are the normal Django settings
EMAIL_USE_TLS = True

# put email addresses here to have them receive bug reports
BUG_REPORT_RECIPIENTS = ()
EXCHANGE_NOTIFICATION_RECIPIENTS = []

# the physical server emailing - differentiate if needed
SERVER_EMAIL = 'commcarehq-noreply@dimagi.com'
DEFAULT_FROM_EMAIL = 'commcarehq-noreply@dimagi.com'
SUPPORT_EMAIL = "support@dimagi.com"
PROBONO_SUPPORT_EMAIL = 'pro-bono@dimagi.com'
CCHQ_BUG_REPORT_EMAIL = 'commcarehq-bug-reports@dimagi.com'
ACCOUNTS_EMAIL = 'accounts@dimagi.com'
DATA_EMAIL = 'datatree@dimagi.com'
SUBSCRIPTION_CHANGE_EMAIL = 'accounts+subchange@dimagi.com'
INTERNAL_SUBSCRIPTION_CHANGE_EMAIL = 'accounts+subchange+internal@dimagi.com'
BILLING_EMAIL = 'billing-comm@dimagi.com'
INVOICING_CONTACT_EMAIL = 'billing-support@dimagi.com'
MASTER_LIST_EMAIL = 'master-list@dimagi.com'
REPORT_BUILDER_ADD_ON_EMAIL = 'sales' + '@' + 'dimagi.com'
EULA_CHANGE_EMAIL = 'eula-notifications@dimagi.com'
CONTACT_EMAIL = 'info@dimagi.com'
BOOKKEEPER_CONTACT_EMAILS = []
SOFT_ASSERT_EMAIL = 'commcarehq-ops+soft_asserts@dimagi.com'
EMAIL_SUBJECT_PREFIX = '[commcarehq] '

SERVER_ENVIRONMENT = 'localdev'
BASE_ADDRESS = 'localhost:8000'
J2ME_ADDRESS = ''

# Set this if touchforms can't access HQ via the public URL e.g. if using a self signed cert
# Should include the protocol.
# If this is None, get_url_base() will be used
CLOUDCARE_BASE_URL = None

PAGINATOR_OBJECTS_PER_PAGE = 15
PAGINATOR_MAX_PAGE_LINKS = 5

# OTA restore fixture generators
FIXTURE_GENERATORS = {
    # fixtures that may be sent to the phone independent of cases
    'standalone': [
        # core
        "corehq.apps.users.fixturegenerators.user_groups",
        "corehq.apps.fixtures.fixturegenerators.item_lists",
        "corehq.apps.callcenter.fixturegenerators.indicators_fixture_generator",
        "corehq.apps.products.fixtures.product_fixture_generator",
        "corehq.apps.programs.fixtures.program_fixture_generator",
        "corehq.apps.app_manager.fixtures.report_fixture_generator",
        "corehq.apps.calendar_fixture.fixture_provider.calendar_fixture_generator",
        # custom
        "custom.bihar.reports.indicators.fixtures.generator",
        "custom.m4change.fixtures.report_fixtures.generator",
        "custom.m4change.fixtures.location_fixtures.generator",

    ],
    # fixtures that must be sent along with the phones cases
    'case': [
        "corehq.apps.locations.fixtures.location_fixture_generator",
        "corehq.apps.locations.fixtures.flat_location_fixture_generator",
    ]
}

### Shared drive settings ###
# Also see section after localsettings import
SHARED_DRIVE_ROOT = None
# names of directories within SHARED_DRIVE_ROOT
RESTORE_PAYLOAD_DIR_NAME = None
SHARED_TEMP_DIR_NAME = None
SHARED_BLOB_DIR_NAME = 'blobdb'

## django-transfer settings
# These settings must match the apache / nginx config
TRANSFER_SERVER = None  # 'apache' or 'nginx'
# name of the directory within SHARED_DRIVE_ROOT
TRANSFER_FILE_DIR_NAME = None

GET_URL_BASE = 'dimagi.utils.web.get_url_base'

# celery
BROKER_URL = 'django://'  # default django db based

CELERY_ANNOTATIONS = {
    '*': {
        'on_failure': helper.celery_failure_handler,
        'trail': False,
    }
}

CELERY_MAIN_QUEUE = 'celery'

# this is the default celery queue
# for periodic tasks on a separate queue override this to something else
CELERY_PERIODIC_QUEUE = CELERY_MAIN_QUEUE

# This is the celery queue to use for running reminder rules.
# It's set to the main queue here and can be overridden to put it
# on its own queue.
CELERY_REMINDER_RULE_QUEUE = CELERY_MAIN_QUEUE

# This is the celery queue to use for running reminder case updates.
# It's set to the main queue here and can be overridden to put it
# on its own queue.
CELERY_REMINDER_CASE_UPDATE_QUEUE = CELERY_MAIN_QUEUE


# This is the celery queue to use for sending repeat records.
# It's set to the main queue here and can be overridden to put it
# on its own queue.
CELERY_REPEAT_RECORD_QUEUE = CELERY_MAIN_QUEUE

# Will cause a celery task to raise a SoftTimeLimitExceeded exception if
# time limit is exceeded.
CELERYD_TASK_SOFT_TIME_LIMIT = 86400 * 2  # 2 days in seconds

# websockets config
WEBSOCKET_URL = '/ws/'
WS4REDIS_PREFIX = 'ws'
WSGI_APPLICATION = 'ws4redis.django_runserver.application'
WS4REDIS_ALLOWED_CHANNELS = helper.get_allowed_websocket_channels


TEST_RUNNER = 'testrunner.TwoStageTestRunner'
# this is what gets appended to @domain after your accounts
HQ_ACCOUNT_ROOT = "commcarehq.org"

XFORMS_PLAYER_URL = "http://localhost:4444/"  # touchform's setting
FORMPLAYER_URL = 'http://localhost:8080'

####### SMS Queue Settings #######

# Setting this to False will make the system process outgoing and incoming SMS
# immediately rather than use the queue.
SMS_QUEUE_ENABLED = False

# If an SMS still has not been processed in this number of minutes, enqueue it
# again.
SMS_QUEUE_ENQUEUING_TIMEOUT = 60

# Number of minutes a celery task will alot for itself (via lock timeout)
SMS_QUEUE_PROCESSING_LOCK_TIMEOUT = 5

# Number of minutes to wait before retrying an unsuccessful processing attempt
# for a single SMS
SMS_QUEUE_REPROCESS_INTERVAL = 5

# Max number of processing attempts before giving up on processing the SMS
SMS_QUEUE_MAX_PROCESSING_ATTEMPTS = 3

# Number of minutes to wait before retrying SMS that was delayed because the
# domain restricts sending SMS to certain days/times.
SMS_QUEUE_DOMAIN_RESTRICTED_RETRY_INTERVAL = 15

# The number of hours to wait before counting a message as stale. Stale
# messages will not be processed.
SMS_QUEUE_STALE_MESSAGE_DURATION = 7 * 24


####### Reminders Queue Settings #######

# Setting this to False will make the system fire reminders every
# minute on the periodic queue. Setting to True will queue up reminders
# on the reminders queue.
REMINDERS_QUEUE_ENABLED = False

# If a reminder still has not been processed in this number of minutes, enqueue it
# again.
REMINDERS_QUEUE_ENQUEUING_TIMEOUT = 180

# Number of minutes a celery task will alot for itself (via lock timeout)
REMINDERS_QUEUE_PROCESSING_LOCK_TIMEOUT = 5

# Number of minutes to wait before retrying an unsuccessful processing attempt
# for a single reminder
REMINDERS_QUEUE_REPROCESS_INTERVAL = 5

# Max number of processing attempts before giving up on processing the reminder
REMINDERS_QUEUE_MAX_PROCESSING_ATTEMPTS = 3

# The number of hours to wait before counting a reminder as stale. Stale
# reminders will not be processed.
REMINDERS_QUEUE_STALE_REMINDER_DURATION = 7 * 24

# Reminders rate limiting settings. A single project will only be allowed to
# fire REMINDERS_RATE_LIMIT_COUNT reminders every REMINDERS_RATE_LIMIT_PERIOD
# seconds.
REMINDERS_RATE_LIMIT_COUNT = 30
REMINDERS_RATE_LIMIT_PERIOD = 60


####### Pillow Retry Queue Settings #######

# Setting this to False no pillowtop errors will get processed.
PILLOW_RETRY_QUEUE_ENABLED = False

# If an error still has not been processed in this number of minutes, enqueue it
# again.
PILLOW_RETRY_QUEUE_ENQUEUING_TIMEOUT = 60

# Number of minutes a celery task will alot for itself (via lock timeout)
PILLOW_RETRY_PROCESSING_LOCK_TIMEOUT = 5

# Number of minutes to wait before retrying an unsuccessful processing attempt
PILLOW_RETRY_REPROCESS_INTERVAL = 5

# Max number of processing attempts before giving up on processing the error
PILLOW_RETRY_QUEUE_MAX_PROCESSING_ATTEMPTS = 3

# The backoff factor by which to increase re-process intervals by.
# next_interval = PILLOW_RETRY_REPROCESS_INTERVAL * attempts^PILLOW_RETRY_BACKOFF_FACTOR
PILLOW_RETRY_BACKOFF_FACTOR = 2

# After an error's total attempts exceeds this number it will only be re-attempted
# once after being reset. This is to prevent numerous retries of errors that aren't
# getting fixed
PILLOW_RETRY_MULTI_ATTEMPTS_CUTOFF = PILLOW_RETRY_QUEUE_MAX_PROCESSING_ATTEMPTS * 3

####### auditcare parameters #######
AUDIT_MODEL_SAVE = [
    'corehq.apps.app_manager.Application',
    'corehq.apps.app_manager.RemoteApp',
]

AUDIT_VIEWS = [
    'corehq.apps.settings.views.ChangeMyPasswordView',
    'corehq.apps.hqadmin.views.AuthenticateAs',
]

AUDIT_MODULES = [
    'corehq.apps.reports',
    'corehq.apps.userreports',
    'corehq.apps.data',
    'corehq.apps.registration',
    'corehq.apps.hqadmin',
    'corehq.apps.accounting',
    'tastypie',
]

# Don't use google analytics unless overridden in localsettings
ANALYTICS_IDS = {
    'GOOGLE_ANALYTICS_API_ID': '',
    'KISSMETRICS_KEY': '',
    'HUBSPOT_API_KEY': '',
    'HUBSPOT_API_ID': '',
}

ANALYTICS_CONFIG = {
    "HQ_INSTANCE": '',  # e.g. "www" or "staging"
}

GREENHOUSE_API_KEY = ''

MAPBOX_ACCESS_TOKEN = 'pk.eyJ1IjoiZGltYWdpIiwiYSI6ImpZWWQ4dkUifQ.3FNy5rVvLolWLycXPxKVEA'

OPEN_EXCHANGE_RATES_API_ID = ''

# for touchforms maps
GMAPS_API_KEY = "changeme"

# for touchforms authentication
TOUCHFORMS_API_USER = "changeme"
TOUCHFORMS_API_PASSWORD = "changeme"

# import local settings if we find them
LOCAL_APPS = ()
LOCAL_COUCHDB_APPS = ()
LOCAL_MIDDLEWARE_CLASSES = ()
LOCAL_PILLOWTOPS = {}
LOCAL_REPEATERS = ()

# Prelogin site
ENABLE_PRELOGIN_SITE = False
PRELOGIN_APPS = (
    'corehq.apps.prelogin',
)

# our production logstash aggregation
LOGSTASH_DEVICELOG_PORT = 10777
LOGSTASH_AUDITCARE_PORT = 10999
LOGSTASH_HOST = 'localhost'

# on both a single instance or distributed setup this should assume localhost
ELASTICSEARCH_HOST = 'localhost'
ELASTICSEARCH_PORT = 9200
ELASTICSEARCH_VERSION = 1.7

####### Couch Config #######
# for production this ought to be set to true on your configured couch instance
COUCH_HTTPS = False
COUCH_SERVER_ROOT = 'localhost:5984'  # 6984 for https couch
COUCH_USERNAME = ''
COUCH_PASSWORD = ''
COUCH_DATABASE_NAME = 'commcarehq'

BITLY_LOGIN = ''
BITLY_APIKEY = ''

# this should be overridden in localsettings
INTERNAL_DATA = defaultdict(list)

COUCH_STALE_QUERY = 'update_after'  # 'ok' for cloudant


MESSAGE_LOG_OPTIONS = {
    "abbreviated_phone_number_domains": ["mustmgh", "mgh-cgh-uganda"],
}

IVR_OUTBOUND_RETRIES = 3
IVR_OUTBOUND_RETRY_INTERVAL = 10

PREVIEWER_RE = '^$'

MESSAGE_STORAGE = 'django.contrib.messages.storage.session.SessionStorage'

DIGEST_LOGIN_FACTORY = 'django_digest.NoEmailLoginFactory'

# Django Compressor
COMPRESS_PRECOMPILERS = (
    ('text/less', 'corehq.apps.style.precompilers.LessFilter'),
)
COMPRESS_ENABLED = True
COMPRESS_JS_COMPRESSOR = 'corehq.apps.style.uglify.JsUglifySourcemapCompressor'
# use 'compressor.js.JsCompressor' for faster local compressing (will get rid of source maps)
COMPRESS_CSS_FILTERS = ['compressor.filters.css_default.CssAbsoluteFilter',
'compressor.filters.cssmin.rCSSMinFilter']

LESS_B3_PATHS = {
    'variables': '../../../style/less/_hq/includes/variables',
    'mixins': '../../../style/less/_hq/includes/mixins',
}

LESS_FOR_BOOTSTRAP_3_BINARY = '/opt/lessc/bin/lessc'

# Invoicing
INVOICE_STARTING_NUMBER = 0
INVOICE_PREFIX = ''
INVOICE_TERMS = ''
INVOICE_FROM_ADDRESS = {}
BANK_ADDRESS = {}
BANK_NAME = ''
BANK_ACCOUNT_NUMBER = ''
BANK_ROUTING_NUMBER_ACH = ''
BANK_ROUTING_NUMBER_WIRE = ''
BANK_SWIFT_CODE = ''

STRIPE_PUBLIC_KEY = ''
STRIPE_PRIVATE_KEY = ''

SQL_REPORTING_DATABASE_URL = None
UCR_DATABASE_URL = None

# Override this in localsettings to specify custom reporting databases
CUSTOM_DATABASES = {}

PL_PROXY_CLUSTER_NAME = 'commcarehq'

USE_PARTITIONED_DATABASE = False

# number of days since last access after which a saved export is considered unused
SAVED_EXPORT_ACCESS_CUTOFF = 35

# override for production
DEFAULT_PROTOCOL = 'http'

# Dropbox
DROPBOX_KEY = ''
DROPBOX_SECRET = ''
DROPBOX_APP_NAME = ''

# Amazon S3
S3_ACCESS_KEY = None
S3_SECRET_KEY = None

# Supervisor RPC
SUPERVISOR_RPC_ENABLED = False
SUBSCRIPTION_USERNAME = None
SUBSCRIPTION_PASSWORD = None

ENVIRONMENT_HOSTS = {
    'pillowtop': ['localhost']
}

DATADOG_API_KEY = None
DATADOG_APP_KEY = None

# Override with the PEM export of an RSA private key, for use with any
# encryption or signing workflows.
HQ_PRIVATE_KEY = None

# Settings for Zipline integration
ZIPLINE_API_URL = ''
ZIPLINE_API_USER = ''
ZIPLINE_API_PASSWORD = ''

# Set to the list of domain names for which we will run the ICDS SMS indicators
ICDS_SMS_INDICATOR_DOMAINS = []

KAFKA_URL = 'localhost:9092'

MOBILE_INTEGRATION_TEST_TOKEN = None

OVERRIDE_UCR_BACKEND = None

# CommCare HQ - To indicate server
COMMCARE_HQ_NAME = "CommCare HQ"
# CommCare - To Indicate mobile
COMMCARE_NAME = "CommCare"

ENTERPRISE_MODE = False

CUSTOM_LANDING_PAGE = False

TABLEAU_URL_ROOT = "https://icds.commcarehq.org/"

ONBOARDING_DOMAIN_TEST_DATE = ()

HQ_INSTANCE = 'development'

SENTRY_PUBLIC_KEY = None
SENTRY_PRIVATE_KEY = None
SENTRY_PROJECT_ID = None
SENTRY_QUERY_URL = 'https://sentry.io/{org}/{project}/?query='
SENTRY_API_KEY = None

ENABLE_PASSWORD_HASHING = False
ENABLE_USED_PASSWORDS_CHECK = False
DATA_UPLOAD_MAX_MEMORY_SIZE = None

AUTHPROXY_URL = None
AUTHPROXY_CERT = None

from env_settings import *

try:
    # try to see if there's an environmental variable set for local_settings
    custom_settings = os.environ.get('CUSTOMSETTINGS', None)
    if custom_settings:
        if custom_settings == 'demo':
            from settings_demo import *
        else:
            custom_settings_module = importlib.import_module(custom_settings)
            try:
                attrlist = custom_settings_module.__all__
            except AttributeError:
                attrlist = dir(custom_settings_module)
            for attr in attrlist:
                globals()[attr] = getattr(custom_settings_module, attr)
    else:
        from localsettings import *
except ImportError as error:
    if error.message != 'No module named localsettings':
        raise error
    # fallback in case nothing else is found - used for readthedocs
    from dev_settings import *

_location = lambda x: os.path.join(FILEPATH, x)

IS_SAAS_ENVIRONMENT = SERVER_ENVIRONMENT == 'production'

TEMPLATES = [
    {
        'BACKEND': 'django.template.backends.django.DjangoTemplates',
        'DIRS': [
            _location('corehq/apps/domain/templates/login_and_password'),
        ],
        'OPTIONS': {
            'context_processors': [
                'django.contrib.auth.context_processors.auth',
                'django.contrib.messages.context_processors.messages',
                'django.template.context_processors.debug',
                'django.template.context_processors.i18n',
                'django.template.context_processors.media',
                'django.template.context_processors.request',
                'django.template.context_processors.static',
                'django.template.context_processors.tz',

                'corehq.util.context_processors.base_template',
                'corehq.util.context_processors.current_url_name',
                'corehq.util.context_processors.domain',
                'corehq.util.context_processors.enterprise_mode',
                'corehq.util.context_processors.js_api_keys',
                'corehq.util.context_processors.websockets_override',
                'corehq.util.context_processors.commcare_hq_names',
            ],
            'debug': DEBUG,
            'loaders': [
                'django.template.loaders.filesystem.Loader',
                'django.template.loaders.app_directories.Loader',
                'django.template.loaders.eggs.Loader',
            ],
        },
    },
]

LOGGING = {
    'version': 1,
    'disable_existing_loggers': True,
    'formatters': {
        'verbose': {
            'format': '%(levelname)s %(asctime)s %(module)s %(process)d %(thread)d %(message)s'
        },
        'simple': {
            'format': '%(asctime)s %(levelname)s %(message)s'
        },
        'pillowtop': {
            'format': '%(asctime)s %(levelname)s %(module)s %(message)s'
        },
        'couch-request-formatter': {
            'format': '%(asctime)s [%(username)s:%(domain)s] %(hq_url)s %(method)s %(status_code)s %(content_length)s %(path)s %(duration)s'
        },
        'datadog': {
            'format': '%(metric)s %(created)s %(value)s metric_type=%(metric_type)s %(message)s'
        },
        'ucr_timing': {
            'format': '%(asctime)s\t%(domain)s\t%(report_config_id)s\t%(filter_values)s\t%(control_duration)s\t%(candidate_duration)s'
        },
        'ucr_diff': {
            'format': '%(asctime)s\t%(domain)s\t%(report_config_id)s\t%(filter_values)s\t%(control)s\t%(diff)s'
        },
        'ucr_exception': {
            'format': '%(asctime)s\t%(domain)s\t%(report_config_id)s\t%(filter_values)s\t%(candidate)s'
        },
    },
    'filters': {
        'hqcontext': {
            '()': 'corehq.util.log.HQRequestFilter',
        },
    },
    'handlers': {
        'pillowtop': {
            'level': 'INFO',
            'class': 'logging.StreamHandler',
            'formatter': 'pillowtop'
        },
        'console': {
            'level': 'INFO',
            'class': 'logging.StreamHandler',
            'formatter': 'simple'
        },
        'file': {
            'level': 'INFO',
            'class': 'logging.handlers.RotatingFileHandler',
            'formatter': 'verbose',
            'filename': DJANGO_LOG_FILE,
            'maxBytes': 10 * 1024 * 1024,  # 10 MB
            'backupCount': 20  # Backup 200 MB of logs
        },
        'couch-request-handler': {
            'level': 'DEBUG',
            'class': 'logging.handlers.RotatingFileHandler',
            'formatter': 'couch-request-formatter',
            'filters': ['hqcontext'],
            'filename': COUCH_LOG_FILE,
            'maxBytes': 10 * 1024 * 1024,  # 10 MB
            'backupCount': 20  # Backup 200 MB of logs
        },
        'accountinglog': {
            'level': 'INFO',
            'class': 'logging.handlers.RotatingFileHandler',
            'formatter': 'verbose',
            'filename': ACCOUNTING_LOG_FILE,
            'maxBytes': 10 * 1024 * 1024,  # 10 MB
            'backupCount': 20  # Backup 200 MB of logs
        },
        'analyticslog': {
            'level': 'DEBUG',
            'class': 'logging.handlers.RotatingFileHandler',
            'formatter': 'verbose',
            'filename': ANALYTICS_LOG_FILE,
            'maxBytes': 10 * 1024 * 1024,  # 10 MB
            'backupCount': 20  # Backup 200 MB of logs
        },
        'datadog': {
            'level': 'INFO',
            'class': 'cloghandler.ConcurrentRotatingFileHandler',
            'formatter': 'datadog',
            'filename': DATADOG_LOG_FILE,
            'maxBytes': 10 * 1024 * 1024,  # 10 MB
            'backupCount': 20  # Backup 200 MB of logs
        },
        'ucr_diff': {
            'level': 'INFO',
            'class': 'logging.handlers.RotatingFileHandler',
            'formatter': 'ucr_diff',
            'filename': UCR_DIFF_FILE,
            'maxBytes': 10 * 1024 * 1024,  # 10 MB
            'backupCount': 20  # Backup 200 MB of logs
        },
        'ucr_exception': {
            'level': 'INFO',
            'class': 'logging.handlers.RotatingFileHandler',
            'formatter': 'ucr_exception',
            'filename': UCR_EXCEPTION_FILE,
            'maxBytes': 10 * 1024 * 1024,  # 10 MB
            'backupCount': 20  # Backup 200 MB of logs
        },
        'ucr_timing': {
            'level': 'INFO',
            'class': 'logging.handlers.RotatingFileHandler',
            'formatter': 'ucr_timing',
            'filename': UCR_TIMING_FILE,
            'maxBytes': 10 * 1024 * 1024,  # 10 MB
            'backupCount': 20  # Backup 200 MB of logs
        },
        'mail_admins': {
            'level': 'ERROR',
            'class': 'corehq.util.log.HqAdminEmailHandler',
        },
        'notify_exception': {
            'level': 'ERROR',
            'class': 'corehq.util.log.NotifyExceptionEmailer',
        },
        'null': {
            'class': 'logging.NullHandler',
        },
        'nikshay_datamigration': {
            'level': 'INFO',
            'class': 'logging.handlers.RotatingFileHandler',
            'formatter': 'verbose',
            'filename': NIKSHAY_DATAMIGRATION,
            'maxBytes': 10 * 1024 * 1024,  # 10 MB
            'backupCount': 20  # Backup 200 MB of logs
        },
        'sentry': {
            'level': 'ERROR',
            'class': 'raven.contrib.django.raven_compat.handlers.SentryHandler',
        },
    },
    'loggers': {
        '': {
            'handlers': ['console', 'file'],
            'propagate': True,
            'level': 'INFO',
        },
        'couchdbkit.request': {
            'handlers': ['couch-request-handler'],
            'level': 'DEBUG',
            'propagate': False,
        },
        'django': {
            'handlers': ['mail_admins', 'sentry'],
            'level': 'ERROR',
            'propagate': True,
        },
        'django.security.DisallowedHost': {
            'handlers': ['null'],
            'propagate': False,
        },
        'notify': {
            'handlers': ['notify_exception', 'sentry'],
            'level': 'ERROR',
            'propagate': True,
        },
        'celery.task': {
            'handlers': ['console', 'file'],
            'level': 'INFO',
            'propagate': True
        },
        'pillowtop': {
            'handlers': ['pillowtop'],
            'level': 'INFO',
            'propagate': False,
        },
        'smsbillables': {
            'handlers': ['file', 'console', 'mail_admins'],
            'level': 'INFO',
            'propagate': False,
        },
        'accounting': {
            'handlers': ['accountinglog', 'console', 'mail_admins'],
            'level': 'INFO',
            'propagate': False,
        },
        'analytics': {
            'handlers': ['analyticslog'],
            'level': 'DEBUG',
            'propagate': False
        },
        'elasticsearch': {
            'handlers': ['file'],
            'level': 'ERROR',
            'propagate': True,
        },
        'datadog-metrics': {
            'handlers': ['datadog'],
            'level': 'INFO',
            'propagate': False,
        },
        'ucr_timing': {
            'handlers': ['ucr_timing'],
            'level': 'INFO',
            'propagate': True,
        },
        'ucr_diff': {
            'handlers': ['ucr_diff'],
            'level': 'INFO',
            'propagate': True,
        },
        'ucr_exception': {
            'handlers': ['ucr_exception'],
            'level': 'INFO',
            'propagate': True,
        },
        'boto3': {
            'handlers': ['console'],
            'level': 'WARNING',
            'propagate': True
        },
        'botocore': {
            'handlers': ['console'],
            'level': 'WARNING',
            'propagate': True
        },
        'nikshay_datamigration': {
            'handlers': ['nikshay_datamigration', 'console'],
            'level': 'INFO',
            'propagate': False,
        },
        'sentry.errors.uncaught': {
            'handlers': ['console'],
            'level': 'DEBUG',
            'propagate': False,
        },
    }
}

LOGGING['handlers'].update(LOCAL_LOGGING_HANDLERS)
LOGGING['loggers'].update(LOCAL_LOGGING_LOGGERS)

fix_logger_obfuscation_ = globals().get("FIX_LOGGER_ERROR_OBFUSCATION")
helper.fix_logger_obfuscation(fix_logger_obfuscation_, LOGGING)

if DEBUG:
    INSTALLED_APPS = INSTALLED_APPS + ('corehq.apps.mocha',)
    import warnings
    warnings.simplefilter('default')
    os.environ['PYTHONWARNINGS'] = 'd'  # Show DeprecationWarning
else:
    TEMPLATES[0]['OPTIONS']['loaders'] = [[
        'django.template.loaders.cached.Loader',
        TEMPLATES[0]['OPTIONS']['loaders']
    ]]

if helper.is_testing():
    helper.assign_test_db_names(DATABASES)

### Reporting database - use same DB as main database

db_settings = DATABASES["default"].copy()
db_settings['PORT'] = db_settings.get('PORT', '5432')
options = db_settings.get('OPTIONS')
db_settings['OPTIONS'] = '?{}'.format(urlencode(options)) if options else ''

if not SQL_REPORTING_DATABASE_URL or UNIT_TESTING:
    SQL_REPORTING_DATABASE_URL = "postgresql+psycopg2://{USER}:{PASSWORD}@{HOST}:{PORT}/{NAME}{OPTIONS}".format(
        **db_settings
    )

if not UCR_DATABASE_URL or UNIT_TESTING:
    # by default just use the reporting DB for UCRs
    UCR_DATABASE_URL = SQL_REPORTING_DATABASE_URL

if USE_PARTITIONED_DATABASE:
    DATABASE_ROUTERS = ['corehq.sql_db.routers.PartitionRouter']
else:
    DATABASE_ROUTERS = ['corehq.sql_db.routers.MonolithRouter']

MVP_INDICATOR_DB = 'mvp-indicators'

INDICATOR_CONFIG = {
    "mvp-sauri": ['mvp_indicators'],
    "mvp-potou": ['mvp_indicators'],
}

COMPRESS_URL = STATIC_CDN + STATIC_URL

####### Couch Forms & Couch DB Kit Settings #######
COUCH_DATABASE_NAME = helper.get_db_name(COUCH_DATABASE_NAME, UNIT_TESTING)
_dynamic_db_settings = helper.get_dynamic_db_settings(
    COUCH_SERVER_ROOT,
    COUCH_USERNAME,
    COUCH_PASSWORD,
    COUCH_DATABASE_NAME,
    use_https=COUCH_HTTPS,
)

# create local server and database configs
COUCH_DATABASE = _dynamic_db_settings["COUCH_DATABASE"]

NEW_USERS_GROUPS_DB = 'users'
USERS_GROUPS_DB = NEW_USERS_GROUPS_DB

NEW_FIXTURES_DB = 'fixtures'
FIXTURES_DB = NEW_FIXTURES_DB

NEW_DOMAINS_DB = 'domains'
DOMAINS_DB = NEW_DOMAINS_DB

NEW_APPS_DB = 'apps'
APPS_DB = NEW_APPS_DB

SYNCLOGS_DB = 'synclogs'


COUCHDB_APPS = [
    'api',
    'appstore',
    'builds',
    'case',
    'casegroups',
    'cleanup',
    'cloudcare',
    'commtrack',
    'consumption',
    'couch',
    # This is necessary for abstract classes in dimagi.utils.couch.undo;
    # otherwise breaks tests
    'couchdbkit_aggregate',
    'couchforms',
    'couchexport',
    'custom_data_fields',
    'hqadmin',
    'dhis2',
    'ext',
    'facilities',
    'fluff_filter',
    'hqcase',
    'hqmedia',
    'hope',
    'case_importer',
    'indicators',
    'locations',
    'mobile_auth',
    'pillowtop',
    'pillow_retry',
    'products',
    'programs',
    'reminders',
    'reports',
    'sms',
    'smsforms',
    'telerivet',
    'toggle',
    'translations',
    'utils',  # dimagi-utils
    'formplayer',
    'phonelog',
    'registration',
    'wisepill',
    'fri',
    'crs_reports',
    'grapevine',
    'uth',
    'openclinica',

    # custom reports
    'gsid',
    'hsph',
    'mvp',
    ('mvp_docs', MVP_INDICATOR_DB),
    'pact',
    'accounting',
    'succeed',
    'ilsgateway',
    'ewsghana',
    ('auditcare', 'auditcare'),
    ('performance_sms', 'meta'),
    ('repeaters', 'receiverwrapper'),
    ('userreports', 'meta'),
    ('custom_data_fields', 'meta'),
    # needed to make couchdbkit happy
    ('fluff', 'fluff-bihar'),
    ('bihar', 'fluff-bihar'),
    ('opm', 'fluff-opm'),
    ('fluff', 'fluff-opm'),
    ('mc', 'fluff-mc'),
    ('m4change', 'm4change'),
    ('export', 'meta'),
    ('callcenter', 'meta'),

    # users and groups
    ('groups', USERS_GROUPS_DB),
    ('users', USERS_GROUPS_DB),

    # fixtures
    ('fixtures', FIXTURES_DB),

    # domains
    ('domain', DOMAINS_DB),

    # sync logs
    ('phone', SYNCLOGS_DB),

    # applications
    ('app_manager', APPS_DB),
]

COUCHDB_APPS += LOCAL_COUCHDB_APPS

COUCH_SETTINGS_HELPER = helper.CouchSettingsHelper(
    COUCH_DATABASE,
    COUCHDB_APPS,
    [NEW_USERS_GROUPS_DB, NEW_FIXTURES_DB, NEW_DOMAINS_DB, NEW_APPS_DB],
)
COUCHDB_DATABASES = COUCH_SETTINGS_HELPER.make_couchdb_tuples()
EXTRA_COUCHDB_DATABASES = COUCH_SETTINGS_HELPER.get_extra_couchdbs()

# note: the only reason LOCAL_APPS come before INSTALLED_APPS is because of
# a weird travis issue with kafka. if for any reason this order causes problems
# it can be reverted whenever that's figured out.
# https://github.com/dimagi/commcare-hq/pull/10034#issuecomment-174868270
INSTALLED_APPS = LOCAL_APPS + INSTALLED_APPS

if ENABLE_PRELOGIN_SITE:
    INSTALLED_APPS += PRELOGIN_APPS

seen = set()
INSTALLED_APPS = [x for x in INSTALLED_APPS if x not in seen and not seen.add(x)]

MIDDLEWARE_CLASSES += LOCAL_MIDDLEWARE_CLASSES

### Shared drive settings ###
SHARED_DRIVE_CONF = helper.SharedDriveConfiguration(
    SHARED_DRIVE_ROOT,
    RESTORE_PAYLOAD_DIR_NAME,
    TRANSFER_FILE_DIR_NAME,
    SHARED_TEMP_DIR_NAME,
    SHARED_BLOB_DIR_NAME
)
TRANSFER_MAPPINGS = {
    SHARED_DRIVE_CONF.transfer_dir: '/{}'.format(TRANSFER_FILE_DIR_NAME),  # e.g. '/mnt/shared/downloads': '/downloads',
}

# these are the official django settings
# which really we should be using over the custom ones
EMAIL_HOST = EMAIL_SMTP_HOST
EMAIL_PORT = EMAIL_SMTP_PORT
EMAIL_HOST_USER = EMAIL_LOGIN
EMAIL_HOST_PASSWORD = EMAIL_PASSWORD
# EMAIL_USE_TLS is set above
# so it can be overridden in localsettings (e.g. in a dev environment)

NO_HTML_EMAIL_MESSAGE = """
This is an email from CommCare HQ. You're seeing this message because your
email client chose to display the plaintext version of an email that CommCare
HQ can only provide in HTML.  Please set your email client to view this email
in HTML or read this email in a client that supports HTML email.

Thanks,
The CommCare HQ Team"""


MESSAGE_TAGS = {
    messages.INFO: 'alert-info',
    messages.DEBUG: '',
    messages.SUCCESS: 'alert-success',
    messages.WARNING: 'alert-error alert-danger',
    messages.ERROR: 'alert-error alert-danger',
}

COMMCARE_USER_TERM = "Mobile Worker"
WEB_USER_TERM = "Web User"

DEFAULT_CURRENCY = "USD"
DEFAULT_CURRENCY_SYMBOL = "$"

CUSTOM_SMS_HANDLERS = [
    'custom.ilsgateway.tanzania.handler.handle',
    'custom.ewsghana.handler.handle',
]

SMS_HANDLERS = [
    'corehq.apps.sms.handlers.forwarding.forwarding_handler',
    'corehq.apps.commtrack.sms.handle',
    'corehq.apps.sms.handlers.keyword.sms_keyword_handler',
    'corehq.apps.sms.handlers.form_session.form_session_handler',
    'corehq.apps.sms.handlers.fallback.fallback_handler',
]


SMS_LOADED_SQL_BACKENDS = [
    'corehq.messaging.smsbackends.apposit.models.SQLAppositBackend',
    'corehq.messaging.smsbackends.grapevine.models.SQLGrapevineBackend',
    'corehq.messaging.smsbackends.http.models.SQLHttpBackend',
    'corehq.messaging.smsbackends.icds_nic.models.SQLICDSBackend',
    'corehq.messaging.smsbackends.mach.models.SQLMachBackend',
    'corehq.messaging.smsbackends.megamobile.models.SQLMegamobileBackend',
    'corehq.messaging.smsbackends.push.models.PushBackend',
    'corehq.messaging.smsbackends.sislog.models.SQLSislogBackend',
    'corehq.messaging.smsbackends.smsgh.models.SQLSMSGHBackend',
    'corehq.messaging.smsbackends.telerivet.models.SQLTelerivetBackend',
    'corehq.messaging.smsbackends.test.models.SQLTestSMSBackend',
    'corehq.messaging.smsbackends.tropo.models.SQLTropoBackend',
    'corehq.messaging.smsbackends.twilio.models.SQLTwilioBackend',
    'corehq.messaging.smsbackends.unicel.models.SQLUnicelBackend',
    'corehq.messaging.smsbackends.yo.models.SQLYoBackend',
]

IVR_LOADED_SQL_BACKENDS = [
    'corehq.messaging.ivrbackends.kookoo.models.SQLKooKooBackend',
]

IVR_BACKEND_MAP = {
    "91": "MOBILE_BACKEND_KOOKOO",
}

# The number of seconds to use as a timeout when making gateway requests
SMS_GATEWAY_TIMEOUT = 30
IVR_GATEWAY_TIMEOUT = 60

# These are functions that can be called
# to retrieve custom content in a reminder event.
# If the function is not in here, it will not be called.
ALLOWED_CUSTOM_CONTENT_HANDLERS = {
    "FRI_SMS_CONTENT": "custom.fri.api.custom_content_handler",
    "FRI_SMS_CATCHUP_CONTENT": "custom.fri.api.catchup_custom_content_handler",
    "FRI_SMS_SHIFT": "custom.fri.api.shift_custom_content_handler",
    "FRI_SMS_OFF_DAY": "custom.fri.api.off_day_custom_content_handler",
    "UCLA_GENERAL_HEALTH": "custom.ucla.api.general_health_message_bank_content",
    "UCLA_MENTAL_HEALTH": "custom.ucla.api.mental_health_message_bank_content",
    "UCLA_SEXUAL_HEALTH": "custom.ucla.api.sexual_health_message_bank_content",
    "UCLA_MED_ADHERENCE": "custom.ucla.api.med_adherence_message_bank_content",
    "UCLA_SUBSTANCE_USE": "custom.ucla.api.substance_use_message_bank_content",
}

# These are custom templates which can wrap default the sms/chat.html template
CUSTOM_CHAT_TEMPLATES = {
    "FRI": "fri/chat.html",
}

CASE_WRAPPER = 'corehq.apps.hqcase.utils.get_case_wrapper'

PILLOWTOPS = {
    'core': [
        {
            'name': 'CaseToElasticsearchPillow',
            'class': 'pillowtop.pillow.interface.ConstructedPillow',
            'instance': 'corehq.pillows.case.get_case_to_elasticsearch_pillow',
        },
        {
            'name': 'XFormToElasticsearchPillow',
            'class': 'pillowtop.pillow.interface.ConstructedPillow',
            'instance': 'corehq.pillows.xform.get_xform_to_elasticsearch_pillow',
        },
        {
            'name': 'UserPillow',
            'class': 'pillowtop.pillow.interface.ConstructedPillow',
            'instance': 'corehq.pillows.user.get_user_pillow',
        },
        {
            'name': 'ApplicationToElasticsearchPillow',
            'class': 'pillowtop.pillow.interface.ConstructedPillow',
            'instance': 'corehq.pillows.application.get_app_to_elasticsearch_pillow',
        },
        {
            'name': 'GroupPillow',
            'class': 'pillowtop.pillow.interface.ConstructedPillow',
            'instance': 'corehq.pillows.group.get_group_pillow',
        },
        {
            'name': 'GroupToUserPillow',
            'class': 'pillowtop.pillow.interface.ConstructedPillow',
            'instance': 'corehq.pillows.groups_to_user.get_group_to_user_pillow',
        },
        {
            'name': 'SqlSMSPillow',
            'class': 'pillowtop.pillow.interface.ConstructedPillow',
            'instance': 'corehq.pillows.sms.get_sql_sms_pillow',
        },
        {
            'name': 'UserGroupsDbKafkaPillow',
            'class': 'pillowtop.pillow.interface.ConstructedPillow',
            'instance': 'corehq.apps.change_feed.pillow.get_user_groups_db_kafka_pillow',
        },
        {
            'name': 'KafkaDomainPillow',
            'class': 'pillowtop.pillow.interface.ConstructedPillow',
            'instance': 'corehq.pillows.domain.get_domain_kafka_to_elasticsearch_pillow',
        },
        {
            'name': 'FormSubmissionMetadataTrackerPillow',
            'class': 'pillowtop.pillow.interface.ConstructedPillow',
            'instance': 'corehq.pillows.app_submission_tracker.get_form_submission_metadata_tracker_pillow',
        },
    ],
    'core_ext': [
        {
            'name': 'AppDbChangeFeedPillow',
            'class': 'pillowtop.pillow.interface.ConstructedPillow',
            'instance': 'corehq.apps.change_feed.pillow.get_application_db_kafka_pillow',
        },
        {
            'name': 'DefaultChangeFeedPillow',
            'class': 'pillowtop.pillow.interface.ConstructedPillow',
            'instance': 'corehq.apps.change_feed.pillow.get_default_couch_db_change_feed_pillow',
        },
        {
            'name': 'DomainDbKafkaPillow',
            'class': 'pillowtop.pillow.interface.ConstructedPillow',
            'instance': 'corehq.apps.change_feed.pillow.get_domain_db_kafka_pillow',
        },
        {
            'name': 'kafka-ucr-main',
            'class': 'corehq.apps.userreports.pillow.ConfigurableReportKafkaPillow',
            'instance': 'corehq.apps.userreports.pillow.get_kafka_ucr_pillow',
            'params': {
                'ucr_division': '0f'
            }
        },
        {
            'name': 'kafka-ucr-main-08',
            'class': 'corehq.apps.userreports.pillow.ConfigurableReportKafkaPillow',
            'instance': 'corehq.apps.userreports.pillow.get_kafka_ucr_pillow',
            'params': {
                'ucr_division': '08'
            }
        },
        {
            'name': 'kafka-ucr-main-9f',
            'class': 'corehq.apps.userreports.pillow.ConfigurableReportKafkaPillow',
            'instance': 'corehq.apps.userreports.pillow.get_kafka_ucr_pillow',
            'params': {
                'ucr_division': '9f'
            }
        },
        {
            'name': 'kafka-ucr-static',
            'class': 'corehq.apps.userreports.pillow.ConfigurableReportKafkaPillow',
            'instance': 'corehq.apps.userreports.pillow.get_kafka_ucr_static_pillow',
            'params': {
                'ucr_division': '0f'
            }
        },
        {
            'name': 'kafka-ucr-static-08',
            'class': 'corehq.apps.userreports.pillow.ConfigurableReportKafkaPillow',
            'instance': 'corehq.apps.userreports.pillow.get_kafka_ucr_static_pillow',
            'params': {
                'ucr_division': '08'
            }
        },
        {
            'name': 'kafka-ucr-static-9f',
            'class': 'corehq.apps.userreports.pillow.ConfigurableReportKafkaPillow',
            'instance': 'corehq.apps.userreports.pillow.get_kafka_ucr_static_pillow',
            'params': {
                'ucr_division': '9f'
            }
        },
        {
            'name': 'ReportCaseToElasticsearchPillow',
            'class': 'pillowtop.pillow.interface.ConstructedPillow',
            'instance': 'corehq.pillows.reportcase.get_report_case_to_elasticsearch_pillow',
        },
        {
            'name': 'ReportXFormToElasticsearchPillow',
            'class': 'pillowtop.pillow.interface.ConstructedPillow',
            'instance': 'corehq.pillows.reportxform.get_report_xform_to_elasticsearch_pillow',
        },
        {
            'name': 'UnknownUsersPillow',
            'class': 'pillowtop.pillow.interface.ConstructedPillow',
            'instance': 'corehq.pillows.user.get_unknown_users_pillow',
        },
    ],
    'cache': [
        {
            'name': 'CacheInvalidatePillow',
            'class': 'pillowtop.pillow.interface.ConstructedPillow',
            'instance': 'corehq.pillows.cacheinvalidate.get_main_cache_invalidation_pillow',
        },
        {
            'name': 'UserCacheInvalidatePillow',
            'class': 'pillowtop.pillow.interface.ConstructedPillow',
            'instance': 'corehq.pillows.cacheinvalidate.get_user_groups_cache_invalidation_pillow',
        },
    ],
    'fluff': [
        'custom.bihar.models.CareBiharFluffPillow',
        'custom.opm.models.OpmUserFluffPillow',
        'custom.m4change.models.M4ChangeFormFluffPillow',
        'custom.intrahealth.models.CouvertureFluffPillow',
        'custom.intrahealth.models.IntraHealthFluffPillow',
        'custom.intrahealth.models.IntraHealthFormFluffPillow',
        'custom.intrahealth.models.RecouvrementFluffPillow',
        'custom.care_pathways.models.GeographyFluffPillow',
        'custom.care_pathways.models.FarmerRecordFluffPillow',
        'custom.world_vision.models.WorldVisionMotherFluffPillow',
        'custom.world_vision.models.WorldVisionChildFluffPillow',
        'custom.world_vision.models.WorldVisionHierarchyFluffPillow',
        'custom.succeed.models.UCLAPatientFluffPillow',
    ],
    'mvp_indicators': [
        {
            'name': 'MVPCaseIndicatorPillow',
            'class': 'pillowtop.pillow.interface.ConstructedPillow',
            'instance': 'mvp_docs.pillows.get_mvp_case_indicator_pillow',
        },
        {
            'name': 'MVPFormIndicatorPillow',
            'class': 'pillowtop.pillow.interface.ConstructedPillow',
            'instance': 'mvp_docs.pillows.get_mvp_form_indicator_pillow',
        },
    ],
    'experimental': [
        {
            'name': 'BlobDeletionPillow',
            'class': 'pillowtop.pillow.interface.ConstructedPillow',
            'instance': 'corehq.blobs.pillow.get_main_blob_deletion_pillow',
        },
        {
            'name': 'ApplicationBlobDeletionPillow',
            'class': 'pillowtop.pillow.interface.ConstructedPillow',
            'instance': 'corehq.blobs.pillow.get_application_blob_deletion_pillow',
        },
        {
            'name': 'CaseSearchToElasticsearchPillow',
            'class': 'pillowtop.pillow.interface.ConstructedPillow',
            'instance': 'corehq.pillows.case_search.get_case_search_to_elasticsearch_pillow',
        },
        {
            'name': 'LedgerToElasticsearchPillow',
            'class': 'pillowtop.pillow.interface.ConstructedPillow',
            'instance': 'corehq.pillows.ledger.get_ledger_to_elasticsearch_pillow',
        },
    ]
}

BASE_REPEATERS = (
    'corehq.apps.repeaters.models.FormRepeater',
    'corehq.apps.repeaters.models.CaseRepeater',
    'corehq.apps.repeaters.models.ShortFormRepeater',
    'corehq.apps.repeaters.models.AppStructureRepeater',
)

CUSTOM_REPEATERS = (
    'custom.enikshay.integrations.ninetyninedots.repeaters.NinetyNineDotsRegisterPatientRepeater',
    'custom.enikshay.integrations.ninetyninedots.repeaters.NinetyNineDotsUpdatePatientRepeater',
    'custom.enikshay.integrations.ninetyninedots.repeaters.NinetyNineDotsAdherenceRepeater',
    'custom.enikshay.integrations.ninetyninedots.repeaters.NinetyNineDotsTreatmentOutcomeRepeater',
    'custom.enikshay.integrations.nikshay.repeaters.NikshayRegisterPatientRepeater',
    'custom.enikshay.integrations.nikshay.repeaters.NikshayTreatmentOutcomeRepeater',
    'custom.enikshay.integrations.nikshay.repeaters.NikshayHIVTestRepeater',
    'custom.enikshay.integrations.nikshay.repeaters.NikshayFollowupRepeater',
)

REPEATERS = BASE_REPEATERS + LOCAL_REPEATERS + CUSTOM_REPEATERS


STATIC_UCR_REPORTS = [
    os.path.join('custom', '_legacy', 'mvp', 'ucr', 'reports', 'deidentified_va_report.json'),
    os.path.join('custom', 'abt', 'reports', 'incident_report.json'),
    os.path.join('custom', 'abt', 'reports', 'sms_indicator_report.json'),
    os.path.join('custom', 'abt', 'reports', 'spray_progress_country.json'),
    os.path.join('custom', 'abt', 'reports', 'spray_progress_level_1.json'),
    os.path.join('custom', 'abt', 'reports', 'spray_progress_level_2.json'),
    os.path.join('custom', 'abt', 'reports', 'spray_progress_level_3.json'),
    os.path.join('custom', 'abt', 'reports', 'spray_progress_level_4.json'),
    os.path.join('custom', 'abt', 'reports', 'supervisory_report.json'),
    os.path.join('custom', 'icds_reports', 'ucr', 'reports', 'asr_2_3_person_cases.json'),
    os.path.join('custom', 'icds_reports', 'ucr', 'reports', 'asr_2_household_cases.json'),
    os.path.join('custom', 'icds_reports', 'ucr', 'reports', 'asr_2_lactating.json'),
    os.path.join('custom', 'icds_reports', 'ucr', 'reports', 'asr_2_pregnancies.json'),
    os.path.join('custom', 'icds_reports', 'ucr', 'reports', 'asr_4_6_infrastructure.json'),
    os.path.join('custom', 'icds_reports', 'ucr', 'reports', 'it_individual_issues.json'),
    os.path.join('custom', 'icds_reports', 'ucr', 'reports', 'it_issues_block.json'),
    os.path.join('custom', 'icds_reports', 'ucr', 'reports', 'it_issues_by_ticket_level.json'),
    os.path.join('custom', 'icds_reports', 'ucr', 'reports', 'it_issues_by_type.json'),
    os.path.join('custom', 'icds_reports', 'ucr', 'reports', 'it_issues_district.json'),
    os.path.join('custom', 'icds_reports', 'ucr', 'reports', 'it_issues_state.json'),
    os.path.join('custom', 'icds_reports', 'ucr', 'reports', 'mpr_10a_person_cases.json'),
    os.path.join('custom', 'icds_reports', 'ucr', 'reports', 'mpr_10b_person_cases.json'),
    os.path.join('custom', 'icds_reports', 'ucr', 'reports', 'mpr_11_visitor_book_forms.json'),
    os.path.join('custom', 'icds_reports', 'ucr', 'reports', 'mpr_1_person_cases.json'),
    os.path.join('custom', 'icds_reports', 'ucr', 'reports', 'mpr_2a_3_child_delivery_forms.json'),
    os.path.join('custom', 'icds_reports', 'ucr', 'reports', 'mpr_2a_person_cases.json'),
    os.path.join('custom', 'icds_reports', 'ucr', 'reports', 'mpr_2bi_preg_delivery_death_list.json'),
    os.path.join('custom', 'icds_reports', 'ucr', 'reports', 'mpr_2bii_child_death_list.json'),
    os.path.join('custom', 'icds_reports', 'ucr', 'reports', 'mpr_2ci_child_birth_list.json'),
    os.path.join('custom', 'icds_reports', 'ucr', 'reports', 'mpr_3i_person_cases.json'),
    os.path.join('custom', 'icds_reports', 'ucr', 'reports', 'mpr_3ii_person_cases.json'),
    os.path.join('custom', 'icds_reports', 'ucr', 'reports', 'mpr_4a_6_pse.json'),
    os.path.join('custom', 'icds_reports', 'ucr', 'reports', 'mpr_4b_infra_forms.json'),
    os.path.join('custom', 'icds_reports', 'ucr', 'reports', 'mpr_5_ccs_record_cases.json'),
    os.path.join('custom', 'icds_reports', 'ucr', 'reports', 'mpr_5_child_health_cases.json'),
    os.path.join('custom', 'icds_reports', 'ucr', 'reports', 'mpr_6ac_child_health_cases.json'),
    os.path.join('custom', 'icds_reports', 'ucr', 'reports', 'mpr_6b_child_health_cases.json'),
    os.path.join('custom', 'icds_reports', 'ucr', 'reports', 'mpr_7_growth_monitoring_forms.json'),
    os.path.join('custom', 'icds_reports', 'ucr', 'reports', 'mpr_8_tasks_cases.json'),
    os.path.join('custom', 'icds_reports', 'ucr', 'reports', 'mpr_9_vhnd_forms.json'),
    os.path.join('custom', 'icds_reports', 'ucr', 'reports', 'list_pnc_delivery_complications.json'),
    os.path.join('custom', 'icds_reports', 'ucr', 'reports', 'ls_above_6mo_nutrition.json'),
    os.path.join('custom', 'icds_reports', 'ucr', 'reports', 'ls_awc_days_open.json'),
    os.path.join('custom', 'icds_reports', 'ucr', 'reports', 'ls_awc_locations.json'),
    os.path.join('custom', 'icds_reports', 'ucr', 'reports', 'ls_awc_mgmt_forms.json'),
    os.path.join('custom', 'icds_reports', 'ucr', 'reports', 'ls_beneficiary_feedback.json'),
    os.path.join('custom', 'icds_reports', 'ucr', 'reports', 'ls_born_last_30_days.json'),
    os.path.join('custom', 'icds_reports', 'ucr', 'reports', 'ls_child_nutrition_status.json'),
    os.path.join('custom', 'icds_reports', 'ucr', 'reports', 'ls_children_weighed.json'),
    os.path.join('custom', 'icds_reports', 'ucr', 'reports', 'ls_comp_feeding.json'),
    os.path.join('custom', 'icds_reports', 'ucr', 'reports', 'ls_ebf.json'),
    os.path.join('custom', 'icds_reports', 'ucr', 'reports', 'ls_handwashing.json'),
    os.path.join('custom', 'icds_reports', 'ucr', 'reports', 'ls_ifa_consumption.json'),
    os.path.join('custom', 'icds_reports', 'ucr', 'reports', 'ls_immun_complete.json'),
    os.path.join('custom', 'icds_reports', 'ucr', 'reports', 'ls_report_child_names.json'),
    os.path.join('custom', 'icds_reports', 'ucr', 'reports', 'ls_report_child_nutrition_status.json'),
    os.path.join('custom', 'icds_reports', 'ucr', 'reports', 'ls_report_lbw_pre_term.json'),
    os.path.join('custom', 'icds_reports', 'ucr', 'reports', 'ls_report_pregnant_women_names.json'),
    os.path.join('custom', 'icds_reports', 'ucr', 'reports', 'ls_thr_30_days.json'),
    os.path.join('custom', 'icds_reports', 'ucr', 'reports', 'ls_thr_forms.json'),
    os.path.join('custom', 'icds_reports', 'ucr', 'reports', 'ls_timely_home_visits.json'),
    os.path.join('custom', 'icds_reports', 'ucr', 'reports', 'ls_ccs_record_cases.json'),

    os.path.join('custom', 'enikshay', 'ucr', 'reports', 'tb_notification_register.json'),
    os.path.join('custom', 'enikshay', 'ucr', 'reports', 'sputum_conversion.json'),
    os.path.join('custom', 'enikshay', 'ucr', 'reports', 'tb_hiv.json'),
    os.path.join('custom', 'enikshay', 'ucr', 'reports', 'lab_monthly_summary.json'),
    os.path.join('custom', 'enikshay', 'ucr', 'reports', 'tb_lab_register.json'),
    os.path.join('custom', 'enikshay', 'ucr', 'reports', 'new_patient_summary_dmc.json'),
    os.path.join('custom', 'enikshay', 'ucr', 'reports', 'summary_of_patients.json'),
    os.path.join('custom', 'enikshay', 'ucr', 'reports', 'mdr_suspects.json'),
    os.path.join('custom', 'enikshay', 'ucr', 'reports', 'patient_overview_mobile.json'),
    os.path.join('custom', 'enikshay', 'ucr', 'reports', 'patients_due_to_follow_up.json'),
    os.path.join('custom', 'enikshay', 'ucr', 'reports', 'summary_of_treatment_outcome_mobile.json'),
    os.path.join('custom', 'enikshay', 'ucr', 'reports', 'case_finding_mobile.json'),
    os.path.join('custom', 'enikshay', 'ucr', 'reports', 'monitoring_indicators_treatment_outcome.json'),
    os.path.join('custom', 'enikshay', 'ucr', 'reports', 'monitoring_indicators_general.json'),
    os.path.join('custom', 'enikshay', 'ucr', 'reports', 'monitoring_indicators_tb_hiv.json')
]


STATIC_DATA_SOURCES = [
    os.path.join('custom', 'up_nrhm', 'data_sources', 'location_hierarchy.json'),
    os.path.join('custom', 'up_nrhm', 'data_sources', 'asha_facilitators.json'),
    os.path.join('custom', 'succeed', 'data_sources', 'submissions.json'),
    os.path.join('custom', 'succeed', 'data_sources', 'patient_task_list.json'),
    os.path.join('custom', 'apps', 'gsid', 'data_sources', 'patient_summary.json'),
    os.path.join('custom', 'abt', 'reports', 'data_sources', 'sms.json'),
    os.path.join('custom', 'abt', 'reports', 'data_sources', 'sms_case.json'),
    os.path.join('custom', 'abt', 'reports', 'data_sources', 'supervisory.json'),
    os.path.join('custom', '_legacy', 'mvp', 'ucr', 'reports', 'data_sources', 'va_datasource.json'),
    os.path.join('custom', 'reports', 'mc', 'data_sources', 'malaria_consortium.json'),
    os.path.join('custom', 'reports', 'mc', 'data_sources', 'weekly_forms.json'),
    os.path.join('custom', 'icds_reports', 'ucr', 'data_sources', 'awc_locations.json'),
    os.path.join('custom', 'icds_reports', 'ucr', 'data_sources', 'awc_mgt_forms.json'),
    os.path.join('custom', 'icds_reports', 'ucr', 'data_sources', 'ccs_record_cases.json'),
    os.path.join('custom', 'icds_reports', 'ucr', 'data_sources', 'ccs_record_cases_monthly.json'),
    os.path.join('custom', 'icds_reports', 'ucr', 'data_sources', 'ccs_record_cases_monthly_tableau.json'),
    os.path.join('custom', 'icds_reports', 'ucr', 'data_sources', 'child_cases_monthly.json'),
    os.path.join('custom', 'icds_reports', 'ucr', 'data_sources', 'child_delivery_forms.json'),
    os.path.join('custom', 'icds_reports', 'ucr', 'data_sources', 'child_health_cases.json'),
    os.path.join('custom', 'icds_reports', 'ucr', 'data_sources', 'child_health_cases_monthly_tableau.json'),
    os.path.join('custom', 'icds_reports', 'ucr', 'data_sources', 'daily_feeding_forms.json'),
    os.path.join('custom', 'icds_reports', 'ucr', 'data_sources', 'gm_forms.json'),
    os.path.join('custom', 'icds_reports', 'ucr', 'data_sources', 'home_visit_forms.json'),
    os.path.join('custom', 'icds_reports', 'ucr', 'data_sources', 'household_cases.json'),
    os.path.join('custom', 'icds_reports', 'ucr', 'data_sources', 'infrastructure_form.json'),
    os.path.join('custom', 'icds_reports', 'ucr', 'data_sources', 'ls_home_visit_forms_filled.json'),
    os.path.join('custom', 'icds_reports', 'ucr', 'data_sources', 'person_cases.json'),
    os.path.join('custom', 'icds_reports', 'ucr', 'data_sources', 'tasks_cases.json'),
    os.path.join('custom', 'icds_reports', 'ucr', 'data_sources', 'tech_issue_cases.json'),
    os.path.join('custom', 'icds_reports', 'ucr', 'data_sources', 'thr_forms.json'),
    os.path.join('custom', 'icds_reports', 'ucr', 'data_sources', 'usage_forms.json'),
    os.path.join('custom', 'icds_reports', 'ucr', 'data_sources', 'vhnd_form.json'),
    os.path.join('custom', 'icds_reports', 'ucr', 'data_sources', 'visitorbook_forms.json'),

    os.path.join('custom', 'enikshay', 'ucr', 'data_sources', 'adherence.json'),
    os.path.join('custom', 'enikshay', 'ucr', 'data_sources', 'episode.json'),
    os.path.join('custom', 'enikshay', 'ucr', 'data_sources', 'test.json'),

    os.path.join('custom', 'pnlppgi', 'resources', 'site_reporting_rates.json'),
    os.path.join('custom', 'pnlppgi', 'resources', 'malaria.json')
]

STATIC_DATA_SOURCE_PROVIDERS = [
    'corehq.apps.callcenter.data_source.call_center_data_source_configuration_provider'
]


for k, v in LOCAL_PILLOWTOPS.items():
    plist = PILLOWTOPS.get(k, [])
    plist.extend(v)
    PILLOWTOPS[k] = plist

COUCH_CACHE_BACKENDS = [
    'corehq.apps.cachehq.cachemodels.DomainGenerationCache',
    'corehq.apps.cachehq.cachemodels.UserGenerationCache',
    'corehq.apps.cachehq.cachemodels.GroupGenerationCache',
    'corehq.apps.cachehq.cachemodels.UserRoleGenerationCache',
    'corehq.apps.cachehq.cachemodels.ReportGenerationCache',
    'corehq.apps.cachehq.cachemodels.DefaultConsumptionGenerationCache',
    'corehq.apps.cachehq.cachemodels.InvitationGenerationCache',
    'corehq.apps.cachehq.cachemodels.UserReportsDataSourceCache',
    'dimagi.utils.couch.cache.cache_core.gen.GlobalCache',
]

# Custom fully indexed domains for ReportCase index/pillowtop
# Adding a domain will not automatically index that domain's existing cases
ES_CASE_FULL_INDEX_DOMAINS = [
    'pact',
    'hsph',
    'care-bihar',
    'bihar',
    'hsph-dev',
    'hsph-betterbirth-pilot-2',
    'commtrack-public-demo',
    'uth-rhd-test',
    'crs-remind',
    'succeed',
    'opm',
]

# Custom fully indexed domains for ReportXForm index/pillowtop --
# only those domains that don't require custom pre-processing before indexing,
# otherwise list in XFORM_PILLOW_HANDLERS
# Adding a domain will not automatically index that domain's existing forms
ES_XFORM_FULL_INDEX_DOMAINS = [
    'commtrack-public-demo',
    'pact',
    'uth-rhd-test',
    'succeed'
]

CUSTOM_UCR_EXPRESSIONS = [
    ('abt_supervisor', 'custom.abt.reports.expressions.abt_supervisor_expression'),
    ('succeed_referenced_id', 'custom.succeed.expressions.succeed_referenced_id'),
    ('location_type_name', 'corehq.apps.locations.ucr_expressions.location_type_name'),
    ('location_parent_id', 'corehq.apps.locations.ucr_expressions.location_parent_id'),
    ('eqa_expression', 'custom.eqa.expressions.eqa_expression'),
    ('cqi_action_item', 'custom.eqa.expressions.cqi_action_item'),
    ('eqa_percent_expression', 'custom.eqa.expressions.eqa_percent_expression'),
    ('year_expression', 'custom.pnlppgi.expressions.year_expression'),
    ('week_expression', 'custom.pnlppgi.expressions.week_expression'),
    ('concatenate_strings', 'custom.enikshay.expressions.concatenate_strings_expression'),
    ('first_case_form_with_xmlns', 'custom.enikshay.expressions.first_case_form_with_xmlns_expression'),
    ('count_case_forms_with_xmlns', 'custom.enikshay.expressions.count_case_forms_with_xmlns_expression'),
    ('month_expression', 'custom.enikshay.expressions.month_expression'),
]

CUSTOM_UCR_EXPRESSION_LISTS = [
    ('mvp.ucr.reports.expressions.CUSTOM_UCR_EXPRESSIONS'),
    ('custom.icds_reports.ucr.expressions.CUSTOM_UCR_EXPRESSIONS'),
    ('custom.ucr_ext.expressions.CUSTOM_UCR_EXPRESSIONS'),
]

CUSTOM_MODULES = [
    'custom.apps.crs_reports',
    'custom.ilsgateway',
    'custom.ewsghana',
]

CUSTOM_DASHBOARD_PAGE_URL_NAMES = {
    'ews-ghana': 'dashboard_page',
    'ils-gateway': 'ils_dashboard_report'
}

REMOTE_APP_NAMESPACE = "%(domain)s.commcarehq.org"

# a DOMAIN_MODULE_CONFIG doc present in your couchdb can override individual
# items.
DOMAIN_MODULE_MAP = {
    'a5288-test': 'a5288',
    'a5288-study': 'a5288',
    'care-bihar': 'custom.bihar',
    'bihar': 'custom.bihar',
    'fri': 'custom.fri.reports',
    'fri-testing': 'custom.fri.reports',
    'gsid': 'custom.apps.gsid',
    'gsid-demo': 'custom.apps.gsid',
    'hsph-dev': 'hsph',
    'hsph-betterbirth-pilot-2': 'hsph',
    'mc-inscale': 'custom.reports.mc',
    'mvp-potou': 'mvp',
    'mvp-sauri': 'mvp',
    'mvp-bonsaaso': 'mvp',
    'mvp-ruhiira': 'mvp',
    'mvp-mwandama': 'mvp',
    'mvp-sada': 'mvp',
    'mvp-tiby': 'mvp',
    'mvp-mbola': 'mvp',
    'mvp-koraro': 'mvp',
    'mvp-pampaida': 'mvp',
    'opm': 'custom.opm',
    'pact': 'pact',

    'ipm-senegal': 'custom.intrahealth',
    'icds-test': 'custom.icds_reports',
    'icds-cas': 'custom.icds_reports',
    'testing-ipm-senegal': 'custom.intrahealth',
    'up-nrhm': 'custom.up_nrhm',

    'enikshay-test': 'custom.enikshay',
    'enikshay': 'custom.enikshay',
    'enikshay-test-2': 'custom.enikshay',
    'enikshay-test-3': 'custom.enikshay',
    'enikshay-nikshay-migration-test': 'custom.enikshay',
    'enikshay-domain-copy-test': 'custom.enikshay',
    'enikshay-aks-audit': 'custom.enikshay',
    'np-migration-3': 'custom.enikshay',

    'crs-remind': 'custom.apps.crs_reports',

    'm4change': 'custom.m4change',
    'succeed': 'custom.succeed',
    'test-pathfinder': 'custom.m4change',
    'wvindia2': 'custom.world_vision',
    'pathways-india-mis': 'custom.care_pathways',
    'pathways-tanzania': 'custom.care_pathways',
    'care-macf-malawi': 'custom.care_pathways',
    'care-macf-bangladesh': 'custom.care_pathways',
    'care-macf-ghana': 'custom.care_pathways',
    'pnlppgi': 'custom.pnlppgi'
}

CASEXML_FORCE_DOMAIN_CHECK = True

#### Django Compressor Stuff after localsettings overrides ####

# This makes sure that Django Compressor does not run at all
# when LESS_DEBUG is set to True.
if LESS_DEBUG:
    COMPRESS_ENABLED = False
    COMPRESS_PRECOMPILERS = ()

COMPRESS_OFFLINE_CONTEXT = {
    'base_template': BASE_TEMPLATE,
    'login_template': LOGIN_TEMPLATE,
    'original_template': BASE_ASYNC_TEMPLATE,
    'less_debug': LESS_DEBUG,
    'less_watch': LESS_WATCH,
}

COMPRESS_CSS_HASHING_METHOD = 'content'



if 'locmem' not in CACHES:
    CACHES['locmem'] = {'BACKEND': 'django.core.cache.backends.locmem.LocMemCache'}
if 'dummy' not in CACHES:
    CACHES['dummy'] = {'BACKEND': 'django.core.cache.backends.dummy.DummyCache'}

try:
    from datadog import initialize
except ImportError:
    pass
else:
    initialize(DATADOG_API_KEY, DATADOG_APP_KEY)

REST_FRAMEWORK = {
    'DATETIME_FORMAT': '%Y-%m-%dT%H:%M:%S.%fZ',
}

SENTRY_CONFIGURED = False
_raven_config = helper.configure_sentry(
    BASE_DIR,
    SERVER_ENVIRONMENT,
    SENTRY_PUBLIC_KEY,
    SENTRY_PRIVATE_KEY,
    SENTRY_PROJECT_ID
)
if _raven_config:
    RAVEN_CONFIG = _raven_config
    SENTRY_CONFIGURED = True
<<<<<<< HEAD

if ENABLE_USED_PASSWORDS_CHECK:
    AUTH_PASSWORD_VALIDATORS = [
        {
            'NAME': 'corehq.apps.hqwebapp.password_validation.UsedPasswordValidator',
        }
    ]
=======
    SENTRY_CLIENT = 'corehq.util.sentry.HQSentryClient'
>>>>>>> 26fce3b2
<|MERGE_RESOLUTION|>--- conflicted
+++ resolved
@@ -2039,14 +2039,11 @@
 if _raven_config:
     RAVEN_CONFIG = _raven_config
     SENTRY_CONFIGURED = True
-<<<<<<< HEAD
+    SENTRY_CLIENT = 'corehq.util.sentry.HQSentryClient'
 
 if ENABLE_USED_PASSWORDS_CHECK:
     AUTH_PASSWORD_VALIDATORS = [
         {
             'NAME': 'corehq.apps.hqwebapp.password_validation.UsedPasswordValidator',
         }
-    ]
-=======
-    SENTRY_CLIENT = 'corehq.util.sentry.HQSentryClient'
->>>>>>> 26fce3b2
+    ]