--- conflicted
+++ resolved
@@ -2013,15 +2013,6 @@
     initialize(DATADOG_API_KEY, DATADOG_APP_KEY)
 
 REST_FRAMEWORK = {
-<<<<<<< HEAD
-    'DATETIME_FORMAT': '%Y-%m-%dT%H:%M:%S.%fZ'
-}
-RCH_CREDENTIALS = {}
-RCH_PERMITTED_FIELDS = {
-    'mother': (json.load(open(os.path.join('custom', 'rch', 'all_fields', 'mother.json')))['fields']),
-    'child': (json.load(open(os.path.join('custom', 'rch', 'all_fields', 'child.json')))['fields']),
-}
-=======
     'DATETIME_FORMAT': '%Y-%m-%dT%H:%M:%S.%fZ',
 }
 
@@ -2036,4 +2027,9 @@
 if _raven_config:
     RAVEN_CONFIG = _raven_config
     SENTRY_CONFIGURED = True
->>>>>>> 06c278f7
+
+RCH_CREDENTIALS = {}
+RCH_PERMITTED_FIELDS = {
+    'mother': (json.load(open(os.path.join('custom', 'rch', 'all_fields', 'mother.json')))['fields']),
+    'child': (json.load(open(os.path.join('custom', 'rch', 'all_fields', 'child.json')))['fields']),
+}