--- conflicted
+++ resolved
@@ -1872,13 +1872,10 @@
     os.path.join('custom', 'enikshay', 'ucr', 'reports', 'beneficiary_register.json'),
     os.path.join('custom', 'enikshay', 'ucr', 'reports', 'lab_register_for_culture.json'),
     os.path.join('custom', 'enikshay', 'ucr', 'reports', 'rntcp_pmdt_treatment_register.json'),
-
-<<<<<<< HEAD
     os.path.join('custom', 'enikshay', 'ucr', 'reports', 'referral_report.json'),
-=======
+
     os.path.join('custom', 'enikshay', 'ucr', 'reports', 'qa', 'payment_register.json'),
     os.path.join('custom', 'enikshay', 'ucr', 'reports', 'qa', 'beneficiary_register.json'),
->>>>>>> a4256bf8
 ]
 
 
