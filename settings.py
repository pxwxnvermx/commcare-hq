#!/usr/bin/env python

import inspect
from collections import defaultdict
import importlib
import os

from django.contrib import messages
import settingshelper as helper

DEBUG = True

# clone http://github.com/dimagi/Vellum into submodules/formdesigner and use
# this to select various versions of Vellum source on the form designer page.
# Acceptable values:
# None - production mode
# "dev" - use raw vellum source (submodules/formdesigner/src)
# "dev-min" - use built/minified vellum (submodules/formdesigner/_build/src)
VELLUM_DEBUG = None

# Build paths inside the project like this: os.path.join(BASE_DIR, ...)
BASE_DIR = os.path.dirname(os.path.abspath(__file__))

# gets set to False for unit tests that run without the database
DB_ENABLED = True
UNIT_TESTING = helper.is_testing()
DISABLE_RANDOM_TOGGLES = UNIT_TESTING

# Setting to declare always_enabled/always_disabled toggle states for domains
#   declaring toggles here avoids toggle lookups from cache for all requests.
#   Example format
#   STATIC_TOGGLES_STATES = {
#     'toggle_slug': {
#         'always_enabled': ['domain1', 'domain2],
#         'always_disabled': ['domain4', 'domain3],
#     }
#   }
STATIC_TOGGLE_STATES = {}

ADMINS = ()
MANAGERS = ADMINS

# Ensure that extraneous Tastypie formats are not actually used
# Curiously enough, browsers prefer html, then xml, lastly (or not at all) json
# so removing html from the this variable annoyingly makes it render as XML
# in the browser, when we want JSON. So I've added this commented
# to document intent, but it should only really be activated
# when we have logic in place to treat direct browser access specially.
#TASTYPIE_DEFAULT_FORMATS=['json', 'xml', 'yaml']

# default to the system's timezone settings
TIME_ZONE = "UTC"


# Language code for this installation. All choices can be found here:
# http://www.i18nguy.com/unicode/language-identifiers.html
LANGUAGE_CODE = 'en-us'

LANGUAGES = (
    ('en', 'English'),
    ('es', 'Spanish'),
    ('fra', 'French'),  # we need this alias
    ('hin', 'Hindi'),
    ('sw', 'Swahili'),
    ('por', 'Portuguese'),
)

STATICI18N_FILENAME_FUNCTION = 'statici18n.utils.legacy_filename'

SITE_ID = 1

# If you set this to False, Django will make some optimizations so as not
# to load the internationalization machinery.
USE_I18N = True

# URL that handles the media served from MEDIA_ROOT. Make sure to use a
# trailing slash if there is a path component (optional in other cases).
# Examples: "http://media.lawrence.com", "http://example.com/media/"
MEDIA_URL = '/media/'
STATIC_URL = '/static/'
STATIC_CDN = ''

FILEPATH = BASE_DIR

# These templates are put on the server during deploy by fabric
SERVICE_DIR = os.path.join(FILEPATH, 'deployment', 'commcare-hq-deploy', 'fab', 'services', 'templates')

# media for user uploaded media.  in general this won't be used at all.
MEDIA_ROOT = os.path.join(FILEPATH, 'mediafiles')
STATIC_ROOT = os.path.join(FILEPATH, 'staticfiles')


# Django i18n searches for translation files (django.po) within this dir
# and then in the locale/ directories of installed apps
LOCALE_PATHS = (
    os.path.join(FILEPATH, 'locale'),
)

YARN_COMPONENTS = os.path.join(FILEPATH, 'node_modules')

STATICFILES_FINDERS = (
    "django.contrib.staticfiles.finders.FileSystemFinder",
    "django.contrib.staticfiles.finders.AppDirectoriesFinder",
    'compressor.finders.CompressorFinder',
)

STATICFILES_DIRS = [
    YARN_COMPONENTS,
]

# bleh, why did this submodule have to be removed?
# deploy fails if this item is present and the path does not exist
_formdesigner_path = os.path.join(FILEPATH, 'submodules', 'formdesigner')
if os.path.exists(_formdesigner_path):
    STATICFILES_DIRS += (('formdesigner', _formdesigner_path),)
del _formdesigner_path

LOG_HOME = FILEPATH
COUCH_LOG_FILE = "%s/%s" % (FILEPATH, "commcarehq.couch.log")
DJANGO_LOG_FILE = "%s/%s" % (FILEPATH, "commcarehq.django.log")
ACCOUNTING_LOG_FILE = "%s/%s" % (FILEPATH, "commcarehq.accounting.log")
ANALYTICS_LOG_FILE = "%s/%s" % (FILEPATH, "commcarehq.analytics.log")
FORMPLAYER_TIMING_FILE = "%s/%s" % (FILEPATH, "formplayer.timing.log")
FORMPLAYER_DIFF_FILE = "%s/%s" % (FILEPATH, "formplayer.diff.log")
SOFT_ASSERTS_LOG_FILE = "%s/%s" % (FILEPATH, "soft_asserts.log")
MAIN_COUCH_SQL_DATAMIGRATION = "%s/%s" % (FILEPATH, "main_couch_sql_datamigration.log")

LOCAL_LOGGING_CONFIG = {}

# URL prefix for admin media -- CSS, JavaScript and images. Make sure to use a
# trailing slash.
# Examples: "http://foo.com/media/", "/media/".
ADMIN_MEDIA_PREFIX = '/static/admin/'

# Make this unique, and don't share it with anybody - put into localsettings.py
SECRET_KEY = 'you should really change this'

MIDDLEWARE = [
    'corehq.middleware.NoCacheMiddleware',
    'corehq.middleware.SelectiveSessionMiddleware',
    'django.middleware.locale.LocaleMiddleware',
    'django.middleware.common.CommonMiddleware',
    'django.middleware.csrf.CsrfViewMiddleware',
    'django.middleware.clickjacking.XFrameOptionsMiddleware',
    'django.contrib.auth.middleware.AuthenticationMiddleware',
    'django.contrib.messages.middleware.MessageMiddleware',
    'django.middleware.common.BrokenLinkEmailsMiddleware',
    'django_otp.middleware.OTPMiddleware',
    'django_user_agents.middleware.UserAgentMiddleware',
    'corehq.middleware.OpenRosaMiddleware',
    'corehq.util.global_request.middleware.GlobalRequestMiddleware',
    'corehq.apps.users.middleware.UsersMiddleware',
    'corehq.middleware.SentryContextMiddleware',
    'corehq.apps.domain.middleware.DomainMigrationMiddleware',
    'corehq.middleware.TimeoutMiddleware',
    'corehq.middleware.LogLongRequestMiddleware',
    'corehq.apps.domain.middleware.CCHQPRBACMiddleware',
    'corehq.apps.domain.middleware.DomainHistoryMiddleware',
    'corehq.apps.domain.project_access.middleware.ProjectAccessMiddleware',
    'casexml.apps.phone.middleware.SyncTokenMiddleware',
    'auditcare.middleware.AuditMiddleware',
    'no_exceptions.middleware.NoExceptionsMiddleware',
    'corehq.apps.locations.middleware.LocationAccessMiddleware',
    'corehq.apps.cloudcare.middleware.CloudcareMiddleware',
]

X_FRAME_OPTIONS = 'DENY'

SESSION_ENGINE = "django.contrib.sessions.backends.cache"

# time in minutes before forced logout due to inactivity
INACTIVITY_TIMEOUT = 60 * 24 * 14
SECURE_TIMEOUT = 30
ENABLE_DRACONIAN_SECURITY_FEATURES = False
<<<<<<< HEAD
CUSTOM_PASSWORD_STRENGTH_MESSAGE = ''
=======
ADD_CAPTCHA_FIELD_TO_FORMS = False
>>>>>>> d8f796ae

AUTHENTICATION_BACKENDS = [
    'django.contrib.auth.backends.ModelBackend',
    'corehq.apps.domain.auth.ApiKeyFallbackBackend',
]

PASSWORD_HASHERS = (
    # this is the default list with SHA1 moved to the front
    'django.contrib.auth.hashers.SHA1PasswordHasher',
    'django.contrib.auth.hashers.PBKDF2PasswordHasher',
    'django.contrib.auth.hashers.PBKDF2SHA1PasswordHasher',
    'django.contrib.auth.hashers.BCryptPasswordHasher',
    'django.contrib.auth.hashers.MD5PasswordHasher',
    'django.contrib.auth.hashers.UnsaltedMD5PasswordHasher',
    'django.contrib.auth.hashers.CryptPasswordHasher',
)

ROOT_URLCONF = "urls"

DEFAULT_APPS = (
    'django.contrib.admin',
    'django.contrib.auth',
    'django.contrib.contenttypes',
    'django.contrib.humanize',
    'django.contrib.messages',
    'django.contrib.sessions',
    'django.contrib.sites',
    'django.contrib.staticfiles',
    'django_celery_results',
    'django_prbac',
    'djng',
    'captcha',
    'couchdbkit.ext.django',
    'crispy_forms',
    'gunicorn',
    'compressor',
    'tastypie',
    'django_otp',
    'django_otp.plugins.otp_static',
    'django_otp.plugins.otp_totp',
    'two_factor',
    'ws4redis',
    'statici18n',
    'django_user_agents',
    'logentry_admin',
    'oauth2_provider',
)

CAPTCHA_FIELD_TEMPLATE = 'hq-captcha-field.html'
CRISPY_TEMPLATE_PACK = 'bootstrap3'
CRISPY_ALLOWED_TEMPLATE_PACKS = (
    'bootstrap',
    'bootstrap3',
)

HQ_APPS = (
    'django_digest',
    'auditcare',
    'casexml.apps.case',
    'corehq.apps.casegroups',
    'corehq.apps.case_migrations',
    'casexml.apps.phone',
    'casexml.apps.stock',
    'corehq.apps.cleanup',
    'corehq.apps.cloudcare',
    'corehq.apps.couch_sql_migration',
    'corehq.apps.smsbillables',
    'corehq.apps.accounting',
    'corehq.apps.appstore',
    'corehq.apps.data_analytics',
    'corehq.apps.data_pipeline_audit',
    'corehq.apps.domain',
    'corehq.apps.domain_migration_flags',
    'corehq.apps.dump_reload',
    'corehq.apps.hqadmin.app_config.HqAdminModule',
    'corehq.apps.hqcase',
    'corehq.apps.hqwebapp',
    'corehq.apps.hqmedia',
    'corehq.apps.integration',
    'corehq.apps.linked_domain',
    'corehq.apps.locations',
    'corehq.apps.products',
    'corehq.apps.programs',
    'corehq.project_limits',
    'corehq.apps.commtrack',
    'corehq.apps.consumption',
    'corehq.apps.tzmigration',
    'corehq.celery_monitoring.app_config.CeleryMonitoringAppConfig',
    'corehq.form_processor.app_config.FormProcessorAppConfig',
    'corehq.sql_db.app_config.SqlDbAppConfig',
    'corehq.sql_accessors',
    'corehq.sql_proxy_accessors',
    'corehq.sql_proxy_standby_accessors',
    'corehq.pillows',
    'couchforms',
    'couchexport',
    'dimagi.utils',
    'langcodes',
    'corehq.apps.data_dictionary',
    'corehq.apps.analytics',
    'corehq.apps.callcenter',
    'corehq.apps.change_feed',
    'corehq.apps.custom_data_fields',
    'corehq.apps.receiverwrapper',
    'corehq.apps.app_manager',
    'corehq.apps.es',
    'corehq.apps.fixtures',
    'corehq.apps.case_importer',
    'corehq.apps.reminders',
    'corehq.apps.translations',
    'corehq.apps.user_importer',
    'corehq.apps.users',
    'corehq.apps.settings',
    'corehq.apps.ota',
    'corehq.apps.groups',
    'corehq.apps.mobile_auth',
    'corehq.apps.sms',
    'corehq.apps.smsforms',
    'corehq.apps.ivr',
    'corehq.messaging',
    'corehq.messaging.scheduling',
    'corehq.messaging.scheduling.scheduling_partitioned',
    'corehq.messaging.smsbackends.tropo',
    'corehq.messaging.smsbackends.turn',
    'corehq.messaging.smsbackends.twilio',
    'corehq.messaging.smsbackends.infobip',
    'corehq.messaging.smsbackends.amazon_pinpoint',
    'corehq.apps.dropbox',
    'corehq.messaging.smsbackends.megamobile',
    'corehq.messaging.ivrbackends.kookoo',
    'corehq.messaging.smsbackends.sislog',
    'corehq.messaging.smsbackends.yo',
    'corehq.messaging.smsbackends.telerivet',
    'corehq.messaging.smsbackends.mach',
    'corehq.messaging.smsbackends.http',
    'corehq.messaging.smsbackends.smsgh',
    'corehq.messaging.smsbackends.push',
    'corehq.messaging.smsbackends.starfish',
    'corehq.messaging.smsbackends.trumpia',
    'corehq.messaging.smsbackends.apposit',
    'corehq.messaging.smsbackends.test',
    'corehq.apps.registration',
    'corehq.messaging.smsbackends.unicel',
    'corehq.messaging.smsbackends.vertex',
    'corehq.messaging.smsbackends.start_enterprise',
    'corehq.messaging.smsbackends.ivory_coast_mtn',
    'corehq.messaging.smsbackends.airtel_tcl',
    'corehq.apps.reports.app_config.ReportsModule',
    'corehq.apps.reports_core',
    'corehq.apps.saved_reports',
    'corehq.apps.userreports.app_config.UserReports',
    'corehq.apps.aggregate_ucrs',
    'corehq.apps.data_interfaces',
    'corehq.apps.export',
    'corehq.apps.builds',
    'corehq.apps.api',
    'corehq.apps.notifications',
    'corehq.apps.cachehq',
    'corehq.apps.toggle_ui',
    'corehq.couchapps',
    'corehq.preindex',
    'corehq.tabs',
    'custom.openclinica',
    'fluff',
    'fluff.fluff_filter',
    'soil',
    'toggle',
    'phonelog',
    'pillowtop',
    'pillow_retry',
    'corehq.apps.styleguide',
    'corehq.messaging.smsbackends.grapevine',
    'corehq.apps.dashboard',
    'corehq.motech',
    'corehq.motech.dhis2',
    'corehq.motech.openmrs',
    'corehq.motech.repeaters',
    'corehq.util',
    'dimagi.ext',
    'corehq.blobs',
    'corehq.apps.case_search',
    'corehq.apps.zapier.apps.ZapierConfig',
    'corehq.apps.translations',

    # custom reports
    'pact',

    'custom.reports.mc',
    'custom.apps.crs_reports',
    'custom.succeed',
    'custom.ucla',

    'custom.intrahealth',
    'custom.up_nrhm',

    'custom.common',

    'custom.nic_compliance',
    'custom.hki',
    'custom.champ',
    'custom.covid',
    'custom.aaa',
    'custom.inddex',
    'custom.onse',

    'custom.ccqa',

    'corehq.extensions.app_config.ExtensionAppConfig',  # this should be last in the list
)

# any built-in management commands we want to override should go in hqscripts
INSTALLED_APPS = ('hqscripts',) + DEFAULT_APPS + HQ_APPS

# after login, django redirects to this URL
# rather than the default 'accounts/profile'
LOGIN_REDIRECT_URL = 'homepage'

REPORT_CACHE = 'default'  # or e.g. 'redis'

# When set to False, HQ will not cache any reports using is_cacheable
CACHE_REPORTS = True

####### Domain settings  #######

DOMAIN_MAX_REGISTRATION_REQUESTS_PER_DAY = 99
DOMAIN_SELECT_URL = "/domain/select/"

# This is not used by anything in CommCare HQ, leaving it here in case anything
# in Django unexpectedly breaks without it.
LOGIN_URL = "/accounts/login/"
# If a user tries to access domain admin pages but isn't a domain
# administrator, here's where he/she is redirected
DOMAIN_NOT_ADMIN_REDIRECT_PAGE_NAME = "homepage"

PAGES_NOT_RESTRICTED_FOR_DIMAGI = (
    '/a/{domain}/settings/project/billing/statements/',
    '/a/{domain}/settings/project/billing_information/',
    '/a/{domain}/settings/project/flags/',
    '/a/{domain}/settings/project/internal/calculations/',
    '/a/{domain}/settings/project/internal/info/',
    '/a/{domain}/settings/project/internal_subscription_management/',
    '/a/{domain}/settings/project/project_limits/',
    '/a/{domain}/settings/project/subscription/',
)

####### Release Manager App settings  #######
RELEASE_FILE_PATH = os.path.join("data", "builds")

## soil heartbead config ##
SOIL_HEARTBEAT_CACHE_KEY = "django-soil-heartbeat"


####### Shared/Global/UI Settings #######

# restyle some templates
BASE_TEMPLATE = "hqwebapp/base.html"
BASE_ASYNC_TEMPLATE = "reports/async/basic.html"
LOGIN_TEMPLATE = "login_and_password/login.html"
LOGGEDOUT_TEMPLATE = LOGIN_TEMPLATE

CSRF_FAILURE_VIEW = 'corehq.apps.hqwebapp.views.csrf_failure'

# These are non-standard setting names that are used in localsettings
# The standard variables are then set to these variables after localsettings
# Todo: Change to use standard settings variables
EMAIL_LOGIN = "user@domain.com"
EMAIL_PASSWORD = "changeme"
EMAIL_SMTP_HOST = "smtp.gmail.com"
EMAIL_SMTP_PORT = 587
# These are the normal Django settings
EMAIL_USE_TLS = True

# the physical server emailing - differentiate if needed
SERVER_EMAIL = 'commcarehq-noreply@example.com'
DEFAULT_FROM_EMAIL = 'commcarehq-noreply@example.com'
SUPPORT_EMAIL = "support@example.com"
PROBONO_SUPPORT_EMAIL = 'pro-bono@example.com'
ACCOUNTS_EMAIL = 'accounts@example.com'
DATA_EMAIL = 'datatree@example.com'
SUBSCRIPTION_CHANGE_EMAIL = 'accounts+subchange@example.com'
INTERNAL_SUBSCRIPTION_CHANGE_EMAIL = 'accounts+subchange+internal@example.com'
BILLING_EMAIL = 'billing-comm@example.com'
INVOICING_CONTACT_EMAIL = 'billing-support@example.com'
GROWTH_EMAIL = 'growth@example.com'
MASTER_LIST_EMAIL = 'master-list@example.com'
SALES_EMAIL = 'sales@example.com'
EULA_CHANGE_EMAIL = 'eula-notifications@example.com'
PRIVACY_EMAIL = 'privacy@example.com'
CONTACT_EMAIL = 'info@example.com'
FEEDBACK_EMAIL = 'feedback@example.com'
BOOKKEEPER_CONTACT_EMAILS = []
SOFT_ASSERT_EMAIL = 'commcarehq-ops+soft_asserts@example.com'
DAILY_DEPLOY_EMAIL = None
EMAIL_SUBJECT_PREFIX = '[commcarehq] '
SAAS_REPORTING_EMAIL = None

# Return-Path is the email used to forward BOUNCE & COMPLAINT notifications
# This email must be a REAL email address, not a mailing list, otherwise
# the emails from mailer daemon will be swallowed up by spam filters.
RETURN_PATH_EMAIL = None

# This will trigger a periodic task to check the RETURN_PATH_EMAIL inbox for
# SES bounce and complaint notifications.
RETURN_PATH_EMAIL_PASSWORD = None

# Allows reception of SES Events to the log_email_event endpoint to update
# MessagingSubEvent status This configuration set should be set up for each
# environment here:
# https://console.aws.amazon.com/ses/home?region=us-east-1#configuration-set-list:

SES_CONFIGURATION_SET = None
SNS_EMAIL_EVENT_SECRET = None

ENABLE_SOFT_ASSERT_EMAILS = True
IS_DIMAGI_ENVIRONMENT = True

LOCAL_SERVER_ENVIRONMENT = 'localdev'
SERVER_ENVIRONMENT = LOCAL_SERVER_ENVIRONMENT
ICDS_ENVS = ('icds',)
# environments located in india, this should not even include staging
INDIAN_ENVIRONMENTS = ('india', 'icds-cas', 'icds-staging')
UNLIMITED_RULE_RESTART_ENVS = ('echis', 'pna', 'swiss')

# minimum minutes between updates to user reporting metadata
USER_REPORTING_METADATA_UPDATE_FREQUENCY = 15
USER_REPORTING_METADATA_BATCH_ENABLED = False
USER_REPORTING_METADATA_BATCH_SCHEDULE = {'timedelta': {'minutes': 5}}


BASE_ADDRESS = 'localhost:8000'
J2ME_ADDRESS = ''

# Set this if touchforms can't access HQ via the public URL e.g. if using a self signed cert
# Should include the protocol.
# If this is None, get_url_base() will be used
CLOUDCARE_BASE_URL = None

PAGINATOR_OBJECTS_PER_PAGE = 15
PAGINATOR_MAX_PAGE_LINKS = 5

# OTA restore fixture generators
FIXTURE_GENERATORS = [
    "corehq.apps.users.fixturegenerators.user_groups",
    "corehq.apps.fixtures.fixturegenerators.item_lists",
    "corehq.apps.callcenter.fixturegenerators.indicators_fixture_generator",
    "corehq.apps.products.fixtures.product_fixture_generator",
    "corehq.apps.programs.fixtures.program_fixture_generator",
    "corehq.apps.app_manager.fixtures.report_fixture_generator",
    "corehq.apps.locations.fixtures.location_fixture_generator",
    "corehq.apps.locations.fixtures.flat_location_fixture_generator",
    "corehq.apps.locations.fixtures.related_locations_fixture_generator",
]

### Shared drive settings ###
# Also see section after localsettings import
SHARED_DRIVE_ROOT = None
# names of directories within SHARED_DRIVE_ROOT
RESTORE_PAYLOAD_DIR_NAME = None
SHARED_TEMP_DIR_NAME = None
SHARED_BLOB_DIR_NAME = 'blobdb'

## django-transfer settings
# These settings must match the apache / nginx config
TRANSFER_SERVER = None  # 'apache' or 'nginx'
# name of the directory within SHARED_DRIVE_ROOT
TRANSFER_FILE_DIR_NAME = None

GET_URL_BASE = 'dimagi.utils.web.get_url_base'

CELERY_BROKER_URL = 'redis://localhost:6379/0'

# https://github.com/celery/celery/issues/4226
CELERY_BROKER_POOL_LIMIT = None

CELERY_RESULT_BACKEND = 'django-db'

CELERY_TASK_ANNOTATIONS = {
    '*': {
        'on_failure': helper.celery_failure_handler,
        'trail': False,
    }
}

CELERY_MAIN_QUEUE = 'celery'
CELERY_PERIODIC_QUEUE = 'celery_periodic'
CELERY_REMINDER_RULE_QUEUE = 'reminder_rule_queue'
CELERY_REMINDER_CASE_UPDATE_QUEUE = 'reminder_case_update_queue'
CELERY_REPEAT_RECORD_QUEUE = 'repeat_record_queue'
CELERY_LOCATION_REASSIGNMENT_QUEUE = 'celery'

# Will cause a celery task to raise a SoftTimeLimitExceeded exception if
# time limit is exceeded.
CELERY_TASK_SOFT_TIME_LIMIT = 86400 * 2  # 2 days in seconds

# http://docs.celeryproject.org/en/3.1/configuration.html#celery-event-queue-ttl
# Keep messages in the events queue only for 2 hours
CELERY_EVENT_QUEUE_TTL = 2 * 60 * 60

CELERY_TASK_SERIALIZER = 'json'  # Default value in celery 4.x
CELERY_ACCEPT_CONTENT = ['json', 'pickle']  # Defaults to ['json'] in celery 4.x.  Remove once pickle is not used.

# in seconds
CELERY_HEARTBEAT_THRESHOLDS = {
    "analytics_queue": 30 * 60,
    "async_restore_queue": 60,
    "background_queue": None,
    "case_import_queue": 60,
    "case_rule_queue": None,
    "celery": 60,
    "celery_periodic": None,
    "email_queue": 30,
    "export_download_queue": 30,
    "icds_aggregation_queue": None,
    "icds_dashboard_reports_queue": None,
    "logistics_background_queue": None,
    "logistics_reminder_queue": None,
    "reminder_case_update_queue": 15 * 60,
    "reminder_queue": 15 * 60,
    "reminder_rule_queue": 15 * 60,
    "repeat_record_queue": 60 * 60,
    "saved_exports_queue": 6 * 60 * 60,
    "send_report_throttled": 6 * 60 * 60,
    "sms_queue": 5 * 60,
    "submission_reprocessing_queue": 60 * 60,
    "sumologic_logs_queue": 6 * 60 * 60,
    "ucr_indicator_queue": None,
    "ucr_queue": None,
}

# websockets config
WEBSOCKET_URL = '/ws/'
WS4REDIS_PREFIX = 'ws'
WSGI_APPLICATION = 'ws4redis.django_runserver.application'
WS4REDIS_ALLOWED_CHANNELS = helper.get_allowed_websocket_channels


TEST_RUNNER = 'testrunner.TwoStageTestRunner'
# this is what gets appended to @domain after your accounts
HQ_ACCOUNT_ROOT = "commcarehq.org"

FORMPLAYER_URL = 'http://localhost:8080'

####### SMS Queue Settings #######

# Setting this to False will make the system process outgoing and incoming SMS
# immediately rather than use the queue.
# This should always be set to True in production environments, and the sms_queue
# celery worker(s) should be deployed. We set this to False for tests and (optionally)
# for local testing.
SMS_QUEUE_ENABLED = True

# Number of minutes a celery task will alot for itself (via lock timeout)
SMS_QUEUE_PROCESSING_LOCK_TIMEOUT = 5

# Number of minutes to wait before retrying an unsuccessful processing attempt
# for a single SMS
SMS_QUEUE_REPROCESS_INTERVAL = 5

# Number of minutes to wait before retrying an SMS that has reached
# the default maximum number of processing attempts
SMS_QUEUE_REPROCESS_INDEFINITELY_INTERVAL = 60 * 6

# Max number of processing attempts before giving up on processing the SMS
SMS_QUEUE_MAX_PROCESSING_ATTEMPTS = 3

# Number of minutes to wait before retrying SMS that was delayed because the
# domain restricts sending SMS to certain days/times.
SMS_QUEUE_DOMAIN_RESTRICTED_RETRY_INTERVAL = 15

# The number of hours to wait before counting a message as stale. Stale
# messages will not be processed.
SMS_QUEUE_STALE_MESSAGE_DURATION = 7 * 24


####### Reminders Queue Settings #######

# Setting this to False will make the system fire reminders every
# minute on the periodic queue. Setting to True will queue up reminders
# on the reminders queue.
REMINDERS_QUEUE_ENABLED = False

# If a reminder still has not been processed in this number of minutes, enqueue it
# again.
REMINDERS_QUEUE_ENQUEUING_TIMEOUT = 180

# Number of minutes a celery task will alot for itself (via lock timeout)
REMINDERS_QUEUE_PROCESSING_LOCK_TIMEOUT = 5

# Number of minutes to wait before retrying an unsuccessful processing attempt
# for a single reminder
REMINDERS_QUEUE_REPROCESS_INTERVAL = 5

# Max number of processing attempts before giving up on processing the reminder
REMINDERS_QUEUE_MAX_PROCESSING_ATTEMPTS = 3

# The number of hours to wait before counting a reminder as stale. Stale
# reminders will not be processed.
REMINDERS_QUEUE_STALE_REMINDER_DURATION = 7 * 24

# Reminders rate limiting settings. A single project will only be allowed to
# fire REMINDERS_RATE_LIMIT_COUNT reminders every REMINDERS_RATE_LIMIT_PERIOD
# seconds.
REMINDERS_RATE_LIMIT_COUNT = 30
REMINDERS_RATE_LIMIT_PERIOD = 60

SYNC_CASE_FOR_MESSAGING_ON_SAVE = True

# Used by the new reminders framework
LOCAL_AVAILABLE_CUSTOM_SCHEDULING_CONTENT = {}
AVAILABLE_CUSTOM_SCHEDULING_CONTENT = {
    "UCLA_GENERAL_HEALTH":
        ["custom.ucla.api.general_health_message_bank_content_new",
         "UCLA: General Health Message Bank"],
    "UCLA_MENTAL_HEALTH":
        ["custom.ucla.api.mental_health_message_bank_content_new",
         "UCLA: Mental Health Message Bank"],
    "UCLA_SEXUAL_HEALTH":
        ["custom.ucla.api.sexual_health_message_bank_content_new",
         "UCLA: Sexual Health Message Bank"],
    "UCLA_MED_ADHERENCE":
        ["custom.ucla.api.med_adherence_message_bank_content_new",
         "UCLA: Med Adherence Message Bank"],
    "UCLA_SUBSTANCE_USE":
        ["custom.ucla.api.substance_use_message_bank_content_new",
         "UCLA: Substance Use Message Bank"],
}

# Used by the old reminders framework
LOCAL_AVAILABLE_CUSTOM_REMINDER_RECIPIENTS = {}
AVAILABLE_CUSTOM_REMINDER_RECIPIENTS = {
    'HOST_CASE_OWNER_LOCATION':
        ['corehq.apps.reminders.custom_recipients.host_case_owner_location',
         "Custom: Extension Case -> Host Case -> Owner (which is a location)"],
    'HOST_CASE_OWNER_LOCATION_PARENT':
        ['corehq.apps.reminders.custom_recipients.host_case_owner_location_parent',
         "Custom: Extension Case -> Host Case -> Owner (which is a location) -> Parent location"],
    'CASE_OWNER_LOCATION_PARENT':
        ['custom.abt.messaging.custom_recipients.abt_case_owner_location_parent_old_framework',
         "Abt: The case owner's location's parent location"],
}


# Used by the new reminders framework
LOCAL_AVAILABLE_CUSTOM_SCHEDULING_RECIPIENTS = {}
AVAILABLE_CUSTOM_SCHEDULING_RECIPIENTS = {
    'HOST_CASE_OWNER_LOCATION':
        ['corehq.messaging.scheduling.custom_recipients.host_case_owner_location',
         "Custom: Extension Case -> Host Case -> Owner (which is a location)"],
    'HOST_CASE_OWNER_LOCATION_PARENT':
        ['corehq.messaging.scheduling.custom_recipients.host_case_owner_location_parent',
         "Custom: Extension Case -> Host Case -> Owner (which is a location) -> Parent location"],
    'CASE_OWNER_LOCATION_PARENT':
        ['custom.abt.messaging.custom_recipients.abt_case_owner_location_parent_new_framework',
         "Abt: The case owner's location's parent location"],
}

LOCAL_AVAILABLE_CUSTOM_RULE_CRITERIA = {}
AVAILABLE_CUSTOM_RULE_CRITERIA = {}

LOCAL_AVAILABLE_CUSTOM_RULE_ACTIONS = {}
AVAILABLE_CUSTOM_RULE_ACTIONS = {}

####### auditcare parameters #######
AUDIT_MODEL_SAVE = [
    'corehq.apps.app_manager.Application',
    'corehq.apps.app_manager.RemoteApp',
]

AUDIT_VIEWS = [
    'corehq.apps.settings.views.ChangeMyPasswordView',
    'corehq.apps.hqadmin.views.users.AuthenticateAs',
]

AUDIT_MODULES = [
    'corehq.apps.reports',
    'corehq.apps.userreports',
    'corehq.apps.data',
    'corehq.apps.registration',
    'corehq.apps.hqadmin',
    'corehq.apps.accounting',
    'corehq.apps.cloudcare',
    'tastypie',
]

# Don't use google analytics unless overridden in localsettings
ANALYTICS_IDS = {
    'GOOGLE_ANALYTICS_API_ID': '',
    'KISSMETRICS_KEY': '',
    'HUBSPOT_API_KEY': '',
    'HUBSPOT_API_ID': '',
    'GTM_ID': '',
    'DRIFT_ID': '',
    'APPCUES_ID': '',
    'APPCUES_KEY': '',
}

ANALYTICS_CONFIG = {
    "HQ_INSTANCE": '',  # e.g. "www" or "staging"
    "DEBUG": False,
    "LOG_LEVEL": "warning",     # "warning", "debug", "verbose", or "" for no logging
}

GREENHOUSE_API_KEY = ''

MAPBOX_ACCESS_TOKEN = ''

OPEN_EXCHANGE_RATES_API_ID = ''

# import local settings if we find them
LOCAL_APPS = ()
LOCAL_MIDDLEWARE = ()
LOCAL_PILLOWTOPS = {}

RUN_FORM_META_PILLOW = True
RUN_CASE_SEARCH_PILLOW = True
RUN_UNKNOWN_USER_PILLOW = True

# Set to True to remove the `actions` and `xform_id` fields from the
# ES Case index. These fields contribute high load to the shard
# databases.
CASE_ES_DROP_FORM_FIELDS = False

# Repeaters in the order in which they should appear in "Data Forwarding"
REPEATER_CLASSES = [
    'corehq.motech.repeaters.models.FormRepeater',
    'corehq.motech.repeaters.models.CaseRepeater',
    'corehq.motech.repeaters.models.CreateCaseRepeater',
    'corehq.motech.repeaters.models.UpdateCaseRepeater',
    'corehq.motech.repeaters.models.ReferCaseRepeater',
    'corehq.motech.repeaters.models.ShortFormRepeater',
    'corehq.motech.repeaters.models.AppStructureRepeater',
    'corehq.motech.repeaters.models.UserRepeater',
    'corehq.motech.repeaters.models.LocationRepeater',
    'corehq.motech.openmrs.repeaters.OpenmrsRepeater',
    'corehq.motech.dhis2.repeaters.Dhis2Repeater',
    'corehq.motech.dhis2.repeaters.Dhis2EntityRepeater',
]

# Override this in localsettings to add new repeater types
LOCAL_REPEATER_CLASSES = []

# tuple of fully qualified repeater class names that are enabled.
# Set to None to enable all or empty tuple to disable all.
# This will not prevent users from creating
REPEATERS_WHITELIST = None

# If ENABLE_PRELOGIN_SITE is set to true, redirect to Dimagi.com urls
ENABLE_PRELOGIN_SITE = False

# dimagi.com urls
PRICING_PAGE_URL = "https://www.dimagi.com/commcare/pricing/"

# Sumologic log aggregator
SUMOLOGIC_URL = None

# on both a single instance or distributed setup this should assume localhost
ELASTICSEARCH_HOST = 'localhost'
ELASTICSEARCH_PORT = 9200
ELASTICSEARCH_MAJOR_VERSION = 1
# If elasticsearch queries take more than this, they result in timeout errors
ES_SEARCH_TIMEOUT = 30

BITLY_OAUTH_TOKEN = None

OAUTH2_PROVIDER = {
    # until we have clearer project-level checks on this, just expire the token every
    # 15 minutes to match HIPAA constraints.
    # https://django-oauth-toolkit.readthedocs.io/en/latest/settings.html#access-token-expire-seconds
    'ACCESS_TOKEN_EXPIRE_SECONDS': 15 * 60,
    'SCOPES': {
        'access_apis': 'Access API data on all your CommCare projects',
    },
}


# this should be overridden in localsettings
INTERNAL_DATA = defaultdict(list)

COUCH_STALE_QUERY = 'update_after'  # 'ok' for cloudant
# Run reindex every 10 minutes (by default)
COUCH_REINDEX_SCHEDULE = {'timedelta': {'minutes': 10}}

MESSAGE_LOG_OPTIONS = {
    "abbreviated_phone_number_domains": ["mustmgh", "mgh-cgh-uganda"],
}

PREVIEWER_RE = '^$'

MESSAGE_STORAGE = 'django.contrib.messages.storage.session.SessionStorage'

DIGEST_LOGIN_FACTORY = 'django_digest.NoEmailLoginFactory'

# Django Compressor
COMPRESS_PRECOMPILERS = AVAILABLE_COMPRESS_PRECOMPILERS = (
    ('text/less', 'corehq.apps.hqwebapp.precompilers.LessFilter'),
)
# if not overwritten in localsettings, these will be replaced by the value they return
# using the local DEBUG value (which we don't have access to here yet)
COMPRESS_ENABLED = lambda: not DEBUG and not UNIT_TESTING  # noqa: E731
COMPRESS_OFFLINE = lambda: not DEBUG and not UNIT_TESTING  # noqa: E731
COMPRESS_JS_COMPRESSOR = 'corehq.apps.hqwebapp.uglify.JsUglifySourcemapCompressor'
# use 'compressor.js.JsCompressor' for faster local compressing (will get rid of source maps)
COMPRESS_CSS_FILTERS = ['compressor.filters.css_default.CssAbsoluteFilter',
'compressor.filters.cssmin.rCSSMinFilter']

LESS_B3_PATHS = {
    'variables': '../../../hqwebapp/less/_hq/includes/variables',
    'mixins': '../../../hqwebapp/less/_hq/includes/mixins',
}

USER_AGENTS_CACHE = 'default'

# Invoicing
INVOICE_STARTING_NUMBER = 0
INVOICE_PREFIX = ''
INVOICE_TERMS = ''
INVOICE_FROM_ADDRESS = {}
BANK_ADDRESS = {}
BANK_NAME = ''
BANK_ACCOUNT_NUMBER = ''
BANK_ROUTING_NUMBER_ACH = ''
BANK_ROUTING_NUMBER_WIRE = ''
BANK_SWIFT_CODE = ''

STRIPE_PUBLIC_KEY = ''
STRIPE_PRIVATE_KEY = ''

# mapping of report engine IDs to database configurations
# values must be an alias of a DB in the Django DB configuration
# or a dict of the following format:
# {
#     'WRITE': 'django_db_alias',
#     'READ': [('django_db_alias', query_weighting_int), (...)]
# }
REPORTING_DATABASES = {
    'default': 'default',
    'ucr': 'default'
}

PL_PROXY_CLUSTER_NAME = 'commcarehq'

USE_PARTITIONED_DATABASE = False

# number of days since last access after which a saved export is considered unused
SAVED_EXPORT_ACCESS_CUTOFF = 35

# override for production
DEFAULT_PROTOCOL = 'http'

# Dropbox
DROPBOX_KEY = ''
DROPBOX_SECRET = ''
DROPBOX_APP_NAME = ''

# Amazon S3
S3_ACCESS_KEY = None
S3_SECRET_KEY = None

# Supervisor RPC
SUPERVISOR_RPC_ENABLED = False
SUBSCRIPTION_USERNAME = None
SUBSCRIPTION_PASSWORD = None

# List of metrics providers to use. Available providers:
# * 'corehq.util.metrics.datadog.DatadogMetrics'
# * 'corehq.util.metrics.prometheus.PrometheusMetrics'
METRICS_PROVIDERS = []

DATADOG_API_KEY = None
DATADOG_APP_KEY = None

SYNCLOGS_SQL_DB_ALIAS = 'default'

# A dict of django apps in which the reads are
# split betweeen the primary and standby db machines
# Example format:
# {
# "users":
#     [
#      ("pgmain", 5),
#      ("pgmainstandby", 5)
#     ]
# }
LOAD_BALANCED_APPS = {}

# Override with the PEM export of an RSA private key, for use with any
# encryption or signing workflows.
HQ_PRIVATE_KEY = None

KAFKA_BROKERS = ['localhost:9092']
KAFKA_API_VERSION = None

MOBILE_INTEGRATION_TEST_TOKEN = None

COMMCARE_HQ_NAME = {
    "default": "CommCare HQ",
}
COMMCARE_NAME = {
    "default": "CommCare",
}

ENTERPRISE_MODE = False

RESTRICT_DOMAIN_CREATION = False

CUSTOM_LANDING_PAGE = False

SENTRY_DSN = None
SENTRY_REPOSITORY = 'dimagi/commcare-hq'
SENTRY_ORGANIZATION_SLUG = 'dimagi'
SENTRY_PROJECT_SLUG = 'commcarehq'

# used for creating releases and deploys
SENTRY_API_KEY = None

OBFUSCATE_PASSWORD_FOR_NIC_COMPLIANCE = False
RESTRICT_USED_PASSWORDS_FOR_NIC_COMPLIANCE = False
DATA_UPLOAD_MAX_MEMORY_SIZE = None
# Exports use a lot of fields to define columns. See: https://dimagi-dev.atlassian.net/browse/HI-365
DATA_UPLOAD_MAX_NUMBER_FIELDS = 5000

AUTHPROXY_URL = None
AUTHPROXY_CERT = None

# number of docs for UCR to queue asynchronously at once
# ideally # of documents it takes to process in ~30 min
ASYNC_INDICATORS_TO_QUEUE = 10000
ASYNC_INDICATOR_QUEUE_TIMES = None
DAYS_TO_KEEP_DEVICE_LOGS = 60
NO_DEVICE_LOG_ENVS = list(ICDS_ENVS) + ['production']

UCR_COMPARISONS = {}

MAX_RULE_UPDATES_IN_ONE_RUN = 10000

DEFAULT_ODATA_FEED_LIMIT = 25

# used for providing separate landing pages for different URLs
# default will be used if no hosts match
CUSTOM_LANDING_TEMPLATE = {
    # "icds-cas.gov.in": 'icds/login.html',
    # "default": 'login_and_password/login.html',
}

ES_SETTINGS = None
ES_XFORM_INDEX_NAME = "xforms_2016-07-07"
ES_XFORM_DISABLE_ALL = False
PHI_API_KEY = None
PHI_PASSWORD = None

STATIC_DATA_SOURCE_PROVIDERS = [
    'corehq.apps.callcenter.data_source.call_center_data_source_configuration_provider'
]

BYPASS_SESSIONS_FOR_MOBILE = False

SESSION_BYPASS_URLS = [
    r'^/a/{domain}/receiver/',
    r'^/a/{domain}/phone/restore/',
    r'^/a/{domain}/phone/search/',
    r'^/a/{domain}/phone/claim-case/',
    r'^/a/{domain}/phone/heartbeat/',
    r'^/a/{domain}/phone/keys/',
    r'^/a/{domain}/phone/admin_keys/',
    r'^/a/{domain}/apps/download/',
]

# Disable builtin throttling for two factor backup tokens, since we have our own
# See corehq.apps.hqwebapp.signals and corehq.apps.hqwebapp.forms for details
OTP_STATIC_THROTTLE_FACTOR = 0

ALLOW_PHONE_AS_DEFAULT_TWO_FACTOR_DEVICE = False
RATE_LIMIT_SUBMISSIONS = False

# If set to a positive number, exports requested more than this many seconds ago
# without the email option will be quickly rejected.
# This is useful for load-shedding in times of crisis.
STALE_EXPORT_THRESHOLD = None

REQUIRE_TWO_FACTOR_FOR_SUPERUSERS = False
# Use an experimental partitioning algorithm
# that adds messages to the partition with the fewest unprocessed messages
USE_KAFKA_SHORTEST_BACKLOG_PARTITIONER = False

LOCAL_CUSTOM_DB_ROUTING = {}

DEFAULT_COMMCARE_EXTENSIONS = [
    "custom.aaa.commcare_extensions",
    "custom.abt.commcare_extensions",
    "custom.eqa.commcare_extensions",
    "mvp.commcare_extensions",
    "custom.succeed.commcare_extensions",
]
COMMCARE_EXTENSIONS = []

IGNORE_ALL_DEMO_USER_SUBMISSIONS = False

# to help in performance, avoid use of phone entries in an environment that does not need them
# so HQ does not try to keep them up to date
USE_PHONE_ENTRIES = True

try:
    # try to see if there's an environmental variable set for local_settings
    custom_settings = os.environ.get('CUSTOMSETTINGS', None)
    if custom_settings:
        if custom_settings == 'demo':
            from settings_demo import *
        else:
            custom_settings_module = importlib.import_module(custom_settings)
            try:
                attrlist = custom_settings_module.__all__
            except AttributeError:
                attrlist = dir(custom_settings_module)
            for attr in attrlist:
                globals()[attr] = getattr(custom_settings_module, attr)
    else:
        from localsettings import *
except ImportError as error:
    if str(error) != "No module named 'localsettings'":
        raise error
    # fallback in case nothing else is found - used for readthedocs
    from dev_settings import *


AVAILABLE_CUSTOM_SCHEDULING_CONTENT.update(LOCAL_AVAILABLE_CUSTOM_SCHEDULING_CONTENT)
AVAILABLE_CUSTOM_REMINDER_RECIPIENTS.update(LOCAL_AVAILABLE_CUSTOM_REMINDER_RECIPIENTS)
AVAILABLE_CUSTOM_SCHEDULING_RECIPIENTS.update(LOCAL_AVAILABLE_CUSTOM_SCHEDULING_RECIPIENTS)
AVAILABLE_CUSTOM_RULE_CRITERIA.update(LOCAL_AVAILABLE_CUSTOM_RULE_CRITERIA)
AVAILABLE_CUSTOM_RULE_ACTIONS.update(LOCAL_AVAILABLE_CUSTOM_RULE_ACTIONS)

REPEATER_CLASSES.extend(LOCAL_REPEATER_CLASSES)

COMMCARE_EXTENSIONS.extend(DEFAULT_COMMCARE_EXTENSIONS)

# The defaults above are given as a function of (or rather a closure on) DEBUG,
# so if not overridden they need to be evaluated after DEBUG is set
if callable(COMPRESS_ENABLED):
    COMPRESS_ENABLED = COMPRESS_ENABLED()
if callable(COMPRESS_OFFLINE):
    COMPRESS_OFFLINE = COMPRESS_OFFLINE()

# These default values can't be overridden.
# Should you someday need to do so, use the lambda/if callable pattern above
SESSION_COOKIE_SECURE = CSRF_COOKIE_SECURE = SECURE_COOKIES = not DEBUG
SESSION_COOKIE_HTTPONLY = CSRF_COOKIE_HTTPONLY = True


if UNIT_TESTING:
    # COMPRESS_COMPILERS overrides COMPRESS_ENABLED = False, so must be
    # cleared to disable compression completely. CSS/less compression is
    # very slow and should especially be avoided in tests. Tests that
    # need to test compression should use
    # @override_settings(
    #     COMPRESS_ENABLED=True,
    #     COMPRESS_PRECOMPILERS=settings.AVAILABLE_COMPRESS_PRECOMPILERS,
    # )
    COMPRESS_PRECOMPILERS = ()


# Unless DISABLE_SERVER_SIDE_CURSORS has explicitly been set, default to True because Django >= 1.11.1 and our
# hosting environments use pgBouncer with transaction pooling. For more information, see:
# https://docs.djangoproject.com/en/1.11/releases/1.11.1/#allowed-disabling-server-side-cursors-on-postgresql
for database in DATABASES.values():
    if (
        database['ENGINE'] == 'django.db.backends.postgresql' and
        database.get('DISABLE_SERVER_SIDE_CURSORS') is None
    ):
        database['DISABLE_SERVER_SIDE_CURSORS'] = True


_location = lambda x: os.path.join(FILEPATH, x)

IS_SAAS_ENVIRONMENT = SERVER_ENVIRONMENT in ('production', 'staging')

if 'KAFKA_URL' in globals():
    import warnings
    warnings.warn(inspect.cleandoc("""KAFKA_URL is deprecated

    Please replace KAFKA_URL with KAFKA_BROKERS as follows:

        KAFKA_BROKERS = ['%s']
    """) % KAFKA_URL, DeprecationWarning)

    KAFKA_BROKERS = [KAFKA_URL]

TEMPLATES = [
    {
        'BACKEND': 'django.template.backends.django.DjangoTemplates',
        'DIRS': [
            _location('corehq/apps/domain/templates/login_and_password'),
        ],
        'OPTIONS': {
            'context_processors': [
                'django.contrib.auth.context_processors.auth',
                'django.contrib.messages.context_processors.messages',
                'django.template.context_processors.debug',
                'django.template.context_processors.i18n',
                'django.template.context_processors.media',
                'django.template.context_processors.request',
                'django.template.context_processors.static',
                'django.template.context_processors.tz',

                'corehq.util.context_processors.base_template',
                'corehq.util.context_processors.current_url_name',
                'corehq.util.context_processors.domain',
                'corehq.util.context_processors.domain_billing_context',
                'corehq.util.context_processors.enterprise_mode',
                'corehq.util.context_processors.mobile_experience',
                'corehq.util.context_processors.get_demo',
                'corehq.util.context_processors.banners',
                'corehq.util.context_processors.js_api_keys',
                'corehq.util.context_processors.js_toggles',
                'corehq.util.context_processors.websockets_override',
                'corehq.util.context_processors.commcare_hq_names',
                'corehq.util.context_processors.emails',
            ],
            'debug': DEBUG,
            'loaders': [
                'django.template.loaders.filesystem.Loader',
                'django.template.loaders.app_directories.Loader',
            ],
        },
    },
]

LOGGING = {
    'version': 1,
    'disable_existing_loggers': True,
    'formatters': {
        'verbose': {
            'format': '%(levelname)s %(asctime)s %(module)s %(process)d %(thread)d %(message)s'
        },
        'simple': {
            'format': '%(asctime)s %(levelname)s %(message)s'
        },
        'pillowtop': {
            'format': '%(asctime)s %(levelname)s %(module)s %(message)s'
        },
        'couch-request-formatter': {
            'format': '%(asctime)s [%(username)s:%(domain)s] %(hq_url)s %(database)s %(method)s %(status_code)s %(content_length)s %(path)s %(duration)s'
        },
        'formplayer_timing': {
            'format': '%(asctime)s, %(action)s, %(control_duration)s, %(candidate_duration)s'
        },
        'formplayer_diff': {
            'format': '%(asctime)s, %(action)s, %(request)s, %(control)s, %(candidate)s'
        },
        'ucr_timing': {
            'format': '%(asctime)s\t%(domain)s\t%(report_config_id)s\t%(filter_values)s\t%(control_duration)s\t%(candidate_duration)s'
        },
        'ucr_diff': {
            'format': '%(asctime)s\t%(domain)s\t%(report_config_id)s\t%(filter_values)s\t%(control)s\t%(diff)s'
        },
        'ucr_exception': {
            'format': '%(asctime)s\t%(domain)s\t%(report_config_id)s\t%(filter_values)s\t%(candidate)s'
        },
        'kafka_audit': {
            'format': '%(asctime)s,%(message)s'
        },
    },
    'filters': {
        'hqcontext': {
            '()': 'corehq.util.log.HQRequestFilter',
        },
        'exclude_static': {
            '()': 'corehq.util.log.SuppressStaticLogs',
        },
    },
    'handlers': {
        'pillowtop': {
            'level': 'INFO',
            'class': 'logging.StreamHandler',
            'formatter': 'pillowtop'
        },
        'console': {
            'level': 'INFO',
            'class': 'logging.StreamHandler',
            'formatter': 'simple'
        },
        'file': {
            'level': 'INFO',
            'class': 'logging.handlers.RotatingFileHandler',
            'formatter': 'verbose',
            'filename': DJANGO_LOG_FILE,
            'maxBytes': 10 * 1024 * 1024,  # 10 MB
            'backupCount': 20  # Backup 200 MB of logs
        },
        'couch-request-handler': {
            'level': 'DEBUG',
            'class': 'logging.handlers.RotatingFileHandler',
            'formatter': 'couch-request-formatter',
            'filters': ['hqcontext'],
            'filename': COUCH_LOG_FILE,
            'maxBytes': 10 * 1024 * 1024,  # 10 MB
            'backupCount': 20  # Backup 200 MB of logs
        },
        'accountinglog': {
            'level': 'INFO',
            'class': 'logging.handlers.RotatingFileHandler',
            'formatter': 'verbose',
            'filename': ACCOUNTING_LOG_FILE,
            'maxBytes': 10 * 1024 * 1024,  # 10 MB
            'backupCount': 20  # Backup 200 MB of logs
        },
        'analyticslog': {
            'level': 'DEBUG',
            'class': 'logging.handlers.RotatingFileHandler',
            'formatter': 'verbose',
            'filename': ANALYTICS_LOG_FILE,
            'maxBytes': 10 * 1024 * 1024,  # 10 MB
            'backupCount': 20  # Backup 200 MB of logs
        },
        'formplayer_diff': {
            'level': 'INFO',
            'class': 'logging.handlers.RotatingFileHandler',
            'formatter': 'formplayer_diff',
            'filename': FORMPLAYER_DIFF_FILE,
            'maxBytes': 10 * 1024 * 1024,  # 10 MB
            'backupCount': 20  # Backup 200 MB of logs
        },
        'formplayer_timing': {
            'level': 'INFO',
            'class': 'logging.handlers.RotatingFileHandler',
            'formatter': 'formplayer_timing',
            'filename': FORMPLAYER_TIMING_FILE,
            'maxBytes': 10 * 1024 * 1024,  # 10 MB
            'backupCount': 20  # Backup 200 MB of logs
        },
        'mail_admins': {
            'level': 'ERROR',
            'class': 'corehq.util.log.HqAdminEmailHandler',
        },
        'notify_exception': {
            'level': 'ERROR',
            'class': 'corehq.util.log.NotifyExceptionEmailer',
        },
        'null': {
            'class': 'logging.NullHandler',
        },
        'soft_asserts': {
            "level": "DEBUG",
            'class': 'logging.handlers.RotatingFileHandler',
            'formatter': 'verbose',
            'filename': SOFT_ASSERTS_LOG_FILE,
            'maxBytes': 10 * 1024 * 1024,  # 10 MB
            'backupCount': 200  # Backup 2000 MB of logs
        },
        'main_couch_sql_datamigration': {
            'level': 'INFO',
            'class': 'logging.handlers.RotatingFileHandler',
            'formatter': 'simple',
            'filename': MAIN_COUCH_SQL_DATAMIGRATION,
            'maxBytes': 10 * 1024 * 1024,
            'backupCount': 20
        },
    },
    'root': {
        'level': 'INFO',
        'handlers': ['console', 'file'],
    },
    'loggers': {
        'couchdbkit.request': {
            'handlers': ['couch-request-handler'],
            'level': 'DEBUG',
            'propagate': False,
        },
        'django': {
            'handlers': ['file'],
            'level': 'ERROR',
            'propagate': True,
        },
        'django.server': {
            'handlers': ['console'],
            'level': 'INFO',
            'propagate': False,
            'filters': ['exclude_static'],
        },
        'django.security.DisallowedHost': {
            'handlers': ['null'],
            'propagate': False,
        },
        'notify': {
            'handlers': ['file'],
            'level': 'ERROR',
            'propagate': True,
        },
        'celery.task': {
            'handlers': ['console', 'file'],
            'level': 'INFO',
            'propagate': True
        },
        'pillowtop': {
            'handlers': ['pillowtop'],
            'level': 'INFO',
            'propagate': False,
        },
        'smsbillables': {
            'handlers': ['file', 'console', 'mail_admins'],
            'level': 'INFO',
            'propagate': False,
        },
        'accounting': {
            'handlers': ['accountinglog', 'console'],
            'level': 'INFO',
            'propagate': False,
        },
        'analytics': {
            'handlers': ['analyticslog'],
            'level': 'DEBUG',
            'propagate': False
        },
        'elasticsearch': {
            'handlers': ['file'],
            'level': 'ERROR',
            'propagate': True,
        },
        'formplayer_timing': {
            'handlers': ['formplayer_timing'],
            'level': 'INFO',
            'propogate': True,
        },
        'formplayer_diff': {
            'handlers': ['formplayer_diff'],
            'level': 'INFO',
            'propogate': True,
        },
        'boto3': {
            'handlers': ['console'],
            'level': 'WARNING',
            'propagate': True
        },
        'botocore': {
            'handlers': ['console'],
            'level': 'WARNING',
            'propagate': True
        },
        'soft_asserts': {
            'handlers': ['soft_asserts', 'console'],
            'level': 'DEBUG',
            'propagate': False,
        },
        'kafka': {
            'handlers': ['file'],
            'level': 'ERROR',
            'propagate': False,
        }
    }
}

if LOCAL_LOGGING_CONFIG:
    for key, config in LOCAL_LOGGING_CONFIG.items():
        if key in ('handlers', 'loggers', 'formatters', 'filters'):
            LOGGING[key].update(config)
        else:
            LOGGING[key] = config

fix_logger_obfuscation_ = globals().get("FIX_LOGGER_ERROR_OBFUSCATION")
helper.fix_logger_obfuscation(fix_logger_obfuscation_, LOGGING)

if DEBUG:
    INSTALLED_APPS = INSTALLED_APPS + ('corehq.apps.mocha',)
    import warnings
    warnings.simplefilter('default')
    os.environ['PYTHONWARNINGS'] = 'd'  # Show DeprecationWarning
else:
    TEMPLATES[0]['OPTIONS']['loaders'] = [[
        'django.template.loaders.cached.Loader',
        TEMPLATES[0]['OPTIONS']['loaders']
    ]]

if helper.is_testing():
    helper.assign_test_db_names(DATABASES)


DATABASE_ROUTERS = globals().get('DATABASE_ROUTERS', [])
if 'corehq.sql_db.routers.MultiDBRouter' not in DATABASE_ROUTERS:
    DATABASE_ROUTERS.append('corehq.sql_db.routers.MultiDBRouter')

# Mapping of app_label to DB name or reporting DB alias (see REPORTING_DATABASES)
CUSTOM_DB_ROUTING = {
    "aaa": "aaa-data",
    "icds_reports": "icds-ucr-citus"  # this can be removed once the ICDS code is not present on all envs
}
CUSTOM_DB_ROUTING.update(LOCAL_CUSTOM_DB_ROUTING)

INDICATOR_CONFIG = {
}

COMPRESS_URL = STATIC_CDN + STATIC_URL

# Couch database name suffixes
USERS_GROUPS_DB = 'users'
FIXTURES_DB = 'fixtures'
DOMAINS_DB = 'domains'
APPS_DB = 'apps'
META_DB = 'meta'

COUCHDB_APPS = [
    'api',
    'appstore',
    'builds',
    'case',
    'casegroups',
    'cleanup',
    'cloudcare',
    'commtrack',
    'consumption',
    'couch',
    # This is necessary for abstract classes in dimagi.utils.couch.undo;
    # otherwise breaks tests
    'couchdbkit_aggregate',
    'couchforms',
    'couchexport',
    'custom_data_fields',
    'hqadmin',
    'dhis2',
    'ext',
    'facilities',
    'fluff_filter',
    'hqcase',
    'hqmedia',
    'case_importer',
    'indicators',
    'locations',
    'mobile_auth',
    'openmrs',
    'pillowtop',
    'pillow_retry',
    'products',
    'programs',
    'reminders',
    'reports',
    'saved_reports',
    'sms',
    'smsforms',
    'telerivet',
    'toggle',
    'translations',
    'utils',  # dimagi-utils
    'formplayer',
    'phonelog',
    'registration',
    'crs_reports',
    'grapevine',
    'openclinica',

    # custom reports
    'pact',
    'accounting',
    'succeed',
    ('auditcare', 'auditcare'),
    ('repeaters', 'receiverwrapper'),
    ('userreports', META_DB),
    ('custom_data_fields', META_DB),
    # needed to make couchdbkit happy
    ('fluff', 'fluff-bihar'),
    ('mc', 'fluff-mc'),
    ('m4change', 'm4change'),  # todo: remove once code that uses is removed
    ('export', META_DB),
    ('callcenter', META_DB),

    # users and groups
    ('groups', USERS_GROUPS_DB),
    ('users', USERS_GROUPS_DB),

    # fixtures
    ('fixtures', FIXTURES_DB),

    # domains
    ('domain', DOMAINS_DB),

    # applications
    ('app_manager', APPS_DB),
]

COUCH_SETTINGS_HELPER = helper.CouchSettingsHelper(
    COUCH_DATABASES,
    COUCHDB_APPS,
    [USERS_GROUPS_DB, FIXTURES_DB, DOMAINS_DB, APPS_DB],
    UNIT_TESTING
)
COUCH_DATABASE = COUCH_SETTINGS_HELPER.main_db_url
COUCHDB_DATABASES = COUCH_SETTINGS_HELPER.make_couchdb_tuples()
EXTRA_COUCHDB_DATABASES = COUCH_SETTINGS_HELPER.get_extra_couchdbs()

# note: the only reason LOCAL_APPS come before INSTALLED_APPS is because of
# a weird travis issue with kafka. if for any reason this order causes problems
# it can be reverted whenever that's figured out.
# https://github.com/dimagi/commcare-hq/pull/10034#issuecomment-174868270
INSTALLED_APPS = LOCAL_APPS + INSTALLED_APPS

seen = set()
INSTALLED_APPS = [x for x in INSTALLED_APPS if x not in seen and not seen.add(x)]

MIDDLEWARE += LOCAL_MIDDLEWARE

### Shared drive settings ###
SHARED_DRIVE_CONF = helper.SharedDriveConfiguration(
    SHARED_DRIVE_ROOT,
    RESTORE_PAYLOAD_DIR_NAME,
    TRANSFER_FILE_DIR_NAME,
    SHARED_TEMP_DIR_NAME,
    SHARED_BLOB_DIR_NAME
)
TRANSFER_MAPPINGS = {
    SHARED_DRIVE_CONF.transfer_dir: '/{}'.format(TRANSFER_FILE_DIR_NAME),  # e.g. '/mnt/shared/downloads': '/downloads',
}

# these are the official django settings
# which really we should be using over the custom ones
EMAIL_HOST = EMAIL_SMTP_HOST
EMAIL_PORT = EMAIL_SMTP_PORT
EMAIL_HOST_USER = EMAIL_LOGIN
EMAIL_HOST_PASSWORD = EMAIL_PASSWORD
# EMAIL_USE_TLS is set above
# so it can be overridden in localsettings (e.g. in a dev environment)

NO_HTML_EMAIL_MESSAGE = """
This is an email from CommCare HQ. You're seeing this message because your
email client chose to display the plaintext version of an email that CommCare
HQ can only provide in HTML.  Please set your email client to view this email
in HTML or read this email in a client that supports HTML email.

Thanks,
The CommCare HQ Team"""

MESSAGE_TAGS = {
    messages.INFO: 'alert-info',
    messages.DEBUG: '',
    messages.SUCCESS: 'alert-success',
    messages.WARNING: 'alert-warning',
    messages.ERROR: 'alert-danger',
}

COMMCARE_USER_TERM = "Mobile Worker"
WEB_USER_TERM = "Web User"

DEFAULT_CURRENCY = "USD"
DEFAULT_CURRENCY_SYMBOL = "$"

SMS_HANDLERS = [
    'corehq.apps.commtrack.sms.handle',
    'corehq.apps.sms.handlers.keyword.sms_keyword_handler',
    'corehq.apps.sms.handlers.form_session.form_session_handler',
    'corehq.apps.sms.handlers.fallback.fallback_handler',
]


SMS_LOADED_SQL_BACKENDS = [
    'corehq.messaging.smsbackends.apposit.models.SQLAppositBackend',
    'corehq.messaging.smsbackends.grapevine.models.SQLGrapevineBackend',
    'corehq.messaging.smsbackends.http.models.SQLHttpBackend',
    'corehq.messaging.smsbackends.mach.models.SQLMachBackend',
    'corehq.messaging.smsbackends.megamobile.models.SQLMegamobileBackend',
    'corehq.messaging.smsbackends.push.models.PushBackend',
    'corehq.messaging.smsbackends.starfish.models.StarfishBackend',
    'corehq.messaging.smsbackends.trumpia.models.TrumpiaBackend',
    'corehq.messaging.smsbackends.sislog.models.SQLSislogBackend',
    'corehq.messaging.smsbackends.smsgh.models.SQLSMSGHBackend',
    'corehq.messaging.smsbackends.telerivet.models.SQLTelerivetBackend',
    'corehq.messaging.smsbackends.test.models.SQLTestSMSBackend',
    'corehq.messaging.smsbackends.tropo.models.SQLTropoBackend',
    'corehq.messaging.smsbackends.turn.models.SQLTurnWhatsAppBackend',
    'corehq.messaging.smsbackends.twilio.models.SQLTwilioBackend',
    'corehq.messaging.smsbackends.infobip.models.InfobipBackend',
    'corehq.messaging.smsbackends.amazon_pinpoint.models.PinpointBackend',
    'corehq.messaging.smsbackends.unicel.models.SQLUnicelBackend',
    'corehq.messaging.smsbackends.yo.models.SQLYoBackend',
    'corehq.messaging.smsbackends.vertex.models.VertexBackend',
    'corehq.messaging.smsbackends.start_enterprise.models.StartEnterpriseBackend',
    'corehq.messaging.smsbackends.ivory_coast_mtn.models.IvoryCoastMTNBackend',
    'corehq.messaging.smsbackends.airtel_tcl.models.AirtelTCLBackend',
]

# The number of seconds to use as a timeout when making gateway requests
SMS_GATEWAY_TIMEOUT = 5

# These are functions that can be called
# to retrieve custom content in a reminder event.
# If the function is not in here, it will not be called.
# Used by the old reminders framework
ALLOWED_CUSTOM_CONTENT_HANDLERS = {
    "UCLA_GENERAL_HEALTH": "custom.ucla.api.general_health_message_bank_content",
    "UCLA_MENTAL_HEALTH": "custom.ucla.api.mental_health_message_bank_content",
    "UCLA_SEXUAL_HEALTH": "custom.ucla.api.sexual_health_message_bank_content",
    "UCLA_MED_ADHERENCE": "custom.ucla.api.med_adherence_message_bank_content",
    "UCLA_SUBSTANCE_USE": "custom.ucla.api.substance_use_message_bank_content",
}

# These are custom templates which can wrap default the sms/chat.html template
CUSTOM_CHAT_TEMPLATES = {}

CASE_WRAPPER = 'corehq.apps.hqcase.utils.get_case_wrapper'

PILLOWTOPS = {
    'core': [
        {
            'name': 'CaseToElasticsearchPillow',
            'class': 'pillowtop.pillow.interface.ConstructedPillow',
            'instance': 'corehq.pillows.case.get_case_to_elasticsearch_pillow',
        },
        {
            'name': 'XFormToElasticsearchPillow',
            'class': 'pillowtop.pillow.interface.ConstructedPillow',
            'instance': 'corehq.pillows.xform.get_xform_to_elasticsearch_pillow',
        },
        {
            'name': 'case-pillow',
            'class': 'pillowtop.pillow.interface.ConstructedPillow',
            'instance': 'corehq.pillows.case.get_case_pillow',
            'params': {
                'ucr_division': '0f'
            }
        },
        {
            'name': 'xform-pillow',
            'class': 'pillowtop.pillow.interface.ConstructedPillow',
            'instance': 'corehq.pillows.xform.get_xform_pillow',
            'params': {
                'ucr_division': '0f'
            }
        },
        {
            'name': 'UserPillow',
            'class': 'pillowtop.pillow.interface.ConstructedPillow',
            'instance': 'corehq.pillows.user.get_user_pillow_old',
        },
        {
            'name': 'user-pillow',
            'class': 'pillowtop.pillow.interface.ConstructedPillow',
            'instance': 'corehq.pillows.user.get_user_pillow',
        },
        {
            'name': 'ApplicationToElasticsearchPillow',
            'class': 'pillowtop.pillow.interface.ConstructedPillow',
            'instance': 'corehq.pillows.application.get_app_to_elasticsearch_pillow',
        },
        {
            'name': 'GroupPillow',
            'class': 'pillowtop.pillow.interface.ConstructedPillow',
            'instance': 'corehq.pillows.group.get_group_pillow_old',
        },
        {
            'name': 'GroupToUserPillow',
            'class': 'pillowtop.pillow.interface.ConstructedPillow',
            'instance': 'corehq.pillows.groups_to_user.get_group_to_user_pillow',
        },
        {
            'name': 'group-pillow',
            'class': 'pillowtop.pillow.interface.ConstructedPillow',
            'instance': 'corehq.pillows.groups_to_user.get_group_pillow',
        },
        {
            'name': 'SqlSMSPillow',
            'class': 'pillowtop.pillow.interface.ConstructedPillow',
            'instance': 'corehq.pillows.sms.get_sql_sms_pillow',
        },
        {
            'name': 'UserGroupsDbKafkaPillow',
            'class': 'pillowtop.pillow.interface.ConstructedPillow',
            'instance': 'corehq.apps.change_feed.pillow.get_user_groups_db_kafka_pillow',
        },
        {
            'name': 'KafkaDomainPillow',
            'class': 'pillowtop.pillow.interface.ConstructedPillow',
            'instance': 'corehq.pillows.domain.get_domain_kafka_to_elasticsearch_pillow',
        },
        {
            'name': 'FormSubmissionMetadataTrackerPillow',
            'class': 'pillowtop.pillow.interface.ConstructedPillow',
            'instance': 'corehq.pillows.app_submission_tracker.get_form_submission_metadata_tracker_pillow',
        },
        {
            'name': 'UpdateUserSyncHistoryPillow',
            'class': 'pillowtop.pillow.interface.ConstructedPillow',
            'instance': 'corehq.pillows.synclog.get_user_sync_history_pillow',
        },
        {
            'name': 'kafka-ucr-main',
            'class': 'corehq.apps.userreports.pillow.ConfigurableReportKafkaPillow',
            'instance': 'corehq.apps.userreports.pillow.get_kafka_ucr_pillow',
            'params': {
                'ucr_division': '0f'
            }
        },
        {
            'name': 'kafka-ucr-static',
            'class': 'corehq.apps.userreports.pillow.ConfigurableReportKafkaPillow',
            'instance': 'corehq.apps.userreports.pillow.get_kafka_ucr_static_pillow',
            'params': {
                'ucr_division': '0f'
            }
        },
        {
            'name': 'ReportCaseToElasticsearchPillow',
            'class': 'pillowtop.pillow.interface.ConstructedPillow',
            'instance': 'corehq.pillows.reportcase.get_report_case_to_elasticsearch_pillow',
        },
        {
            'name': 'ReportXFormToElasticsearchPillow',
            'class': 'pillowtop.pillow.interface.ConstructedPillow',
            'instance': 'corehq.pillows.reportxform.get_report_xform_to_elasticsearch_pillow',
        },
        {
            'name': 'UnknownUsersPillow',
            'class': 'pillowtop.pillow.interface.ConstructedPillow',
            'instance': 'corehq.pillows.user.get_unknown_users_pillow',
        },
        {
            'name': 'case_messaging_sync_pillow',
            'class': 'pillowtop.pillow.interface.ConstructedPillow',
            'instance': 'corehq.messaging.pillow.get_case_messaging_sync_pillow',
        },
    ],
    'core_ext': [
        {
            'name': 'AppDbChangeFeedPillow',
            'class': 'pillowtop.pillow.interface.ConstructedPillow',
            'instance': 'corehq.apps.change_feed.pillow.get_application_db_kafka_pillow',
        },
        {
            'name': 'DefaultChangeFeedPillow',
            'class': 'pillowtop.pillow.interface.ConstructedPillow',
            'instance': 'corehq.apps.change_feed.pillow.get_default_couch_db_change_feed_pillow',
        },
        {
            'name': 'DomainDbKafkaPillow',
            'class': 'pillowtop.pillow.interface.ConstructedPillow',
            'instance': 'corehq.apps.change_feed.pillow.get_domain_db_kafka_pillow',
        },
        {
            'name': 'location-ucr-pillow',
            'class': 'pillowtop.pillow.interface.ConstructedPillow',
            'instance': 'corehq.apps.userreports.pillow.get_location_pillow',
        },
    ],
    'cache': [
        {
            'name': 'CacheInvalidatePillow',
            'class': 'pillowtop.pillow.interface.ConstructedPillow',
            'instance': 'corehq.pillows.cacheinvalidate.get_main_cache_invalidation_pillow',
        },
        {
            'name': 'UserCacheInvalidatePillow',
            'class': 'pillowtop.pillow.interface.ConstructedPillow',
            'instance': 'corehq.pillows.cacheinvalidate.get_user_groups_cache_invalidation_pillow',
        },
    ],
    'fluff': [
        'custom.m4change.models.M4ChangeFormFluffPillow',
        'custom.intrahealth.models.IntraHealthFormFluffPillow',
        'custom.intrahealth.models.RecouvrementFluffPillow',
        'custom.succeed.models.UCLAPatientFluffPillow',
    ],
    'experimental': [
        {
            'name': 'CaseSearchToElasticsearchPillow',
            'class': 'pillowtop.pillow.interface.ConstructedPillow',
            'instance': 'corehq.pillows.case_search.get_case_search_to_elasticsearch_pillow',
        },
        {
            'name': 'LedgerToElasticsearchPillow',
            'class': 'pillowtop.pillow.interface.ConstructedPillow',
            'instance': 'corehq.pillows.ledger.get_ledger_to_elasticsearch_pillow',
        },
    ]
}

STATIC_UCR_REPORTS = [
    os.path.join('custom', '_legacy', 'mvp', 'ucr', 'reports', 'deidentified_va_report.json'),
    os.path.join('custom', 'abt', 'reports', 'incident_report.json'),
    os.path.join('custom', 'abt', 'reports', 'sms_indicator_report.json'),
    os.path.join('custom', 'abt', 'reports', 'spray_progress_country.json'),
    os.path.join('custom', 'abt', 'reports', 'spray_progress_level_1.json'),
    os.path.join('custom', 'abt', 'reports', 'spray_progress_level_2.json'),
    os.path.join('custom', 'abt', 'reports', 'spray_progress_level_3.json'),
    os.path.join('custom', 'abt', 'reports', 'spray_progress_level_4.json'),
    os.path.join('custom', 'abt', 'reports', 'supervisory_report_v2019.json'),
    os.path.join('custom', 'echis_reports', 'ucr', 'reports', '*.json'),
    os.path.join('custom', 'ccqa', 'ucr', 'reports', 'patients.json'),  # For testing static UCRs
]


STATIC_DATA_SOURCES = [
    os.path.join('custom', 'up_nrhm', 'data_sources', 'location_hierarchy.json'),
    os.path.join('custom', 'up_nrhm', 'data_sources', 'asha_facilitators.json'),
    os.path.join('custom', 'succeed', 'data_sources', 'submissions.json'),
    os.path.join('custom', 'succeed', 'data_sources', 'patient_task_list.json'),
    os.path.join('custom', 'abt', 'reports', 'data_sources', 'sms_case.json'),
    os.path.join('custom', 'abt', 'reports', 'data_sources', 'supervisory.json'),
    os.path.join('custom', 'abt', 'reports', 'data_sources', 'supervisory_v2.json'),
    os.path.join('custom', 'abt', 'reports', 'data_sources', 'supervisory_v2019.json'),
    os.path.join('custom', 'abt', 'reports', 'data_sources', 'late_pmt.json'),
    os.path.join('custom', '_legacy', 'mvp', 'ucr', 'reports', 'data_sources', 'va_datasource.json'),
    os.path.join('custom', 'reports', 'mc', 'data_sources', 'malaria_consortium.json'),
    os.path.join('custom', 'reports', 'mc', 'data_sources', 'weekly_forms.json'),
    os.path.join('custom', 'champ', 'ucr_data_sources', 'champ_cameroon.json'),
    os.path.join('custom', 'champ', 'ucr_data_sources', 'enhanced_peer_mobilization.json'),
    os.path.join('custom', 'intrahealth', 'ucr', 'data_sources', 'commande_combined.json'),
    os.path.join('custom', 'intrahealth', 'ucr', 'data_sources', 'livraison_combined.json'),
    os.path.join('custom', 'intrahealth', 'ucr', 'data_sources', 'operateur_combined.json'),
    os.path.join('custom', 'intrahealth', 'ucr', 'data_sources', 'operateur_combined2.json'),
    os.path.join('custom', 'intrahealth', 'ucr', 'data_sources', 'rapture_combined.json'),
    os.path.join('custom', 'intrahealth', 'ucr', 'data_sources', 'recouvrement_combined.json'),
    os.path.join('custom', 'intrahealth', 'ucr', 'data_sources', 'visite_de_l_operateur.json'),
    os.path.join('custom', 'intrahealth', 'ucr', 'data_sources', 'visite_de_l_operateur_per_product.json'),
    os.path.join('custom', 'intrahealth', 'ucr', 'data_sources', 'yeksi_naa_reports_logisticien.json'),
    os.path.join('custom', 'intrahealth', 'ucr', 'data_sources', 'visite_de_l_operateur_per_program.json'),
    os.path.join('custom', 'intrahealth', 'ucr', 'data_sources', 'visite_de_l_operateur_product_consumption.json'),
    os.path.join('custom', 'intrahealth', 'ucr', 'data_sources', 'indicateurs_de_base.json'),
    os.path.join('custom', 'inddex', 'ucr', 'data_sources', '*.json'),

    os.path.join('custom', 'echis_reports', 'ucr', 'data_sources', '*.json'),
    os.path.join('custom', 'ccqa', 'ucr', 'data_sources', 'patients.json'),  # For testing static UCRs
]

for k, v in LOCAL_PILLOWTOPS.items():
    plist = PILLOWTOPS.get(k, [])
    plist.extend(v)
    PILLOWTOPS[k] = plist

COUCH_CACHE_BACKENDS = [
    'corehq.apps.cachehq.cachemodels.DomainGenerationCache',
    'corehq.apps.cachehq.cachemodels.UserGenerationCache',
    'corehq.apps.cachehq.cachemodels.GroupGenerationCache',
    'corehq.apps.cachehq.cachemodels.UserRoleGenerationCache',
    'corehq.apps.cachehq.cachemodels.ReportGenerationCache',
    'corehq.apps.cachehq.cachemodels.UserReportsDataSourceCache',
    'dimagi.utils.couch.cache.cache_core.gen.GlobalCache',
]

# Custom fully indexed domains for ReportCase index/pillowtop
# Adding a domain will not automatically index that domain's existing cases
ES_CASE_FULL_INDEX_DOMAINS = [
    'pact',
    'commtrack-public-demo',
    'crs-remind',
    'succeed',
]

# Custom fully indexed domains for ReportXForm index/pillowtop --
# only those domains that don't require custom pre-processing before indexing,
# otherwise list in XFORM_PILLOW_HANDLERS
# Adding a domain will not automatically index that domain's existing forms
ES_XFORM_FULL_INDEX_DOMAINS = [
    'commtrack-public-demo',
    'pact',
    'succeed'
]

CUSTOM_UCR_EXPRESSIONS = [
    ('indexed_case', 'corehq.apps.userreports.expressions.extension_expressions.indexed_case_expression'),
    ('location_type_name', 'corehq.apps.locations.ucr_expressions.location_type_name'),
    ('location_parent_id', 'corehq.apps.locations.ucr_expressions.location_parent_id'),
    ('ancestor_location', 'corehq.apps.locations.ucr_expressions.ancestor_location'),
]

CUSTOM_MODULES = [
    'custom.apps.crs_reports',
]

DOMAIN_MODULE_MAP = {
    'mc-inscale': 'custom.reports.mc',
    'pact': 'pact',

    'ipm-senegal': 'custom.intrahealth',
    'reach-test': 'custom.aaa',
    'reach-dashboard-qa': 'custom.aaa',
    'testing-ipm-senegal': 'custom.intrahealth',
    'up-nrhm': 'custom.up_nrhm',
    'nhm-af-up': 'custom.up_nrhm',

    'crs-remind': 'custom.apps.crs_reports',

    'succeed': 'custom.succeed',
    'champ-cameroon': 'custom.champ',
    'onse-iss': 'custom.onse',

    # From DOMAIN_MODULE_CONFIG on production
    'test-pna': 'custom.intrahealth',

    #vectorlink domains
    'abtmali': 'custom.abt',
    'airs': 'custom.abt',
    'airs-testing': 'custom.abt',
    'airsbenin': 'custom.abt',
    'airsethiopia': 'custom.abt',
    'airskenya': 'custom.abt',
    'airsmadagascar': 'custom.abt',
    'airsmozambique': 'custom.abt',
    'airsrwanda': 'custom.abt',
    'airstanzania': 'custom.abt',
    'airszambia': 'custom.abt',
    'airszimbabwe': 'custom.abt',
    'vectorlink-benin': 'custom.abt',
    'vectorlink-burkina-faso': 'custom.abt',
    'vectorlink-ethiopia': 'custom.abt',
    'vectorlink-ghana': 'custom.abt',
    'vectorlink-ivorycoast': 'custom.abt',
    'vectorlink-kenya': 'custom.abt',
    'vectorlink-madagascar': 'custom.abt',
    'vectorlink-malawi': 'custom.abt',
    'vectorlink-mali': 'custom.abt',
    'vectorlink-mozambique': 'custom.abt',
    'vectorlink-rwanda': 'custom.abt',
    'vectorlink-senegal': 'custom.abt',
    'vectorlink-tanzania': 'custom.abt',
    'vectorlink-uganda': 'custom.abt',
    'vectorlink-zambia': 'custom.abt',
    'vectorlink-zimbabwe': 'custom.abt',

    'inddex-reports': 'custom.inddex',
    'inddex-multilingual': 'custom.inddex',
    'inddex-multi-vn': 'custom.inddex',

    'ccqa': 'custom.ccqa',
}

THROTTLE_SCHED_REPORTS_PATTERNS = (
    # Regex patterns matching domains whose scheduled reports use a
    # separate queue so that they don't hold up the background queue.
    'ews-ghana$',
    'mvp-',
)

# Domains that we want to tag in metrics provider
METRICS_TAGGED_DOMAINS = {
    # ("env", "domain"),
    ("production", "born-on-time-2"),
    ("production", "hki-nepal-suaahara-2"),
    ("production", "malawi-fp-study"),
    ("production", "no-lean-season"),
    ("production", "rec"),
    ("production", "isth-production"),
    ("production", "sauti-1"),
    ("production", "ndoh-wbot"),
}

#### Django Compressor Stuff after localsettings overrides ####

COMPRESS_OFFLINE_CONTEXT = {
    'base_template': BASE_TEMPLATE,
    'login_template': LOGIN_TEMPLATE,
    'original_template': BASE_ASYNC_TEMPLATE,
}

COMPRESS_CSS_HASHING_METHOD = 'content'


if 'locmem' not in CACHES:
    CACHES['locmem'] = {'BACKEND': 'django.core.cache.backends.locmem.LocMemCache'}
if 'dummy' not in CACHES:
    CACHES['dummy'] = {'BACKEND': 'django.core.cache.backends.dummy.DummyCache'}


REST_FRAMEWORK = {
    'DATETIME_FORMAT': '%Y-%m-%dT%H:%M:%S.%fZ',
}

if not SENTRY_DSN:
    pub_key = globals().get('SENTRY_PUBLIC_KEY')
    priv_key = globals().get('SENTRY_PRIVATE_KEY')
    project_id = globals().get('SENTRY_PROJECT_ID')
    if pub_key and priv_key and project_id:
        SENTRY_DSN = 'https://{pub_key}:{priv_key}@sentry.io/{project_id}'.format(
            pub_key=pub_key,
            priv_key=priv_key,
            project_id=project_id
        )

        import warnings
        warnings.warn(inspect.cleandoc(f"""SENTRY configuration has changed

            Please replace SENTRY_PUBLIC_KEY, SENTRY_PRIVATE_KEY, SENTRY_PROJECT_ID with SENTRY_DSN:

            SENTRY_DSN = {SENTRY_DSN}

            The following settings are also recommended:
                SENTRY_ORGANIZATION_SLUG
                SENTRY_PROJECT_SLUG
                SENTRY_REPOSITORY

            SENTRY_QUERY_URL is not longer needed.
            """), DeprecationWarning)

if SENTRY_DSN:
    if 'SENTRY_QUERY_URL' not in globals():
        SENTRY_QUERY_URL = f'https://sentry.io/{SENTRY_ORGANIZATION_SLUG}/{SENTRY_PROJECT_SLUG}/?query='
    helper.configure_sentry(BASE_DIR, SERVER_ENVIRONMENT, SENTRY_DSN)
    SENTRY_CONFIGURED = True
else:
    SENTRY_CONFIGURED = False

if RESTRICT_USED_PASSWORDS_FOR_NIC_COMPLIANCE:
    AUTH_PASSWORD_VALIDATORS = [
        {
            'NAME': 'custom.nic_compliance.password_validation.UsedPasswordValidator',
        }
    ]

PACKAGE_MONITOR_REQUIREMENTS_FILE = os.path.join(FILEPATH, 'requirements', 'requirements.txt')<|MERGE_RESOLUTION|>--- conflicted
+++ resolved
@@ -172,11 +172,8 @@
 INACTIVITY_TIMEOUT = 60 * 24 * 14
 SECURE_TIMEOUT = 30
 ENABLE_DRACONIAN_SECURITY_FEATURES = False
-<<<<<<< HEAD
 CUSTOM_PASSWORD_STRENGTH_MESSAGE = ''
-=======
 ADD_CAPTCHA_FIELD_TO_FORMS = False
->>>>>>> d8f796ae
 
 AUTHENTICATION_BACKENDS = [
     'django.contrib.auth.backends.ModelBackend',
