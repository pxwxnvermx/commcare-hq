#!/usr/bin/env python
# vim: ai ts=4 sts=4 et sw=4 encoding=utf-8
from collections import defaultdict

import sys
import os
from urllib import urlencode
from django.contrib import messages

# odd celery fix
import djcelery

djcelery.setup_loader()

DEBUG = True
TEMPLATE_DEBUG = DEBUG
LESS_DEBUG = DEBUG
# Enable LESS_WATCH if you want less.js to constantly recompile.
# Useful if you're making changes to the less files and don't want to refresh
# your page.
LESS_WATCH = False

# clone http://github.com/dimagi/Vellum into submodules/formdesigner and use
# this to select various versions of Vellum source on the form designer page.
# Acceptable values:
# None - production mode
# "dev" - use raw vellum source (submodules/formdesigner/src)
# "dev-min" - use built/minified vellum (submodules/formdesigner/_build/src)
VELLUM_DEBUG = None

# Build paths inside the project like this: os.path.join(BASE_DIR, ...)
BASE_DIR = os.path.dirname(__file__)

# gets set to False for unit tests that run without the database
DB_ENABLED = True
try:
    UNIT_TESTING = 'test' == sys.argv[1]
except IndexError:
    UNIT_TESTING = False

ADMINS = ()
MANAGERS = ADMINS

# Ensure that extraneous Tastypie formats are not actually used
# Curiously enough, browsers prefer html, then xml, lastly (or not at all) json
# so removing html from the this variable annoyingly makes it render as XML
# in the browser, when we want JSON. So I've added this commented
# to document intent, but it should only really be activated
# when we have logic in place to treat direct browser access specially.
#TASTYPIE_DEFAULT_FORMATS=['json', 'xml', 'yaml']

# default to the system's timezone settings
TIME_ZONE = "UTC"


# Language code for this installation. All choices can be found here:
# http://www.i18nguy.com/unicode/language-identifiers.html
LANGUAGE_CODE = 'en-us'

LANGUAGES = (
    ('en', 'English'),
    ('fr', 'French'),
    ('fra', 'French'),  # we need this alias
    ('hin', 'Hindi'),
    ('sw', 'Swahili'),
)

SITE_ID = 1

# If you set this to False, Django will make some optimizations so as not
# to load the internationalization machinery.
USE_I18N = True

# URL that handles the media served from MEDIA_ROOT. Make sure to use a
# trailing slash if there is a path component (optional in other cases).
# Examples: "http://media.lawrence.com", "http://example.com/media/"
MEDIA_URL = '/media/'
STATIC_URL = '/static/'

FILEPATH = os.path.abspath(os.path.dirname(__file__))
# media for user uploaded media.  in general this won't be used at all.
MEDIA_ROOT = os.path.join(FILEPATH, 'mediafiles')
STATIC_ROOT = os.path.join(FILEPATH, 'staticfiles')


# Django i18n searches for translation files (django.po) within this dir
# and then in the locale/ directories of installed apps
LOCALE_PATHS = (
    os.path.join(FILEPATH, 'locale'),
)

# Do not change, there's a weird bug with Django 1.7 that requires this to be bower_components when using
# collectstatic
BOWER_COMPONENTS_ROOT = os.path.join(FILEPATH, 'bower_components')

BOWER_INSTALLED_APPS = (
    'jquery#1.11.1',
    'jquery-1.7.1-legacy=jquery#1.7.1',
    'jquery-form#3.45.0',
    'jquery.cookie#1.4.1',
    'jquery-timeago#1.2.0',
    'jquery-ui#1.11.4',
    'angular#1.4.4',
    'angular-route#1.4.4',
    'angular-resource#1.4.4',
    'angular-message-format#1.4.4',
    'angular-messages#1.4.4',
    'angular-cookies#1.4.4',
    'angular-sanitize#1.4.4',
    'knockout-2.3.0-legacy=knockout.js#2.3',
    'knockout#3.1.0',
    'select2-3.4.5-legacy=select2#3.4.5',
    'less#1.7.3',
    'underscore#1.6.0',
    'underscore-legacy=underscore#1.4.4',
    'backbone#0.9.1',
<<<<<<< HEAD
    'bootstrap-daterangepicker#2.1.13',
    'd3#3.1.5',
    'nvd3#1.1.10-beta',
    'datatables#1.10.9',
    'datatables-bootstrap3#0.1',
    'jquery-ui#1.11.4',
=======
    'datatables#1.10.9',
>>>>>>> 86aa8ab3
)

BOWER_PATH = '/usr/local/bin/bower'

STATICFILES_FINDERS = (
    "django.contrib.staticfiles.finders.FileSystemFinder",
    "django.contrib.staticfiles.finders.AppDirectoriesFinder",
    'compressor.finders.CompressorFinder',
    'djangobower.finders.BowerFinder',
)

STATICFILES_DIRS = ()

# bleh, why did this submodule have to be removed?
# deploy fails if this item is present and the path does not exist
_formdesigner_path = os.path.join(FILEPATH, 'submodules', 'formdesigner')
if os.path.exists(_formdesigner_path):
    STATICFILES_DIRS += (('formdesigner', _formdesigner_path),)
del _formdesigner_path

DJANGO_LOG_FILE = "%s/%s" % (FILEPATH, "commcarehq.django.log")
ACCOUNTING_LOG_FILE = "%s/%s" % (FILEPATH, "commcarehq.accounting.log")

# URL prefix for admin media -- CSS, JavaScript and images. Make sure to use a
# trailing slash.
# Examples: "http://foo.com/media/", "/media/".
ADMIN_MEDIA_PREFIX = '/static/admin/'

# Make this unique, and don't share it with anybody - put into localsettings.py
SECRET_KEY = 'you should really change this'

# List of callables that know how to import templates from various sources.
TEMPLATE_LOADERS = (
    'django.template.loaders.filesystem.Loader',
    'django.template.loaders.app_directories.Loader',
    'django.template.loaders.eggs.Loader',
)

MIDDLEWARE_CLASSES = [
    'django.middleware.common.CommonMiddleware',
    'django.contrib.sessions.middleware.SessionMiddleware',
    'django.middleware.locale.LocaleMiddleware',
    'django.contrib.auth.middleware.AuthenticationMiddleware',
    'django.contrib.messages.middleware.MessageMiddleware',
    'django.middleware.common.BrokenLinkEmailsMiddleware',
    'corehq.middleware.OpenRosaMiddleware',
    'corehq.util.global_request.middleware.GlobalRequestMiddleware',
    'corehq.apps.users.middleware.UsersMiddleware',
    'corehq.apps.domain.middleware.CCHQPRBACMiddleware',
    'corehq.apps.domain.middleware.DomainHistoryMiddleware',
    'casexml.apps.phone.middleware.SyncTokenMiddleware',
    'auditcare.middleware.AuditMiddleware',
    'no_exceptions.middleware.NoExceptionsMiddleware',
]

SESSION_ENGINE = "django.contrib.sessions.backends.cached_db"

PASSWORD_HASHERS = (
    # this is the default list with SHA1 moved to the front
    'django.contrib.auth.hashers.SHA1PasswordHasher',
    'django.contrib.auth.hashers.PBKDF2PasswordHasher',
    'django.contrib.auth.hashers.PBKDF2SHA1PasswordHasher',
    'django.contrib.auth.hashers.BCryptPasswordHasher',
    'django.contrib.auth.hashers.MD5PasswordHasher',
    'django.contrib.auth.hashers.UnsaltedMD5PasswordHasher',
    'django.contrib.auth.hashers.CryptPasswordHasher',
)

ROOT_URLCONF = "urls"

TEMPLATE_CONTEXT_PROCESSORS = [
    "django.contrib.auth.context_processors.auth",
    "django.core.context_processors.debug",
    "django.core.context_processors.i18n",
    "django.core.context_processors.media",
    "django.core.context_processors.request",
    "django.contrib.messages.context_processors.messages",
    'django.core.context_processors.static',
    "corehq.util.context_processors.current_url_name",
    'corehq.util.context_processors.domain',
    # sticks the base template inside all responses
    "corehq.util.context_processors.base_template",
    "corehq.util.context_processors.analytics_js",
    "corehq.util.context_processors.raven",
]

TEMPLATE_DIRS = []

DEFAULT_APPS = (
    'corehq.apps.userhack',  # this has to be above auth
    'django.contrib.admin',
    'django.contrib.auth',
    'django.contrib.contenttypes',
    'django.contrib.humanize',
    'django.contrib.sessions',
    'django.contrib.sites',
    'django.contrib.staticfiles',
    'djcelery',
    'djtables',
    'django_prbac',
    'djangobower',
    'djkombu',
    'djangular',
    'couchdbkit.ext.django',
    'crispy_forms',
    'gunicorn',
    'raven.contrib.django.raven_compat',
    'compressor',
    'mptt',
    'tastypie',
)

CRISPY_TEMPLATE_PACK = 'bootstrap'
CRISPY_ALLOWED_TEMPLATE_PACKS = (
    'bootstrap',
    'bootstrap3',
)

HQ_APPS = (
    'django_digest',
    'rosetta',
    'auditcare',
    'hqscripts',
    'casexml.apps.case',
    'corehq.apps.casegroups',
    'casexml.apps.phone',
    'casexml.apps.stock',
    'corehq.apps.cleanup',
    'corehq.apps.cloudcare',
    'corehq.apps.smsbillables',
    'corehq.apps.accounting',
    'corehq.apps.appstore',
    'corehq.apps.data_analytics',
    'corehq.apps.domain',
    'corehq.apps.domainsync',
    'corehq.apps.hqadmin',
    'corehq.apps.hqcase',
    'corehq.apps.hqcouchlog',
    'corehq.apps.hqwebapp',
    'corehq.apps.hqmedia',
    'corehq.apps.loadtestendpoints',
    'corehq.apps.locations',
    'corehq.apps.products',
    'corehq.apps.prelogin',
    'corehq.apps.programs',
    'corehq.apps.commtrack',
    'corehq.apps.consumption',
    'corehq.apps.tzmigration',
    'corehq.form_processor',
    'couchforms',
    'couchexport',
    'couchlog',
    'ctable',
    'ctable_view',
    'dimagi.utils',
    'formtranslate',
    'langcodes',
    'corehq.apps.analytics',
    'corehq.apps.callcenter',
    'corehq.apps.crud',
    'corehq.apps.custom_data_fields',
    'corehq.apps.receiverwrapper',
    'corehq.apps.app_manager',
    'corehq.apps.es',
    'corehq.apps.facilities',
    'corehq.apps.fixtures',
    'corehq.apps.importer',
    'corehq.apps.reminders',
    'corehq.apps.translations',
    'corehq.apps.users',
    'corehq.apps.settings',
    'corehq.apps.ota',
    'corehq.apps.groups',
    'corehq.apps.mobile_auth',
    'corehq.apps.sms',
    'corehq.apps.smsforms',
    'corehq.apps.ivr',
    'corehq.messaging.smsbackends.tropo',
    'corehq.messaging.smsbackends.twilio',
    'corehq.apps.dropbox',
    'corehq.messaging.smsbackends.megamobile',
    'corehq.messaging.ivrbackends.kookoo',
    'corehq.messaging.smsbackends.sislog',
    'corehq.messaging.smsbackends.yo',
    'corehq.messaging.smsbackends.telerivet',
    'corehq.messaging.smsbackends.mach',
    'corehq.messaging.smsbackends.http',
    'corehq.messaging.smsbackends.smsgh',
    'corehq.messaging.smsbackends.test',
    'corehq.apps.performance_sms',
    'corehq.apps.registration',
    'corehq.messaging.smsbackends.unicel',
    'corehq.apps.reports',
    'corehq.apps.reports_core',
    'corehq.apps.userreports',
    'corehq.apps.data_interfaces',
    'corehq.apps.export',
    'corehq.apps.builds',
    'corehq.apps.orgs',
    'corehq.apps.api',
    'corehq.apps.indicators',
    'corehq.apps.cachehq',
    'corehq.apps.toggle_ui',
    'corehq.apps.sofabed',
    'corehq.apps.hqpillow_retry',
    'corehq.couchapps',
    'corehq.preindex',
    'custom.apps.wisepill',
    'custom.fri',
    'fluff',
    'fluff.fluff_filter',
    'soil',
    'toggle',
    'touchforms.formplayer',
    'phonelog',
    'pillowtop',
    'pillow_retry',
    'corehq.apps.style',
    'corehq.apps.styleguide',
    'corehq.messaging.smsbackends.grapevine',
    'corehq.apps.dashboard',
    'corehq.util',
    'dimagi.ext',
    'corehq.doctypemigrations',

    # custom reports
    'a5288',
    'custom.bihar',
    'custom.penn_state',
    'custom.apps.gsid',
    'hsph',
    'mvp',
    'mvp_docs',
    'mvp_indicators',
    'custom.opm',
    'pathindia',
    'pact',

    'custom.apps.care_benin',
    'custom.apps.cvsu',
    'custom.reports.mc',
    'custom.apps.crs_reports',
    'custom.hope',
    'custom.openlmis',
    'custom.logistics',
    'custom.ilsgateway',
    'custom.ewsghana',
    'custom.m4change',
    'custom.succeed',
    'custom.ucla',

    'custom.uth',

    'custom.colalife',
    'custom.intrahealth',
    'custom.world_vision',
    'custom.up_nrhm',

    'custom.care_pathways',
    'custom.common',

    'custom.dhis2',
    'custom.openclinica',
    'custom.guinea_backup',

    # tests only
    # todo: figure out how to not put these into INSTALLED_APPS, TEST_APPS doesn't seem to work
    'testapps.test_pillowtop',
)

TEST_APPS = ()

# also excludes any app starting with 'django.'
APPS_TO_EXCLUDE_FROM_TESTS = (
    'a5288',
    'couchdbkit.ext.django',
    'corehq.apps.data_interfaces',
    'corehq.apps.ivr',
    'corehq.messaging.smsbackends.mach',
    'corehq.messaging.smsbackends.http',
    'corehq.apps.ota',
    'corehq.apps.settings',
    'corehq.messaging.smsbackends.telerivet',
    'corehq.messaging.smsbackends.tropo',
    'corehq.messaging.smsbackends.megamobile',
    'corehq.messaging.smsbackends.yo',
    'corehq.messaging.smsbackends.smsgh',
    'crispy_forms',
    'django_extensions',
    'djangobower',
    'django_prbac',
    'djcelery',
    'djtables',
    'djkombu',
    'gunicorn',
    'langcodes',
    'luna',
    'raven.contrib.django.raven_compat',
    'rosetta',
    'custom.apps.crs_reports',
    'custom.m4change',

    # submodules with tests that run on travis
    'ctable',
    'ctable_view',
    'dimagi.utils',
    'fluff',
    'fluff_filter',
    'freddy',
    'pillowtop',
    'pillow_retry',
)

INSTALLED_APPS = DEFAULT_APPS + HQ_APPS


# after login, django redirects to this URL
# rather than the default 'accounts/profile'
LOGIN_REDIRECT_URL = '/'

REPORT_CACHE = 'default'  # or e.g. 'redis'

####### Domain settings  #######

DOMAIN_MAX_REGISTRATION_REQUESTS_PER_DAY = 99
DOMAIN_SELECT_URL = "/domain/select/"

# This is not used by anything in CommCare HQ, leaving it here in case anything
# in Django unexpectedly breaks without it.  When you need the login url, you
# should use reverse('login', kwargs={'domain_type': domain_type}) in order to
# maintain CommCare HQ/CommCare Supply distinction.
LOGIN_URL = "/accounts/login/"
# If a user tries to access domain admin pages but isn't a domain
# administrator, here's where he/she is redirected
DOMAIN_NOT_ADMIN_REDIRECT_PAGE_NAME = "homepage"

# domain syncs
# e.g.
#               { sourcedomain1: { "domain": targetdomain1,
#                      "transform": path.to.transformfunction1 },
#                 sourcedomain2: {...} }
DOMAIN_SYNCS = {}
# if you want to deidentify app names, put a dictionary in your settings
# of source names to deidentified names
DOMAIN_SYNC_APP_NAME_MAP = {}
DOMAIN_SYNC_DATABASE_NAME = "commcarehq-public"


####### Release Manager App settings  #######
RELEASE_FILE_PATH = os.path.join("data", "builds")

## soil heartbead config ##
SOIL_HEARTBEAT_CACHE_KEY = "django-soil-heartbeat"


####### Shared/Global/UI Settings #######

# restyle some templates
BASE_TEMPLATE = "style/bootstrap2/base.html"  # should eventually be bootstrap3
BASE_ASYNC_TEMPLATE = "reports/async/basic.html"
LOGIN_TEMPLATE = "login_and_password/login.html"
LOGGEDOUT_TEMPLATE = LOGIN_TEMPLATE

CSRF_FAILURE_VIEW = 'corehq.apps.hqwebapp.views.csrf_failure'

# These are non-standard setting names that are used in localsettings
# The standard variables are then set to these variables after localsettings
# Todo: Change to use standard settings variables
# Todo: Will require changing salt pillar and localsettings template
# Todo: or more likely in ansible once that's a thing
EMAIL_LOGIN = "user@domain.com"
EMAIL_PASSWORD = "changeme"
EMAIL_SMTP_HOST = "smtp.gmail.com"
EMAIL_SMTP_PORT = 587
# These are the normal Django settings
EMAIL_USE_TLS = True

# put email addresses here to have them receive bug reports
BUG_REPORT_RECIPIENTS = ()
EXCHANGE_NOTIFICATION_RECIPIENTS = []

# the physical server emailing - differentiate if needed
SERVER_EMAIL = 'commcarehq-noreply@dimagi.com'
DEFAULT_FROM_EMAIL = 'commcarehq-noreply@dimagi.com'
SUPPORT_EMAIL = "commcarehq-support@dimagi.com"
PROBONO_SUPPORT_EMAIL = 'billing-support@dimagi.com'
CCHQ_BUG_REPORT_EMAIL = 'commcarehq-bug-reports@dimagi.com'
ACCOUNTS_EMAIL = 'accounts@dimagi.com'
FINANCE_EMAIL = 'finance@dimagi.com'
DATA_EMAIL = 'datatree@dimagi.com'
SUBSCRIPTION_CHANGE_EMAIL = 'accounts+subchange@dimagi.com'
INTERNAL_SUBSCRIPTION_CHANGE_EMAIL = 'accounts+subchange+internal@dimagi.com'
BILLING_EMAIL = 'billing-comm@dimagi.com'
INVOICING_CONTACT_EMAIL = 'billing-support@dimagi.com'
MASTER_LIST_EMAIL = 'master-list@dimagi.com'
EULA_CHANGE_EMAIL = 'eula-notifications@dimagi.com'
CONTACT_EMAIL = 'info@dimagi.com'
BOOKKEEPER_CONTACT_EMAILS = []
EMAIL_SUBJECT_PREFIX = '[commcarehq] '

SERVER_ENVIRONMENT = 'localdev'

PAGINATOR_OBJECTS_PER_PAGE = 15
PAGINATOR_MAX_PAGE_LINKS = 5

# OpenRosa Standards
OPENROSA_VERSION = "1.0"

# OTA restore fixture generators
FIXTURE_GENERATORS = {
    # fixtures that may be sent to the phone independent of cases
    'standalone': [
        # core
        "corehq.apps.users.fixturegenerators.user_groups",
        "corehq.apps.fixtures.fixturegenerators.item_lists",
        "corehq.apps.callcenter.fixturegenerators.indicators_fixture_generator",
        "corehq.apps.products.fixtures.product_fixture_generator",
        "corehq.apps.programs.fixtures.program_fixture_generator",
        "corehq.apps.userreports.fixtures.report_fixture_generator",
        # custom
        "custom.bihar.reports.indicators.fixtures.generator",
        "custom.m4change.fixtures.report_fixtures.generator",
        "custom.m4change.fixtures.location_fixtures.generator",
    ],
    # fixtures that must be sent along with the phones cases
    'case': [
        "corehq.apps.locations.fixtures.location_fixture_generator",
    ]
}

### Shared drive settings ###
# Also see section after localsettings import
SHARED_DRIVE_ROOT = None

# name of the directory within SHARED_DRIVE_ROOT
RESTORE_PAYLOAD_DIR_NAME = None

# name of the directory within SHARED_DRIVE_ROOT
SHARED_TEMP_DIR_NAME = None

## django-transfer settings
# These settings must match the apache / nginx config
TRANSFER_SERVER = None  # 'apache' or 'nginx'
# name of the directory within SHARED_DRIVE_ROOT
TRANSFER_FILE_DIR_NAME = None

GET_URL_BASE = 'dimagi.utils.web.get_url_base'

SMS_GATEWAY_URL = "http://localhost:8001/"
SMS_GATEWAY_PARAMS = "user=my_username&password=my_password&id=%(phone_number)s&text=%(message)s"

# celery
BROKER_URL = 'django://'  # default django db based

from settingshelper import celery_failure_handler

CELERY_ANNOTATIONS = {'*': {'on_failure': celery_failure_handler}}

CELERY_MAIN_QUEUE = 'celery'

# this is the default celery queue
# for periodic tasks on a separate queue override this to something else
CELERY_PERIODIC_QUEUE = CELERY_MAIN_QUEUE

# This is the celery queue to use for running reminder rules.
# It's set to the main queue here and can be overridden to put it
# on its own queue.
CELERY_REMINDER_RULE_QUEUE = CELERY_MAIN_QUEUE

# This is the celery queue to use for running reminder case updates.
# It's set to the main queue here and can be overridden to put it
# on its own queue.
CELERY_REMINDER_CASE_UPDATE_QUEUE = CELERY_MAIN_QUEUE

TEST_RUNNER = 'testrunner.TwoStageTestRunner'
# this is what gets appended to @domain after your accounts
HQ_ACCOUNT_ROOT = "commcarehq.org"

XFORMS_PLAYER_URL = "http://localhost:4444/"  # touchform's setting
OFFLINE_TOUCHFORMS_PORT = 4444

####### Couchlog config #######

COUCHLOG_BLUEPRINT_HOME = "%s%s" % (
    STATIC_URL, "hqwebapp/stylesheets/blueprint/")
COUCHLOG_DATATABLES_LOC = "%s%s" % (
    STATIC_URL, "hqwebapp/js/lib/datatables-1.9/js/jquery.dataTables.min.js")

COUCHLOG_JQMODAL_LOC = "%s%s" % (STATIC_URL, "hqwebapp/js/lib/jqModal.js")
COUCHLOG_JQMODAL_CSS_LOC = "%s%s" % (
    STATIC_URL, "hqwebapp/stylesheets/jqModal.css")

# These allow HQ to override what shows up in couchlog (add a domain column)
COUCHLOG_TABLE_CONFIG = {"id_column": 0,
                         "archived_column": 1,
                         "date_column": 2,
                         "message_column": 4,
                         "actions_column": 8,
                         "email_column": 9,
                         "no_cols": 10}
COUCHLOG_DISPLAY_COLS = ["id", "archived?", "date", "exception type", "message",
                         "domain", "user", "url", "actions", "report"]
COUCHLOG_RECORD_WRAPPER = "corehq.apps.hqcouchlog.wrapper"
COUCHLOG_DATABASE_NAME = "commcarehq-couchlog"
COUCHLOG_AUTH_DECORATOR = 'corehq.apps.domain.decorators.require_superuser_or_developer'

# couchlog/case search
LUCENE_ENABLED = False


# unicel sms config
UNICEL_CONFIG = {"username": "Dimagi",
                 "password": "changeme",
                 "sender": "Promo"}

# mach sms config
MACH_CONFIG = {"username": "Dimagi",
               "password": "changeme",
               "service_profile": "changeme"}

####### SMS Queue Settings #######

# Setting this to False will make the system process outgoing and incoming SMS
# immediately rather than use the queue.
SMS_QUEUE_ENABLED = False

# If an SMS still has not been processed in this number of minutes, enqueue it
# again.
SMS_QUEUE_ENQUEUING_TIMEOUT = 60

# Number of minutes a celery task will alot for itself (via lock timeout)
SMS_QUEUE_PROCESSING_LOCK_TIMEOUT = 5

# Number of minutes to wait before retrying an unsuccessful processing attempt
# for a single SMS
SMS_QUEUE_REPROCESS_INTERVAL = 5

# Max number of processing attempts before giving up on processing the SMS
SMS_QUEUE_MAX_PROCESSING_ATTEMPTS = 3

# Number of minutes to wait before retrying SMS that was delayed because the
# domain restricts sending SMS to certain days/times.
SMS_QUEUE_DOMAIN_RESTRICTED_RETRY_INTERVAL = 15

# The number of hours to wait before counting a message as stale. Stale
# messages will not be processed.
SMS_QUEUE_STALE_MESSAGE_DURATION = 7 * 24


####### Reminders Queue Settings #######

# Setting this to False will make the system fire reminders every
# minute on the periodic queue. Setting to True will queue up reminders
# on the reminders queue.
REMINDERS_QUEUE_ENABLED = False

# If a reminder still has not been processed in this number of minutes, enqueue it
# again.
REMINDERS_QUEUE_ENQUEUING_TIMEOUT = 60

# Number of minutes a celery task will alot for itself (via lock timeout)
REMINDERS_QUEUE_PROCESSING_LOCK_TIMEOUT = 5

# Number of minutes to wait before retrying an unsuccessful processing attempt
# for a single reminder
REMINDERS_QUEUE_REPROCESS_INTERVAL = 5

# Max number of processing attempts before giving up on processing the reminder
REMINDERS_QUEUE_MAX_PROCESSING_ATTEMPTS = 3

# The number of hours to wait before counting a reminder as stale. Stale
# reminders will not be processed.
REMINDERS_QUEUE_STALE_REMINDER_DURATION = 7 * 24


####### Pillow Retry Queue Settings #######

# Setting this to False no pillowtop errors will get processed.
PILLOW_RETRY_QUEUE_ENABLED = False

# If an error still has not been processed in this number of minutes, enqueue it
# again.
PILLOW_RETRY_QUEUE_ENQUEUING_TIMEOUT = 60

# Number of minutes a celery task will alot for itself (via lock timeout)
PILLOW_RETRY_PROCESSING_LOCK_TIMEOUT = 5

# Number of minutes to wait before retrying an unsuccessful processing attempt
PILLOW_RETRY_REPROCESS_INTERVAL = 5

# Max number of processing attempts before giving up on processing the error
PILLOW_RETRY_QUEUE_MAX_PROCESSING_ATTEMPTS = 3

# The backoff factor by which to increase re-process intervals by.
# next_interval = PILLOW_RETRY_REPROCESS_INTERVAL * attempts^PILLOW_RETRY_BACKOFF_FACTOR
PILLOW_RETRY_BACKOFF_FACTOR = 2

# After an error's total attempts exceeds this number it will only be re-attempted
# once after being reset. This is to prevent numerous retries of errors that aren't
# getting fixed
PILLOW_RETRY_MULTI_ATTEMPTS_CUTOFF = PILLOW_RETRY_QUEUE_MAX_PROCESSING_ATTEMPTS * 3

####### auditcare parameters #######
AUDIT_MODEL_SAVE = [
    'corehq.apps.app_manager.Application',
    'corehq.apps.app_manager.RemoteApp',
]

AUDIT_VIEWS = [
    'corehq.apps.settings.views.ChangeMyPasswordView',
    'corehq.apps.hqadmin.views.AuthenticateAs',
]

AUDIT_MODULES = [
    'corehq.apps.reports',
    'corehq.apps.userreports',
    'corehq.apps.data',
    'corehq.apps.registration',
    'tastypie',
]

# Don't use google analytics unless overridden in localsettings
ANALYTICS_IDS = {
    'GOOGLE_ANALYTICS_ID': '',
    'PINGDOM_ID': '',
    'ANALYTICS_ID_PUBLIC_COMMCARE': '',
    'KISSMETRICS_KEY': '',
    'HUBSPOT_API_KEY': '',
    'HUBSPOT_ID': '',
}

ANALYTICS_CONFIG = {
    "HQ_INSTANCE": '',  # e.g. "www" or "staging"
}

OPEN_EXCHANGE_RATES_ID = ''

# for touchforms maps
GMAPS_API_KEY = "changeme"

# for touchforms authentication
TOUCHFORMS_API_USER = "changeme"
TOUCHFORMS_API_PASSWORD = "changeme"

# import local settings if we find them
LOCAL_APPS = ()
LOCAL_COUCHDB_APPS = ()
LOCAL_MIDDLEWARE_CLASSES = ()
LOCAL_PILLOWTOPS = {}

# Prelogin site
ENABLE_PRELOGIN_SITE = False
PRELOGIN_APPS = (
    'corehq.apps.prelogin',
)

# If there are existing doc_ids and case_ids you want to check directly,
# they are referenced in your localsettings for more accurate direct checks,
# otherwise use view-based which can be inaccurate.
ES_CASE_CHECK_DIRECT_DOC_ID = None
ES_XFORM_CHECK_DIRECT_DOC_ID = None

# our production logstash aggregation
LOGSTASH_DEVICELOG_PORT = 10777
LOGSTASH_COUCHLOG_PORT = 10888
LOGSTASH_AUDITCARE_PORT = 10999
LOGSTASH_HOST = 'localhost'

# on both a single instance or distributed setup this should assume localhost
ELASTICSEARCH_HOST = 'localhost'
ELASTICSEARCH_PORT = 9200

####### Couch Config #######
# for production this ought to be set to true on your configured couch instance
COUCH_HTTPS = False
COUCH_SERVER_ROOT = 'localhost:5984'  # 6984 for https couch
COUCH_USERNAME = ''
COUCH_PASSWORD = ''
COUCH_DATABASE_NAME = 'commcarehq'

BITLY_LOGIN = ''
BITLY_APIKEY = ''

# this should be overridden in localsettings
INTERNAL_DATA = defaultdict(list)

COUCH_STALE_QUERY = 'update_after'  # 'ok' for cloudant


MESSAGE_LOG_OPTIONS = {
    "abbreviated_phone_number_domains": ["mustmgh", "mgh-cgh-uganda"],
}

IVR_OUTBOUND_RETRIES = 3
IVR_OUTBOUND_RETRY_INTERVAL = 10

# List of Fluff pillow classes that ctable should process diffs for
# deprecated - use IndicatorDocument.save_direct_to_sql
FLUFF_PILLOW_TYPES_TO_SQL = {
    'UnicefMalawiFluff': 'SQL',
    'MalariaConsortiumFluff': 'SQL',
    'CareSAFluff': 'SQL',
    'OpmUserFluff': 'SQL',
}

PREVIEWER_RE = '^$'

MESSAGE_STORAGE = 'django.contrib.messages.storage.session.SessionStorage'

DIGEST_LOGIN_FACTORY = 'django_digest.NoEmailLoginFactory'

LOGGING = {
    'version': 1,
    'disable_existing_loggers': True,
    'formatters': {
        'verbose': {
            'format': '%(levelname)s %(asctime)s %(module)s %(process)d %(thread)d %(message)s'
        },
        'simple': {
            'format': '%(asctime)s %(levelname)s %(message)s'
        },
        'pillowtop': {
            'format': '%(asctime)s %(levelname)s %(module)s %(message)s'
        },
    },
    'filters': {
        'require_debug_false': {
            '()': 'django.utils.log.RequireDebugFalse'
        }
    },
    'handlers': {
        'pillowtop': {
            'level': 'INFO',
            'class': 'logging.StreamHandler',
            'formatter': 'pillowtop'
        },
        'console': {
            'level': 'INFO',
            'class': 'logging.StreamHandler',
            'formatter': 'simple'
        },
        'file': {
            'level': 'INFO',
            'class': 'logging.FileHandler',
            'formatter': 'verbose',
            'filename': DJANGO_LOG_FILE
        },
        'accountinglog': {
            'level': 'INFO',
            'class': 'logging.FileHandler',
            'formatter': 'verbose',
            'filename': ACCOUNTING_LOG_FILE
        },
        'couchlog': {
            'level': 'WARNING',
            'class': 'couchlog.handlers.CouchHandler',
        },
        'mail_admins': {
            'level': 'ERROR',
            'filters': ['require_debug_false'],
            'class': 'corehq.util.log.HqAdminEmailHandler',
        },
        'notify_exception': {
            'level': 'ERROR',
            'filters': ['require_debug_false'],
            'class': 'corehq.util.log.NotifyExceptionEmailer',
        },
        'sentry': {
            'level': 'ERROR',
            'class': 'raven.contrib.django.raven_compat.handlers.SentryHandler',
        },
        'null': {
            'class': 'django.utils.log.NullHandler',
        },
    },
    'loggers': {
        '': {
            'handlers': ['console', 'file', 'couchlog', 'sentry'],
            'propagate': True,
            'level': 'INFO',
        },
        'django.request': {
            'handlers': ['mail_admins'],
            'level': 'ERROR',
            'propagate': True,
        },
        'django.security.DisallowedHost': {
            'handlers': ['null'],
            'propagate': False,
        },
        'notify': {
            'handlers': ['notify_exception'],
            'level': 'ERROR',
            'propagate': True,
        },
        'celery.task': {
            'handlers': ['console', 'file', 'couchlog', 'sentry'],
            'level': 'INFO',
            'propagate': True
        },
        'pillowtop': {
            'handlers': ['pillowtop', 'sentry'],
            'level': 'ERROR',
            'propagate': False,
        },
        'pillowtop_eval': {
            'handlers': ['sentry'],
            'level': 'INFO',
            'propagate': False,
        },
        'smsbillables': {
            'handlers': ['file', 'sentry'],
            'level': 'ERROR',
            'propagate': False,
        },
        'currency_update': {
            'handlers': ['file'],
            'level': 'INFO',
            'propagate': False,
        },
        'accounting': {
            'handlers': ['accountinglog', 'sentry', 'console', 'couchlog', 'mail_admins'],
            'level': 'INFO',
            'propagate': False,
        },
    }
}

# Django Compressor
COMPRESS_PRECOMPILERS = (
   ('text/less', 'corehq.apps.style.precompilers.LessFilter'),
)
COMPRESS_ENABLED = True

LESS_B3_PATHS = {
    'variables': '../../../style/less/bootstrap3/includes/variables',
    'mixins': '../../../style/less/bootstrap3/includes/mixins',
}

LESS_FOR_BOOTSTRAP_3_BINARY = '/opt/lessc/bin/lessc'

# Invoicing
INVOICE_STARTING_NUMBER = 0
INVOICE_PREFIX = ''
INVOICE_TERMS = ''
INVOICE_FROM_ADDRESS = {}
BANK_ADDRESS = {}
BANK_NAME = ''
BANK_ACCOUNT_NUMBER = ''
BANK_ROUTING_NUMBER_ACH = ''
BANK_ROUTING_NUMBER_WIRE = ''
BANK_SWIFT_CODE = ''

STRIPE_PUBLIC_KEY = ''
STRIPE_PRIVATE_KEY = ''

SQL_REPORTING_DATABASE_URL = None
UCR_DATABASE_URL = None

# Override this in localsettings to specify custom reporting databases
CUSTOM_DATABASES = {}

# number of days since last access after which a saved export is considered unused
SAVED_EXPORT_ACCESS_CUTOFF = 35

# override for production
DEFAULT_PROTOCOL = 'http'

# Dropbox
DROPBOX_KEY = ''
DROPBOX_SECRET = ''
DROPBOX_APP_NAME = ''

# Supervisor RPC
SUPERVISOR_RPC_ENABLED = False
SUBSCRIPTION_USERNAME = None
SUBSCRIPTION_PASSWORD = None

ENVIRONMENT_HOSTS = {
    'pillowtop': ['localhost']
}

DATADOG_API_KEY = None
DATADOG_APP_KEY = None

# Override with the PEM export of an RSA private key, for use with any
# encryption or signing workflows.
HQ_PRIVATE_KEY = None

try:
    # try to see if there's an environmental variable set for local_settings
    if os.environ.get('CUSTOMSETTINGS', None) == "demo":
        # this sucks, but is a workaround for supporting different settings
        # in the same environment
        from settings_demo import *
    else:
        from localsettings import *
        if globals().get("FIX_LOGGER_ERROR_OBFUSCATION"):
            # this is here because the logging config cannot import
            # corehq.util.log.HqAdminEmailHandler, for example, if there
            # is a syntax error in any module imported by corehq/__init__.py
            # Setting FIX_LOGGER_ERROR_OBFUSCATION = True in
            # localsettings.py will reveal the real error.
            # Note that changing this means you will not be able to use/test anything
            # related to email logging.
            for handler in LOGGING["handlers"].values():
                if handler["class"].startswith("corehq."):
                    print "{} logger is being changed to {}".format(
                        handler['class'],
                        'logging.StreamHandler'
                    )
                    handler["class"] = "logging.StreamHandler"
except ImportError:
   # fallback in case nothing else is found - used for readthedocs
   from dev_settings import *

if DEBUG:
    try:
        import luna
        del luna
    except ImportError:
        pass
    else:
        INSTALLED_APPS = INSTALLED_APPS + (
            'luna',
        )

    import warnings
    warnings.simplefilter('default')
    os.environ['PYTHONWARNINGS'] = 'd'  # Show DeprecationWarning
else:
    TEMPLATE_LOADERS = [
        ('django.template.loaders.cached.Loader', TEMPLATE_LOADERS),
    ]

### Reporting database - use same DB as main database
db_settings = DATABASES["default"].copy()
db_settings['PORT'] = db_settings.get('PORT', '5432')
options = db_settings.get('OPTIONS')
db_settings['OPTIONS'] = '?{}'.format(urlencode(options)) if options else ''

if UNIT_TESTING:
    db_settings['NAME'] = 'test_{}'.format(db_settings['NAME'])

if not SQL_REPORTING_DATABASE_URL or UNIT_TESTING:
    SQL_REPORTING_DATABASE_URL = "postgresql+psycopg2://{USER}:{PASSWORD}@{HOST}:{PORT}/{NAME}{OPTIONS}".format(
        **db_settings
    )

if not UCR_DATABASE_URL or UNIT_TESTING:
    # by default just use the reporting DB for UCRs
    UCR_DATABASE_URL = SQL_REPORTING_DATABASE_URL

MVP_INDICATOR_DB = 'mvp-indicators'

INDICATOR_CONFIG = {
    "mvp-sauri": ['mvp_indicators'],
    "mvp-potou": ['mvp_indicators'],
}

####### Couch Forms & Couch DB Kit Settings #######
from settingshelper import (
    get_dynamic_db_settings,
    make_couchdb_tuples,
    get_extra_couchdbs,
    SharedDriveConfiguration
)

_dynamic_db_settings = get_dynamic_db_settings(
    COUCH_SERVER_ROOT,
    COUCH_USERNAME,
    COUCH_PASSWORD,
    COUCH_DATABASE_NAME,
    use_https=COUCH_HTTPS,
)

# create local server and database configs
COUCH_SERVER = _dynamic_db_settings["COUCH_SERVER"]
COUCH_DATABASE = _dynamic_db_settings["COUCH_DATABASE"]

NEW_USERS_GROUPS_DB = 'users'
USERS_GROUPS_DB = NEW_USERS_GROUPS_DB

NEW_FIXTURES_DB = 'fixtures'
FIXTURES_DB = NEW_FIXTURES_DB

COUCHDB_APPS = [
    'api',
    'app_manager',
    'appstore',
    'orgs',
    'builds',
    'case',
    'casegroups',
    'cleanup',
    'cloudcare',
    'commtrack',
    'consumption',
    'couch',
    # This is necessary for abstract classes in dimagi.utils.couch.undo;
    # otherwise breaks tests
    'couchdbkit_aggregate',
    'couchforms',
    'couchexport',
    'ctable',
    'custom_data_fields',
    'hqadmin',
    'domain',
    'ext',
    'facilities',
    'fluff_filter',
    'hqcase',
    'hqmedia',
    'hope',
    'importer',
    'indicators',
    'locations',
    'mobile_auth',
    'phone',
    'pillowtop',
    'pillow_retry',
    'products',
    'programs',
    'reminders',
    'reports',
    'sofabed',
    'sms',
    'smsforms',
    'telerivet',
    'toggle',
    'translations',
    'utils',  # dimagi-utils
    'formplayer',
    'phonelog',
    'registration',
    'wisepill',
    'fri',
    'crs_reports',
    'grapevine',
    'uth',
    'dhis2',

    # custom reports
    'penn_state',
    'care_benin',
    'gsid',
    'hsph',
    'mvp',
    ('mvp_docs', MVP_INDICATOR_DB),
    'pathindia',
    'pact',
    'accounting',
    'succeed',
    'ilsgateway',
    'ewsghana',
    ('auditcare', 'auditcare'),
    ('couchlog', 'couchlog'),
    ('performance_sms', 'meta'),
    ('receiverwrapper', 'receiverwrapper'),
    ('userreports', 'meta'),
    ('custom_data_fields', 'meta'),
    # needed to make couchdbkit happy
    ('fluff', 'fluff-bihar'),
    ('bihar', 'fluff-bihar'),
    ('opm', 'fluff-opm'),
    ('fluff', 'fluff-opm'),
    ('cvsu', 'fluff-cvsu'),
    ('mc', 'fluff-mc'),
    ('m4change', 'm4change'),
    ('export', 'meta'),
    ('callcenter', 'meta'),

    # users and groups
    ('groups', USERS_GROUPS_DB),
    ('users', USERS_GROUPS_DB),

    # fixtures
    ('fixtures', FIXTURES_DB),
]

COUCHDB_APPS += LOCAL_COUCHDB_APPS

COUCHDB_DATABASES = make_couchdb_tuples(COUCHDB_APPS, COUCH_DATABASE)
EXTRA_COUCHDB_DATABASES = get_extra_couchdbs(COUCHDB_APPS, COUCH_DATABASE,
                                             [NEW_USERS_GROUPS_DB, NEW_FIXTURES_DB])

INSTALLED_APPS += LOCAL_APPS

if ENABLE_PRELOGIN_SITE:
    INSTALLED_APPS += PRELOGIN_APPS

seen = set()
INSTALLED_APPS = [x for x in INSTALLED_APPS if x not in seen and not seen.add(x)]

MIDDLEWARE_CLASSES += LOCAL_MIDDLEWARE_CLASSES

### Shared drive settings ###
SHARED_DRIVE_CONF = SharedDriveConfiguration(
    SHARED_DRIVE_ROOT,
    RESTORE_PAYLOAD_DIR_NAME,
    TRANSFER_FILE_DIR_NAME,
    SHARED_TEMP_DIR_NAME
)
TRANSFER_MAPPINGS = {
    SHARED_DRIVE_CONF.transfer_dir: '/{}'.format(TRANSFER_FILE_DIR_NAME),  # e.g. '/mnt/shared/downloads': '/downloads',
}

# these are the official django settings
# which really we should be using over the custom ones
EMAIL_HOST = EMAIL_SMTP_HOST
EMAIL_PORT = EMAIL_SMTP_PORT
EMAIL_HOST_USER = EMAIL_LOGIN
EMAIL_HOST_PASSWORD = EMAIL_PASSWORD
# EMAIL_USE_TLS and SEND_BROKEN_LINK_EMAILS are set above
# so they can be overridden in localsettings (e.g. in a dev environment)

NO_HTML_EMAIL_MESSAGE = """
This is an email from CommCare HQ. You're seeing this message because your
email client chose to display the plaintext version of an email that CommCare
HQ can only provide in HTML.  Please set your email client to view this email
in HTML or read this email in a client that supports HTML email.

Thanks,
The CommCare HQ Team"""


MESSAGE_TAGS = {
    messages.INFO: 'alert-info',
    messages.DEBUG: '',
    messages.SUCCESS: 'alert-success',
    messages.WARNING: 'alert-error alert-danger',
    messages.ERROR: 'alert-error alert-danger',
}

COMMCARE_USER_TERM = "Mobile Worker"
WEB_USER_TERM = "Web User"

DEFAULT_CURRENCY = "USD"
DEFAULT_CURRENCY_SYMBOL = "$"

SMS_HANDLERS = [
    'corehq.apps.sms.handlers.forwarding.forwarding_handler',
    'custom.ilsgateway.tanzania.handler.handle',
    'custom.ewsghana.handler.handle',
    'corehq.apps.commtrack.sms.handle',
    'corehq.apps.sms.handlers.keyword.sms_keyword_handler',
    'corehq.apps.sms.handlers.form_session.form_session_handler',
    'corehq.apps.sms.handlers.fallback.fallback_handler',
]

SMS_LOADED_BACKENDS = [
    "corehq.messaging.smsbackends.unicel.api.UnicelBackend",
    "corehq.messaging.smsbackends.mach.api.MachBackend",
    "corehq.messaging.smsbackends.tropo.api.TropoBackend",
    "corehq.messaging.smsbackends.http.api.HttpBackend",
    "corehq.messaging.smsbackends.telerivet.models.TelerivetBackend",
    "corehq.messaging.smsbackends.test.api.TestSMSBackend",
    "corehq.apps.sms.backend.test.TestBackend",
    "corehq.messaging.smsbackends.grapevine.api.GrapevineBackend",
    "corehq.messaging.smsbackends.twilio.models.TwilioBackend",
    "corehq.messaging.smsbackends.megamobile.api.MegamobileBackend",
    "corehq.messaging.smsbackends.smsgh.models.SMSGHBackend",
]

IVR_BACKEND_MAP = {
    "91": "MOBILE_BACKEND_KOOKOO",
}

# The number of seconds to use as a timeout when making gateway requests
SMS_GATEWAY_TIMEOUT = 30
IVR_GATEWAY_TIMEOUT = 60

# These are functions that can be called
# to retrieve custom content in a reminder event.
# If the function is not in here, it will not be called.
ALLOWED_CUSTOM_CONTENT_HANDLERS = {
    "FRI_SMS_CONTENT": "custom.fri.api.custom_content_handler",
    "FRI_SMS_CATCHUP_CONTENT": "custom.fri.api.catchup_custom_content_handler",
    "FRI_SMS_SHIFT": "custom.fri.api.shift_custom_content_handler",
    "FRI_SMS_OFF_DAY": "custom.fri.api.off_day_custom_content_handler",
}

# These are custom templates which can wrap default the sms/chat.html template
CUSTOM_CHAT_TEMPLATES = {
    "FRI": "fri/chat.html",
}

SELENIUM_APP_SETTING_DEFAULTS = {
    'cloudcare': {
        # over-generous defaults for now
        'OPEN_FORM_WAIT_TIME': 20,
        'SUBMIT_FORM_WAIT_TIME': 20
    },
    'reports': {
        'MAX_PRELOAD_TIME': 20,
        'MAX_LOAD_TIME': 30,
    },
}

CASE_WRAPPER = 'corehq.apps.hqcase.utils.get_case_wrapper'

PILLOWTOPS = {
    'core': [
        'corehq.pillows.case.CasePillow',
        'corehq.pillows.xform.XFormPillow',
        'corehq.pillows.domain.DomainPillow',
        'corehq.pillows.user.UserPillow',
        'corehq.pillows.application.AppPillow',
        'corehq.pillows.group.GroupPillow',
        'corehq.pillows.sms.SMSPillow',
        'corehq.pillows.user.GroupToUserPillow',
        'corehq.pillows.user.UnknownUsersPillow',
        'corehq.pillows.sofabed.FormDataPillow',
        'corehq.pillows.sofabed.CaseDataPillow',
    ],
    'phonelog': [
        'corehq.pillows.log.PhoneLogPillow',
    ],
    'core_ext': [
        'corehq.pillows.reportcase.ReportCasePillow',
        'corehq.pillows.reportxform.ReportXFormPillow',
        'corehq.apps.userreports.pillow.ConfigurableIndicatorPillow',
        'corehq.apps.userreports.pillow.StaticDataSourcePillow',
    ],
    'cache': [
        'corehq.pillows.cacheinvalidate.CacheInvalidatePillow',
    ],
    'fluff': [
        'custom.bihar.models.CareBiharFluffPillow',
        'custom.opm.models.OpmCaseFluffPillow',
        'custom.opm.models.OpmUserFluffPillow',
        'custom.opm.models.OpmFormFluffPillow',
        'custom.opm.models.VhndAvailabilityFluffPillow',
        'custom.apps.cvsu.models.UnicefMalawiFluffPillow',
        'custom.reports.mc.models.MalariaConsortiumFluffPillow',
        'custom.m4change.models.AncHmisCaseFluffPillow',
        'custom.m4change.models.LdHmisCaseFluffPillow',
        'custom.m4change.models.ImmunizationHmisCaseFluffPillow',
        'custom.m4change.models.ProjectIndicatorsCaseFluffPillow',
        'custom.m4change.models.McctMonthlyAggregateFormFluffPillow',
        'custom.m4change.models.AllHmisCaseFluffPillow',
        'custom.intrahealth.models.CouvertureFluffPillow',
        'custom.intrahealth.models.TauxDeSatisfactionFluffPillow',
        'custom.intrahealth.models.IntraHealthFluffPillow',
        'custom.intrahealth.models.RecapPassageFluffPillow',
        'custom.intrahealth.models.TauxDeRuptureFluffPillow',
        'custom.intrahealth.models.LivraisonFluffPillow',
        'custom.intrahealth.models.RecouvrementFluffPillow',
        'custom.care_pathways.models.GeographyFluffPillow',
        'custom.care_pathways.models.FarmerRecordFluffPillow',
        'custom.world_vision.models.WorldVisionMotherFluffPillow',
        'custom.world_vision.models.WorldVisionChildFluffPillow',
        'custom.world_vision.models.WorldVisionHierarchyFluffPillow',
        'custom.succeed.models.UCLAPatientFluffPillow',
    ],
    'mvp_indicators': [
        'mvp_docs.pillows.MVPFormIndicatorPillow',
        'mvp_docs.pillows.MVPCaseIndicatorPillow',
    ],
}


STATIC_UCR_REPORTS = [
    os.path.join('custom', '_legacy', 'mvp', 'ucr', 'reports', 'deidentified_va_report.json'),
    os.path.join('custom', 'abt', 'reports', 'incident_report.json'),
    os.path.join('custom', 'abt', 'reports', 'sms_indicator_report.json'),
    os.path.join('custom', 'abt', 'reports', 'spray_progress_country.json'),
    os.path.join('custom', 'abt', 'reports', 'spray_progress_level_1.json'),
    os.path.join('custom', 'abt', 'reports', 'spray_progress_level_2.json'),
    os.path.join('custom', 'abt', 'reports', 'spray_progress_level_3.json'),
    os.path.join('custom', 'abt', 'reports', 'spray_progress_level_4.json'),
    os.path.join('custom', 'abt', 'reports', 'supervisory_report.json'),
]


STATIC_DATA_SOURCES = [
    os.path.join('custom', 'up_nrhm', 'data_sources', 'location_hierarchy.json'),
    os.path.join('custom', 'up_nrhm', 'data_sources', 'asha_facilitators.json'),
    os.path.join('custom', 'succeed', 'data_sources', 'submissions.json'),
    os.path.join('custom', 'succeed', 'data_sources', 'patient_task_list.json'),
    os.path.join('custom', 'apps', 'gsid', 'data_sources', 'patient_summary.json'),
    os.path.join('custom', 'abt', 'reports', 'data_sources', 'sms.json'),
    os.path.join('custom', 'abt', 'reports', 'data_sources', 'supervisory.json'),
    os.path.join('custom', '_legacy', 'mvp', 'ucr', 'reports', 'data_sources', 'va_datasource.json'),
]


for k, v in LOCAL_PILLOWTOPS.items():
    plist = PILLOWTOPS.get(k, [])
    plist.extend(v)
    PILLOWTOPS[k] = plist

COUCH_CACHE_BACKENDS = [
    'corehq.apps.cachehq.cachemodels.DomainGenerationCache',
    'corehq.apps.cachehq.cachemodels.OrganizationGenerationCache',
    'corehq.apps.cachehq.cachemodels.UserGenerationCache',
    'corehq.apps.cachehq.cachemodels.GroupGenerationCache',
    'corehq.apps.cachehq.cachemodels.UserRoleGenerationCache',
    'corehq.apps.cachehq.cachemodels.TeamGenerationCache',
    'corehq.apps.cachehq.cachemodels.ReportGenerationCache',
    'corehq.apps.cachehq.cachemodels.DefaultConsumptionGenerationCache',
    'corehq.apps.cachehq.cachemodels.LocationGenerationCache',
    'corehq.apps.cachehq.cachemodels.DomainInvitationGenerationCache',
    'corehq.apps.cachehq.cachemodels.CommtrackConfigGenerationCache',
    'corehq.apps.cachehq.cachemodels.UserReportsDataSourceCache',
    'corehq.apps.cachehq.cachemodels.UserReportsReportConfigCache',
    'dimagi.utils.couch.cache.cache_core.gen.GlobalCache',
]

# Custom fully indexed domains for ReportCase index/pillowtop
# Adding a domain will not automatically index that domain's existing cases
ES_CASE_FULL_INDEX_DOMAINS = [
    'pact',
    'hsph',
    'care-bihar',
    'bihar',
    'hsph-dev',
    'hsph-betterbirth-pilot-2',
    'commtrack-public-demo',
    'uth-rhd-test',
    'crs-remind',
    'succeed',
    'opm',
]

# Custom fully indexed domains for ReportXForm index/pillowtop --
# only those domains that don't require custom pre-processing before indexing,
# otherwise list in XFORM_PILLOW_HANDLERS
# Adding a domain will not automatically index that domain's existing forms
ES_XFORM_FULL_INDEX_DOMAINS = [
    'commtrack-public-demo',
    'pact',
    'uth-rhd-test',
    'succeed'
]

CUSTOM_UCR_EXPRESSIONS = [
    ('abt_supervisor', 'custom.abt.reports.expressions.abt_supervisor_expression'),
    ('mvp_medical_cause', 'mvp.ucr.reports.expressions.medical_cause_expression'),
    ('mvp_no_treatment_reason', 'mvp.ucr.reports.expressions.no_treatment_reason_expression'),
    ('mvp_treatment_provider_name', 'mvp.ucr.reports.expressions.treatment_provider_name_expression'),
    ('mvp_treatment_place_name', 'mvp.ucr.reports.expressions.treatment_place_name_expression'),
    ('mvp_death_place', 'mvp.ucr.reports.expressions.death_place_expression'),
    ('succeed_referenced_id', 'custom.succeed.expressions.succeed_referenced_id'),
    ('location_type_name', 'corehq.apps.locations.ucr_expressions.location_type_name'),
    ('location_parent_id', 'corehq.apps.locations.ucr_expressions.location_parent_id'),
]

CUSTOM_MODULES = [
    'custom.apps.crs_reports',
    'custom.ilsgateway',
    'custom.ewsghana',
]

REMOTE_APP_NAMESPACE = "%(domain)s.commcarehq.org"

# mapping of domains to modules for those that aren't identical
# a DOMAIN_MODULE_CONFIG doc present in your couchdb can override individual
# items.
DOMAIN_MODULE_MAP = {
    'a5288-test': 'a5288',
    'a5288-study': 'a5288',
    'care-bihar': 'custom.bihar',
    'bihar': 'custom.bihar',
    'cvsulive': 'custom.apps.cvsu',
    'fri': 'custom.fri.reports',
    'fri-testing': 'custom.fri.reports',
    'gsid': 'custom.apps.gsid',
    'gsid-demo': 'custom.apps.gsid',
    'hsph-dev': 'hsph',
    'hsph-betterbirth-pilot-2': 'hsph',
    'mc-inscale': 'custom.reports.mc',
    'psu-legacy-together': 'custom.penn_state',
    'mvp-potou': 'mvp',
    'mvp-sauri': 'mvp',
    'mvp-bonsaaso': 'mvp',
    'mvp-ruhiira': 'mvp',
    'mvp-mwandama': 'mvp',
    'mvp-sada': 'mvp',
    'mvp-tiby': 'mvp',
    'mvp-mbola': 'mvp',
    'mvp-koraro': 'mvp',
    'mvp-pampaida': 'mvp',
    'opm': 'custom.opm',
    'project': 'custom.apps.care_benin',

    'ipm-senegal': 'custom.intrahealth',
    'testing-ipm-senegal': 'custom.intrahealth',
    'up-nrhm': 'custom.up_nrhm',

    'crs-remind': 'custom.apps.crs_reports',

    'm4change': 'custom.m4change',
    'succeed': 'custom.succeed',
    'ilsgateway-test-1': 'custom.ilsgateway',
    'ilsgateway-test-2': 'custom.ilsgateway',
    'ewsghana-test-1': 'custom.ewsghana',
    'ewsghana-test-2': 'custom.ewsghana',
    'test-pathfinder': 'custom.m4change',
    'wvindia2': 'custom.world_vision',
    'pathways-india-mis': 'custom.care_pathways',
    'pathways-tanzania': 'custom.care_pathways',
    'kemri': 'custom.openclinica',
    'novartis': 'custom.openclinica',
}

CASEXML_FORCE_DOMAIN_CHECK = True

# arbitrarily split up tests into two chunks
# that have approximately equal run times,
# the group shown here, plus a second group consisting of everything else
TRAVIS_TEST_GROUPS = (
    (
        'accounting', 'api', 'app_manager', 'appstore',
        'auditcare', 'bihar', 'builds', 'cachehq', 'callcenter', 'care_benin',
        'case', 'casegroups', 'cleanup', 'cloudcare', 'commtrack', 'consumption',
        'couchapps', 'couchlog', 'crud', 'cvsu', 'django_digest',
        'domain', 'domainsync', 'export',
        'facilities', 'fixtures', 'fluff_filter', 'formplayer',
        'formtranslate', 'fri', 'grapevine', 'groups', 'gsid', 'hope',
        'hqadmin', 'hqcase', 'hqcouchlog', 'hqmedia',
        'care_pathways', 'colalife', 'common', 'compressor', 'smsbillables',
    ),
)

#### Django Compressor Stuff after localsettings overrides ####

# This makes sure that Django Compressor does not run at all
# when LESS_DEBUG is set to True.
if LESS_DEBUG:
    COMPRESS_ENABLED = False
    COMPRESS_PRECOMPILERS = ()

COMPRESS_OFFLINE_CONTEXT = {
    'base_template': BASE_TEMPLATE,
    'login_template': LOGIN_TEMPLATE,
    'original_template': BASE_ASYNC_TEMPLATE,
    'less_debug': LESS_DEBUG,
    'less_watch': LESS_WATCH,
}

COMPRESS_CSS_HASHING_METHOD = 'content'


if 'locmem' not in CACHES:
    CACHES['locmem'] = {'BACKEND': 'django.core.cache.backends.locmem.LocMemCache'}
if 'dummy' not in CACHES:
    CACHES['dummy'] = {'BACKEND': 'django.core.cache.backends.dummy.DummyCache'}

try:
    from datadog import initialize
except ImportError:
    pass
else:
    initialize(DATADOG_API_KEY, DATADOG_APP_KEY)<|MERGE_RESOLUTION|>--- conflicted
+++ resolved
@@ -114,16 +114,12 @@
     'underscore#1.6.0',
     'underscore-legacy=underscore#1.4.4',
     'backbone#0.9.1',
-<<<<<<< HEAD
     'bootstrap-daterangepicker#2.1.13',
     'd3#3.1.5',
     'nvd3#1.1.10-beta',
     'datatables#1.10.9',
     'datatables-bootstrap3#0.1',
     'jquery-ui#1.11.4',
-=======
-    'datatables#1.10.9',
->>>>>>> 86aa8ab3
 )
 
 BOWER_PATH = '/usr/local/bin/bower'
