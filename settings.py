#!/usr/bin/env python
# vim: ai ts=4 sts=4 et sw=4 encoding=utf-8
from collections import defaultdict

import sys
import os
from urllib import urlencode
from django.contrib import messages

# odd celery fix
import djcelery

djcelery.setup_loader()

DEBUG = True
TEMPLATE_DEBUG = DEBUG
LESS_DEBUG = DEBUG
# Enable LESS_WATCH if you want less.js to constantly recompile.
# Useful if you're making changes to the less files and don't want to refresh
# your page.
LESS_WATCH = False

# clone http://github.com/dimagi/Vellum into submodules/formdesigner and use
# this to select various versions of Vellum source on the form designer page.
# Acceptable values:
# None - production mode
# "dev" - use raw vellum source (submodules/formdesigner/src)
# "dev-min" - use built/minified vellum (submodules/formdesigner/_build/src)
VELLUM_DEBUG = None

# Build paths inside the project like this: os.path.join(BASE_DIR, ...)
BASE_DIR = os.path.dirname(__file__)

# gets set to False for unit tests that run without the database
DB_ENABLED = True
try:
    UNIT_TESTING = 'test' == sys.argv[1]
except IndexError:
    UNIT_TESTING = False

ADMINS = ()
MANAGERS = ADMINS

# Ensure that extraneous Tastypie formats are not actually used
# Curiously enough, browsers prefer html, then xml, lastly (or not at all) json
# so removing html from the this variable annoyingly makes it render as XML
# in the browser, when we want JSON. So I've added this commented
# to document intent, but it should only really be activated
# when we have logic in place to treat direct browser access specially.
#TASTYPIE_DEFAULT_FORMATS=['json', 'xml', 'yaml']

# default to the system's timezone settings
TIME_ZONE = "UTC"


# Language code for this installation. All choices can be found here:
# http://www.i18nguy.com/unicode/language-identifiers.html
LANGUAGE_CODE = 'en-us'

LANGUAGES = (
    ('en', 'English'),
    ('fr', 'French'),
    ('fra', 'French'),  # we need this alias
    ('hin', 'Hindi'),
    ('sw', 'Swahili'),
)

SITE_ID = 1

# If you set this to False, Django will make some optimizations so as not
# to load the internationalization machinery.
USE_I18N = True

# URL that handles the media served from MEDIA_ROOT. Make sure to use a
# trailing slash if there is a path component (optional in other cases).
# Examples: "http://media.lawrence.com", "http://example.com/media/"
MEDIA_URL = '/media/'
STATIC_URL = '/static/'

FILEPATH = os.path.abspath(os.path.dirname(__file__))
# media for user uploaded media.  in general this won't be used at all.
MEDIA_ROOT = os.path.join(FILEPATH, 'mediafiles')
STATIC_ROOT = os.path.join(FILEPATH, 'staticfiles')


# Django i18n searches for translation files (django.po) within this dir
# and then in the locale/ directories of installed apps
LOCALE_PATHS = (
    os.path.join(FILEPATH, 'locale'),
)

BOWER_COMPONENTS = os.path.join(FILEPATH, 'bower_components')

STATICFILES_FINDERS = (
    "django.contrib.staticfiles.finders.FileSystemFinder",
    "django.contrib.staticfiles.finders.AppDirectoriesFinder",
    'compressor.finders.CompressorFinder',
)

STATICFILES_DIRS = (
    BOWER_COMPONENTS,
)

# bleh, why did this submodule have to be removed?
# deploy fails if this item is present and the path does not exist
_formdesigner_path = os.path.join(FILEPATH, 'submodules', 'formdesigner')
if os.path.exists(_formdesigner_path):
    STATICFILES_DIRS += (('formdesigner', _formdesigner_path),)
del _formdesigner_path

DJANGO_LOG_FILE = "%s/%s" % (FILEPATH, "commcarehq.django.log")
ACCOUNTING_LOG_FILE = "%s/%s" % (FILEPATH, "commcarehq.accounting.log")
ANALYTICS_LOG_FILE = "%s/%s" % (FILEPATH, "commcarehq.analytics.log")

# URL prefix for admin media -- CSS, JavaScript and images. Make sure to use a
# trailing slash.
# Examples: "http://foo.com/media/", "/media/".
ADMIN_MEDIA_PREFIX = '/static/admin/'

# Make this unique, and don't share it with anybody - put into localsettings.py
SECRET_KEY = 'you should really change this'

# List of callables that know how to import templates from various sources.
TEMPLATE_LOADERS = (
    'django.template.loaders.filesystem.Loader',
    'django.template.loaders.app_directories.Loader',
    'django.template.loaders.eggs.Loader',
)

CSRF_ALWAYS_OFF = True

MIDDLEWARE_CLASSES = [
    'django.middleware.common.CommonMiddleware',
    'django.contrib.sessions.middleware.SessionMiddleware',
    'django.middleware.locale.LocaleMiddleware',
    'corehq.apps.hqwebapp.middleware.HQCsrfViewMiddleWare',
    'django.contrib.auth.middleware.AuthenticationMiddleware',
    'django.contrib.messages.middleware.MessageMiddleware',
    'django.middleware.common.BrokenLinkEmailsMiddleware',
    'corehq.middleware.OpenRosaMiddleware',
    'corehq.middleware.TimeoutMiddleware',
    'corehq.util.global_request.middleware.GlobalRequestMiddleware',
    'corehq.apps.users.middleware.UsersMiddleware',
    'corehq.apps.domain.middleware.CCHQPRBACMiddleware',
    'corehq.apps.domain.middleware.DomainHistoryMiddleware',
    'casexml.apps.phone.middleware.SyncTokenMiddleware',
    'auditcare.middleware.AuditMiddleware',
    'no_exceptions.middleware.NoExceptionsMiddleware',
]

SESSION_ENGINE = "django.contrib.sessions.backends.cached_db"

# time in minutes before forced logout due to inactivity
INACTIVITY_TIMEOUT = 30

PASSWORD_HASHERS = (
    # this is the default list with SHA1 moved to the front
    'django.contrib.auth.hashers.SHA1PasswordHasher',
    'django.contrib.auth.hashers.PBKDF2PasswordHasher',
    'django.contrib.auth.hashers.PBKDF2SHA1PasswordHasher',
    'django.contrib.auth.hashers.BCryptPasswordHasher',
    'django.contrib.auth.hashers.MD5PasswordHasher',
    'django.contrib.auth.hashers.UnsaltedMD5PasswordHasher',
    'django.contrib.auth.hashers.CryptPasswordHasher',
)

ROOT_URLCONF = "urls"

TEMPLATE_CONTEXT_PROCESSORS = [
    "django.contrib.auth.context_processors.auth",
    "django.core.context_processors.debug",
    "django.core.context_processors.i18n",
    "django.core.context_processors.media",
    "django.core.context_processors.request",
    "django.contrib.messages.context_processors.messages",
    'django.core.context_processors.static',
    "corehq.util.context_processors.current_url_name",
    'corehq.util.context_processors.domain',
    # sticks the base template inside all responses
    "corehq.util.context_processors.base_template",
    "corehq.util.context_processors.analytics_js",
    'corehq.util.context_processors.websockets_override',
]

TEMPLATE_DIRS = []

DEFAULT_APPS = (
    'corehq.apps.userhack',  # this has to be above auth
    'django.contrib.admin',
    'django.contrib.auth',
    'django.contrib.contenttypes',
    'django.contrib.humanize',
    'django.contrib.sessions',
    'django.contrib.sites',
    'django.contrib.staticfiles',
    'djcelery',
    'djtables',
    'django_prbac',
    'djangular',
    'couchdbkit.ext.django',
    'crispy_forms',
    'gunicorn',
    'compressor',
    'mptt',
    'tastypie',
    'ws4redis',
)

CRISPY_TEMPLATE_PACK = 'bootstrap'
CRISPY_ALLOWED_TEMPLATE_PACKS = (
    'bootstrap',
    'bootstrap3',
)

HQ_APPS = (
    'django_digest',
    'auditcare',
    'hqscripts',
    'casexml.apps.case',
    'corehq.apps.casegroups',
    'casexml.apps.phone',
    'casexml.apps.stock',
    'corehq.apps.cleanup',
    'corehq.apps.cloudcare',
    'corehq.apps.smsbillables',
    'corehq.apps.accounting',
    'corehq.apps.appstore',
    'corehq.apps.data_analytics',
    'corehq.apps.domain',
    'corehq.apps.domainsync',
    'corehq.apps.hqadmin',
    'corehq.apps.hqcase',
    'corehq.apps.hqcouchlog',
    'corehq.apps.hqwebapp',
    'corehq.apps.hqmedia',
    'corehq.apps.loadtestendpoints',
    'corehq.apps.locations',
    'corehq.apps.products',
    'corehq.apps.prelogin',
    'corehq.apps.programs',
    'corehq.apps.commtrack',
    'corehq.apps.consumption',
    'corehq.apps.tzmigration',
    'corehq.form_processor.app_config.FormProcessorAppConfig',
<<<<<<< HEAD
    'corehq.sql_db',
=======
    'corehq.sql_accessors',
    'corehq.sql_proxy_accessors',
>>>>>>> 36245385
    'couchforms',
    'couchexport',
    'couchlog',
    'ctable',
    'ctable_view',
    'dimagi.utils',
    'formtranslate',
    'langcodes',
    'corehq.apps.analytics',
    'corehq.apps.callcenter',
    'corehq.apps.change_feed',
    'corehq.apps.crud',
    'corehq.apps.custom_data_fields',
    'corehq.apps.receiverwrapper',
    'corehq.apps.repeaters',
    'corehq.apps.app_manager',
    'corehq.apps.es',
    'corehq.apps.facilities',
    'corehq.apps.fixtures',
    'corehq.apps.importer',
    'corehq.apps.reminders',
    'corehq.apps.translations',
    'corehq.apps.users',
    'corehq.apps.settings',
    'corehq.apps.ota',
    'corehq.apps.groups',
    'corehq.apps.mobile_auth',
    'corehq.apps.sms',
    'corehq.apps.smsforms',
    'corehq.apps.ivr',
    'corehq.messaging.smsbackends.tropo',
    'corehq.messaging.smsbackends.twilio',
    'corehq.apps.dropbox',
    'corehq.messaging.smsbackends.megamobile',
    'corehq.messaging.ivrbackends.kookoo',
    'corehq.messaging.smsbackends.sislog',
    'corehq.messaging.smsbackends.yo',
    'corehq.messaging.smsbackends.telerivet',
    'corehq.messaging.smsbackends.mach',
    'corehq.messaging.smsbackends.http',
    'corehq.messaging.smsbackends.smsgh',
    'corehq.messaging.smsbackends.apposit',
    'corehq.messaging.smsbackends.test',
    'corehq.apps.performance_sms',
    'corehq.apps.registration',
    'corehq.messaging.smsbackends.unicel',
    'corehq.apps.reports',
    'corehq.apps.reports_core',
    'corehq.apps.userreports',
    'corehq.apps.data_interfaces',
    'corehq.apps.export',
    'corehq.apps.builds',
    'corehq.apps.api',
    'corehq.apps.indicators',
    'corehq.apps.cachehq',
    'corehq.apps.toggle_ui',
    'corehq.apps.sofabed',
    'corehq.apps.hqpillow_retry',
    'corehq.couchapps',
    'corehq.preindex',
    'custom.apps.wisepill',
    'custom.fri',
    'fluff',
    'fluff.fluff_filter',
    'soil',
    'toggle',
    'touchforms.formplayer',
    'phonelog',
    'pillowtop',
    'pillow_retry',
    'corehq.apps.style',
    'corehq.apps.styleguide',
    'corehq.messaging.smsbackends.grapevine',
    'corehq.apps.dashboard',
    'corehq.util',
    'dimagi.ext',
    'corehq.doctypemigrations',

    # custom reports
    'a5288',
    'custom.bihar',
    'custom.penn_state',
    'custom.apps.gsid',
    'hsph',
    'mvp',
    'mvp_docs',
    'mvp_indicators',
    'custom.opm',
    'pathindia',
    'pact',

    'custom.apps.care_benin',
    'custom.apps.cvsu',
    'custom.reports.mc',
    'custom.apps.crs_reports',
    'custom.hope',
    'custom.openlmis',
    'custom.logistics',
    'custom.ilsgateway',
    'custom.ewsghana',
    'custom.m4change',
    'custom.succeed',
    'custom.ucla',

    'custom.uth',

    'custom.colalife',
    'custom.intrahealth',
    'custom.world_vision',
    'custom.up_nrhm',

    'custom.care_pathways',
    'custom.common',

    'custom.dhis2',
    'custom.openclinica',
    'custom.guinea_backup',

    # tests only
    # todo: figure out how to not put these into INSTALLED_APPS, TEST_APPS doesn't seem to work
    'testapps.test_pillowtop',
)

TEST_APPS = ()

# also excludes any app starting with 'django.'
APPS_TO_EXCLUDE_FROM_TESTS = (
    'a5288',
    'couchdbkit.ext.django',
    'corehq.apps.data_interfaces',
    'corehq.apps.ivr',
    'corehq.messaging.smsbackends.mach',
    'corehq.messaging.smsbackends.http',
    'corehq.apps.ota',
    'corehq.apps.settings',
    'corehq.messaging.smsbackends.telerivet',
    'corehq.messaging.smsbackends.tropo',
    'corehq.messaging.smsbackends.megamobile',
    'corehq.messaging.smsbackends.yo',
    'corehq.messaging.smsbackends.smsgh',
    'corehq.messaging.smsbackends.apposit',
    'crispy_forms',
    'django_extensions',
    'django_prbac',
    'djcelery',
    'djtables',
    'gunicorn',
    'langcodes',
    'luna',
    'custom.apps.crs_reports',
    'custom.m4change',

    # submodules with tests that run on travis
    'ctable',
    'ctable_view',
    'dimagi.utils',
    'fluff',
    'fluff_filter',
    'freddy',
    'pillowtop',
    'pillow_retry',
)

INSTALLED_APPS = DEFAULT_APPS + HQ_APPS


# after login, django redirects to this URL
# rather than the default 'accounts/profile'
LOGIN_REDIRECT_URL = '/'


REPORT_CACHE = 'default'  # or e.g. 'redis'

####### Domain settings  #######

DOMAIN_MAX_REGISTRATION_REQUESTS_PER_DAY = 99
DOMAIN_SELECT_URL = "/domain/select/"

# This is not used by anything in CommCare HQ, leaving it here in case anything
# in Django unexpectedly breaks without it.  When you need the login url, you
# should use reverse('login', kwargs={'domain_type': domain_type}) in order to
# maintain CommCare HQ/CommCare Supply distinction.
LOGIN_URL = "/accounts/login/"
# If a user tries to access domain admin pages but isn't a domain
# administrator, here's where he/she is redirected
DOMAIN_NOT_ADMIN_REDIRECT_PAGE_NAME = "homepage"


####### Release Manager App settings  #######
RELEASE_FILE_PATH = os.path.join("data", "builds")

## soil heartbead config ##
SOIL_HEARTBEAT_CACHE_KEY = "django-soil-heartbeat"


####### Shared/Global/UI Settings #######

# restyle some templates
BASE_TEMPLATE = "style/bootstrap2/base.html"  # should eventually be bootstrap3
BASE_ASYNC_TEMPLATE = "reports/async/basic.html"
LOGIN_TEMPLATE = "login_and_password/login.html"
LOGGEDOUT_TEMPLATE = LOGIN_TEMPLATE

CSRF_FAILURE_VIEW = 'corehq.apps.hqwebapp.views.csrf_failure'

# These are non-standard setting names that are used in localsettings
# The standard variables are then set to these variables after localsettings
# Todo: Change to use standard settings variables
# Todo: Will require changing salt pillar and localsettings template
# Todo: or more likely in ansible once that's a thing
EMAIL_LOGIN = "user@domain.com"
EMAIL_PASSWORD = "changeme"
EMAIL_SMTP_HOST = "smtp.gmail.com"
EMAIL_SMTP_PORT = 587
# These are the normal Django settings
EMAIL_USE_TLS = True

# put email addresses here to have them receive bug reports
BUG_REPORT_RECIPIENTS = ()
EXCHANGE_NOTIFICATION_RECIPIENTS = []

# the physical server emailing - differentiate if needed
SERVER_EMAIL = 'commcarehq-noreply@dimagi.com'
DEFAULT_FROM_EMAIL = 'commcarehq-noreply@dimagi.com'
SUPPORT_EMAIL = "commcarehq-support@dimagi.com"
PROBONO_SUPPORT_EMAIL = 'billing-support@dimagi.com'
CCHQ_BUG_REPORT_EMAIL = 'commcarehq-bug-reports@dimagi.com'
ACCOUNTS_EMAIL = 'accounts@dimagi.com'
FINANCE_EMAIL = 'finance@dimagi.com'
DATA_EMAIL = 'datatree@dimagi.com'
SUBSCRIPTION_CHANGE_EMAIL = 'accounts+subchange@dimagi.com'
INTERNAL_SUBSCRIPTION_CHANGE_EMAIL = 'accounts+subchange+internal@dimagi.com'
BILLING_EMAIL = 'billing-comm@dimagi.com'
INVOICING_CONTACT_EMAIL = 'billing-support@dimagi.com'
MASTER_LIST_EMAIL = 'master-list@dimagi.com'
EULA_CHANGE_EMAIL = 'eula-notifications@dimagi.com'
CONTACT_EMAIL = 'info@dimagi.com'
BOOKKEEPER_CONTACT_EMAILS = []
EMAIL_SUBJECT_PREFIX = '[commcarehq] '

SERVER_ENVIRONMENT = 'localdev'
BASE_ADDRESS = 'localhost:8000'

PAGINATOR_OBJECTS_PER_PAGE = 15
PAGINATOR_MAX_PAGE_LINKS = 5

# OpenRosa Standards
OPENROSA_VERSION = "1.0"

# OTA restore fixture generators
FIXTURE_GENERATORS = {
    # fixtures that may be sent to the phone independent of cases
    'standalone': [
        # core
        "corehq.apps.users.fixturegenerators.user_groups",
        "corehq.apps.fixtures.fixturegenerators.item_lists",
        "corehq.apps.callcenter.fixturegenerators.indicators_fixture_generator",
        "corehq.apps.products.fixtures.product_fixture_generator",
        "corehq.apps.programs.fixtures.program_fixture_generator",
        "corehq.apps.app_manager.fixtures.report_fixture_generator",
        # custom
        "custom.bihar.reports.indicators.fixtures.generator",
        "custom.m4change.fixtures.report_fixtures.generator",
        "custom.m4change.fixtures.location_fixtures.generator",
    ],
    # fixtures that must be sent along with the phones cases
    'case': [
        "corehq.apps.locations.fixtures.location_fixture_generator",
    ]
}

### Shared drive settings ###
# Also see section after localsettings import
SHARED_DRIVE_ROOT = None

# name of the directory within SHARED_DRIVE_ROOT
RESTORE_PAYLOAD_DIR_NAME = None

# name of the directory within SHARED_DRIVE_ROOT
SHARED_TEMP_DIR_NAME = None

## django-transfer settings
# These settings must match the apache / nginx config
TRANSFER_SERVER = None  # 'apache' or 'nginx'
# name of the directory within SHARED_DRIVE_ROOT
TRANSFER_FILE_DIR_NAME = None

GET_URL_BASE = 'dimagi.utils.web.get_url_base'

# celery
BROKER_URL = 'django://'  # default django db based

from settingshelper import celery_failure_handler

CELERY_ANNOTATIONS = {'*': {'on_failure': celery_failure_handler}}

CELERY_MAIN_QUEUE = 'celery'

# this is the default celery queue
# for periodic tasks on a separate queue override this to something else
CELERY_PERIODIC_QUEUE = CELERY_MAIN_QUEUE

# This is the celery queue to use for running reminder rules.
# It's set to the main queue here and can be overridden to put it
# on its own queue.
CELERY_REMINDER_RULE_QUEUE = CELERY_MAIN_QUEUE

# This is the celery queue to use for running reminder case updates.
# It's set to the main queue here and can be overridden to put it
# on its own queue.
CELERY_REMINDER_CASE_UPDATE_QUEUE = CELERY_MAIN_QUEUE


# websockets config
from settingshelper import get_allowed_websocket_channels
WEBSOCKET_URL = '/ws/'
WS4REDIS_PREFIX = 'ws'
WSGI_APPLICATION = 'ws4redis.django_runserver.application'
WS4REDIS_ALLOWED_CHANNELS = get_allowed_websocket_channels


TEST_RUNNER = 'testrunner.TwoStageTestRunner'
# this is what gets appended to @domain after your accounts
HQ_ACCOUNT_ROOT = "commcarehq.org"

XFORMS_PLAYER_URL = "http://localhost:4444/"  # touchform's setting
OFFLINE_TOUCHFORMS_PORT = 4444

####### Couchlog config #######

COUCHLOG_BLUEPRINT_HOME = "%s%s" % (
    STATIC_URL, "hqwebapp/stylesheets/blueprint/")
COUCHLOG_DATATABLES_LOC = "%s%s" % (
    STATIC_URL, "hqwebapp/js/lib/datatables-1.9/js/jquery.dataTables.min.js")

COUCHLOG_JQMODAL_LOC = "%s%s" % (STATIC_URL, "hqwebapp/js/lib/jqModal.js")
COUCHLOG_JQMODAL_CSS_LOC = "%s%s" % (
    STATIC_URL, "hqwebapp/stylesheets/jqModal.css")

# These allow HQ to override what shows up in couchlog (add a domain column)
COUCHLOG_TABLE_CONFIG = {"id_column": 0,
                         "archived_column": 1,
                         "date_column": 2,
                         "message_column": 4,
                         "actions_column": 8,
                         "email_column": 9,
                         "no_cols": 10}
COUCHLOG_DISPLAY_COLS = ["id", "archived?", "date", "exception type", "message",
                         "domain", "user", "url", "actions", "report"]
COUCHLOG_RECORD_WRAPPER = "corehq.apps.hqcouchlog.wrapper"
COUCHLOG_DATABASE_NAME = "commcarehq-couchlog"
COUCHLOG_AUTH_DECORATOR = 'corehq.apps.domain.decorators.require_superuser_or_developer'

# couchlog/case search
LUCENE_ENABLED = False

####### SMS Queue Settings #######

# Setting this to False will make the system process outgoing and incoming SMS
# immediately rather than use the queue.
SMS_QUEUE_ENABLED = False

# If an SMS still has not been processed in this number of minutes, enqueue it
# again.
SMS_QUEUE_ENQUEUING_TIMEOUT = 60

# Number of minutes a celery task will alot for itself (via lock timeout)
SMS_QUEUE_PROCESSING_LOCK_TIMEOUT = 5

# Number of minutes to wait before retrying an unsuccessful processing attempt
# for a single SMS
SMS_QUEUE_REPROCESS_INTERVAL = 5

# Max number of processing attempts before giving up on processing the SMS
SMS_QUEUE_MAX_PROCESSING_ATTEMPTS = 3

# Number of minutes to wait before retrying SMS that was delayed because the
# domain restricts sending SMS to certain days/times.
SMS_QUEUE_DOMAIN_RESTRICTED_RETRY_INTERVAL = 15

# The number of hours to wait before counting a message as stale. Stale
# messages will not be processed.
SMS_QUEUE_STALE_MESSAGE_DURATION = 7 * 24


####### Reminders Queue Settings #######

# Setting this to False will make the system fire reminders every
# minute on the periodic queue. Setting to True will queue up reminders
# on the reminders queue.
REMINDERS_QUEUE_ENABLED = False

# If a reminder still has not been processed in this number of minutes, enqueue it
# again.
REMINDERS_QUEUE_ENQUEUING_TIMEOUT = 60

# Number of minutes a celery task will alot for itself (via lock timeout)
REMINDERS_QUEUE_PROCESSING_LOCK_TIMEOUT = 5

# Number of minutes to wait before retrying an unsuccessful processing attempt
# for a single reminder
REMINDERS_QUEUE_REPROCESS_INTERVAL = 5

# Max number of processing attempts before giving up on processing the reminder
REMINDERS_QUEUE_MAX_PROCESSING_ATTEMPTS = 3

# The number of hours to wait before counting a reminder as stale. Stale
# reminders will not be processed.
REMINDERS_QUEUE_STALE_REMINDER_DURATION = 7 * 24


####### Pillow Retry Queue Settings #######

# Setting this to False no pillowtop errors will get processed.
PILLOW_RETRY_QUEUE_ENABLED = False

# If an error still has not been processed in this number of minutes, enqueue it
# again.
PILLOW_RETRY_QUEUE_ENQUEUING_TIMEOUT = 60

# Number of minutes a celery task will alot for itself (via lock timeout)
PILLOW_RETRY_PROCESSING_LOCK_TIMEOUT = 5

# Number of minutes to wait before retrying an unsuccessful processing attempt
PILLOW_RETRY_REPROCESS_INTERVAL = 5

# Max number of processing attempts before giving up on processing the error
PILLOW_RETRY_QUEUE_MAX_PROCESSING_ATTEMPTS = 3

# The backoff factor by which to increase re-process intervals by.
# next_interval = PILLOW_RETRY_REPROCESS_INTERVAL * attempts^PILLOW_RETRY_BACKOFF_FACTOR
PILLOW_RETRY_BACKOFF_FACTOR = 2

# After an error's total attempts exceeds this number it will only be re-attempted
# once after being reset. This is to prevent numerous retries of errors that aren't
# getting fixed
PILLOW_RETRY_MULTI_ATTEMPTS_CUTOFF = PILLOW_RETRY_QUEUE_MAX_PROCESSING_ATTEMPTS * 3

####### auditcare parameters #######
AUDIT_MODEL_SAVE = [
    'corehq.apps.app_manager.Application',
    'corehq.apps.app_manager.RemoteApp',
]

AUDIT_VIEWS = [
    'corehq.apps.settings.views.ChangeMyPasswordView',
    'corehq.apps.hqadmin.views.AuthenticateAs',
]

AUDIT_MODULES = [
    'corehq.apps.reports',
    'corehq.apps.userreports',
    'corehq.apps.data',
    'corehq.apps.registration',
    'tastypie',
]

# Don't use google analytics unless overridden in localsettings
ANALYTICS_IDS = {
    'GOOGLE_ANALYTICS_API_ID': '',
    'ANALYTICS_API_ID_PUBLIC_COMMCARE': '',
    'KISSMETRICS_KEY': '',
    'HUBSPOT_API_KEY': '',
    'HUBSPOT_API_ID': '',
}

ANALYTICS_CONFIG = {
    "HQ_INSTANCE": '',  # e.g. "www" or "staging"
}

OPEN_EXCHANGE_RATES_API_ID = ''

# for touchforms maps
GMAPS_API_KEY = "changeme"

# for touchforms authentication
TOUCHFORMS_API_USER = "changeme"
TOUCHFORMS_API_PASSWORD = "changeme"

# import local settings if we find them
LOCAL_APPS = ()
LOCAL_COUCHDB_APPS = ()
LOCAL_MIDDLEWARE_CLASSES = ()
LOCAL_PILLOWTOPS = {}

# Prelogin site
ENABLE_PRELOGIN_SITE = False
PRELOGIN_APPS = (
    'corehq.apps.prelogin',
)

# If there are existing doc_ids and case_ids you want to check directly,
# they are referenced in your localsettings for more accurate direct checks,
# otherwise use view-based which can be inaccurate.
ES_CASE_CHECK_DIRECT_DOC_ID = None
ES_XFORM_CHECK_DIRECT_DOC_ID = None

# our production logstash aggregation
LOGSTASH_DEVICELOG_PORT = 10777
LOGSTASH_COUCHLOG_PORT = 10888
LOGSTASH_AUDITCARE_PORT = 10999
LOGSTASH_HOST = 'localhost'

# on both a single instance or distributed setup this should assume localhost
ELASTICSEARCH_HOST = 'localhost'
ELASTICSEARCH_PORT = 9200

####### Couch Config #######
# for production this ought to be set to true on your configured couch instance
COUCH_HTTPS = False
COUCH_SERVER_ROOT = 'localhost:5984'  # 6984 for https couch
COUCH_USERNAME = ''
COUCH_PASSWORD = ''
COUCH_DATABASE_NAME = 'commcarehq'

BITLY_LOGIN = ''
BITLY_APIKEY = ''

# this should be overridden in localsettings
INTERNAL_DATA = defaultdict(list)

COUCH_STALE_QUERY = 'update_after'  # 'ok' for cloudant


MESSAGE_LOG_OPTIONS = {
    "abbreviated_phone_number_domains": ["mustmgh", "mgh-cgh-uganda"],
}

IVR_OUTBOUND_RETRIES = 3
IVR_OUTBOUND_RETRY_INTERVAL = 10

# List of Fluff pillow classes that ctable should process diffs for
# deprecated - use IndicatorDocument.save_direct_to_sql
FLUFF_PILLOW_TYPES_TO_SQL = {
    'UnicefMalawiFluff': 'SQL',
    'MalariaConsortiumFluff': 'SQL',
    'CareSAFluff': 'SQL',
    'OpmUserFluff': 'SQL',
}

PREVIEWER_RE = '^$'

MESSAGE_STORAGE = 'django.contrib.messages.storage.session.SessionStorage'

DIGEST_LOGIN_FACTORY = 'django_digest.NoEmailLoginFactory'

LOGGING = {
    'version': 1,
    'disable_existing_loggers': True,
    'formatters': {
        'verbose': {
            'format': '%(levelname)s %(asctime)s %(module)s %(process)d %(thread)d %(message)s'
        },
        'simple': {
            'format': '%(asctime)s %(levelname)s %(message)s'
        },
        'pillowtop': {
            'format': '%(asctime)s %(levelname)s %(module)s %(message)s'
        },
    },
    'filters': {
        'require_debug_false': {
            '()': 'django.utils.log.RequireDebugFalse'
        }
    },
    'handlers': {
        'pillowtop': {
            'level': 'INFO',
            'class': 'logging.StreamHandler',
            'formatter': 'pillowtop'
        },
        'console': {
            'level': 'INFO',
            'class': 'logging.StreamHandler',
            'formatter': 'simple'
        },
        'file': {
            'level': 'INFO',
            'class': 'logging.FileHandler',
            'formatter': 'verbose',
            'filename': DJANGO_LOG_FILE
        },
        'accountinglog': {
            'level': 'INFO',
            'class': 'logging.FileHandler',
            'formatter': 'verbose',
            'filename': ACCOUNTING_LOG_FILE
        },
        'analytics': {
            'level': 'DEBUG',
            'class': 'logging.FileHandler',
            'formatter': 'simple',
            'filename': ANALYTICS_LOG_FILE
        },
        'couchlog': {
            'level': 'WARNING',
            'class': 'couchlog.handlers.CouchHandler',
        },
        'mail_admins': {
            'level': 'ERROR',
            'filters': ['require_debug_false'],
            'class': 'corehq.util.log.HqAdminEmailHandler',
        },
        'notify_exception': {
            'level': 'ERROR',
            'filters': ['require_debug_false'],
            'class': 'corehq.util.log.NotifyExceptionEmailer',
        },
        'null': {
            'class': 'django.utils.log.NullHandler',
        },
    },
    'loggers': {
        '': {
            'handlers': ['console', 'file', 'couchlog'],
            'propagate': True,
            'level': 'INFO',
        },
        'django.request': {
            'handlers': ['mail_admins'],
            'level': 'ERROR',
            'propagate': True,
        },
        'django.security.DisallowedHost': {
            'handlers': ['null'],
            'propagate': False,
        },
        'notify': {
            'handlers': ['notify_exception'],
            'level': 'ERROR',
            'propagate': True,
        },
        'celery.task': {
            'handlers': ['console', 'file', 'couchlog'],
            'level': 'INFO',
            'propagate': True
        },
        'pillowtop': {
            'handlers': ['pillowtop'],
            'level': 'ERROR',
            'propagate': False,
        },
        'smsbillables': {
            'handlers': ['file'],
            'level': 'ERROR',
            'propagate': False,
        },
        'currency_update': {
            'handlers': ['file'],
            'level': 'INFO',
            'propagate': False,
        },
        'accounting': {
            'handlers': ['accountinglog', 'console', 'couchlog', 'mail_admins'],
            'level': 'INFO',
            'propagate': False,
        },
        'analytics': {
            'handlers': ['analytics'],
            'level': 'DEBUG',
            'propagate': True,
        },
    }
}

# Django Compressor
COMPRESS_PRECOMPILERS = (
    ('text/less', 'corehq.apps.style.precompilers.LessFilter'),
)
COMPRESS_ENABLED = True

LESS_B3_PATHS = {
    'variables': '../../../style/less/bootstrap3/includes/variables',
    'mixins': '../../../style/less/bootstrap3/includes/mixins',
}

LESS_FOR_BOOTSTRAP_3_BINARY = '/opt/lessc/bin/lessc'

# Invoicing
INVOICE_STARTING_NUMBER = 0
INVOICE_PREFIX = ''
INVOICE_TERMS = ''
INVOICE_FROM_ADDRESS = {}
BANK_ADDRESS = {}
BANK_NAME = ''
BANK_ACCOUNT_NUMBER = ''
BANK_ROUTING_NUMBER_ACH = ''
BANK_ROUTING_NUMBER_WIRE = ''
BANK_SWIFT_CODE = ''

STRIPE_PUBLIC_KEY = ''
STRIPE_PRIVATE_KEY = ''

SQL_REPORTING_DATABASE_URL = None
UCR_DATABASE_URL = None

# Override this in localsettings to specify custom reporting databases
CUSTOM_DATABASES = {}

PL_PROXY_CLUSTER_NAME = 'commcarehq'

<<<<<<< HEAD
USE_PARTITIONED_DATABASE = False

=======
>>>>>>> 36245385
# number of days since last access after which a saved export is considered unused
SAVED_EXPORT_ACCESS_CUTOFF = 35

# override for production
DEFAULT_PROTOCOL = 'http'

# Dropbox
DROPBOX_KEY = ''
DROPBOX_SECRET = ''
DROPBOX_APP_NAME = ''

# Amazon S3
S3_ACCESS_KEY = None
S3_SECRET_KEY = None

# Supervisor RPC
SUPERVISOR_RPC_ENABLED = False
SUBSCRIPTION_USERNAME = None
SUBSCRIPTION_PASSWORD = None

ENVIRONMENT_HOSTS = {
    'pillowtop': ['localhost']
}

DATADOG_API_KEY = None
DATADOG_APP_KEY = None

# Override with the PEM export of an RSA private key, for use with any
# encryption or signing workflows.
HQ_PRIVATE_KEY = None


KAFKA_URL = 'localhost:9092'

try:
    # try to see if there's an environmental variable set for local_settings
    if os.environ.get('CUSTOMSETTINGS', None) == "demo":
        # this sucks, but is a workaround for supporting different settings
        # in the same environment
        from settings_demo import *
    else:
        from localsettings import *
        _fix_logger_obfuscation = globals().get("FIX_LOGGER_ERROR_OBFUSCATION")
        if _fix_logger_obfuscation:
            # this is here because the logging config cannot import
            # corehq.util.log.HqAdminEmailHandler, for example, if there
            # is a syntax error in any module imported by corehq/__init__.py
            # Setting FIX_LOGGER_ERROR_OBFUSCATION = True in
            # localsettings.py will reveal the real error.
            # Note that changing this means you will not be able to use/test anything
            # related to email logging.
            for handler in LOGGING["handlers"].values():
                if handler["class"].startswith("corehq."):
                    if _fix_logger_obfuscation != 'quiet':
                        print "{} logger is being changed to {}".format(
                            handler['class'],
                            'logging.StreamHandler'
                        )
                    handler["class"] = "logging.StreamHandler"
except ImportError:
    # fallback in case nothing else is found - used for readthedocs
    from dev_settings import *

if DEBUG:
    try:
        import luna
        del luna
    except ImportError:
        pass
    else:
        INSTALLED_APPS = INSTALLED_APPS + (
            'luna',
        )

    INSTALLED_APPS = INSTALLED_APPS + ('corehq.apps.mocha',)

    import warnings
    warnings.simplefilter('default')
    os.environ['PYTHONWARNINGS'] = 'd'  # Show DeprecationWarning
else:
    TEMPLATE_LOADERS = [
        ('django.template.loaders.cached.Loader', TEMPLATE_LOADERS),
    ]

### Reporting database - use same DB as main database

db_settings = DATABASES["default"].copy()
db_settings['PORT'] = db_settings.get('PORT', '5432')
options = db_settings.get('OPTIONS')
db_settings['OPTIONS'] = '?{}'.format(urlencode(options)) if options else ''

if UNIT_TESTING:
    db_settings['NAME'] = 'test_{}'.format(db_settings['NAME'])

if not SQL_REPORTING_DATABASE_URL or UNIT_TESTING:
    SQL_REPORTING_DATABASE_URL = "postgresql+psycopg2://{USER}:{PASSWORD}@{HOST}:{PORT}/{NAME}{OPTIONS}".format(
        **db_settings
    )

if not UCR_DATABASE_URL or UNIT_TESTING:
    # by default just use the reporting DB for UCRs
    UCR_DATABASE_URL = SQL_REPORTING_DATABASE_URL

if USE_PARTITIONED_DATABASE:
    DATABASE_ROUTERS = ['corehq.sql_db.routers.PartitionRouter']
else:
    DATABASE_ROUTERS = ['corehq.sql_db.routers.MonolithRouter']

MVP_INDICATOR_DB = 'mvp-indicators'

INDICATOR_CONFIG = {
    "mvp-sauri": ['mvp_indicators'],
    "mvp-potou": ['mvp_indicators'],
}

####### Couch Forms & Couch DB Kit Settings #######
from settingshelper import (
    get_dynamic_db_settings,
    CouchSettingsHelper,
    SharedDriveConfiguration
)

_dynamic_db_settings = get_dynamic_db_settings(
    COUCH_SERVER_ROOT,
    COUCH_USERNAME,
    COUCH_PASSWORD,
    COUCH_DATABASE_NAME,
    use_https=COUCH_HTTPS,
)

# create local server and database configs
COUCH_DATABASE = _dynamic_db_settings["COUCH_DATABASE"]

NEW_USERS_GROUPS_DB = 'users'
USERS_GROUPS_DB = NEW_USERS_GROUPS_DB

NEW_FIXTURES_DB = 'fixtures'
FIXTURES_DB = NEW_FIXTURES_DB

NEW_DOMAINS_DB = 'domains'
DOMAINS_DB = NEW_DOMAINS_DB

COUCHDB_APPS = [
    'api',
    'app_manager',
    'appstore',
    'builds',
    'case',
    'casegroups',
    'cleanup',
    'cloudcare',
    'commtrack',
    'consumption',
    'couch',
    # This is necessary for abstract classes in dimagi.utils.couch.undo;
    # otherwise breaks tests
    'couchdbkit_aggregate',
    'couchforms',
    'couchexport',
    'ctable',
    'custom_data_fields',
    'hqadmin',
    'ext',
    'facilities',
    'fluff_filter',
    'hqcase',
    'hqmedia',
    'hope',
    'importer',
    'indicators',
    'locations',
    'mobile_auth',
    'phone',
    'pillowtop',
    'pillow_retry',
    'products',
    'programs',
    'reminders',
    'reports',
    'sofabed',
    'sms',
    'smsforms',
    'telerivet',
    'toggle',
    'translations',
    'utils',  # dimagi-utils
    'formplayer',
    'phonelog',
    'registration',
    'wisepill',
    'fri',
    'crs_reports',
    'grapevine',
    'uth',
    'dhis2',

    # custom reports
    'penn_state',
    'care_benin',
    'gsid',
    'hsph',
    'mvp',
    ('mvp_docs', MVP_INDICATOR_DB),
    'pathindia',
    'pact',
    'accounting',
    'succeed',
    'ilsgateway',
    'ewsghana',
    ('auditcare', 'auditcare'),
    ('couchlog', 'couchlog'),
    ('performance_sms', 'meta'),
    ('repeaters', 'receiverwrapper'),
    ('userreports', 'meta'),
    ('custom_data_fields', 'meta'),
    # needed to make couchdbkit happy
    ('fluff', 'fluff-bihar'),
    ('bihar', 'fluff-bihar'),
    ('opm', 'fluff-opm'),
    ('fluff', 'fluff-opm'),
    ('cvsu', 'fluff-cvsu'),
    ('mc', 'fluff-mc'),
    ('m4change', 'm4change'),
    ('export', 'meta'),
    ('callcenter', 'meta'),

    # users and groups
    ('groups', USERS_GROUPS_DB),
    ('users', USERS_GROUPS_DB),

    # fixtures
    ('fixtures', FIXTURES_DB),

    # domains
    ('domain', DOMAINS_DB),
]

COUCHDB_APPS += LOCAL_COUCHDB_APPS

COUCH_SETTINGS_HELPER = CouchSettingsHelper(COUCH_DATABASE, COUCHDB_APPS, [
    NEW_USERS_GROUPS_DB, NEW_FIXTURES_DB, NEW_DOMAINS_DB,
])
COUCHDB_DATABASES = COUCH_SETTINGS_HELPER.make_couchdb_tuples()
EXTRA_COUCHDB_DATABASES = COUCH_SETTINGS_HELPER.get_extra_couchdbs()

INSTALLED_APPS += LOCAL_APPS

if ENABLE_PRELOGIN_SITE:
    INSTALLED_APPS += PRELOGIN_APPS

seen = set()
INSTALLED_APPS = [x for x in INSTALLED_APPS if x not in seen and not seen.add(x)]

MIDDLEWARE_CLASSES += LOCAL_MIDDLEWARE_CLASSES

### Shared drive settings ###
SHARED_DRIVE_CONF = SharedDriveConfiguration(
    SHARED_DRIVE_ROOT,
    RESTORE_PAYLOAD_DIR_NAME,
    TRANSFER_FILE_DIR_NAME,
    SHARED_TEMP_DIR_NAME
)
TRANSFER_MAPPINGS = {
    SHARED_DRIVE_CONF.transfer_dir: '/{}'.format(TRANSFER_FILE_DIR_NAME),  # e.g. '/mnt/shared/downloads': '/downloads',
}

# these are the official django settings
# which really we should be using over the custom ones
EMAIL_HOST = EMAIL_SMTP_HOST
EMAIL_PORT = EMAIL_SMTP_PORT
EMAIL_HOST_USER = EMAIL_LOGIN
EMAIL_HOST_PASSWORD = EMAIL_PASSWORD
# EMAIL_USE_TLS and SEND_BROKEN_LINK_EMAILS are set above
# so they can be overridden in localsettings (e.g. in a dev environment)

NO_HTML_EMAIL_MESSAGE = """
This is an email from CommCare HQ. You're seeing this message because your
email client chose to display the plaintext version of an email that CommCare
HQ can only provide in HTML.  Please set your email client to view this email
in HTML or read this email in a client that supports HTML email.

Thanks,
The CommCare HQ Team"""


MESSAGE_TAGS = {
    messages.INFO: 'alert-info',
    messages.DEBUG: '',
    messages.SUCCESS: 'alert-success',
    messages.WARNING: 'alert-error alert-danger',
    messages.ERROR: 'alert-error alert-danger',
}

COMMCARE_USER_TERM = "Mobile Worker"
WEB_USER_TERM = "Web User"

DEFAULT_CURRENCY = "USD"
DEFAULT_CURRENCY_SYMBOL = "$"

SMS_HANDLERS = [
    'corehq.apps.sms.handlers.forwarding.forwarding_handler',
    'custom.ilsgateway.tanzania.handler.handle',
    'custom.ewsghana.handler.handle',
    'corehq.apps.commtrack.sms.handle',
    'corehq.apps.sms.handlers.keyword.sms_keyword_handler',
    'corehq.apps.sms.handlers.form_session.form_session_handler',
    'corehq.apps.sms.handlers.fallback.fallback_handler',
]

SMS_LOADED_BACKENDS = [
    'corehq.messaging.smsbackends.unicel.models.UnicelBackend',
    'corehq.messaging.smsbackends.mach.models.MachBackend',
    'corehq.messaging.smsbackends.tropo.models.TropoBackend',
    'corehq.messaging.smsbackends.http.models.HttpBackend',
    'corehq.messaging.smsbackends.telerivet.models.TelerivetBackend',
    'corehq.messaging.smsbackends.test.models.TestSMSBackend',
    'corehq.messaging.smsbackends.grapevine.models.GrapevineBackend',
    'corehq.messaging.smsbackends.twilio.models.TwilioBackend',
    'corehq.messaging.smsbackends.megamobile.models.MegamobileBackend',
    'corehq.messaging.smsbackends.smsgh.models.SMSGHBackend',
    'corehq.messaging.smsbackends.apposit.models.AppositBackend',
]

IVR_BACKEND_MAP = {
    "91": "MOBILE_BACKEND_KOOKOO",
}

# The number of seconds to use as a timeout when making gateway requests
SMS_GATEWAY_TIMEOUT = 30
IVR_GATEWAY_TIMEOUT = 60

# These are functions that can be called
# to retrieve custom content in a reminder event.
# If the function is not in here, it will not be called.
ALLOWED_CUSTOM_CONTENT_HANDLERS = {
    "FRI_SMS_CONTENT": "custom.fri.api.custom_content_handler",
    "FRI_SMS_CATCHUP_CONTENT": "custom.fri.api.catchup_custom_content_handler",
    "FRI_SMS_SHIFT": "custom.fri.api.shift_custom_content_handler",
    "FRI_SMS_OFF_DAY": "custom.fri.api.off_day_custom_content_handler",
}

# These are custom templates which can wrap default the sms/chat.html template
CUSTOM_CHAT_TEMPLATES = {
    "FRI": "fri/chat.html",
}

SELENIUM_APP_SETTING_DEFAULTS = {
    'cloudcare': {
        # over-generous defaults for now
        'OPEN_FORM_WAIT_TIME': 20,
        'SUBMIT_FORM_WAIT_TIME': 20
    },
    'reports': {
        'MAX_PRELOAD_TIME': 20,
        'MAX_LOAD_TIME': 30,
    },
}

CASE_WRAPPER = 'corehq.apps.hqcase.utils.get_case_wrapper'

PILLOWTOPS = {
    'core': [
        'corehq.pillows.case.CasePillow',
        'corehq.pillows.xform.XFormPillow',
        'corehq.pillows.domain.DomainPillow',
        'corehq.pillows.user.UserPillow',
        'corehq.pillows.application.AppPillow',
        'corehq.pillows.group.GroupPillow',
        'corehq.pillows.sms.SMSPillow',
        'corehq.pillows.user.GroupToUserPillow',
        'corehq.pillows.user.UnknownUsersPillow',
        'corehq.pillows.sofabed.FormDataPillow',
        'corehq.pillows.sofabed.CaseDataPillow',
    ],
    'core_ext': [
        'corehq.pillows.reportcase.ReportCasePillow',
        'corehq.pillows.reportxform.ReportXFormPillow',
        'corehq.apps.userreports.pillow.ConfigurableIndicatorPillow',
        'corehq.apps.userreports.pillow.StaticDataSourcePillow',
    ],
    'cache': [
        'corehq.pillows.cacheinvalidate.CacheInvalidatePillow',
    ],
    'fluff': [
        'custom.bihar.models.CareBiharFluffPillow',
        'custom.opm.models.OpmUserFluffPillow',
        'custom.apps.cvsu.models.UnicefMalawiFluffPillow',
        'custom.m4change.models.AncHmisCaseFluffPillow',
        'custom.m4change.models.LdHmisCaseFluffPillow',
        'custom.m4change.models.ImmunizationHmisCaseFluffPillow',
        'custom.m4change.models.ProjectIndicatorsCaseFluffPillow',
        'custom.m4change.models.McctMonthlyAggregateFormFluffPillow',
        'custom.m4change.models.AllHmisCaseFluffPillow',
        'custom.intrahealth.models.CouvertureFluffPillow',
        'custom.intrahealth.models.TauxDeSatisfactionFluffPillow',
        'custom.intrahealth.models.IntraHealthFluffPillow',
        'custom.intrahealth.models.RecapPassageFluffPillow',
        'custom.intrahealth.models.TauxDeRuptureFluffPillow',
        'custom.intrahealth.models.LivraisonFluffPillow',
        'custom.intrahealth.models.RecouvrementFluffPillow',
        'custom.care_pathways.models.GeographyFluffPillow',
        'custom.care_pathways.models.FarmerRecordFluffPillow',
        'custom.world_vision.models.WorldVisionMotherFluffPillow',
        'custom.world_vision.models.WorldVisionChildFluffPillow',
        'custom.world_vision.models.WorldVisionHierarchyFluffPillow',
        'custom.succeed.models.UCLAPatientFluffPillow',
        {
            'name': 'MalariaConsortiumFluffPillow',
            'class': 'custom.reports.mc.models.MalariaConsortiumFluffPillow',
            'instance': 'custom.reports.mc.models.get_pillow',
        }
    ],
    'mvp_indicators': [
        'mvp_docs.pillows.MVPFormIndicatorPillow',
        'mvp_docs.pillows.MVPCaseIndicatorPillow',
    ],
    'experimental': [
        {
            'name': 'DefaultChangeFeedPillow',
            'class': 'corehq.apps.change_feed.pillow.ChangeFeedPillow',
            'instance': 'corehq.apps.change_feed.pillow.get_default_couch_db_change_feed_pillow',
        },
        {
            'name': 'KafkaCaseConsumerPillow',
            'class': 'pillowtop.pillow.interface.ConstructedPillow',
            'instance': 'corehq.apps.change_feed.consumer.pillow.get_demo_case_consumer_pillow',
        },
        {
            'name': 'LoggingPythonDemoPillow',
            'class': 'corehq.apps.change_feed.consumer.pillow.LoggingPythonPillow',
            'instance': 'corehq.apps.change_feed.consumer.pillow.get_demo_python_pillow_consumer',
        },

    ]
}


STATIC_UCR_REPORTS = [
    os.path.join('custom', '_legacy', 'mvp', 'ucr', 'reports', 'deidentified_va_report.json'),
    os.path.join('custom', 'abt', 'reports', 'incident_report.json'),
    os.path.join('custom', 'abt', 'reports', 'sms_indicator_report.json'),
    os.path.join('custom', 'abt', 'reports', 'spray_progress_country.json'),
    os.path.join('custom', 'abt', 'reports', 'spray_progress_level_1.json'),
    os.path.join('custom', 'abt', 'reports', 'spray_progress_level_2.json'),
    os.path.join('custom', 'abt', 'reports', 'spray_progress_level_3.json'),
    os.path.join('custom', 'abt', 'reports', 'spray_progress_level_4.json'),
    os.path.join('custom', 'abt', 'reports', 'supervisory_report.json'),
]


STATIC_DATA_SOURCES = [
    os.path.join('custom', 'up_nrhm', 'data_sources', 'location_hierarchy.json'),
    os.path.join('custom', 'up_nrhm', 'data_sources', 'asha_facilitators.json'),
    os.path.join('custom', 'succeed', 'data_sources', 'submissions.json'),
    os.path.join('custom', 'succeed', 'data_sources', 'patient_task_list.json'),
    os.path.join('custom', 'apps', 'gsid', 'data_sources', 'patient_summary.json'),
    os.path.join('custom', 'abt', 'reports', 'data_sources', 'sms.json'),
    os.path.join('custom', 'abt', 'reports', 'data_sources', 'supervisory.json'),
    os.path.join('custom', '_legacy', 'mvp', 'ucr', 'reports', 'data_sources', 'va_datasource.json'),
    os.path.join('custom', 'reports', 'mc', 'data_sources', 'malaria_consortium.json'),
    os.path.join('custom', 'reports', 'mc', 'data_sources', 'weekly_forms.json'),
    os.path.join('custom', 'apps', 'cvsu', 'data_sources', 'unicef_malawi.json')
]


for k, v in LOCAL_PILLOWTOPS.items():
    plist = PILLOWTOPS.get(k, [])
    plist.extend(v)
    PILLOWTOPS[k] = plist

COUCH_CACHE_BACKENDS = [
    'corehq.apps.cachehq.cachemodels.DomainGenerationCache',
    'corehq.apps.cachehq.cachemodels.UserGenerationCache',
    'corehq.apps.cachehq.cachemodels.GroupGenerationCache',
    'corehq.apps.cachehq.cachemodels.UserRoleGenerationCache',
    'corehq.apps.cachehq.cachemodels.ReportGenerationCache',
    'corehq.apps.cachehq.cachemodels.DefaultConsumptionGenerationCache',
    'corehq.apps.cachehq.cachemodels.LocationGenerationCache',
    'corehq.apps.cachehq.cachemodels.InvitationGenerationCache',
    'corehq.apps.cachehq.cachemodels.UserReportsDataSourceCache',
    'dimagi.utils.couch.cache.cache_core.gen.GlobalCache',
]

# Custom fully indexed domains for ReportCase index/pillowtop
# Adding a domain will not automatically index that domain's existing cases
ES_CASE_FULL_INDEX_DOMAINS = [
    'pact',
    'hsph',
    'care-bihar',
    'bihar',
    'hsph-dev',
    'hsph-betterbirth-pilot-2',
    'commtrack-public-demo',
    'uth-rhd-test',
    'crs-remind',
    'succeed',
    'opm',
]

# Custom fully indexed domains for ReportXForm index/pillowtop --
# only those domains that don't require custom pre-processing before indexing,
# otherwise list in XFORM_PILLOW_HANDLERS
# Adding a domain will not automatically index that domain's existing forms
ES_XFORM_FULL_INDEX_DOMAINS = [
    'commtrack-public-demo',
    'pact',
    'uth-rhd-test',
    'succeed'
]

CUSTOM_UCR_EXPRESSIONS = [
    ('abt_supervisor', 'custom.abt.reports.expressions.abt_supervisor_expression'),
    ('mvp_medical_cause', 'mvp.ucr.reports.expressions.medical_cause_expression'),
    ('mvp_no_treatment_reason', 'mvp.ucr.reports.expressions.no_treatment_reason_expression'),
    ('mvp_treatment_provider_name', 'mvp.ucr.reports.expressions.treatment_provider_name_expression'),
    ('mvp_treatment_place_name', 'mvp.ucr.reports.expressions.treatment_place_name_expression'),
    ('mvp_death_place', 'mvp.ucr.reports.expressions.death_place_expression'),
    ('succeed_referenced_id', 'custom.succeed.expressions.succeed_referenced_id'),
    ('location_type_name', 'corehq.apps.locations.ucr_expressions.location_type_name'),
    ('location_parent_id', 'corehq.apps.locations.ucr_expressions.location_parent_id'),
    ('cvsu_expression', 'custom.apps.cvsu.expressions.cvsu_expression')
]

CUSTOM_MODULES = [
    'custom.apps.crs_reports',
    'custom.ilsgateway',
    'custom.ewsghana',
]

CUSTOM_DASHBOARD_PAGE_URL_NAMES = {
    'ews-ghana': 'dashboard_page'
}

REMOTE_APP_NAMESPACE = "%(domain)s.commcarehq.org"

# mapping of domains to modules for those that aren't identical
# a DOMAIN_MODULE_CONFIG doc present in your couchdb can override individual
# items.
DOMAIN_MODULE_MAP = {
    'a5288-test': 'a5288',
    'a5288-study': 'a5288',
    'care-bihar': 'custom.bihar',
    'bihar': 'custom.bihar',
    'cvsulive': 'custom.apps.cvsu',
    'fri': 'custom.fri.reports',
    'fri-testing': 'custom.fri.reports',
    'gsid': 'custom.apps.gsid',
    'gsid-demo': 'custom.apps.gsid',
    'hsph-dev': 'hsph',
    'hsph-betterbirth-pilot-2': 'hsph',
    'mc-inscale': 'custom.reports.mc',
    'psu-legacy-together': 'custom.penn_state',
    'mvp-potou': 'mvp',
    'mvp-sauri': 'mvp',
    'mvp-bonsaaso': 'mvp',
    'mvp-ruhiira': 'mvp',
    'mvp-mwandama': 'mvp',
    'mvp-sada': 'mvp',
    'mvp-tiby': 'mvp',
    'mvp-mbola': 'mvp',
    'mvp-koraro': 'mvp',
    'mvp-pampaida': 'mvp',
    'opm': 'custom.opm',
    'project': 'custom.apps.care_benin',

    'ipm-senegal': 'custom.intrahealth',
    'testing-ipm-senegal': 'custom.intrahealth',
    'up-nrhm': 'custom.up_nrhm',

    'crs-remind': 'custom.apps.crs_reports',

    'm4change': 'custom.m4change',
    'succeed': 'custom.succeed',
    'ilsgateway-test-1': 'custom.ilsgateway',
    'ilsgateway-test-2': 'custom.ilsgateway',
    'ewsghana-test-1': 'custom.ewsghana',
    'ewsghana-test-2': 'custom.ewsghana',
    'test-pathfinder': 'custom.m4change',
    'wvindia2': 'custom.world_vision',
    'pathways-india-mis': 'custom.care_pathways',
    'pathways-tanzania': 'custom.care_pathways',
    'kemri': 'custom.openclinica',
    'novartis': 'custom.openclinica',
}

CASEXML_FORCE_DOMAIN_CHECK = True

# arbitrarily split up tests into two chunks
# that have approximately equal run times,
# the group shown here, plus a second group consisting of everything else
TRAVIS_TEST_GROUPS = (
    (
        'accounting', 'api', 'app_manager', 'appstore',
        'auditcare', 'bihar', 'builds', 'cachehq', 'callcenter', 'care_benin',
        'case', 'casegroups', 'cleanup', 'cloudcare', 'commtrack', 'consumption',
        'couchapps', 'couchlog', 'crud', 'cvsu', 'django_digest',
        'domain', 'domainsync', 'export',
        'facilities', 'fixtures', 'fluff_filter', 'formplayer',
        'formtranslate', 'fri', 'grapevine', 'groups', 'gsid', 'hope',
        'hqadmin', 'hqcase', 'hqcouchlog', 'hqmedia',
        'care_pathways', 'colalife', 'common', 'compressor', 'smsbillables',
    ),
)

#### Django Compressor Stuff after localsettings overrides ####

# This makes sure that Django Compressor does not run at all
# when LESS_DEBUG is set to True.
if LESS_DEBUG:
    COMPRESS_ENABLED = False
    COMPRESS_PRECOMPILERS = ()

COMPRESS_OFFLINE_CONTEXT = {
    'base_template': BASE_TEMPLATE,
    'login_template': LOGIN_TEMPLATE,
    'original_template': BASE_ASYNC_TEMPLATE,
    'less_debug': LESS_DEBUG,
    'less_watch': LESS_WATCH,
}

COMPRESS_CSS_HASHING_METHOD = 'content'


if 'locmem' not in CACHES:
    CACHES['locmem'] = {'BACKEND': 'django.core.cache.backends.locmem.LocMemCache'}
if 'dummy' not in CACHES:
    CACHES['dummy'] = {'BACKEND': 'django.core.cache.backends.dummy.DummyCache'}

try:
    from datadog import initialize
except ImportError:
    pass
else:
    initialize(DATADOG_API_KEY, DATADOG_APP_KEY)<|MERGE_RESOLUTION|>--- conflicted
+++ resolved
@@ -242,12 +242,9 @@
     'corehq.apps.consumption',
     'corehq.apps.tzmigration',
     'corehq.form_processor.app_config.FormProcessorAppConfig',
-<<<<<<< HEAD
     'corehq.sql_db',
-=======
     'corehq.sql_accessors',
     'corehq.sql_proxy_accessors',
->>>>>>> 36245385
     'couchforms',
     'couchexport',
     'couchlog',
@@ -949,11 +946,8 @@
 
 PL_PROXY_CLUSTER_NAME = 'commcarehq'
 
-<<<<<<< HEAD
 USE_PARTITIONED_DATABASE = False
 
-=======
->>>>>>> 36245385
 # number of days since last access after which a saved export is considered unused
 SAVED_EXPORT_ACCESS_CUTOFF = 35
 
