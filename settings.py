--- conflicted
+++ resolved
@@ -1849,12 +1849,9 @@
     os.path.join('custom', 'enikshay', 'ucr', 'reports', 'monitoring_indicators_tb_hiv.json'),
     os.path.join('custom', 'enikshay', 'ucr', 'reports', 'cc_outbound_call_list.json'),
     os.path.join('custom', 'enikshay', 'ucr', 'reports', 'payment_register.json'),
-<<<<<<< HEAD
     os.path.join('custom', 'enikshay', 'ucr', 'reports', 'beneficiary_register.json'),
-=======
     os.path.join('custom', 'enikshay', 'ucr', 'reports', 'lab_register_for_culture.json'),
     os.path.join('custom', 'enikshay', 'ucr', 'reports', 'rntcp_pmdt_treatment_register.json'),
->>>>>>> 34570c05
 ]
 
 
