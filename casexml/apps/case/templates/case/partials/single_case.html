{% load i18n %}
{% load proptable_tags %}
{% load timezone_tags %}
{% load hq_shared_tags %}
{% load case_tags %}

{# standalone template, js files included at bottom #}
<script>
    var CASE_DETAILS = {};

    CASE_DETAILS.xform_api_url = "/a/{{ case.domain }}/api/v0.1/xform_es/";
    CASE_DETAILS.xform_ids = {{ case.xform_ids|safe }};
    CASE_DETAILS.xform_ajax_url = "/a/{{ case.domain }}/reports/case_data/{{ case.get_id }}/";
</script>

<div id="report-content">
<div id="tabbed-content-container" class="row-fluid">
    <div class="row-fluid">
        {% render_tables default_properties default_properties_options %}
    </div>
    <ul class="nav nav-tabs">
        {% if dynamic_properties %}
        <li class="active"><a href="#properties" data-toggle="tab">{% trans "Case Properties" %}</a></li>
        {% endif %}
        <li {% if not dynamic_properties %}class="active"{% endif %}><a href="#history" data-toggle="tab">{% trans "Case History" %}</a></li>
        {% if case.referrals %}
        <li><a href="#referrals" data-toggle="tab">{% trans "Referrals" %}</a></li>
        {% endif %}
        {% if case.has_indices %}
        <li><a href="#related" data-toggle="tab">{% trans "Related Cases" %}</a></li>
        {% endif %}
<<<<<<< HEAD
    {% if case.case_attachments %}
        <li><a href="#case-attachments" data-toggle="tab">{% trans "Attachments" %} ({{ case.case_attachments|length }})</a></li>
=======
    {% if case.attachments %}
        <li><a href="#attachments" data-toggle="tab">{% trans "Attachments" %}</a></li>
>>>>>>> f09892a8
    {% endif %}
    </ul>

    <div class="tab-content">
        {% if dynamic_properties %}
        <div class="tab-pane active" id="properties">
            <div class="row-fluid">
                {% render_tables dynamic_properties dynamic_properties_options %}
            </div>
        </div><!-- end properties tab -->
        {% endif %}

    {% if case.referrals %}
        <div class="tab-pane" id="referrals">
            <h2>{% trans "Referrals" %}</h2>
            <table class="table table-striped case_history">
                <thead>
                <tr>
                    <th>{% trans "Date Opened" %}</th>
                    <th>{% trans "Type" %}</th>
                    <th>{% trans "Date Modified" %}</th>
                    <th>{% trans "Status" %}</th>
                </tr>
                </thead>
                <tbody>
                {% for referral in case.referrals %}
                    <tr>
                        <td>{% utc_to_timezone referral.opened_on timezone %}</td>
                        <td>{{ referral.type }}</td>
                        <td>{% utc_to_timezone referral.modified_on timezone %}</td>
                        <td>{{ referral.closed|yesno:"closed,open" }}</td>
                    </tr>
                {% empty %}
                    <tr>
                        <td colspan="4" class="no_data">{% trans "No referrals" %}</td>
                    </tr>
                {% endfor %}

                </tbody>
            </table>
        </div> <!-- end referrals tab -->
    {% endif %}
    {% if case.has_indices %}
        <div class="tab-pane" id="related">
            {% render_case_hierarchy case case_hierarchy_options %}   
        </div>
    {% endif %}
<<<<<<< HEAD
    {% if case.case_attachments %}
        <div class="tab-pane" id="case-attachments">
            <table class="table table-striped table-hover">
            {% for attach_key, attachment in case.case_attachments.items %}
            <tr><td>
            <dl class="dl-horizontal">
=======
    {% if case.attachments %}
        <div class="tab-pane" id="attachments">
            <ul>
            {% for form_id, filename in case.attachments %}
>>>>>>> f09892a8
                {% if not forloop.first %}<br>{% endif %}
                <dt>{% trans "Case Property" %}</dt>
                    <dd>{{ attach_key }}</dd>
                <dt>{% trans "Source File" %}</dt>
                    <dd>{{ attachment.attachment_src }}</dd>
                <dt>{% trans "File Type" %}</dt>
                    <dd>{{ attachment.server_mime }}</dd>
                <dt>{% trans "File Size" %}</dt>
                    <dd>{{ attachment.attachment_size }} bytes</dd>
                {% if attachment.is_image %}
                    <dt>{% trans "Image" %}</dt>
                    {# Note to devs, the api_case_attachment url is a named url not implemented by the casexml app - an external app must implement this URL #}
                    <dd><img src="{% url api_case_attachment domain=case.domain case_id=case.get_id attachment_id=attach_key %}?img&size=large_square"></dd>
                {% else %}
                    <dt>{% trans "Link" %}</dt>
                    <dd><a href="{% url api_case_attachment domain=case.domain case_id=case.get_id attachment_id=attach_key %}">Download</a></dd>
                {% endif %}
            </dl>
            </td></tr>
            {% endfor %}
<<<<<<< HEAD
            </table>
        </div> <!-- end case-attachments tab -->
=======
            </ul>
        </div> <!-- end attachments tab -->
>>>>>>> f09892a8
    {% endif %}
    <div class="tab-pane {% if not dynamic_properties %}active{% endif %}" id="history" class="row-fluid">
        <div class="span5">
        <ul data-bind="foreach: $root.form_type_facets">
            <li>
                <strong><span data-bind="text: form_name"></span></strong>:
                <span data-bind="text: form_count"></span>
            </li>
        </ul>


        <div class="hq-loading" data-bind="visible: $root.data_loading">Loading <img src="/static/hqwebapp/img/ajax-loader.gif" alt="loading indicator"></div>
        <table class="table table-bordered table-striped table-hover datatable dataTable">
            <thead>
            <tr>
                <th class="span2">{% trans "Received" %} ({{ tz_abbrev }})</th>
                <th class="span2">{% trans "Form" %}</th>
                <th class="span2">{% trans "User" %}</th>
            </tr>
            </thead>
            <tbody data-bind="foreach: xforms">
                <tr data-bind='click: $root.clickRow, css: { info: $data.id() == $root.selected_xform_doc_id() }'>
                    <td>
                        <span data-bind="text: received_on"></span>
                    <td>
                        <span data-bind="text: readable_name"></span>
                    </td>
                    <td>
                        <span data-bind="text: username"></span>
                        <div class="pull-right"><i class="icon-chevron-right"></i></div>
                    </td>
                </tr>
            </tbody>
        </table>
            <div class="dataTables_control">
                    <div class="dataTables_info">
                        <span data-bind="text: $root.page_start_num() + '-' + $root.page_end_num() + ' / ' + $root.total_rows()"></span>
                    </div>
                    <div class="dataTables_length">
                        <select id="page_size_select" size="1" class="input-mini" data-bind="options: pagination_options, value: $root.page_size"></select> <span>/ {% trans "page" %}</span>
                    </div>

                    <div class="pagination pagination-right" data-bind="visible: $root.page_count() > 1">
                        <ul>
                            <li>
                                <button class="btn btn-small" type="button" data-bind="enable: $root.disp_page_index() > 1, click: $root.prevPage">«</button>
                            </li>
                            <li class="active">
                                <select size="1" class="input-mini" data-bind="options: all_pages(), value: $root.disp_page_index"></select>
                            </li>
                            <li>
                                <button class="btn btn-small" type="button" data-bind="enable: $root.page_end_num() < $root.total_rows(), click: $root.nextPage">»</button>
                            </li>
                        </ul>
                    </div>
            </div>
        </div>
        <div class="span7">
            <div id="xform_data_panel"></div>
        </div>
    </div> <!-- end case-history tab -->
    </div>
</div> {# end tabbed-content-container div #}
</div> {# end report-container #}

<script src="{% static "hqwebapp/js/lib/bootstrap-tab-hashes.js" %}"></script>
<script src="{% static "hqwebapp/js/lib/jquery.cachedAjax.js" %}"></script>
<script src="{% static "case/js/case_details.js" %}"></script><|MERGE_RESOLUTION|>--- conflicted
+++ resolved
@@ -29,13 +29,8 @@
         {% if case.has_indices %}
         <li><a href="#related" data-toggle="tab">{% trans "Related Cases" %}</a></li>
         {% endif %}
-<<<<<<< HEAD
     {% if case.case_attachments %}
         <li><a href="#case-attachments" data-toggle="tab">{% trans "Attachments" %} ({{ case.case_attachments|length }})</a></li>
-=======
-    {% if case.attachments %}
-        <li><a href="#attachments" data-toggle="tab">{% trans "Attachments" %}</a></li>
->>>>>>> f09892a8
     {% endif %}
     </ul>
 
@@ -83,19 +78,12 @@
             {% render_case_hierarchy case case_hierarchy_options %}   
         </div>
     {% endif %}
-<<<<<<< HEAD
     {% if case.case_attachments %}
         <div class="tab-pane" id="case-attachments">
             <table class="table table-striped table-hover">
             {% for attach_key, attachment in case.case_attachments.items %}
             <tr><td>
             <dl class="dl-horizontal">
-=======
-    {% if case.attachments %}
-        <div class="tab-pane" id="attachments">
-            <ul>
-            {% for form_id, filename in case.attachments %}
->>>>>>> f09892a8
                 {% if not forloop.first %}<br>{% endif %}
                 <dt>{% trans "Case Property" %}</dt>
                     <dd>{{ attach_key }}</dd>
@@ -116,13 +104,8 @@
             </dl>
             </td></tr>
             {% endfor %}
-<<<<<<< HEAD
             </table>
         </div> <!-- end case-attachments tab -->
-=======
-            </ul>
-        </div> <!-- end attachments tab -->
->>>>>>> f09892a8
     {% endif %}
     <div class="tab-pane {% if not dynamic_properties %}active{% endif %}" id="history" class="row-fluid">
         <div class="span5">
