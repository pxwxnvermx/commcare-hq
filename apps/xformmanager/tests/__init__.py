--- conflicted
+++ resolved
@@ -9,9 +9,6 @@
 from api import *
 from views import *
 from versioned import *
-<<<<<<< HEAD
-# todo: uncomment this when the form difference tests work
+# todo: uncomment these when the form difference tests work
 #from differences import *
-=======
-#from compatible import *
->>>>>>> 7cbb2f88
+#from compatible import *